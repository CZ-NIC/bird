/*
 *	BIRD -- BSD Routing Table Syncing
 *
 *	(c) 2004 Ondrej Filip <feela@network.cz>
 *
 *	Can be freely distributed and used under the terms of the GNU GPL.
 */

#include <stdio.h>
#include <stdlib.h>
#include <ctype.h>
#include <fcntl.h>
#include <unistd.h>
#include <sys/param.h>
#include <sys/types.h>
#include <sys/socket.h>
#include <sys/sysctl.h>
#include <sys/ioctl.h>
#include <netinet/in.h>
#include <net/route.h>
#include <net/if.h>
#include <net/if_dl.h>

#undef LOCAL_DEBUG

#include "nest/bird.h"
#include "nest/iface.h"
#include "nest/rt.h"
#include "nest/protocol.h"
#include "nest/iface.h"
#include "sysdep/unix/unix.h"
#include "sysdep/unix/krt.h"
#include "lib/string.h"
#include "lib/socket.h"

const int rt_default_ecmp = 0;

/*
 * There are significant differences in multiple tables support between BSD variants.
 *
 * OpenBSD has table_id field for routes in route socket protocol, therefore all
 * tables could be managed by one kernel socket. FreeBSD lacks such field,
 * therefore multiple sockets (locked to specific table using SO_SETFIB socket
 * option) must be used.
 *
 * Both FreeBSD and OpenBSD uses separate scans for each table. In OpenBSD,
 * table_id is specified explicitly as sysctl scan argument, while in FreeBSD it
 * is handled implicitly by changing default table using setfib() syscall.
 *
 * OpenBSD allows to use route metric. The behavior is controlled by these macro
 * KRT_USE_METRIC, which enables use of rtm_priority in route send/recevive.
 * There is also KRT_DEFAULT_METRIC and KRT_MAX_METRIC for default and maximum
 * metric values.
 *
 * KRT_SHARED_SOCKET	- use shared kernel socked instead of one for each krt_proto
 * KRT_USE_SETFIB_SCAN	- use setfib() for sysctl() route scan
 * KRT_USE_SETFIB_SOCK	- use SO_SETFIB socket option for kernel sockets
 * KRT_USE_SYSCTL_7	- use 7-th arg of sysctl() as table id for route scans
 * KRT_USE_SYSCTL_NET_FIBS - use net.fibs sysctl() for dynamic max number of fibs
 */

#ifdef __FreeBSD__
#define KRT_MAX_TABLES 256
#define KRT_USE_SETFIB_SCAN
#define KRT_USE_SETFIB_SOCK
#define KRT_USE_SYSCTL_NET_FIBS
#endif

#ifdef __OpenBSD__
#define KRT_MAX_TABLES (RT_TABLEID_MAX+1)
#define KRT_USE_METRIC
#define KRT_MAX_METRIC 255
#define KRT_DEFAULT_METRIC 56
#define KRT_SHARED_SOCKET
#define KRT_USE_SYSCTL_7
#endif

#ifndef KRT_MAX_TABLES
#define KRT_MAX_TABLES 1
#endif

#ifndef KRT_MAX_METRIC
#define KRT_MAX_METRIC 0
#endif

#ifndef KRT_DEFAULT_METRIC
#define KRT_DEFAULT_METRIC 0
#endif


/* Dynamic max number of tables */

uint krt_max_tables;

#ifdef KRT_USE_SYSCTL_NET_FIBS

static uint
krt_get_max_tables(void)
{
  int fibs;
  size_t fibs_len = sizeof(fibs);

  if (sysctlbyname("net.fibs", &fibs, &fibs_len, NULL, 0) < 0)
  {
    log(L_WARN "KRT: unable to get max number of fib tables: %m");
    return 1;
  }

  /* Should not happen */
  if (fibs < 1)
    return 1;

  return (uint) MIN(fibs, KRT_MAX_TABLES);
}

#else

static int
krt_get_max_tables(void)
{
  return KRT_MAX_TABLES;
}

#endif /* KRT_USE_SYSCTL_NET_FIBS */


/* setfib() syscall for FreeBSD scans */

#ifdef KRT_USE_SETFIB_SCAN

/*
static int krt_default_fib;

static int
krt_get_active_fib(void)
{
  int fib;
  size_t fib_len = sizeof(fib);

  if (sysctlbyname("net.my_fibnum", &fib, &fib_len, NULL, 0) < 0)
  {
    log(L_WARN "KRT: unable to get active fib number: %m");
    return 0;
  }

  return fib;
}
*/

extern int setfib(int fib);

#endif /* KRT_USE_SETFIB_SCAN */


/* table_id -> krt_proto map */

#ifdef KRT_SHARED_SOCKET
static struct krt_proto *krt_table_map[KRT_MAX_TABLES][2];
#endif


/* Make it available to parser code */
const uint krt_max_metric = KRT_MAX_METRIC;


/* Route socket message processing */

int
krt_capable(rte *e)
{
  ea_list *eattrs = e->attrs;
  eattr *nhea = ea_find(eattrs, &ea_gen_nexthop);
  struct nexthop_adata *nh = nhea ? (struct nexthop_adata *) nhea->u.ptr : NULL;
  int dest = nhea_dest(nhea);

  return
    ((dest == RTD_UNICAST && !NEXTHOP_ONE(nh)) /* No multipath support */
#ifdef RTF_REJECT
     || dest == RTD_UNREACHABLE
#endif
#ifdef RTF_BLACKHOLE
     || dest == RTD_BLACKHOLE
#endif
     );
}

#ifndef RTAX_MAX
#define RTAX_MAX 8
#endif

struct ks_msg
{
  struct rt_msghdr rtm;
  struct sockaddr_storage buf[RTAX_MAX];
} PACKED;

#define ROUNDUP(a) \
        ((a) > 0 ? (1 + (((a) - 1) | (sizeof(long) - 1))) : sizeof(long))

#define NEXTADDR(w, u) \
        if (msg.rtm.rtm_addrs & (w)) {\
          l = ROUNDUP(((struct sockaddr *)&(u))->sa_len);\
          memmove(body, &(u), l); body += l;}

#define GETADDR(p, F) \
  bzero(p, sizeof(*p));\
  if ((addrs & (F)) && ((struct sockaddr *)body)->sa_len) {\
    uint l = ROUNDUP(((struct sockaddr *)body)->sa_len);\
    memcpy(p, body, (l > sizeof(*p) ? sizeof(*p) : l));\
    body += l;}

static inline void
sockaddr_fill_dl(struct sockaddr_dl *sa, struct iface *ifa)
{
  uint len = OFFSETOF(struct sockaddr_dl, sdl_data);

  /* Workaround for FreeBSD 13.0 */
  len = MAX(len, sizeof(struct sockaddr));

  memset(sa, 0, len);
  sa->sdl_len = len;
  sa->sdl_family = AF_LINK;
  sa->sdl_index = ifa->index;
}

static int
krt_send_route(struct krt_proto *p, int cmd, const rte *e)
{
  const net_addr *net = e->net;
  ea_list *eattrs = e->attrs;
  eattr *nhea = ea_find(eattrs, &ea_gen_nexthop);
  struct nexthop_adata *nh = nhea ? (struct nexthop_adata *) nhea->u.ptr : NULL;
  int dest = nhea_dest(nhea);

  static int msg_seq;
  struct iface *j, *i = (dest == RTD_UNICAST) ? nh->nh.iface : NULL;
  int l;
  struct ks_msg msg;
  char *body = (char *)msg.buf;
  sockaddr gate, mask, dst;

  DBG("krt-sock: send %N via %I\n", net, nh->nh.gw);

  bzero(&msg,sizeof (struct rt_msghdr));
  msg.rtm.rtm_version = RTM_VERSION;
  msg.rtm.rtm_type = cmd;
  msg.rtm.rtm_seq = msg_seq++;
  msg.rtm.rtm_addrs = RTA_DST;
  msg.rtm.rtm_flags = RTF_UP | RTF_PROTO1;

  /* XXXX */
  if (net_pxlen(e->net) == net_max_prefix_length[net->type])
    msg.rtm.rtm_flags |= RTF_HOST;
  else
    msg.rtm.rtm_addrs |= RTA_NETMASK;

#ifdef KRT_SHARED_SOCKET
  msg.rtm.rtm_tableid = KRT_CF->sys.table_id;
#endif

#ifdef KRT_USE_METRIC
  msg.rtm.rtm_priority = KRT_CF->sys.metric;
#endif

#ifdef RTF_REJECT
  if(dest == RTD_UNREACHABLE)
    msg.rtm.rtm_flags |= RTF_REJECT;
#endif
#ifdef RTF_BLACKHOLE
  if(dest == RTD_BLACKHOLE)
    msg.rtm.rtm_flags |= RTF_BLACKHOLE;
#endif

  /*
   * This is really very nasty, but I'm not able to add reject/blackhole route
   * without gateway address.
   */
  if (!i)
  {
    WALK_LIST(j, iface_list)
    {
      if (j->flags & IF_LOOPBACK)
      {
        i = j;
        break;
      }
    }

    if (!i)
    {
      log(L_ERR "KRT: Cannot find loopback iface");
      return -1;
    }
  }

  int af = AF_UNSPEC;

  switch (net->type) {
    case NET_IP4:
      af = AF_INET;
      break;
    case NET_IP6:
      af = AF_INET6;
      break;
    default:
      log(L_ERR "KRT: Not sending route %N to kernel", net);
      return -1;
  }

  sockaddr_fill(&dst,  af, net_prefix(net), NULL, 0);
  sockaddr_fill(&mask, af, net_pxmask(net), NULL, 0);

  switch (dest)
  {
  case RTD_UNICAST:
    if (ipa_nonzero(nh->nh.gw))
    {
      ip_addr gw = nh->nh.gw;

      /* Embed interface ID to link-local address */
      if (ipa_is_link_local(gw))
	_I0(gw) = 0xfe800000 | (i->index & 0x0000ffff);

      sockaddr_fill(&gate, af, gw, NULL, 0);
      msg.rtm.rtm_flags |= RTF_GATEWAY;
      msg.rtm.rtm_addrs |= RTA_GATEWAY;
      break;
    }

    /* Fall through */

#ifdef RTF_REJECT
  case RTD_UNREACHABLE:
#endif
#ifdef RTF_BLACKHOLE
  case RTD_BLACKHOLE:
#endif
  {
    /* Fallback for all other valid cases */

#if __OpenBSD__
    /* Keeping temporarily old code for OpenBSD */
    struct ifa *addr = (net->type == NET_IP4) ? i->addr4 : (i->addr6 ?: i->llv6);

    if (!addr)
    {
      log(L_ERR "KRT: interface %s has no IP addess", i->name);
      return -1;
    }

    /* Embed interface ID to link-local address */
    ip_addr gw = addr->ip;
    if (ipa_is_link_local(gw))
      _I0(gw) = 0xfe800000 | (i->index & 0x0000ffff);

    sockaddr_fill(&gate, af, gw, i, 0);
#else
    sockaddr_fill_dl(&gate, i);
#endif

    msg.rtm.rtm_addrs |= RTA_GATEWAY;
    break;
  }

  default:
    bug("krt-sock: unknown flags, but not filtered");
  }

  msg.rtm.rtm_index = i->index;

  NEXTADDR(RTA_DST, dst);
  NEXTADDR(RTA_GATEWAY, gate);
  NEXTADDR(RTA_NETMASK, mask);

  l = body - (char *)&msg;
  msg.rtm.rtm_msglen = l;

  if ((l = write(p->sys.sk->fd, (char *)&msg, l)) < 0) {
    log(L_ERR "KRT: Error sending route %N to kernel: %m", net);
    return -1;
  }

  return 0;
}

void
krt_replace_rte(struct krt_proto *p, const net_addr *n UNUSED, rte *new, const rte *old)
{
  int err = 0;

  if (old)
    krt_send_route(p, RTM_DELETE, old);

  if (new)
    err = krt_send_route(p, RTM_ADD, new);

  if (new)
  {
    if (err < 0)
      bmap_clear(&p->sync_map, new->id);
    else
      bmap_set(&p->sync_map, new->id);
  }
}

/**
 * krt_assume_onlink - check if routes on interface are considered onlink
 * @iface: The interface of the next hop
 * @ipv6: Switch to only consider IPv6 or IPv4 addresses.
 *
 * The BSD kernel does not support an onlink flag. If the interface has only
 * host addresses configured, all routes should be considered as onlink and
 * the function returns 1.
 */
static int
krt_assume_onlink(struct iface *iface, int ipv6)
{
  const u8 type = ipv6 ? NET_IP6 : NET_IP4;

  struct ifa *ifa;
  WALK_LIST(ifa, iface->addrs)
  {
    if ((ifa->prefix.type == type) && !(ifa->flags & IA_HOST))
      return 0;
  }

  return 1;
}

#define SKIP(ARG...) do { DBG("KRT: Ignoring route - " ARG); return; } while(0)

static void
krt_read_route(struct ks_msg *msg, struct krt_proto *p, int scan)
{
  /* p is NULL iff KRT_SHARED_SOCKET and !scan */

  int ipv6;
  sockaddr dst, gate, mask;
  ip_addr idst, igate, imask;
  net_addr ndst;
  void *body = (char *)msg->buf;
  int new = (msg->rtm.rtm_type != RTM_DELETE);
  char *errmsg = "KRT: Invalid route received";
  int flags = msg->rtm.rtm_flags;
  int addrs = msg->rtm.rtm_addrs;
  int src;
  byte src2;

  if (!(flags & RTF_UP) && scan)
    SKIP("not up in scan\n");

  if (!(flags & RTF_DONE) && !scan)
    SKIP("not done in async\n");

  if (flags & RTF_LLINFO)
    SKIP("link-local\n");

  GETADDR(&dst, RTA_DST);
  GETADDR(&gate, RTA_GATEWAY);
  GETADDR(&mask, RTA_NETMASK);

  switch (dst.sa.sa_family) {
    case AF_INET:
      ipv6 = 0;
      break;
    case AF_INET6:
      ipv6 = 1;
      break;
    default:
      SKIP("invalid DST");
  }

  /* We do not test family for RTA_NETMASK, because BSD sends us
     some strange values, but interpreting them as IPv4/IPv6 works */
  mask.sa.sa_family = dst.sa.sa_family;

  idst  = ipa_from_sa(&dst);
  imask = ipa_from_sa(&mask);
  igate = (gate.sa.sa_family == dst.sa.sa_family) ? ipa_from_sa(&gate) : IPA_NONE;

#ifdef KRT_SHARED_SOCKET
  if (!scan)
  {
    int table_id = msg->rtm.rtm_tableid;
    p = (table_id < KRT_MAX_TABLES) ? krt_table_map[table_id][ipv6] : NULL;

    if (!p)
      SKIP("unknown table id %d\n", table_id);
  }
#endif
  if ((!ipv6) && (p->p.main_channel->table->addr_type != NET_IP4))
    SKIP("reading only IPv4 routes");
  if (  ipv6  && (p->p.main_channel->table->addr_type != NET_IP6))
    SKIP("reading only IPv6 routes");

  int c = ipa_classify_net(idst);
  if ((c < 0) || !(c & IADDR_HOST) || ((c & IADDR_SCOPE_MASK) <= SCOPE_LINK))
    SKIP("strange class/scope\n");

  int pxlen;
  if (ipv6)
    pxlen = (flags & RTF_HOST) ? IP6_MAX_PREFIX_LENGTH : ip6_masklen(&ipa_to_ip6(imask));
  else
    pxlen = (flags & RTF_HOST) ? IP4_MAX_PREFIX_LENGTH : ip4_masklen(ipa_to_ip4(imask));

  if (pxlen < 0)
    { log(L_ERR "%s (%I) - netmask %I", errmsg, idst, imask); return; }

  if (ipv6)
    net_fill_ip6(&ndst, ipa_to_ip6(idst), pxlen);
  else
    net_fill_ip4(&ndst, ipa_to_ip4(idst), pxlen);

  if ((flags & RTF_GATEWAY) && ipa_zero(igate))
    { log(L_ERR "%s (%N) - missing gateway", errmsg, &ndst); return; }

  u32 self_mask = RTF_PROTO1;
  u32 alien_mask = RTF_STATIC | RTF_PROTO1 | RTF_GATEWAY;

  src2 = (flags & RTF_STATIC) ? 1 : 0;
  src2 |= (flags & RTF_PROTO1) ? 2 : 0;

#ifdef RTF_PROTO2
  alien_mask |= RTF_PROTO2;
  src2 |= (flags & RTF_PROTO2) ? 4 : 0;
#endif

#ifdef RTF_PROTO3
  alien_mask |= RTF_PROTO3;
  src2 |= (flags & RTF_PROTO3) ? 8 : 0;
#endif

#ifdef RTF_REJECT
  alien_mask |= RTF_REJECT;
#endif

#ifdef RTF_BLACKHOLE
  alien_mask |= RTF_BLACKHOLE;
#endif

  if (flags & (RTF_DYNAMIC | RTF_MODIFIED))
    src = KRT_SRC_REDIRECT;
  else if (flags & self_mask)
    {
      if (!scan)
	SKIP("echo\n");
      src = KRT_SRC_BIRD;
    }
  else if (flags & alien_mask)
    src = KRT_SRC_ALIEN;
  else
    src = KRT_SRC_KERNEL;
  
  union {
    struct {
      struct adata ad;
      struct nexthop nh;
      u32 labels[MPLS_MAX_LABEL_STACK];
    };
    struct nexthop_adata nhad;
  } nhad = {};

  ea_list *eattrs = NULL;

  ea_set_attr_u32(&eattrs, &ea_gen_source, 0, RTS_INHERIT);

  /* reject/blackhole routes have also set RTF_GATEWAY,
     we wil check them first. */

#ifdef RTF_REJECT
  if(flags & RTF_REJECT) {
    nhad.nhad = NEXTHOP_DEST_LITERAL(RTD_UNREACHABLE);
    goto done;
  }
#endif

#ifdef RTF_BLACKHOLE
  if(flags & RTF_BLACKHOLE) {
    nhad.nhad = NEXTHOP_DEST_LITERAL(RTD_BLACKHOLE);
    goto done;
  }
#endif

  nhad.nh.iface = if_find_by_index(msg->rtm.rtm_index);
  if (!nhad.nh.iface)
    {
      log(L_ERR "KRT: Received route %N with unknown ifindex %u",
	  &ndst, msg->rtm.rtm_index);
      return;
    }

  if (flags & RTF_GATEWAY)
  {
    nhad.nh.gw = igate;

    /* Clean up embedded interface ID returned in link-local address */
    if (ipa_is_link_local(nhad.nh.gw))
      _I0(nhad.nh.gw) = 0xfe800000;

    /* The BSD kernel does not support an onlink flag. We heuristically
       set the onlink flag, if the iface has only host addresses. */
    if (krt_assume_onlink(nhad.nh.iface, ipv6))
      nhad.nh.flags |= RNF_ONLINK;

    neighbor *nbr;
    nbr = neigh_find(&p->p, nhad.nh.gw, nhad.nh.iface,
		    (nhad.nh.flags & RNF_ONLINK) ? NEF_ONLINK : 0);
    if (!nbr || (nbr->scope == SCOPE_HOST))
      {
	/* Ignore routes with next-hop 127.0.0.1, host routes with such
	   next-hop appear on OpenBSD for address aliases. */
        if (ipa_classify(nhad.nh.gw) == (IADDR_HOST | SCOPE_HOST))
          return;

	log(L_ERR "KRT: Received route %N with strange next-hop %I",
	    &ndst, nhad.nh.gw);
	return;
      }
  }

  nhad.ad.length = (void *) NEXTHOP_NEXT(&nhad.nh) - (void *) nhad.ad.data;

<<<<<<< HEAD
 done:
  ea_set_attr(&eattrs, EA_LITERAL_DIRECT_ADATA(&ea_gen_nexthop, 0, &nhad.ad));
  rte e0 = { .attrs = eattrs, .net = &ndst, };
=======
  ea_list *ea = alloca(sizeof(ea_list) + 2 * sizeof(eattr));
  *ea = (ea_list) { .count = 1, .next = e->attrs->eattrs };
  e->attrs->eattrs = ea;
>>>>>>> 7fb23041

  ea_set_attr(&e0.attrs,
      EA_LITERAL_EMBEDDED(&ea_krt_source, 0, src2));

#ifdef KRT_USE_METRIC
  ea->count++;
  ea->attrs[1] = (eattr) {
    .id = EA_KRT_METRIC,
    .type = EAF_TYPE_INT,
    .u.data = msg->rtm.rtm_priority,
  };
#endif

  if (scan)
    krt_got_route(p, &e0, src);
  else
    krt_got_route_async(p, &e0, new, src);
}

static void
krt_read_ifannounce(struct ks_msg *msg)
{
  struct if_announcemsghdr *ifam = (struct if_announcemsghdr *)&msg->rtm;

  if (ifam->ifan_what == IFAN_ARRIVAL)
  {
    /* Not enough info to create the iface, so we just trigger iface scan */
    kif_request_scan();
  }
  else if (ifam->ifan_what == IFAN_DEPARTURE)
  {
    struct iface *iface = if_find_by_index(ifam->ifan_index);

    /* Interface is destroyed */
    if (!iface)
    {
      DBG("KRT: unknown interface (%s, #%d) going down. Ignoring\n", ifam->ifan_name, ifam->ifan_index);
      return;
    }

    if_delete(iface);
  }

  DBG("KRT: IFANNOUNCE what: %d index %d name %s\n", ifam->ifan_what, ifam->ifan_index, ifam->ifan_name);
}

static void
krt_read_ifinfo(struct ks_msg *msg, int scan)
{
  struct if_msghdr *ifm = (struct if_msghdr *)&msg->rtm;
  void *body = (void *)(ifm + 1);
  struct sockaddr_dl *dl = NULL;
  uint i;
  struct iface *iface = NULL, f = {};
  int fl = ifm->ifm_flags;
  int nlen = 0;

  for (i = 1; i<=RTA_IFP; i <<= 1)
  {
    if (i & ifm->ifm_addrs)
    {
      if (i == RTA_IFP)
      {
        dl = (struct sockaddr_dl *)body;
        break;
      }
      body += ROUNDUP(((struct sockaddr *)&(body))->sa_len);
    }
  }

  if (dl && (dl->sdl_family != AF_LINK))
  {
    log(L_WARN "Ignoring strange IFINFO");
    return;
  }

  if (dl)
    nlen = MIN(sizeof(f.name)-1, dl->sdl_nlen);

  /* Note that asynchronous IFINFO messages do not contain iface
     name, so we have to found an existing iface by iface index */

  iface = if_find_by_index(ifm->ifm_index);
  if (!iface)
  {
    /* New interface */
    if (!dl)
      return;	/* No interface name, ignoring */

    memcpy(f.name, dl->sdl_data, nlen);
    DBG("New interface '%s' found\n", f.name);
  }
  else if (dl && memcmp(iface->name, dl->sdl_data, nlen))
  {
    /* Interface renamed */
    if_delete(iface);
    memcpy(f.name, dl->sdl_data, nlen);
  }
  else
  {
    /* Old interface */
    memcpy(f.name, iface->name, sizeof(f.name));
  }

  f.index = ifm->ifm_index;
  f.mtu = ifm->ifm_data.ifi_mtu;

  if (fl & IFF_UP)
    f.flags |= IF_ADMIN_UP;
  if (ifm->ifm_data.ifi_link_state != LINK_STATE_DOWN)
    f.flags |= IF_LINK_UP;          /* up or unknown */
  if (fl & IFF_LOOPBACK)            /* Loopback */
    f.flags |= IF_MULTIACCESS | IF_LOOPBACK | IF_IGNORE;
  else if (fl & IFF_POINTOPOINT)    /* PtP */
    f.flags |= IF_MULTICAST;
  else if (fl & IFF_BROADCAST)      /* Broadcast */
    f.flags |= IF_MULTIACCESS | IF_BROADCAST | IF_MULTICAST;
  else
    f.flags |= IF_MULTIACCESS;      /* NBMA */

  if (fl & IFF_MULTICAST)
    f.flags |= IF_MULTICAST;

  iface = if_update(&f);

  if (!scan)
    if_end_partial_update(iface);
}

static void
krt_read_addr(struct ks_msg *msg, int scan)
{
  struct ifa_msghdr *ifam = (struct ifa_msghdr *)&msg->rtm;
  void *body = (void *)(ifam + 1);
  sockaddr addr, mask, brd;
  struct iface *iface = NULL;
  struct ifa ifa;
  struct sockaddr null;
  ip_addr iaddr, imask, ibrd;
  int addrs = ifam->ifam_addrs;
  int scope, masklen = -1;
  int new = (ifam->ifam_type == RTM_NEWADDR);

  /* Strange messages with zero (invalid) ifindex appear on OpenBSD */
  if (ifam->ifam_index == 0)
    return;

  if(!(iface = if_find_by_index(ifam->ifam_index)))
  {
    log(L_ERR "KIF: Received address message for unknown interface %d", ifam->ifam_index);
    return;
  }

  GETADDR (&null, RTA_DST);
  GETADDR (&null, RTA_GATEWAY);
  GETADDR (&mask, RTA_NETMASK);
  GETADDR (&null, RTA_GENMASK);
  GETADDR (&null, RTA_IFP);
  GETADDR (&addr, RTA_IFA);
  GETADDR (&null, RTA_AUTHOR);
  GETADDR (&brd, RTA_BRD);

  /* Is addr family IP4 or IP6? */
  int ipv6;
  switch (addr.sa.sa_family) {
    case AF_INET: ipv6 = 0; break;
    case AF_INET6: ipv6 = 1; break;
    default: return;
  }

  /* We do not test family for RTA_NETMASK, because BSD sends us
     some strange values, but interpreting them as IPv4/IPv6 works */
  mask.sa.sa_family = addr.sa.sa_family;

  iaddr = ipa_from_sa(&addr);
  imask = ipa_from_sa(&mask);
  ibrd  = ipa_from_sa(&brd);

  if ((ipv6 ? (masklen = ip6_masklen(&ipa_to_ip6(imask))) : (masklen = ip4_masklen(ipa_to_ip4(imask)))) < 0)
  {
    log(L_ERR "KIF: Invalid mask %I for %s", imask, iface->name);
    return;
  }

  /* Clean up embedded interface ID returned in link-local address */

  if (ipa_is_link_local(iaddr))
    _I0(iaddr) = 0xfe800000;

  if (ipa_is_link_local(ibrd))
    _I0(ibrd) = 0xfe800000;


  bzero(&ifa, sizeof(ifa));
  ifa.iface = iface;
  ifa.ip = iaddr;

  scope = ipa_classify(ifa.ip);
  if (scope < 0)
  {
    log(L_ERR "KIF: Invalid interface address %I for %s", ifa.ip, iface->name);
    return;
  }
  ifa.scope = scope & IADDR_SCOPE_MASK;

  if (masklen < (ipv6 ? IP6_MAX_PREFIX_LENGTH : IP4_MAX_PREFIX_LENGTH))
  {
    net_fill_ipa(&ifa.prefix, ifa.ip, masklen);
    net_normalize(&ifa.prefix);

    if (masklen == ((ipv6 ? IP6_MAX_PREFIX_LENGTH : IP4_MAX_PREFIX_LENGTH) - 1))
      ifa.opposite = ipa_opposite_m1(ifa.ip);

    if ((!ipv6) && (masklen == IP4_MAX_PREFIX_LENGTH - 2))
      ifa.opposite = ipa_opposite_m2(ifa.ip);

    if (iface->flags & IF_BROADCAST)
      ifa.brd = ibrd;

    if (!(iface->flags & IF_MULTIACCESS))
      ifa.opposite = ibrd;
  }
  else if (!(iface->flags & IF_MULTIACCESS) && ipa_nonzero(ibrd))
  {
    net_fill_ipa(&ifa.prefix, ibrd, (ipv6 ? IP6_MAX_PREFIX_LENGTH : IP4_MAX_PREFIX_LENGTH));
    ifa.opposite = ibrd;
    ifa.flags |= IA_PEER;
  }
  else
  {
    net_fill_ipa(&ifa.prefix, ifa.ip, (ipv6 ? IP6_MAX_PREFIX_LENGTH : IP4_MAX_PREFIX_LENGTH));
    ifa.flags |= IA_HOST;
  }

  if (new)
    ifa_update(&ifa);
  else
    ifa_delete(&ifa);

  if (!scan)
    if_end_partial_update(iface);
}

static void
krt_read_msg(struct proto *p, struct ks_msg *msg, int scan)
{
  /* p is NULL iff KRT_SHARED_SOCKET and !scan */

  switch (msg->rtm.rtm_type)
  {
    case RTM_GET:
      if(!scan) return;
      /* Fall through */
    case RTM_ADD:
    case RTM_DELETE:
    case RTM_CHANGE:
      krt_read_route(msg, (struct krt_proto *)p, scan);
      break;
    case RTM_IFANNOUNCE:
      krt_read_ifannounce(msg);
      break;
    case RTM_IFINFO:
      krt_read_ifinfo(msg, scan);
      break;
    case RTM_NEWADDR:
    case RTM_DELADDR:
      krt_read_addr(msg, scan);
      break;
    default:
      break;
  }
}


/* Sysctl based scans */

static byte *krt_buffer;
static size_t krt_buflen, krt_bufmin;
static struct proto *krt_buffer_owner;

static byte *
krt_buffer_update(struct proto *p, size_t *needed)
{
  size_t req = *needed;

  if ((req > krt_buflen) ||
      ((p == krt_buffer_owner) && (req < krt_bufmin)))
  {
    /* min buflen is 32 kB, step is 8 kB, or 128 kB if > 1 MB */
    size_t step = (req < 0x100000) ? 0x2000 : 0x20000;
    krt_buflen = (req < 0x6000) ? 0x8000 : (req + step);
    krt_bufmin = (req < 0x8000) ? 0 : (req - 2*step);

    if (krt_buffer) 
      mb_free(krt_buffer);
    krt_buffer = mb_alloc(krt_pool, krt_buflen);
    krt_buffer_owner = p;
  }

  *needed = krt_buflen;
  return krt_buffer;
}

static void
krt_buffer_release(struct proto *p)
{
  if (p == krt_buffer_owner)
  {
    mb_free(krt_buffer);
    krt_buffer = NULL;
    krt_buflen = 0;
    krt_buffer_owner = 0;
  }
}

static void
krt_sysctl_scan(struct proto *p, int cmd, int table_id)
{
  byte *buf, *next;
  int mib[7], mcnt;
  size_t needed;
  struct ks_msg *m;
  int retries = 3;
  int rv;

  mib[0] = CTL_NET;
  mib[1] = PF_ROUTE;
  mib[2] = 0;
  mib[3] = 0; // Set AF to 0 for all available families
  mib[4] = cmd;
  mib[5] = 0;
  mcnt = 6;

#ifdef KRT_USE_SYSCTL_7
  if (table_id >= 0)
  {
    mib[6] = table_id;
    mcnt = 7;
  }
#endif

#ifdef KRT_USE_SETFIB_SCAN
  if (table_id > 0)
    if (setfib(table_id) < 0)
    {
      log(L_ERR "KRT: setfib(%d) failed: %m", table_id);
      return;
    }
#endif

 try:
  rv = sysctl(mib, mcnt, NULL, &needed, NULL, 0);
  if (rv < 0)
  {
    /* OpenBSD returns EINVAL for not yet used tables */
    if ((errno == EINVAL) && (table_id > 0))
      goto exit;

    log(L_ERR "KRT: Route scan estimate failed: %m");
    goto exit;
  }

  /* The table is empty */
  if (needed == 0)
    goto exit;

  buf = krt_buffer_update(p, &needed);

  rv = sysctl(mib, mcnt, buf, &needed, NULL, 0);
  if (rv < 0)
  {
    /* The buffer size changed since last sysctl ('needed' is not changed) */
    if ((errno == ENOMEM) && retries--)
      goto try;

    log(L_ERR "KRT: Route scan failed: %m");
    goto exit;
  }

#ifdef KRT_USE_SETFIB_SCAN
  if (table_id > 0)
    if (setfib(0) < 0)
      die("KRT: setfib(%d) failed: %m", 0);
#endif

  /* Process received messages */
  for (next = buf; next < (buf + needed); next += m->rtm.rtm_msglen)
  {
    m = (struct ks_msg *)next;
    krt_read_msg(p, m, 1);
  }

  return;

 exit:
  krt_buffer_release(p);

#ifdef KRT_USE_SETFIB_SCAN
  if (table_id > 0)
    if (setfib(0) < 0)
      die("KRT: setfib(%d) failed: %m", 0);
#endif
}

void
krt_do_scan(struct krt_proto *p)
{
  krt_sysctl_scan(&p->p, NET_RT_DUMP, KRT_CF->sys.table_id);
}

void
kif_do_scan(struct kif_proto *p)
{
  if_start_update();
  krt_sysctl_scan(&p->p, NET_RT_IFLIST, -1);
  if_end_update();
}


/* Kernel sockets */

static int
krt_sock_hook(sock *sk, uint size UNUSED)
{
  struct ks_msg msg;
  int l = read(sk->fd, (char *)&msg, sizeof(msg));

  if (l <= 0)
    log(L_ERR "krt-sock: read failed");
  else
    krt_read_msg((struct proto *) sk->data, &msg, 0);

  return 0;
}

static void
krt_sock_err_hook(sock *sk, int e UNUSED)
{
  krt_sock_hook(sk, 0);
}

static sock *
krt_sock_open(pool *pool, void *data, int table_id UNUSED)
{
  sock *sk;
  int fd;

  fd = socket(PF_ROUTE, SOCK_RAW, AF_UNSPEC);
  if (fd < 0)
    die("Cannot open kernel socket for routes");

#ifdef KRT_USE_SETFIB_SOCK
  if (table_id > 0)
  {
    if (setsockopt(fd, SOL_SOCKET, SO_SETFIB, &table_id, sizeof(table_id)) < 0)
      die("Cannot set FIB %d for kernel socket: %m", table_id);
  }
#endif

  sk = sk_new(pool);
  sk->type = SK_MAGIC;
  sk->rx_hook = krt_sock_hook;
  sk->err_hook = krt_sock_err_hook;
  sk->fd = fd;
  sk->data = data;

  if (sk_open(sk) < 0)
    bug("krt-sock: sk_open failed");

  return sk;
}

static u32 krt_table_cf[(KRT_MAX_TABLES+31) / 32][2];

#ifdef KRT_SHARED_SOCKET

static sock *krt_sock;
static int krt_sock_count;


static void
krt_sock_open_shared(void)
{
  if (!krt_sock_count)
    krt_sock = krt_sock_open(krt_pool, NULL, -1);
  
  krt_sock_count++;
}

static void
krt_sock_close_shared(void)
{
  krt_sock_count--;

  if (!krt_sock_count)
  {
    rfree(krt_sock);
    krt_sock = NULL;
  }
}

int
krt_sys_start(struct krt_proto *p)
{
  int id = KRT_CF->sys.table_id;

  if (krt_table_cf[id/32][!!(p->af == AF_INET6)] & (1 << (id%32)))
    {
      log(L_ERR "%s: Multiple kernel syncers defined for table #%d", p->p.name, id);
      return 0;
    }

  krt_table_cf[id/32][!!(p->af == AF_INET6)] |= (1 << (id%32));

  krt_table_map[KRT_CF->sys.table_id][!!(p->af == AF_INET6)] = p;

  krt_sock_open_shared();
  p->sys.sk = krt_sock;

  return 1;
}

void
krt_sys_shutdown(struct krt_proto *p)
{
  krt_table_cf[(KRT_CF->sys.table_id)/32][!!(p->af == AF_INET6)] &= ~(1 << ((KRT_CF->sys.table_id)%32));

  krt_sock_close_shared();
  p->sys.sk = NULL;

  krt_table_map[KRT_CF->sys.table_id][!!(p->af == AF_INET6)] = NULL;

  krt_buffer_release(&p->p);
}

#else

int
krt_sys_start(struct krt_proto *p)
{
  int id = KRT_CF->sys.table_id;

  if (krt_table_cf[id/32][!!(p->af == AF_INET6)] & (1 << (id%32)))
    {
      log(L_ERR "%s: Multiple kernel syncers defined for table #%d", p->p.name, id);
      return 0;
    }

  krt_table_cf[id/32][!!(p->af == AF_INET6)] |= (1 << (id%32));

  p->sys.sk = krt_sock_open(p->p.pool, p, KRT_CF->sys.table_id);
  return 1;
}

void
krt_sys_shutdown(struct krt_proto *p)
{
  krt_table_cf[(KRT_CF->sys.table_id)/32][!!(p->af == AF_INET6)] &= ~(1 << ((KRT_CF->sys.table_id)%32));

  rfree(p->sys.sk);
  p->sys.sk = NULL;

  krt_buffer_release(&p->p);
}

#endif /* KRT_SHARED_SOCKET */


/* KRT configuration callbacks */

int
krt_sys_reconfigure(struct krt_proto *p UNUSED, struct krt_config *n, struct krt_config *o)
{
  return (n->sys.table_id == o->sys.table_id) && (n->sys.metric == o->sys.metric);
}

void
krt_sys_preconfig(struct config *c UNUSED)
{
  krt_max_tables = krt_get_max_tables();
  bzero(&krt_table_cf, sizeof(krt_table_cf));
}

void krt_sys_init_config(struct krt_config *c)
{
  c->sys.table_id = 0; /* Default table */
  c->sys.metric = KRT_DEFAULT_METRIC;
}

void krt_sys_copy_config(struct krt_config *d, struct krt_config *s)
{
  d->sys.table_id = s->sys.table_id;
  d->sys.metric = s->sys.metric;
}


/* KIF misc code */

void
kif_sys_start(struct kif_proto *p UNUSED)
{
}

void
kif_sys_shutdown(struct kif_proto *p)
{
  krt_buffer_release(&p->p);
}

int
kif_update_sysdep_addr(struct iface *i)
{
  static int fd = -1;

  if (fd < 0)
    fd = socket(AF_INET, SOCK_DGRAM, 0);

  struct ifreq ifr;
  memset(&ifr, 0, sizeof(ifr));
  strncpy(ifr.ifr_name, i->name, IFNAMSIZ);

  int rv = ioctl(fd, SIOCGIFADDR, (char *) &ifr);
  if (rv < 0)
    return 0;

  ip4_addr old = i->sysdep;
  i->sysdep = ipa_to_ip4(ipa_from_sa4(&ifr.ifr_addr));

  return !ip4_equal(i->sysdep, old);
}<|MERGE_RESOLUTION|>--- conflicted
+++ resolved
@@ -620,26 +620,16 @@
 
   nhad.ad.length = (void *) NEXTHOP_NEXT(&nhad.nh) - (void *) nhad.ad.data;
 
-<<<<<<< HEAD
  done:
   ea_set_attr(&eattrs, EA_LITERAL_DIRECT_ADATA(&ea_gen_nexthop, 0, &nhad.ad));
   rte e0 = { .attrs = eattrs, .net = &ndst, };
-=======
-  ea_list *ea = alloca(sizeof(ea_list) + 2 * sizeof(eattr));
-  *ea = (ea_list) { .count = 1, .next = e->attrs->eattrs };
-  e->attrs->eattrs = ea;
->>>>>>> 7fb23041
 
   ea_set_attr(&e0.attrs,
       EA_LITERAL_EMBEDDED(&ea_krt_source, 0, src2));
 
 #ifdef KRT_USE_METRIC
-  ea->count++;
-  ea->attrs[1] = (eattr) {
-    .id = EA_KRT_METRIC,
-    .type = EAF_TYPE_INT,
-    .u.data = msg->rtm.rtm_priority,
-  };
+  ea_set_attr(&e0.attrs,
+      EA_LITERAL_EMBEDDED(&ea_krt_metric, 0, msg->rtm.rtm_priority));
 #endif
 
   if (scan)

--- conflicted
+++ resolved
@@ -518,11 +518,6 @@
   net = net_get(p->p.main_channel->table, &ndst);
 
   rta a = {
-<<<<<<< HEAD
-    .source = RTS_INHERIT,
-=======
-    .src = p->p.main_source,
->>>>>>> 1c30b689
   };
 
   ea_set_attr_u32(&a->eattrs, &ea_gen_source, 0, RTS_INHERIT);

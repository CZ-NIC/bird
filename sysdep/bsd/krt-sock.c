--- conflicted
+++ resolved
@@ -580,20 +580,8 @@
  done:;
   rte e0 = { .attrs = &a, .net = net, };
 
-<<<<<<< HEAD
-  ea_list *ea = alloca(sizeof(ea_list) + 1 * sizeof(eattr));
-  *ea = (ea_list) { .count = 1, .next = e0.attrs->eattrs };
-  e0.attrs->eattrs = ea;
-
-  ea->attrs[0] = (eattr) {
-    .id = EA_KRT_SOURCE,
-    .type = T_INT,
-    .u.data = src2,
-  };
-=======
-  ea_set_attr(e->attrs->eattrs,
+  ea_set_attr(e0.attrs->eattrs,
       EA_LITERAL_EMBEDDED(EA_KRT_SOURCE, T_INT, 0, src2));
->>>>>>> cf07d8ad
 
   if (scan)
     krt_got_route(p, &e0, src);

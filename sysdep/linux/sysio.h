/*
 *	BIRD Internet Routing Daemon -- Linux Multicasting and Network Includes
 *
 *	(c) 1998--2000 Martin Mares <mj@ucw.cz>
 *
 *	Can be freely distributed and used under the terms of the GNU GPL.
 */

#include "sysdep/linux/tcp-ao.h"

#ifndef IPV6_MINHOPCOUNT
#define IPV6_MINHOPCOUNT 73
#endif

#ifndef IPV6_FREEBIND
#define IPV6_FREEBIND 78
#endif

#ifndef TCP_MD5SIG_EXT
#define TCP_MD5SIG_EXT 32
#endif

#ifndef TCP_MD5SIG_FLAG_PREFIX
#define TCP_MD5SIG_FLAG_PREFIX 1
#endif

<<<<<<< HEAD
/* Used for legacy system builds (e.g. CentOS 7) */
#ifndef UDP_NO_CHECK6_RX
#define UDP_NO_CHECK6_RX 102
#endif
=======
>>>>>>> e69d80c9

/* We redefine the tcp_md5sig structure with different name to avoid collision with older headers */
struct tcp_md5sig_ext {
  struct  sockaddr_storage tcpm_addr;		/* Address associated */
  u8    tcpm_flags;				/* Extension flags */
  u8    tcpm_prefixlen;				/* Address prefix */
  u16   tcpm_keylen;				/* Key length */
  u32   __tcpm_pad2;				/* Zero */
  u8    tcpm_key[TCP_MD5SIG_MAXKEYLEN];		/* Key (binary) */
};


/* Linux does not care if sa_len is larger than needed */
#define SA_LEN(x) sizeof(sockaddr)


/*
 *	Linux IPv4 multicast syscalls
 */

#define INIT_MREQ4(maddr,ifa) \
  { .imr_multiaddr = ipa_to_in4(maddr), .imr_ifindex = ifa->index }

static inline int
sk_setup_multicast4(sock *s)
{
  struct ip_mreqn mr = { .imr_ifindex = s->iface->index };
  int ttl = s->ttl;
  int n = 0;

  /* This defines where should we send _outgoing_ multicasts */
  if (setsockopt(s->fd, SOL_IP, IP_MULTICAST_IF, &mr, sizeof(mr)) < 0)
    ERR("IP_MULTICAST_IF");

  if (setsockopt(s->fd, SOL_IP, IP_MULTICAST_TTL, &ttl, sizeof(ttl)) < 0)
    ERR("IP_MULTICAST_TTL");

  if (setsockopt(s->fd, SOL_IP, IP_MULTICAST_LOOP, &n, sizeof(n)) < 0)
    ERR("IP_MULTICAST_LOOP");

  return 0;
}

static inline int
sk_join_group4(sock *s, ip_addr maddr)
{
  struct ip_mreqn mr = INIT_MREQ4(maddr, s->iface);

  if (setsockopt(s->fd, SOL_IP, IP_ADD_MEMBERSHIP, &mr, sizeof(mr)) < 0)
    ERR("IP_ADD_MEMBERSHIP");

  return 0;
}

static inline int
sk_leave_group4(sock *s, ip_addr maddr)
{
  struct ip_mreqn mr = INIT_MREQ4(maddr, s->iface);

  if (setsockopt(s->fd, SOL_IP, IP_DROP_MEMBERSHIP, &mr, sizeof(mr)) < 0)
    ERR("IP_DROP_MEMBERSHIP");

  return 0;
}


/*
 *	Linux IPv4 packet control messages
 */

/* Mostly similar to standardized IPv6 code */

#define CMSG4_SPACE_PKTINFO CMSG_SPACE(sizeof(struct in_pktinfo))
#define CMSG4_SPACE_TTL CMSG_SPACE(sizeof(int))

static inline int
sk_request_cmsg4_pktinfo(sock *s)
{
  int y = 1;

  if (setsockopt(s->fd, SOL_IP, IP_PKTINFO, &y, sizeof(y)) < 0)
    ERR("IP_PKTINFO");

  return 0;
}

static inline int
sk_request_cmsg4_ttl(sock *s)
{
  int y = 1;

  if (setsockopt(s->fd, SOL_IP, IP_RECVTTL, &y, sizeof(y)) < 0)
    ERR("IP_RECVTTL");

  return 0;
}

static inline void
sk_process_cmsg4_pktinfo(sock *s, struct cmsghdr *cm)
{
  if (cm->cmsg_type == IP_PKTINFO)
  {
    struct in_pktinfo *pi = (struct in_pktinfo *) CMSG_DATA(cm);
    s->laddr = ipa_from_in4(pi->ipi_addr);
    s->lifindex = pi->ipi_ifindex;
  }
}

static inline void
sk_process_cmsg4_ttl(sock *s, struct cmsghdr *cm)
{
  if (cm->cmsg_type == IP_TTL)
    s->rcv_ttl = * (int *) CMSG_DATA(cm);
}

static inline void
sk_prepare_cmsgs4(sock *s, struct msghdr *msg, void *cbuf, size_t cbuflen)
{
  struct cmsghdr *cm;
  struct in_pktinfo *pi;
  int controllen = 0;

  msg->msg_control = cbuf;
  msg->msg_controllen = cbuflen;

  cm = CMSG_FIRSTHDR(msg);
  cm->cmsg_level = SOL_IP;
  cm->cmsg_type = IP_PKTINFO;
  cm->cmsg_len = CMSG_LEN(sizeof(*pi));
  controllen += CMSG_SPACE(sizeof(*pi));

  pi = (struct in_pktinfo *) CMSG_DATA(cm);
  pi->ipi_ifindex = s->iface ? s->iface->index : 0;
  pi->ipi_spec_dst = ipa_to_in4(s->saddr);
  pi->ipi_addr = ipa_to_in4(IPA_NONE);

  msg->msg_controllen = controllen;
}


/*
 *	TCP-AO
 */

int
sk_get_ao_info(sock *s, struct ao_info *val)
{
  struct tcp_ao_info_opt_ext info = {};
  socklen_t len = sizeof(info);

  if (getsockopt(s->fd, IPPROTO_TCP, TCP_AO_INFO, &info, &len) < 0)
    ERR("TCP_AO_INFO");

  *val = (struct ao_info) {
    .current_key = info.set_current ? info.current_key : -1,
    .rnext_key = info.set_rnext ? info.rnext : -1,
    .pkt_good = info.pkt_good,
    .pkt_bad = info.pkt_bad,
  };
  return 0;
}

int
sk_get_active_ao_keys(sock *s, int *current_key, int *rnext_key)
{
  struct tcp_ao_info_opt_ext info = {};
  socklen_t len = sizeof(info);

  if (getsockopt(s->fd, IPPROTO_TCP, TCP_AO_INFO, &info, &len) < 0)
    ERR("TCP_AO_INFO");

  *current_key = info.set_current ? info.current_key : -1;
  *rnext_key = info.set_rnext ? info.rnext : -1;
  return 0;
}

static int
sk_get_ao_keys_num(sock *s)
{
  struct tcp_ao_getsockopt_ext keys = {
    .nkeys = 1,
    .get_all = 1,
  };
  socklen_t len = sizeof(keys);

  if (getsockopt(s->fd, IPPROTO_TCP, TCP_AO_GET_KEYS, &keys, &len) < 0)
    ERR("TCP_AO_GET_KEYS");

  return keys.nkeys;
}

static int
sk_get_ao_keys(sock *s, struct tcp_ao_getsockopt_ext **keys, int *keys_num)
{
  *keys = NULL;
  *keys_num = 0;

  int num = sk_get_ao_keys_num(s);
  if (num < 1)
    return num;

  *keys = tmp_allocz(num * sizeof(struct tcp_ao_getsockopt_ext));
  (*keys)[0].nkeys = num;
  (*keys)[0].get_all = 1;

  /* len should be just size of one struct. See kernel net/ipv4/tcp_ao.c line 2165 */
  socklen_t len = sizeof(struct tcp_ao_getsockopt_ext);

  if (getsockopt(s->fd, IPPROTO_TCP, TCP_AO_GET_KEYS, *keys, &len) < 0)
    ERR("TCP_AO_GET_KEYS");

  *keys_num = (*keys)[0].nkeys;
  return 0;
}

static const char * const tcp_ao_alg_names[] = {
  [ALG_CMAC_AES128_AO]	= "cmac(aes128)",
  [ALG_HMAC_MD5]	= "hmac(md5)",
  [ALG_HMAC_SHA1]	= "hmac(sha1)",
  [ALG_HMAC_SHA224]	= "hmac(sha224)",
  [ALG_HMAC_SHA256]	= "hmac(sha256)",
  [ALG_HMAC_SHA384]	= "hmac(sha384)",
  [ALG_HMAC_SHA512]	= "hmac(sha512)",
};

bool
tcp_ao_alg_known(int algorithm)
{
  return (algorithm > 0) && (algorithm < (int) ARRAY_SIZE(tcp_ao_alg_names)) && tcp_ao_alg_names[algorithm];
}


/**
 * sk_add_ao_key - Add TCP-AO key to the socket
 * @s: Socket
 * @prefix: Prefix
 * @pxlen: Prefix length (or -1 for max)
 * @ifa: Interface (for IPv6 link-local prefix)
 * @key: TCP-AO key to be added
 * @current: Set the new key as current key
 * @rnext: Set the new key as rnext key
 *
 * The function adds the TCP-AO key @key to the kernel list of TCP-AO keys
 * associated with the socket. There can be multiple sets of keys for different
 * peers (for a listening socket), therefore the key is accompanied with the
 * relevant prefix (consists of @prefix, @pxlen, and @ifa).
 *
 * Result: 0 when successful, -1 for an error.
 */
int
sk_add_ao_key(sock *s, ip_addr prefix, int pxlen, struct iface *ifa, const struct ao_key *key, bool current, bool rnext)
{
  if (pxlen < 0)
    pxlen = (s->af == AF_INET) ? IP4_MAX_PREFIX_LENGTH : IP6_MAX_PREFIX_LENGTH;

  struct tcp_ao_add_ext ao = {};
  sockaddr_fill((sockaddr *) &ao.addr, s->af, prefix, ifa, 0);
  ao.prefix = pxlen;
  ao.sndid = key->send_id;
  ao.rcvid = key->recv_id;
  ao.set_current = current;
  ao.set_rnext = rnext;

  if (!tcp_ao_alg_known(key->algorithm))
    ERR_MSG("Unknown TCP-AO algorithm");

  strncpy(ao.alg_name, tcp_ao_alg_names[key->algorithm], sizeof(ao.alg_name));
  ao.keylen = key->keylen;
  memcpy(ao.key, key->key, MIN(key->keylen, TCP_AO_MAXKEYLEN_));

  if (setsockopt(s->fd, IPPROTO_TCP, TCP_AO_ADD_KEY, &ao, sizeof(ao)) < 0)
  {
    if (errno == ENOPROTOOPT)
      ERR_MSG("Kernel does not support TCP-AO signatures");
    else
      ERR("TCP_AO_ADD_KEY");
  }

  return 0;
}

/**
 * sk_delete_ao_key - Delete TCP-AO key from the socket
 * @s: Socket
 * @prefix: Prefix
 * @pxlen: Prefix length (or -1 for max)
 * @ifa: Interface (for IPv6 link-local prefix)
 * @key: TCP-AO key to be deleted
 * @current: Optionally set current key
 * @rnext: Optionally set rnext key
 *
 * The function removes the TCP-AO key @key from the kernel list of TCP-AO keys
 * associated with the socket. There can be multiple sets of keys for different
 * peers, therefore the key for deletion is identified not only by its send/recv
 * ID, but also by the relevant prefix (consists of @prefix, @pxlen, and @ifa).
 * Keys on incoming sockets that were cloned from the listening socket use the
 * same prefix as on the listening socket.
 *
 * Optionally, the current key and the rnext key can be set atomically together
 * with the deletion, avoiding failure when the deleted key is current / rnext.
 *
 * Result: 0 when successful, -1 for an error.
 */
int
sk_delete_ao_key(sock *s, ip_addr prefix, int pxlen, struct iface *ifa, const struct ao_key *key, const struct ao_key *current, const struct ao_key *rnext)
{
  if (pxlen < 0)
    pxlen = (s->af == AF_INET) ? IP4_MAX_PREFIX_LENGTH : IP6_MAX_PREFIX_LENGTH;

  struct tcp_ao_del_ext ao = {};
  sockaddr_fill((sockaddr *) &ao.addr, s->af, prefix, ifa, 0);
  ao.prefix = pxlen;
  ao.sndid = key->send_id;
  ao.rcvid = key->recv_id;

  if (current)
  {
    ao.set_current = 1;
    ao.current_key = current->send_id;
  }

  if (rnext)
  {
    ao.set_rnext = 1;
    ao.rnext = rnext->recv_id;
  }

  if (setsockopt(s->fd, IPPROTO_TCP, TCP_AO_DEL_KEY, &ao, sizeof(ao)) < 0)
    ERR("TCP_AO_DEL_KEY");

  return 0;
}

/**
 * sk_set_rnext_ao_key - Set RNext TCP-AO key from the socket
 * @s: Socket
 * @key: TCP-AO key to be set as RNext
 *
 * Change RNext key of the socket @s to (already added) @key. Cannot be used on
 * listening sockets.
 *
 * Result: 0 when successful, -1 for an error.
 */
int
sk_set_rnext_ao_key(sock *s, const struct ao_key *key)
{
  struct tcp_ao_info_opt_ext ao = {
    .set_rnext = 1,
    .rnext = key->recv_id,
  };

  if (setsockopt(s->fd, IPPROTO_TCP, TCP_AO_INFO, &ao, sizeof(ao)) < 0)
    ERR("TCP_AO_INFO");

  return 0;
}

/**
 * sk_check_ao_keys - Check TCP-AO keys on socket against a list of expected keys
 * @s: Socket
 * @keys: Array of keys
 * @num: Number of keys
 * @name: Name of caller, prefix for error messages
 *
 * The function reads TCP-AO keys from the kernel and compares them to the
 * provided set of keys. When inconsistencies are found, they are logged and the
 * function reports the error. This is useful for fds received from accept(), to
 * avoid race conditions when keys are cloned from the listening fd.
 *
 * Result: 0 when consistent, -1 for an error.
 */
int
sk_check_ao_keys(sock *s, const struct ao_key **keys, int num, const char *name)
{
  u32 expected_keys[256 / 32];
  u8 key_pos[256];
  int errors = 0;

  BIT32_ZERO(expected_keys, 256);
  for (int i = 0; i < num; i++)
  {
    int id = keys[i]->send_id;
    BIT32_SET(expected_keys, id);
    key_pos[id] = i;
  }

  struct tcp_ao_getsockopt_ext *sk_keys;
  int sk_keys_num;

  if (sk_get_ao_keys(s, &sk_keys, &sk_keys_num) < 0)
  {
    sk_log_error(s, name);
    return -1;
  }

  for (int i = 0; i < sk_keys_num; i++)
  {
    const struct tcp_ao_getsockopt_ext *key = &sk_keys[i];

    if (!BIT32_TEST(expected_keys, key->sndid) ||
	(key->rcvid != keys[key_pos[key->sndid]]->recv_id))
    {
      log(L_WARN "%s: Unexpected TCP-AO key %i/%i found on socket",
	  name, key->sndid, key->rcvid);
      errors++;
      continue;
    }

    BIT32_CLR(expected_keys, key->sndid);
  }

  if (!errors && (sk_keys_num == num))
    return 0;

  for (int i = 0; i < 256; i++)
  {
    if (BIT32_TEST(expected_keys, i))
    {
      const struct ao_key *key = keys[key_pos[i]];
      log(L_WARN "%s: Expected TCP-AO key %i/%i not found on socket",
	  name, key->send_id, key->recv_id);
      errors++;
    }
  }

  return errors ? -1 : 0;
}

void
sk_dump_ao_info(sock *s, struct dump_request *dreq)
{
  struct ao_info info;
  if (sk_get_ao_info(s, &info) < 0)
  {
    RDUMP("Socket error: %s%#m\n", s->err);
    return;
  }

  RDUMP("TCP-AO on socket fd %i: current key %i, rnext key %i, good packets %lu, bad packets %lu\n",
	s->fd, info.current_key, info.rnext_key, info.pkt_good, info.pkt_bad);
}

void
sk_dump_ao_keys(sock *s, struct dump_request *dreq)
{
  struct tcp_ao_getsockopt_ext *keys;
  int keys_num;

  if (sk_get_ao_keys(s, &keys, &keys_num) < 0)
  {
    RDUMP("Socket error: %s%#m\n", s->err);
    return;
  }

  RDUMP("TCP-AO on socket fd %i has %i keys\n", s->fd, keys_num);
  for (int i = 0; i < keys_num; i++)
  {
    const struct tcp_ao_getsockopt_ext *key = &keys[i];

    ip_addr prefix; uint unused;
    sockaddr_read((sockaddr *) &key->addr, s->af, &prefix, NULL, &unused);

    net_addr net;
    net_fill_ipa(&net, prefix, key->prefix);

    char secret[TCP_AO_MAXKEYLEN_ * 3];
    bstrbintohex(key->key, MIN(key->keylen, TCP_AO_MAXKEYLEN_), secret, sizeof(secret), ':');

    RDUMP("Key %i/%i for %N: %s%salgo %s, secret %s\n",
	key->sndid, key->rcvid, &net, key->is_current ? "current, " : "",
	key->is_rnext ? "rnext, " : "", key->alg_name, secret);
  }
}


/*
 *	Miscellaneous Linux socket syscalls
 */

int
sk_set_md5_auth(sock *s, ip_addr local UNUSED, ip_addr remote, int pxlen, struct iface *ifa, const char *passwd, int setkey UNUSED)
{
  struct tcp_md5sig_ext md5;

  memset(&md5, 0, sizeof(md5));
  sockaddr_fill((sockaddr *) &md5.tcpm_addr, s->af, remote, ifa, 0);

  if (passwd)
  {
    int len = strlen(passwd);

    if (len > TCP_MD5SIG_MAXKEYLEN)
      ERR_MSG("The password for TCP MD5 Signature is too long");

    md5.tcpm_keylen = len;
    memcpy(&md5.tcpm_key, passwd, len);
  }

  if (pxlen < 0)
  {
    if (setsockopt(s->fd, SOL_TCP, TCP_MD5SIG, &md5, sizeof(md5)) < 0)
      if (errno == ENOPROTOOPT)
	ERR_MSG("Kernel does not support TCP MD5 signatures");
      else
	ERR("TCP_MD5SIG");
  }
  else
  {
    md5.tcpm_flags = TCP_MD5SIG_FLAG_PREFIX;
    md5.tcpm_prefixlen = pxlen;

    if (setsockopt(s->fd, SOL_TCP, TCP_MD5SIG_EXT, &md5, sizeof(md5)) < 0)
    {
      if (errno == ENOPROTOOPT)
	ERR_MSG("Kernel does not support extended TCP MD5 signatures");
      else
	ERR("TCP_MD5SIG_EXT");
    }
  }

  return 0;
}

static inline int
sk_set_min_ttl4(sock *s, int ttl)
{
  if (setsockopt(s->fd, SOL_IP, IP_MINTTL, &ttl, sizeof(ttl)) < 0)
  {
    if (errno == ENOPROTOOPT)
      ERR_MSG("Kernel does not support IPv4 TTL security");
    else
      ERR("IP_MINTTL");
  }

  return 0;
}

static inline int
sk_set_min_ttl6(sock *s, int ttl)
{
  if (setsockopt(s->fd, SOL_IPV6, IPV6_MINHOPCOUNT, &ttl, sizeof(ttl)) < 0)
  {
    if (errno == ENOPROTOOPT)
      ERR_MSG("Kernel does not support IPv6 TTL security");
    else
      ERR("IPV6_MINHOPCOUNT");
  }

  return 0;
}

static inline int
sk_disable_mtu_disc4(sock *s)
{
  int dont = IP_PMTUDISC_DONT;

  if (setsockopt(s->fd, SOL_IP, IP_MTU_DISCOVER, &dont, sizeof(dont)) < 0)
    ERR("IP_MTU_DISCOVER");

  return 0;
}

static inline int
sk_disable_mtu_disc6(sock *s)
{
  int dont = IPV6_PMTUDISC_DONT;

  if (setsockopt(s->fd, SOL_IPV6, IPV6_MTU_DISCOVER, &dont, sizeof(dont)) < 0)
    ERR("IPV6_MTU_DISCOVER");

  return 0;
}

int sk_priority_control = 7;

static inline int
sk_set_priority(sock *s, int prio)
{
  if (setsockopt(s->fd, SOL_SOCKET, SO_PRIORITY, &prio, sizeof(prio)) < 0)
    ERR("SO_PRIORITY");

  return 0;
}

static inline int
sk_set_freebind(sock *s)
{
  int y = 1;

  if (sk_is_ipv4(s))
    if (setsockopt(s->fd, SOL_IP, IP_FREEBIND, &y, sizeof(y)) < 0)
      ERR("IP_FREEBIND");

  if (sk_is_ipv6(s))
    if (setsockopt(s->fd, SOL_IPV6, IPV6_FREEBIND, &y, sizeof(y)) < 0)
      ERR("IPV6_FREEBIND");

  return 0;
}

static inline int
sk_set_udp6_no_csum_rx(sock *s)
{
  int y = 1;

  if (setsockopt(s->fd, SOL_UDP, UDP_NO_CHECK6_RX, &y, sizeof(y)) < 0)
    ERR("UDP_NO_CHECK6_RX");

  return 0;
}<|MERGE_RESOLUTION|>--- conflicted
+++ resolved
@@ -24,13 +24,10 @@
 #define TCP_MD5SIG_FLAG_PREFIX 1
 #endif
 
-<<<<<<< HEAD
 /* Used for legacy system builds (e.g. CentOS 7) */
 #ifndef UDP_NO_CHECK6_RX
 #define UDP_NO_CHECK6_RX 102
 #endif
-=======
->>>>>>> e69d80c9
 
 /* We redefine the tcp_md5sig structure with different name to avoid collision with older headers */
 struct tcp_md5sig_ext {

/*
 *	BIRD -- Linux Netlink Interface
 *
 *	(c) 1999--2000 Martin Mares <mj@ucw.cz>
 *
 *	Can be freely distributed and used under the terms of the GNU GPL.
 */

#include <alloca.h>
#include <stdio.h>
#include <unistd.h>
#include <fcntl.h>
#include <sys/socket.h>
#include <sys/uio.h>
#include <errno.h>

#undef LOCAL_DEBUG

#include "nest/bird.h"
#include "nest/route.h"
#include "nest/protocol.h"
#include "nest/iface.h"
#include "lib/alloca.h"
#include "sysdep/unix/unix.h"
#include "sysdep/unix/krt.h"
#include "lib/socket.h"
#include "lib/string.h"
#include "lib/hash.h"
#include "conf/conf.h"

#include <asm/types.h>
#include <linux/if.h>
#ifdef HAVE_LWTUNNEL
#include <linux/lwtunnel.h>
#else
#include "sysdep/linux/lwtunnel.h"
#endif
#include <linux/netlink.h>
#include <linux/rtnetlink.h>


#ifndef MSG_TRUNC			/* Hack: Several versions of glibc miss this one :( */
#define MSG_TRUNC 0x20
#endif

#ifndef IFA_FLAGS
#define IFA_FLAGS 8
#endif

#ifndef IFF_LOWER_UP
#define IFF_LOWER_UP 0x10000
#endif

#ifndef RTA_TABLE
#define RTA_TABLE  15
#endif

#ifndef RTA_VIA
#define RTA_VIA	 18
#endif

#ifndef HAVE_STRUCT_RTVIA
struct rtvia {
	unsigned short	rtvia_family;
	u8		rtvia_addr[0];
};
#endif

#ifndef RTA_NEWDST
#define RTA_NEWDST  19
#endif

#ifndef RTA_ENCAP_TYPE
#define RTA_ENCAP_TYPE	21
#endif

#ifndef RTA_ENCAP
#define RTA_ENCAP  22
#endif

#define krt_ecmp6(p) ((p)->af == AF_INET6)

/*
 * Structure nl_parse_state keeps state of received route processing. Ideally,
 * we could just independently parse received Netlink messages and immediately
 * propagate received routes to the rest of BIRD, but older Linux kernel (before
 * version 4.11) represents and announces IPv6 ECMP routes not as one route with
 * multiple next hops (like RTA_MULTIPATH in IPv4 ECMP), but as a sequence of
 * routes with the same prefix. More recent kernels work as with IPv4.
 *
 * Therefore, BIRD keeps currently processed route in nl_parse_state structure
 * and postpones its propagation until we expect it to be final; i.e., when
 * non-matching route is received or when the scan ends. When another matching
 * route is received, it is merged with the already processed route to form an
 * ECMP route. Note that merging is done only for IPv6 (merge == 1), but the
 * postponing is done in both cases (for simplicity). All IPv4 routes or IPv6
 * routes with RTA_MULTIPATH set are just considered non-matching.
 *
 * This is ignored for asynchronous notifications (every notification is handled
 * as a separate route). It is not an issue for our routes, as we ignore such
 * notifications anyways. But importing alien IPv6 ECMP routes does not work
 * properly with older kernels.
 *
 * Whatever the kernel version is, IPv6 ECMP routes are sent as multiple routes
 * for the same prefix.
 */

struct nl_parse_state
{
  struct linpool *pool;
  int scan;
  int merge;

  net *net;
  rta *attrs;
  struct krt_proto *proto;
  s8 new;
  s8 krt_src;
  u8 krt_type;
  u8 krt_proto;
  u32 krt_metric;
};

/*
 *	Synchronous Netlink interface
 */

struct nl_sock
{
  int fd;
  u32 seq;
  byte *rx_buffer;			/* Receive buffer */
  struct nlmsghdr *last_hdr;		/* Recently received packet */
  uint last_size;
};

#define NL_RX_SIZE 8192

#define NL_OP_DELETE	0
#define NL_OP_ADD	(NLM_F_CREATE|NLM_F_EXCL)
#define NL_OP_REPLACE	(NLM_F_CREATE|NLM_F_REPLACE)
#define NL_OP_APPEND	(NLM_F_CREATE|NLM_F_APPEND)

static linpool *nl_linpool;

static struct nl_sock nl_scan = {.fd = -1};	/* Netlink socket for synchronous scan */
static struct nl_sock nl_req  = {.fd = -1};	/* Netlink socket for requests */

static void
nl_open_sock(struct nl_sock *nl)
{
  if (nl->fd < 0)
    {
      nl->fd = socket(PF_NETLINK, SOCK_RAW, NETLINK_ROUTE);
      if (nl->fd < 0)
	die("Unable to open rtnetlink socket: %m");
      nl->seq = (u32) (current_time() TO_S); /* Or perhaps random_u32() ? */
      nl->rx_buffer = xmalloc(NL_RX_SIZE);
      nl->last_hdr = NULL;
      nl->last_size = 0;
    }
}

static void
nl_open(void)
{
  nl_open_sock(&nl_scan);
  nl_open_sock(&nl_req);
}

static void
nl_send(struct nl_sock *nl, struct nlmsghdr *nh)
{
  struct sockaddr_nl sa;

  memset(&sa, 0, sizeof(sa));
  sa.nl_family = AF_NETLINK;
  nh->nlmsg_pid = 0;
  nh->nlmsg_seq = ++(nl->seq);
  if (sendto(nl->fd, nh, nh->nlmsg_len, 0, (struct sockaddr *)&sa, sizeof(sa)) < 0)
    die("rtnetlink sendto: %m");
  nl->last_hdr = NULL;
}

static void
nl_request_dump(int af, int cmd)
{
  struct {
    struct nlmsghdr nh;
    struct rtgenmsg g;
  } req = {
    .nh.nlmsg_type = cmd,
    .nh.nlmsg_len = sizeof(req),
    .nh.nlmsg_flags = NLM_F_REQUEST | NLM_F_DUMP,
    .g.rtgen_family = af
  };
  nl_send(&nl_scan, &req.nh);
}

static struct nlmsghdr *
nl_get_reply(struct nl_sock *nl)
{
  for(;;)
    {
      if (!nl->last_hdr)
	{
	  struct iovec iov = { nl->rx_buffer, NL_RX_SIZE };
	  struct sockaddr_nl sa;
	  struct msghdr m = {
	    .msg_name = &sa,
	    .msg_namelen = sizeof(sa),
	    .msg_iov = &iov,
	    .msg_iovlen = 1,
	  };
	  int x = recvmsg(nl->fd, &m, 0);
	  if (x < 0)
	    die("nl_get_reply: %m");
	  if (sa.nl_pid)		/* It isn't from the kernel */
	    {
	      DBG("Non-kernel packet\n");
	      continue;
	    }
	  nl->last_size = x;
	  nl->last_hdr = (void *) nl->rx_buffer;
	  if (m.msg_flags & MSG_TRUNC)
	    bug("nl_get_reply: got truncated reply which should be impossible");
	}
      if (NLMSG_OK(nl->last_hdr, nl->last_size))
	{
	  struct nlmsghdr *h = nl->last_hdr;
	  nl->last_hdr = NLMSG_NEXT(h, nl->last_size);
	  if (h->nlmsg_seq != nl->seq)
	    {
	      log(L_WARN "nl_get_reply: Ignoring out of sequence netlink packet (%x != %x)",
		  h->nlmsg_seq, nl->seq);
	      continue;
	    }
	  return h;
	}
      if (nl->last_size)
	log(L_WARN "nl_get_reply: Found packet remnant of size %d", nl->last_size);
      nl->last_hdr = NULL;
    }
}

static struct tbf rl_netlink_err = TBF_DEFAULT_LOG_LIMITS;

static int
nl_error(struct nlmsghdr *h, int ignore_esrch)
{
  struct nlmsgerr *e;
  int ec;

  if (h->nlmsg_len < NLMSG_LENGTH(sizeof(struct nlmsgerr)))
    {
      log(L_WARN "Netlink: Truncated error message received");
      return ENOBUFS;
    }
  e = (struct nlmsgerr *) NLMSG_DATA(h);
  ec = -e->error;
  if (ec && !(ignore_esrch && (ec == ESRCH)))
    log_rl(&rl_netlink_err, L_WARN "Netlink: %s", strerror(ec));
  return ec;
}

static struct nlmsghdr *
nl_get_scan(void)
{
  struct nlmsghdr *h = nl_get_reply(&nl_scan);

  if (h->nlmsg_type == NLMSG_DONE)
    return NULL;
  if (h->nlmsg_type == NLMSG_ERROR)
    {
      nl_error(h, 0);
      return NULL;
    }
  return h;
}

static int
nl_exchange(struct nlmsghdr *pkt, int ignore_esrch)
{
  struct nlmsghdr *h;

  nl_send(&nl_req, pkt);
  for(;;)
    {
      h = nl_get_reply(&nl_req);
      if (h->nlmsg_type == NLMSG_ERROR)
	break;
      log(L_WARN "nl_exchange: Unexpected reply received");
    }
  return nl_error(h, ignore_esrch) ? -1 : 0;
}

/*
 *	Netlink attributes
 */

static int nl_attr_len;

static void *
nl_checkin(struct nlmsghdr *h, int lsize)
{
  nl_attr_len = h->nlmsg_len - NLMSG_LENGTH(lsize);
  if (nl_attr_len < 0)
    {
      log(L_ERR "nl_checkin: underrun by %d bytes", -nl_attr_len);
      return NULL;
    }
  return NLMSG_DATA(h);
}

struct nl_want_attrs {
  u8 defined:1;
  u8 checksize:1;
  u8 size;
};


#define BIRD_IFLA_MAX (IFLA_WIRELESS+1)

static struct nl_want_attrs ifla_attr_want[BIRD_IFLA_MAX] = {
  [IFLA_IFNAME]	  = { 1, 0, 0 },
  [IFLA_MTU]	  = { 1, 1, sizeof(u32) },
  [IFLA_WIRELESS] = { 1, 0, 0 },
};


#define BIRD_IFA_MAX  (IFA_FLAGS+1)

static struct nl_want_attrs ifa_attr_want4[BIRD_IFA_MAX] = {
  [IFA_ADDRESS]	  = { 1, 1, sizeof(ip4_addr) },
  [IFA_LOCAL]	  = { 1, 1, sizeof(ip4_addr) },
  [IFA_BROADCAST] = { 1, 1, sizeof(ip4_addr) },
  [IFA_FLAGS]     = { 1, 1, sizeof(u32) },
};

static struct nl_want_attrs ifa_attr_want6[BIRD_IFA_MAX] = {
  [IFA_ADDRESS]	  = { 1, 1, sizeof(ip6_addr) },
  [IFA_LOCAL]	  = { 1, 1, sizeof(ip6_addr) },
  [IFA_FLAGS]	  = { 1, 1, sizeof(u32) },
};


#define BIRD_RTA_MAX  (RTA_ENCAP+1)

<<<<<<< HEAD
static struct nl_want_attrs nexthop_attr_want4[BIRD_RTA_MAX] = {
=======
#ifndef IPV6
static struct nl_want_attrs mpnh_attr_want4[BIRD_RTA_MAX] = {
>>>>>>> 98bb80a2
  [RTA_GATEWAY]	  = { 1, 1, sizeof(ip4_addr) },
  [RTA_ENCAP_TYPE]= { 1, 1, sizeof(u16) },
  [RTA_ENCAP]	  = { 1, 0, 0 },
};

static struct nl_want_attrs encap_mpls_want[BIRD_RTA_MAX] = {
  [RTA_DST]       = { 1, 0, 0 },
};
#else
static struct nl_want_attrs mpnh_attr_want6[BIRD_RTA_MAX] = {
  [RTA_GATEWAY]	  = { 1, 1, sizeof(ip6_addr) },
};
#endif

static struct nl_want_attrs rtm_attr_want4[BIRD_RTA_MAX] = {
  [RTA_DST]	  = { 1, 1, sizeof(ip4_addr) },
  [RTA_OIF]	  = { 1, 1, sizeof(u32) },
  [RTA_GATEWAY]	  = { 1, 1, sizeof(ip4_addr) },
  [RTA_PRIORITY]  = { 1, 1, sizeof(u32) },
  [RTA_PREFSRC]	  = { 1, 1, sizeof(ip4_addr) },
  [RTA_METRICS]	  = { 1, 0, 0 },
  [RTA_MULTIPATH] = { 1, 0, 0 },
  [RTA_FLOW]	  = { 1, 1, sizeof(u32) },
  [RTA_TABLE]	  = { 1, 1, sizeof(u32) },
  [RTA_ENCAP_TYPE]= { 1, 1, sizeof(u16) },
  [RTA_ENCAP]	  = { 1, 0, 0 },
};

static struct nl_want_attrs rtm_attr_want6[BIRD_RTA_MAX] = {
  [RTA_DST]	  = { 1, 1, sizeof(ip6_addr) },
  [RTA_IIF]	  = { 1, 1, sizeof(u32) },
  [RTA_OIF]	  = { 1, 1, sizeof(u32) },
  [RTA_GATEWAY]	  = { 1, 1, sizeof(ip6_addr) },
  [RTA_PRIORITY]  = { 1, 1, sizeof(u32) },
  [RTA_PREFSRC]	  = { 1, 1, sizeof(ip6_addr) },
  [RTA_METRICS]	  = { 1, 0, 0 },
  [RTA_MULTIPATH] = { 1, 0, 0 },
  [RTA_FLOW]	  = { 1, 1, sizeof(u32) },
  [RTA_TABLE]	  = { 1, 1, sizeof(u32) },
  [RTA_ENCAP_TYPE]= { 1, 1, sizeof(u16) },
  [RTA_ENCAP]	  = { 1, 0, 0 },
};

static struct nl_want_attrs rtm_attr_want_mpls[BIRD_RTA_MAX] = {
  [RTA_DST]	  = { 1, 1, sizeof(u32) },
  [RTA_IIF]	  = { 1, 1, sizeof(u32) },
  [RTA_OIF]	  = { 1, 1, sizeof(u32) },
  [RTA_PRIORITY]  = { 1, 1, sizeof(u32) },
  [RTA_METRICS]	  = { 1, 0, 0 },
  [RTA_FLOW]	  = { 1, 1, sizeof(u32) },
  [RTA_TABLE]	  = { 1, 1, sizeof(u32) },
  [RTA_VIA]	  = { 1, 0, 0 },
  [RTA_NEWDST]	  = { 1, 0, 0 },
};


static int
nl_parse_attrs(struct rtattr *a, struct nl_want_attrs *want, struct rtattr **k, int ksize)
{
  int max = ksize / sizeof(struct rtattr *);
  bzero(k, ksize);

  for ( ; RTA_OK(a, nl_attr_len); a = RTA_NEXT(a, nl_attr_len))
    {
      if ((a->rta_type >= max) || !want[a->rta_type].defined)
	continue;

      if (want[a->rta_type].checksize && (RTA_PAYLOAD(a) != want[a->rta_type].size))
	{
	  log(L_ERR "nl_parse_attrs: Malformed attribute received");
	  return 0;
	}

      k[a->rta_type] = a;
    }

  if (nl_attr_len)
    {
      log(L_ERR "nl_parse_attrs: remnant of size %d", nl_attr_len);
      return 0;
    }

  return 1;
}

static inline u16 rta_get_u16(struct rtattr *a)
{ return *(u16 *) RTA_DATA(a); }

static inline u32 rta_get_u32(struct rtattr *a)
{ return *(u32 *) RTA_DATA(a); }

static inline ip4_addr rta_get_ip4(struct rtattr *a)
{ return ip4_ntoh(*(ip4_addr *) RTA_DATA(a)); }

static inline ip6_addr rta_get_ip6(struct rtattr *a)
{ return ip6_ntoh(*(ip6_addr *) RTA_DATA(a)); }

static inline ip_addr rta_get_ipa(struct rtattr *a)
{
  if (RTA_PAYLOAD(a) == sizeof(ip4_addr))
    return ipa_from_ip4(rta_get_ip4(a));
  else
    return ipa_from_ip6(rta_get_ip6(a));
}

static inline ip_addr rta_get_via(struct rtattr *a)
{
  struct rtvia *v = RTA_DATA(a);
  switch(v->rtvia_family) {
    case AF_INET:  return ipa_from_ip4(ip4_ntoh(*(ip4_addr *) v->rtvia_addr));
    case AF_INET6: return ipa_from_ip6(ip6_ntoh(*(ip6_addr *) v->rtvia_addr));
  }
  return IPA_NONE;
}

static u32 rta_mpls_stack[MPLS_MAX_LABEL_STACK];
static inline int rta_get_mpls(struct rtattr *a, u32 *stack)
{
  if (RTA_PAYLOAD(a) % 4)
    log(L_WARN "KRT: Strange length of received MPLS stack: %u", RTA_PAYLOAD(a));

  return mpls_get(RTA_DATA(a), RTA_PAYLOAD(a) & ~0x3, stack);
}

struct rtattr *
nl_add_attr(struct nlmsghdr *h, uint bufsize, uint code, const void *data, uint dlen)
{
  uint pos = NLMSG_ALIGN(h->nlmsg_len);
  uint len = RTA_LENGTH(dlen);

  if (pos + len > bufsize)
    bug("nl_add_attr: packet buffer overflow");

  struct rtattr *a = (struct rtattr *)((char *)h + pos);
  a->rta_type = code;
  a->rta_len = len;
  h->nlmsg_len = pos + len;

  if (dlen > 0)
    memcpy(RTA_DATA(a), data, dlen);

  return a;
}

static inline struct rtattr *
nl_open_attr(struct nlmsghdr *h, uint bufsize, uint code)
{
  return nl_add_attr(h, bufsize, code, NULL, 0);
}

static inline void
nl_close_attr(struct nlmsghdr *h, struct rtattr *a)
{
  a->rta_len = (void *)h + NLMSG_ALIGN(h->nlmsg_len) - (void *)a;
}

static inline void
nl_add_attr_u16(struct nlmsghdr *h, uint bufsize, int code, u16 data)
{
  nl_add_attr(h, bufsize, code, &data, 2);
}

static inline void
nl_add_attr_u32(struct nlmsghdr *h, uint bufsize, int code, u32 data)
{
  nl_add_attr(h, bufsize, code, &data, 4);
}

static inline void
nl_add_attr_ip4(struct nlmsghdr *h, uint bufsize, int code, ip4_addr ip4)
{
  ip4 = ip4_hton(ip4);
  nl_add_attr(h, bufsize, code, &ip4, sizeof(ip4));
}

static inline void
nl_add_attr_ip6(struct nlmsghdr *h, uint bufsize, int code, ip6_addr ip6)
{
  ip6 = ip6_hton(ip6);
  nl_add_attr(h, bufsize, code, &ip6, sizeof(ip6));
}

static inline void
nl_add_attr_ipa(struct nlmsghdr *h, uint bufsize, int code, ip_addr ipa)
{
  if (ipa_is_ip4(ipa))
    nl_add_attr_ip4(h, bufsize, code, ipa_to_ip4(ipa));
  else
    nl_add_attr_ip6(h, bufsize, code, ipa_to_ip6(ipa));
}

static inline void
nl_add_attr_mpls(struct nlmsghdr *h, uint bufsize, int code, int len, u32 *stack)
{
  char buf[len*4];
  mpls_put(buf, len, stack);
  nl_add_attr(h, bufsize, code, buf, len*4);
}

static inline void
nl_add_attr_mpls_encap(struct nlmsghdr *h, uint bufsize, int len, u32 *stack)
{
  nl_add_attr_u16(h, bufsize, RTA_ENCAP_TYPE, LWTUNNEL_ENCAP_MPLS);

  struct rtattr *nest = nl_open_attr(h, bufsize, RTA_ENCAP);
  nl_add_attr_mpls(h, bufsize, RTA_DST, len, stack);
  nl_close_attr(h, nest);
}

static inline void
nl_add_attr_via(struct nlmsghdr *h, uint bufsize, ip_addr ipa)
{
  struct rtattr *nest = nl_open_attr(h, bufsize, RTA_VIA);
  struct rtvia *via = RTA_DATA(nest);

  h->nlmsg_len += sizeof(*via);

  if (ipa_is_ip4(ipa))
  {
    via->rtvia_family = AF_INET;
    put_ip4(via->rtvia_addr, ipa_to_ip4(ipa));
    h->nlmsg_len += sizeof(ip4_addr);
  }
  else
  {
    via->rtvia_family = AF_INET6;
    put_ip6(via->rtvia_addr, ipa_to_ip6(ipa));
    h->nlmsg_len += sizeof(ip6_addr);
  }

  nl_close_attr(h, nest);
}

static inline struct rtnexthop *
nl_open_nexthop(struct nlmsghdr *h, uint bufsize)
{
  uint pos = NLMSG_ALIGN(h->nlmsg_len);
  uint len = RTNH_LENGTH(0);

  if (pos + len > bufsize)
    bug("nl_open_nexthop: packet buffer overflow");

  h->nlmsg_len = pos + len;

  return (void *)h + pos;
}

static inline void
nl_close_nexthop(struct nlmsghdr *h, struct rtnexthop *nh)
{
  nh->rtnh_len = (void *)h + NLMSG_ALIGN(h->nlmsg_len) - (void *)nh;
}

static inline void
nl_add_nexthop(struct nlmsghdr *h, uint bufsize, struct nexthop *nh, int af)
{
  if (nh->labels > 0)
    if (af == AF_MPLS)
      nl_add_attr_mpls(h, bufsize, RTA_NEWDST, nh->labels, nh->label);
    else
      nl_add_attr_mpls_encap(h, bufsize, nh->labels, nh->label);

  if (ipa_nonzero(nh->gw))
    if (af == AF_MPLS)
      nl_add_attr_via(h, bufsize, nh->gw);
    else
      nl_add_attr_ipa(h, bufsize, RTA_GATEWAY, nh->gw);
}

static void
nl_add_multipath(struct nlmsghdr *h, uint bufsize, struct nexthop *nh, int af)
{
  struct rtattr *a = nl_open_attr(h, bufsize, RTA_MULTIPATH);

  for (; nh; nh = nh->next)
  {
    struct rtnexthop *rtnh = nl_open_nexthop(h, bufsize);

    rtnh->rtnh_flags = 0;
    rtnh->rtnh_hops = nh->weight;
    rtnh->rtnh_ifindex = nh->iface->index;

    nl_add_nexthop(h, bufsize, nh, af);

    if (nh->flags & RNF_ONLINK)
      rtnh->rtnh_flags |= RTNH_F_ONLINK;

    nl_close_nexthop(h, rtnh);
  }

  nl_close_attr(h, a);
}

<<<<<<< HEAD
static struct nexthop *
nl_parse_multipath(struct krt_proto *p, struct rtattr *ra)
=======
static struct mpnh *
nl_parse_multipath(struct krt_proto *p, struct rtattr *ra, int af)
>>>>>>> 98bb80a2
{
  /* Temporary buffer for multicast nexthops */
  static struct nexthop *nh_buffer;
  static int nh_buf_size;	/* in number of structures */
  static int nh_buf_used;

  struct rtattr *a[BIRD_RTA_MAX];
  struct rtnexthop *nh = RTA_DATA(ra);
  struct nexthop *rv, *first, **last;
  unsigned len = RTA_PAYLOAD(ra);

  first = NULL;
  last = &first;
  nh_buf_used = 0;

  while (len)
    {
      /* Use RTNH_OK(nh,len) ?? */
      if ((len < sizeof(*nh)) || (len < nh->rtnh_len))
	return NULL;

      if (nh_buf_used == nh_buf_size)
      {
	nh_buf_size = nh_buf_size ? (nh_buf_size * 2) : 4;
	nh_buffer = xrealloc(nh_buffer, nh_buf_size * NEXTHOP_MAX_SIZE);
      }
      *last = rv = nh_buffer + nh_buf_used++;
      rv->next = NULL;
      last = &(rv->next);

      rv->flags = 0;
      rv->weight = nh->rtnh_hops;
      rv->iface = if_find_by_index(nh->rtnh_ifindex);
      if (!rv->iface)
	return NULL;

      /* Nonexistent RTNH_PAYLOAD ?? */
      nl_attr_len = nh->rtnh_len - RTNH_LENGTH(0);
<<<<<<< HEAD
      nl_parse_attrs(RTNH_DATA(nh), nexthop_attr_want4, a, sizeof(a));
      if (a[RTA_GATEWAY])
	{
	  rv->gw = rta_get_ipa(a[RTA_GATEWAY]);

	  if (nh->rtnh_flags & RTNH_F_ONLINK)
	    rv->flags |= RNF_ONLINK;
=======
      switch (af)
        {
#ifndef IPV6
	case AF_INET:
	  if (!nl_parse_attrs(RTNH_DATA(nh), mpnh_attr_want4, a, sizeof(a)))
	    return NULL;
	  break;
#else
	case AF_INET6:
	  if (!nl_parse_attrs(RTNH_DATA(nh), mpnh_attr_want6, a, sizeof(a)))
	    return NULL;
	  break;
#endif
	default:
	  return NULL;
	}

      if (a[RTA_GATEWAY])
	{
	  memcpy(&rv->gw, RTA_DATA(a[RTA_GATEWAY]), sizeof(rv->gw));
	  ipa_ntoh(rv->gw);
>>>>>>> 98bb80a2

	  neighbor *nbr;
	  nbr = neigh_find2(&p->p, &rv->gw, rv->iface,
			    (rv->flags & RNF_ONLINK) ? NEF_ONLINK : 0);
	  if (!nbr || (nbr->scope == SCOPE_HOST))
	    return NULL;
	}
      else
	rv->gw = IPA_NONE;

      if (a[RTA_ENCAP_TYPE])
	{
	  if (rta_get_u16(a[RTA_ENCAP_TYPE]) != LWTUNNEL_ENCAP_MPLS) {
	    log(L_WARN "KRT: Unknown encapsulation method %d in multipath", rta_get_u16(a[RTA_ENCAP_TYPE]));
	    return NULL;
	  }

	  struct rtattr *enca[BIRD_RTA_MAX];
	  nl_attr_len = RTA_PAYLOAD(a[RTA_ENCAP]);
	  nl_parse_attrs(RTA_DATA(a[RTA_ENCAP]), encap_mpls_want, enca, sizeof(enca));
	  rv->labels = rta_get_mpls(enca[RTA_DST], rv->label);
	  break;
	}


      len -= NLMSG_ALIGN(nh->rtnh_len);
      nh = RTNH_NEXT(nh);
    }

  return first;
}

static void
nl_add_metrics(struct nlmsghdr *h, uint bufsize, u32 *metrics, int max)
{
  struct rtattr *a = nl_open_attr(h, bufsize, RTA_METRICS);
  int t;

  for (t = 1; t < max; t++)
    if (metrics[0] & (1 << t))
      nl_add_attr_u32(h, bufsize, t, metrics[t]);

  nl_close_attr(h, a);
}

static int
nl_parse_metrics(struct rtattr *hdr, u32 *metrics, int max)
{
  struct rtattr *a = RTA_DATA(hdr);
  int len = RTA_PAYLOAD(hdr);

  metrics[0] = 0;
  for (; RTA_OK(a, len); a = RTA_NEXT(a, len))
  {
    if (a->rta_type == RTA_UNSPEC)
      continue;

    if (a->rta_type >= max)
      continue;

    if (RTA_PAYLOAD(a) != 4)
      return -1;

    metrics[0] |= 1 << a->rta_type;
    metrics[a->rta_type] = rta_get_u32(a);
  }

  if (len > 0)
    return -1;

  return 0;
}


/*
 *	Scanning of interfaces
 */

static void
nl_parse_link(struct nlmsghdr *h, int scan)
{
  struct ifinfomsg *i;
  struct rtattr *a[BIRD_IFLA_MAX];
  int new = h->nlmsg_type == RTM_NEWLINK;
  struct iface f = {};
  struct iface *ifi;
  char *name;
  u32 mtu;
  uint fl;

  if (!(i = nl_checkin(h, sizeof(*i))) || !nl_parse_attrs(IFLA_RTA(i), ifla_attr_want, a, sizeof(a)))
    return;
  if (!a[IFLA_IFNAME] || (RTA_PAYLOAD(a[IFLA_IFNAME]) < 2) || !a[IFLA_MTU])
    {
      /*
       * IFLA_IFNAME and IFLA_MTU are required, in fact, but there may also come
       * a message with IFLA_WIRELESS set, where (e.g.) no IFLA_IFNAME exists.
       * We simply ignore all such messages with IFLA_WIRELESS without notice.
       */

      if (a[IFLA_WIRELESS])
	return;

      log(L_ERR "KIF: Malformed message received");
      return;
    }

  name = RTA_DATA(a[IFLA_IFNAME]);
  mtu = rta_get_u32(a[IFLA_MTU]);

  ifi = if_find_by_index(i->ifi_index);
  if (!new)
    {
      DBG("KIF: IF%d(%s) goes down\n", i->ifi_index, name);
      if (!ifi)
	return;

      if_delete(ifi);
    }
  else
    {
      DBG("KIF: IF%d(%s) goes up (mtu=%d,flg=%x)\n", i->ifi_index, name, mtu, i->ifi_flags);
      if (ifi && strncmp(ifi->name, name, sizeof(ifi->name)-1))
	if_delete(ifi);

      strncpy(f.name, name, sizeof(f.name)-1);
      f.index = i->ifi_index;
      f.mtu = mtu;

      fl = i->ifi_flags;
      if (fl & IFF_UP)
	f.flags |= IF_ADMIN_UP;
      if (fl & IFF_LOWER_UP)
	f.flags |= IF_LINK_UP;
      if (fl & IFF_LOOPBACK)		/* Loopback */
	f.flags |= IF_MULTIACCESS | IF_LOOPBACK | IF_IGNORE;
      else if (fl & IFF_POINTOPOINT)	/* PtP */
	f.flags |= IF_MULTICAST;
      else if (fl & IFF_BROADCAST)	/* Broadcast */
	f.flags |= IF_MULTIACCESS | IF_BROADCAST | IF_MULTICAST;
      else
	f.flags |= IF_MULTIACCESS;	/* NBMA */

      if (fl & IFF_MULTICAST)
	f.flags |= IF_MULTICAST;

      ifi = if_update(&f);

      if (!scan)
	if_end_partial_update(ifi);
    }
}

static void
nl_parse_addr4(struct ifaddrmsg *i, int scan, int new)
{
  struct rtattr *a[BIRD_IFA_MAX];
  struct iface *ifi;
  u32 ifa_flags;
  int scope;

  if (!nl_parse_attrs(IFA_RTA(i), ifa_attr_want4, a, sizeof(a)))
    return;

  if (!a[IFA_LOCAL])
    {
      log(L_ERR "KIF: Malformed message received (missing IFA_LOCAL)");
      return;
    }
  if (!a[IFA_ADDRESS])
    {
      log(L_ERR "KIF: Malformed message received (missing IFA_ADDRESS)");
      return;
    }

  ifi = if_find_by_index(i->ifa_index);
  if (!ifi)
    {
      log(L_ERR "KIF: Received address message for unknown interface %d", i->ifa_index);
      return;
    }

  if (a[IFA_FLAGS])
    ifa_flags = rta_get_u32(a[IFA_FLAGS]);
  else
    ifa_flags = i->ifa_flags;

  struct ifa ifa;
  bzero(&ifa, sizeof(ifa));
  ifa.iface = ifi;
  if (ifa_flags & IFA_F_SECONDARY)
    ifa.flags |= IA_SECONDARY;

  ifa.ip = rta_get_ipa(a[IFA_LOCAL]);

  if (i->ifa_prefixlen > IP4_MAX_PREFIX_LENGTH)
    {
      log(L_ERR "KIF: Invalid prefix length for interface %s: %d", ifi->name, i->ifa_prefixlen);
      new = 0;
    }
  if (i->ifa_prefixlen == IP4_MAX_PREFIX_LENGTH)
    {
      ifa.brd = rta_get_ipa(a[IFA_ADDRESS]);
      net_fill_ip4(&ifa.prefix, rta_get_ip4(a[IFA_ADDRESS]), i->ifa_prefixlen);

      /* It is either a host address or a peer address */
      if (ipa_equal(ifa.ip, ifa.brd))
	ifa.flags |= IA_HOST;
      else
	{
	  ifa.flags |= IA_PEER;
	  ifa.opposite = ifa.brd;
	}
    }
  else
    {
      net_fill_ip4(&ifa.prefix, ipa_to_ip4(ifa.ip), i->ifa_prefixlen);
      net_normalize(&ifa.prefix);

      if (i->ifa_prefixlen == IP4_MAX_PREFIX_LENGTH - 1)
	ifa.opposite = ipa_opposite_m1(ifa.ip);

      if (i->ifa_prefixlen == IP4_MAX_PREFIX_LENGTH - 2)
	ifa.opposite = ipa_opposite_m2(ifa.ip);

      if ((ifi->flags & IF_BROADCAST) && a[IFA_BROADCAST])
	{
	  ip4_addr xbrd = rta_get_ip4(a[IFA_BROADCAST]);
	  ip4_addr ybrd = ip4_or(ipa_to_ip4(ifa.ip), ip4_not(ip4_mkmask(i->ifa_prefixlen)));

	  if (ip4_equal(xbrd, net4_prefix(&ifa.prefix)) || ip4_equal(xbrd, ybrd))
	    ifa.brd = ipa_from_ip4(xbrd);
	  else if (ifi->flags & IF_TMP_DOWN) /* Complain only during the first scan */
	    {
	      log(L_ERR "KIF: Invalid broadcast address %I4 for %s", xbrd, ifi->name);
	      ifa.brd = ipa_from_ip4(ybrd);
	    }
	}
    }

  scope = ipa_classify(ifa.ip);
  if (scope < 0)
    {
      log(L_ERR "KIF: Invalid interface address %I for %s", ifa.ip, ifi->name);
      return;
    }
  ifa.scope = scope & IADDR_SCOPE_MASK;

  DBG("KIF: IF%d(%s): %s IPA %I, flg %x, net %N, brd %I, opp %I\n",
      ifi->index, ifi->name,
      new ? "added" : "removed",
      ifa.ip, ifa.flags, ifa.prefix, ifa.brd, ifa.opposite);

  if (new)
    ifa_update(&ifa);
  else
    ifa_delete(&ifa);

  if (!scan)
    if_end_partial_update(ifi);
}

static void
nl_parse_addr6(struct ifaddrmsg *i, int scan, int new)
{
  struct rtattr *a[BIRD_IFA_MAX];
  struct iface *ifi;
  u32 ifa_flags;
  int scope;

  if (!nl_parse_attrs(IFA_RTA(i), ifa_attr_want6, a, sizeof(a)))
    return;

  if (!a[IFA_ADDRESS])
    {
      log(L_ERR "KIF: Malformed message received (missing IFA_ADDRESS)");
      return;
    }

  ifi = if_find_by_index(i->ifa_index);
  if (!ifi)
    {
      log(L_ERR "KIF: Received address message for unknown interface %d", i->ifa_index);
      return;
    }

  if (a[IFA_FLAGS])
    ifa_flags = rta_get_u32(a[IFA_FLAGS]);
  else
    ifa_flags = i->ifa_flags;

  struct ifa ifa;
  bzero(&ifa, sizeof(ifa));
  ifa.iface = ifi;
  if (ifa_flags & IFA_F_SECONDARY)
    ifa.flags |= IA_SECONDARY;

  /* Ignore tentative addresses silently */
  if (ifa_flags & IFA_F_TENTATIVE)
    return;

  /* IFA_LOCAL can be unset for IPv6 interfaces */
  ifa.ip = rta_get_ipa(a[IFA_LOCAL] ? : a[IFA_ADDRESS]);

  if (i->ifa_prefixlen > IP6_MAX_PREFIX_LENGTH)
    {
      log(L_ERR "KIF: Invalid prefix length for interface %s: %d", ifi->name, i->ifa_prefixlen);
      new = 0;
    }
  if (i->ifa_prefixlen == IP6_MAX_PREFIX_LENGTH)
    {
      ifa.brd = rta_get_ipa(a[IFA_ADDRESS]);
      net_fill_ip6(&ifa.prefix, rta_get_ip6(a[IFA_ADDRESS]), i->ifa_prefixlen);

      /* It is either a host address or a peer address */
      if (ipa_equal(ifa.ip, ifa.brd))
	ifa.flags |= IA_HOST;
      else
	{
	  ifa.flags |= IA_PEER;
	  ifa.opposite = ifa.brd;
	}
    }
  else
    {
      net_fill_ip6(&ifa.prefix, ipa_to_ip6(ifa.ip), i->ifa_prefixlen);
      net_normalize(&ifa.prefix);

      if (i->ifa_prefixlen == IP6_MAX_PREFIX_LENGTH - 1)
	ifa.opposite = ipa_opposite_m1(ifa.ip);
    }

  scope = ipa_classify(ifa.ip);
  if (scope < 0)
    {
      log(L_ERR "KIF: Invalid interface address %I for %s", ifa.ip, ifi->name);
      return;
    }
  ifa.scope = scope & IADDR_SCOPE_MASK;

  DBG("KIF: IF%d(%s): %s IPA %I, flg %x, net %N, brd %I, opp %I\n",
      ifi->index, ifi->name,
      new ? "added" : "removed",
      ifa.ip, ifa.flags, ifa.prefix, ifa.brd, ifa.opposite);

  if (new)
    ifa_update(&ifa);
  else
    ifa_delete(&ifa);

  if (!scan)
    if_end_partial_update(ifi);
}

static void
nl_parse_addr(struct nlmsghdr *h, int scan)
{
  struct ifaddrmsg *i;

  if (!(i = nl_checkin(h, sizeof(*i))))
    return;

  int new = (h->nlmsg_type == RTM_NEWADDR);

  switch (i->ifa_family)
    {
      case AF_INET:
	return nl_parse_addr4(i, scan, new);

      case AF_INET6:
	return nl_parse_addr6(i, scan, new);
    }
}

void
kif_do_scan(struct kif_proto *p UNUSED)
{
  struct nlmsghdr *h;

  if_start_update();

  nl_request_dump(AF_UNSPEC, RTM_GETLINK);
  while (h = nl_get_scan())
    if (h->nlmsg_type == RTM_NEWLINK || h->nlmsg_type == RTM_DELLINK)
      nl_parse_link(h, 1);
    else
      log(L_DEBUG "nl_scan_ifaces: Unknown packet received (type=%d)", h->nlmsg_type);

  nl_request_dump(AF_INET, RTM_GETADDR);
  while (h = nl_get_scan())
    if (h->nlmsg_type == RTM_NEWADDR || h->nlmsg_type == RTM_DELADDR)
      nl_parse_addr(h, 1);
    else
      log(L_DEBUG "nl_scan_ifaces: Unknown packet received (type=%d)", h->nlmsg_type);

  nl_request_dump(AF_INET6, RTM_GETADDR);
  while (h = nl_get_scan())
    if (h->nlmsg_type == RTM_NEWADDR || h->nlmsg_type == RTM_DELADDR)
      nl_parse_addr(h, 1);
    else
      log(L_DEBUG "nl_scan_ifaces: Unknown packet received (type=%d)", h->nlmsg_type);

  if_end_update();
}

/*
 *	Routes
 */

static inline u32
krt_table_id(struct krt_proto *p)
{
  return KRT_CF->sys.table_id;
}

static HASH(struct krt_proto) nl_table_map;

#define RTH_KEY(p)		p->af, krt_table_id(p)
#define RTH_NEXT(p)		p->sys.hash_next
#define RTH_EQ(a1,i1,a2,i2)	a1 == a2 && i1 == i2
#define RTH_FN(a,i)		a ^ u32_hash(i)

#define RTH_REHASH		rth_rehash
#define RTH_PARAMS		/8, *2, 2, 2, 6, 20

HASH_DEFINE_REHASH_FN(RTH, struct krt_proto)

int
krt_capable(rte *e)
{
  rta *a = e->attrs;

  switch (a->dest)
  {
    case RTD_UNICAST:
    case RTD_BLACKHOLE:
    case RTD_UNREACHABLE:
    case RTD_PROHIBIT:
      return 1;

    default:
      return 0;
  }
}

static inline int
nh_bufsize(struct nexthop *nh)
{
  int rv = 0;
  for (; nh != NULL; nh = nh->next)
    rv += RTNH_LENGTH(RTA_LENGTH(sizeof(ip_addr)));
  return rv;
}

static int
nl_send_route(struct krt_proto *p, rte *e, struct ea_list *eattrs, int op, int dest, struct nexthop *nh)
{
  eattr *ea;
  net *net = e->net;
  rta *a = e->attrs;
  int bufsize = 128 + KRT_METRICS_MAX*8 + nh_bufsize(&(a->nh));
  u32 priority = 0;

  struct {
    struct nlmsghdr h;
    struct rtmsg r;
    char buf[0];
  } *r;

  int rsize = sizeof(*r) + bufsize;
  r = alloca(rsize);

  DBG("nl_send_route(%N,op=%x)\n", net->n.addr, op);

  bzero(&r->h, sizeof(r->h));
  bzero(&r->r, sizeof(r->r));
  r->h.nlmsg_type = op ? RTM_NEWROUTE : RTM_DELROUTE;
  r->h.nlmsg_len = NLMSG_LENGTH(sizeof(struct rtmsg));
  r->h.nlmsg_flags = op | NLM_F_REQUEST | NLM_F_ACK;

  r->r.rtm_family = p->af;
  r->r.rtm_dst_len = net_pxlen(net->n.addr);
  r->r.rtm_protocol = RTPROT_BIRD;
  r->r.rtm_scope = RT_SCOPE_NOWHERE;
  if (p->af == AF_MPLS)
  {
    u32 label = net_mpls(net->n.addr);
    nl_add_attr_mpls(&r->h, rsize, RTA_DST, 1, &label);
  }
  else
    nl_add_attr_ipa(&r->h, rsize, RTA_DST, net_prefix(net->n.addr));

  /*
   * Strange behavior for RTM_DELROUTE:
   * 1) rtm_family is ignored in IPv6, works for IPv4
   * 2) not setting RTA_PRIORITY is different from setting default value (on IPv6)
   * 3) not setting RTA_PRIORITY is equivalent to setting 0, which is wildcard
   */

  if (krt_table_id(p) < 256)
    r->r.rtm_table = krt_table_id(p);
  else
    nl_add_attr_u32(&r->h, rsize, RTA_TABLE, krt_table_id(p));

  if (a->source == RTS_DUMMY)
    priority = e->u.krt.metric;
  else if (KRT_CF->sys.metric)
    priority = KRT_CF->sys.metric;
  else if ((op != NL_OP_DELETE) && (ea = ea_find(eattrs, EA_KRT_METRIC)))
    priority = ea->u.data;

  if (priority)
    nl_add_attr_u32(&r->h, rsize, RTA_PRIORITY, priority);

  /* For route delete, we do not specify remaining route attributes */
  if (op == NL_OP_DELETE)
    goto dest;

  /* Default scope is LINK for device routes, UNIVERSE otherwise */
  if (ea = ea_find(eattrs, EA_KRT_SCOPE))
    r->r.rtm_scope = ea->u.data;
  else
    r->r.rtm_scope = (dest == RTD_UNICAST && ipa_zero(nh->gw)) ? RT_SCOPE_LINK : RT_SCOPE_UNIVERSE;

  if (ea = ea_find(eattrs, EA_KRT_PREFSRC))
    nl_add_attr_ipa(&r->h, rsize, RTA_PREFSRC, *(ip_addr *)ea->u.ptr->data);

  if (ea = ea_find(eattrs, EA_KRT_REALM))
    nl_add_attr_u32(&r->h, rsize, RTA_FLOW, ea->u.data);


  u32 metrics[KRT_METRICS_MAX];
  metrics[0] = 0;

  struct ea_walk_state ews = { .eattrs = eattrs };
  while (ea = ea_walk(&ews, EA_KRT_METRICS, KRT_METRICS_MAX))
  {
    int id = ea->id - EA_KRT_METRICS;
    metrics[0] |= 1 << id;
    metrics[id] = ea->u.data;
  }

  if (metrics[0])
    nl_add_metrics(&r->h, rsize, metrics, KRT_METRICS_MAX);


dest:
  switch (dest)
    {
    case RTD_UNICAST:
      r->r.rtm_type = RTN_UNICAST;
      if (nh->next && !krt_ecmp6(p))
	nl_add_multipath(&r->h, rsize, nh, p->af);
      else
      {
	nl_add_attr_u32(&r->h, rsize, RTA_OIF, nh->iface->index);
	nl_add_nexthop(&r->h, rsize, nh, p->af);

	if (nh->flags & RNF_ONLINK)
	  r->r.rtm_flags |= RTNH_F_ONLINK;
      }
      break;
    case RTD_BLACKHOLE:
      r->r.rtm_type = RTN_BLACKHOLE;
      break;
    case RTD_UNREACHABLE:
      r->r.rtm_type = RTN_UNREACHABLE;
      break;
    case RTD_PROHIBIT:
      r->r.rtm_type = RTN_PROHIBIT;
      break;
    case RTD_NONE:
      break;
    default:
      bug("krt_capable inconsistent with nl_send_route");
    }

  /* Ignore missing for DELETE */
  return nl_exchange(&r->h, (op == NL_OP_DELETE));
}

static inline int
nl_add_rte(struct krt_proto *p, rte *e, struct ea_list *eattrs)
{
  rta *a = e->attrs;
  int err = 0;

  if (krt_ecmp6(p) && a->nh.next)
  {
    struct nexthop *nh = &(a->nh);

    err = nl_send_route(p, e, eattrs, NL_OP_ADD, RTD_UNICAST, nh);
    if (err < 0)
      return err;

    for (nh = nh->next; nh; nh = nh->next)
      err += nl_send_route(p, e, eattrs, NL_OP_APPEND, RTD_UNICAST, nh);

    return err;
  }

  return nl_send_route(p, e, eattrs, NL_OP_ADD, a->dest, &(a->nh));
}

static inline int
nl_delete_rte(struct krt_proto *p, rte *e, struct ea_list *eattrs)
{
  int err = 0;

  /* For IPv6, we just repeatedly request DELETE until we get error */
  do
    err = nl_send_route(p, e, eattrs, NL_OP_DELETE, RTD_NONE, NULL);
  while (krt_ecmp6(p) && !err);

  return err;
}

void
krt_replace_rte(struct krt_proto *p, net *n, rte *new, rte *old, struct ea_list *eattrs)
{
  int err = 0;

  /*
   * We could use NL_OP_REPLACE, but route replace on Linux has some problems:
   *
   * 1) Does not check for matching rtm_protocol
   * 2) Has broken semantics for IPv6 ECMP
   * 3) Crashes some kernel version when used for IPv6 ECMP
   *
   * So we use NL_OP_DELETE and then NL_OP_ADD. We also do not trust the old
   * route value, so we do not try to optimize IPv6 ECMP reconfigurations.
   */

  if (old)
    nl_delete_rte(p, old, eattrs);

  if (new)
    err = nl_add_rte(p, new, eattrs);

  if (err < 0)
    n->n.flags |= KRF_SYNC_ERROR;
  else
    n->n.flags &= ~KRF_SYNC_ERROR;
}


static inline struct nexthop *
nl_alloc_nexthop(struct nl_parse_state *s, ip_addr gw, struct iface *iface, byte weight)
{
  struct nexthop *nh = lp_alloc(s->pool, sizeof(struct nexthop));

  nh->gw = gw;
  nh->iface = iface;
  nh->next = NULL;
  nh->weight = weight;

  return nh;
}

static int
nl_mergable_route(struct nl_parse_state *s, net *net, struct krt_proto *p, uint priority, uint krt_type)
{
  /* Route merging must be active */
  if (!s->merge)
    return 0;

  /* Saved and new route must have same network, proto/table, and priority */
  if ((s->net != net) || (s->proto != p) || (s->krt_metric != priority))
    return 0;

  /* Both must be regular unicast routes */
  if ((s->krt_type != RTN_UNICAST) || (krt_type != RTN_UNICAST))
    return 0;

  return 1;
}

static void
nl_announce_route(struct nl_parse_state *s)
{
  rte *e = rte_get_temp(s->attrs);
  e->net = s->net;
  e->u.krt.src = s->krt_src;
  e->u.krt.proto = s->krt_proto;
  e->u.krt.seen = 0;
  e->u.krt.best = 0;
  e->u.krt.metric = s->krt_metric;

  if (s->scan)
    krt_got_route(s->proto, e);
  else
    krt_got_route_async(s->proto, e, s->new);

  s->net = NULL;
  s->attrs = NULL;
  s->proto = NULL;
  lp_flush(s->pool);
}

static inline void
nl_parse_begin(struct nl_parse_state *s, int scan, int merge)
{
  memset(s, 0, sizeof (struct nl_parse_state));
  s->pool = nl_linpool;
  s->scan = scan;
  s->merge = merge;
}

static inline void
nl_parse_end(struct nl_parse_state *s)
{
  if (s->net)
    nl_announce_route(s);
}


#define SKIP(ARG...) do { DBG("KRT: Ignoring route - " ARG); return; } while(0)

static void
nl_parse_route(struct nl_parse_state *s, struct nlmsghdr *h)
{
  struct krt_proto *p;
  struct rtmsg *i;
  struct rtattr *a[BIRD_RTA_MAX];
  int new = h->nlmsg_type == RTM_NEWROUTE;

  net_addr dst;
  u32 oif = ~0;
  u32 table_id;
  u32 priority = 0;
  u32 def_scope = RT_SCOPE_UNIVERSE;
  int src;

  if (!(i = nl_checkin(h, sizeof(*i))))
    return;

  switch (i->rtm_family)
    {
    case AF_INET:
      if (!nl_parse_attrs(RTM_RTA(i), rtm_attr_want4, a, sizeof(a)))
	return;

      if (a[RTA_DST])
	net_fill_ip4(&dst, rta_get_ip4(a[RTA_DST]), i->rtm_dst_len);
      else
	net_fill_ip4(&dst, IP4_NONE, 0);
      break;

    case AF_INET6:
      if (!nl_parse_attrs(RTM_RTA(i), rtm_attr_want6, a, sizeof(a)))
	return;

      if (a[RTA_DST])
	net_fill_ip6(&dst, rta_get_ip6(a[RTA_DST]), i->rtm_dst_len);
      else
	net_fill_ip6(&dst, IP6_NONE, 0);
      break;

    case AF_MPLS:
      if (!nl_parse_attrs(RTM_RTA(i), rtm_attr_want_mpls, a, sizeof(a)))
	return;

      if (!a[RTA_DST])
	SKIP("MPLS route without RTA_DST");

      if (rta_get_mpls(a[RTA_DST], rta_mpls_stack) != 1)
	SKIP("MPLS route with multi-label RTA_DST");

      net_fill_mpls(&dst, rta_mpls_stack[0]);
      break;

    default:
      return;
    }

  if (a[RTA_OIF])
    oif = rta_get_u32(a[RTA_OIF]);

  if (a[RTA_TABLE])
    table_id = rta_get_u32(a[RTA_TABLE]);
  else
    table_id = i->rtm_table;

  /* Do we know this table? */
  p = HASH_FIND(nl_table_map, RTH, i->rtm_family, table_id);
  if (!p)
    SKIP("unknown table %d\n", table);

  if (a[RTA_IIF])
    SKIP("IIF set\n");

  if (i->rtm_tos != 0)			/* We don't support TOS */
    SKIP("TOS %02x\n", i->rtm_tos);

  if (s->scan && !new)
    SKIP("RTM_DELROUTE in scan\n");

  if (a[RTA_PRIORITY])
    priority = rta_get_u32(a[RTA_PRIORITY]);

  int c = net_classify(&dst);
  if ((c < 0) || !(c & IADDR_HOST) || ((c & IADDR_SCOPE_MASK) <= SCOPE_LINK))
    SKIP("strange class/scope\n");

  switch (i->rtm_protocol)
    {
    case RTPROT_UNSPEC:
      SKIP("proto unspec\n");

    case RTPROT_REDIRECT:
      src = KRT_SRC_REDIRECT;
      break;

    case RTPROT_KERNEL:
      src = KRT_SRC_KERNEL;
      return;

    case RTPROT_BIRD:
      if (!s->scan)
	SKIP("echo\n");
      src = KRT_SRC_BIRD;
      break;

    case RTPROT_BOOT:
    default:
      src = KRT_SRC_ALIEN;
    }

  net *net = net_get(p->p.main_channel->table, &dst);

  if (s->net && !nl_mergable_route(s, net, p, priority, i->rtm_type))
    nl_announce_route(s);

  rta *ra = lp_allocz(s->pool, RTA_MAX_SIZE);
  ra->src = p->p.main_source;
  ra->source = RTS_INHERIT;
  ra->scope = SCOPE_UNIVERSE;

  switch (i->rtm_type)
    {
    case RTN_UNICAST:
      ra->dest = RTD_UNICAST;

      if (a[RTA_MULTIPATH])
	{
<<<<<<< HEAD
	  struct nexthop *nh = nl_parse_multipath(p, a[RTA_MULTIPATH]);
	  if (!nh)
=======
	  ra->dest = RTD_MULTIPATH;
	  ra->nexthops = nl_parse_multipath(p, a[RTA_MULTIPATH], i->rtm_family);
	  if (!ra->nexthops)
>>>>>>> 98bb80a2
	    {
	      log(L_ERR "KRT: Received strange multipath route %N", net->n.addr);
	      return;
	    }

	  ra->nh = *nh;
	  break;
	}

      ra->nh.iface = if_find_by_index(oif);
      if (!ra->nh.iface)
	{
	  log(L_ERR "KRT: Received route %N with unknown ifindex %u", net->n.addr, oif);
	  return;
	}

      if ((i->rtm_family != AF_MPLS) && a[RTA_GATEWAY] || (i->rtm_family == AF_MPLS) && a[RTA_VIA])
	{
	  if (i->rtm_family == AF_MPLS)
	    ra->nh.gw = rta_get_via(a[RTA_VIA]);
	  else
	    ra->nh.gw = rta_get_ipa(a[RTA_GATEWAY]);

	  /* Silently skip strange 6to4 routes */
	  const net_addr_ip6 sit = NET_ADDR_IP6(IP6_NONE, 96);
	  if ((i->rtm_family == AF_INET6) && ipa_in_netX(ra->nh.gw, (net_addr *) &sit))
	    return;

	  if (i->rtm_flags & RTNH_F_ONLINK)
	    ra->nh.flags |= RNF_ONLINK;

	  neighbor *nbr;
	  nbr = neigh_find2(&p->p, &(ra->nh.gw), ra->nh.iface,
			    (ra->nh.flags & RNF_ONLINK) ? NEF_ONLINK : 0);
	  if (!nbr || (nbr->scope == SCOPE_HOST))
	    {
	      log(L_ERR "KRT: Received route %N with strange next-hop %I", net->n.addr,
                  ra->nh.gw);
	      return;
	    }
	}

      break;
    case RTN_BLACKHOLE:
      ra->dest = RTD_BLACKHOLE;
      break;
    case RTN_UNREACHABLE:
      ra->dest = RTD_UNREACHABLE;
      break;
    case RTN_PROHIBIT:
      ra->dest = RTD_PROHIBIT;
      break;
    /* FIXME: What about RTN_THROW? */
    default:
      SKIP("type %d\n", i->rtm_type);
      return;
    }

  int labels = 0;
  if ((i->rtm_family == AF_MPLS) && a[RTA_NEWDST] && !ra->nh.next)
    labels = rta_get_mpls(a[RTA_NEWDST], ra->nh.label);

  if (a[RTA_ENCAP] && a[RTA_ENCAP_TYPE] && !ra->nh.next)
    {
      switch (rta_get_u16(a[RTA_ENCAP_TYPE]))
	{
	  case LWTUNNEL_ENCAP_MPLS:
	    {
	      struct rtattr *enca[BIRD_RTA_MAX];
	      nl_attr_len = RTA_PAYLOAD(a[RTA_ENCAP]);
	      nl_parse_attrs(RTA_DATA(a[RTA_ENCAP]), encap_mpls_want, enca, sizeof(enca));
	      labels = rta_get_mpls(enca[RTA_DST], ra->nh.label);
	      break;
	    }
	  default:
	    SKIP("unknown encapsulation method %d\n", rta_get_u16(a[RTA_ENCAP_TYPE]));
	    break;
	}
    }

  if (labels < 0)
  {
    log(L_WARN "KRT: Too long MPLS stack received, ignoring.");
    ra->nh.labels = 0;
  }
  else
    ra->nh.labels = labels;

  rte *e = rte_get_temp(ra);
  e->net = net;
  e->u.krt.src = src;
  e->u.krt.proto = i->rtm_protocol;
  e->u.krt.seen = 0;
  e->u.krt.best = 0;
  e->u.krt.metric = 0;

  if (i->rtm_scope != def_scope)
    {
      ea_list *ea = lp_alloc(s->pool, sizeof(ea_list) + sizeof(eattr));
      ea->next = ra->eattrs;
      ra->eattrs = ea;
      ea->flags = EALF_SORTED;
      ea->count = 1;
      ea->attrs[0].id = EA_KRT_SCOPE;
      ea->attrs[0].flags = 0;
      ea->attrs[0].type = EAF_TYPE_INT;
      ea->attrs[0].u.data = i->rtm_scope;
    }

  if (a[RTA_PRIORITY])
    e->u.krt.metric = rta_get_u32(a[RTA_PRIORITY]);

  if (a[RTA_PREFSRC])
    {
      ip_addr ps = rta_get_ipa(a[RTA_PREFSRC]);

      ea_list *ea = lp_alloc(s->pool, sizeof(ea_list) + sizeof(eattr));
      ea->next = ra->eattrs;
      ra->eattrs = ea;
      ea->flags = EALF_SORTED;
      ea->count = 1;
      ea->attrs[0].id = EA_KRT_PREFSRC;
      ea->attrs[0].flags = 0;
      ea->attrs[0].type = EAF_TYPE_IP_ADDRESS;
      ea->attrs[0].u.ptr = lp_alloc(s->pool, sizeof(struct adata) + sizeof(ps));
      ea->attrs[0].u.ptr->length = sizeof(ps);
      memcpy(ea->attrs[0].u.ptr->data, &ps, sizeof(ps));
    }

  if (a[RTA_FLOW])
    {
      ea_list *ea = lp_alloc(s->pool, sizeof(ea_list) + sizeof(eattr));
      ea->next = ra->eattrs;
      ra->eattrs = ea;
      ea->flags = EALF_SORTED;
      ea->count = 1;
      ea->attrs[0].id = EA_KRT_REALM;
      ea->attrs[0].flags = 0;
      ea->attrs[0].type = EAF_TYPE_INT;
      ea->attrs[0].u.data = rta_get_u32(a[RTA_FLOW]);
    }

  if (a[RTA_METRICS])
    {
      u32 metrics[KRT_METRICS_MAX];
      ea_list *ea = lp_alloc(s->pool, sizeof(ea_list) + KRT_METRICS_MAX * sizeof(eattr));
      int t, n = 0;

      if (nl_parse_metrics(a[RTA_METRICS], metrics, ARRAY_SIZE(metrics)) < 0)
        {
	  log(L_ERR "KRT: Received route %N with strange RTA_METRICS attribute", net->n.addr);
	  return;
	}

      for (t = 1; t < KRT_METRICS_MAX; t++)
	if (metrics[0] & (1 << t))
	  {
	    ea->attrs[n].id = EA_CODE(EAP_KRT, KRT_METRICS_OFFSET + t);
	    ea->attrs[n].flags = 0;
	    ea->attrs[n].type = EAF_TYPE_INT; /* FIXME: Some are EAF_TYPE_BITFIELD */
	    ea->attrs[n].u.data = metrics[t];
	    n++;
	  }

      if (n > 0)
        {
	  ea->next = ra->eattrs;
	  ea->flags = EALF_SORTED;
	  ea->count = n;
	  ra->eattrs = ea;
	}
    }

  /*
   * Ideally, now we would send the received route to the rest of kernel code.
   * But IPv6 ECMP routes before 4.11 are sent as a sequence of routes, so we
   * postpone it and merge next hops until the end of the sequence. Note that
   * proper multipath updates are rejected by nl_mergable_route(), so it is
   * always the first case for them.
   */

  if (!s->net)
  {
    /* Store the new route */
    s->net = net;
    s->attrs = ra;
    s->proto = p;
    s->new = new;
    s->krt_src = src;
    s->krt_type = i->rtm_type;
    s->krt_proto = i->rtm_protocol;
    s->krt_metric = priority;
  }
  else
  {
    /* Merge next hops with the stored route */
    rta *oa = s->attrs;

    struct nexthop *nhs = &oa->nh;
    nexthop_insert(&nhs, &ra->nh);

    /* Perhaps new nexthop is inserted at the first position */
    if (nhs == &ra->nh)
    {
      /* Swap rtas */
      s->attrs = ra;

      /* Keep old eattrs */
      ra->eattrs = oa->eattrs;
    }
  }
}

void
krt_do_scan(struct krt_proto *p UNUSED)	/* CONFIG_ALL_TABLES_AT_ONCE => p is NULL */
{
  struct nlmsghdr *h;
  struct nl_parse_state s;

  nl_parse_begin(&s, 1, 0);
  nl_request_dump(AF_INET, RTM_GETROUTE);
  while (h = nl_get_scan())
    if (h->nlmsg_type == RTM_NEWROUTE || h->nlmsg_type == RTM_DELROUTE)
      nl_parse_route(&s, h);
    else
      log(L_DEBUG "nl_scan_fire: Unknown packet received (type=%d)", h->nlmsg_type);
  nl_parse_end(&s);

  nl_parse_begin(&s, 1, 1);
  nl_request_dump(AF_INET6, RTM_GETROUTE);
  while (h = nl_get_scan())
    if (h->nlmsg_type == RTM_NEWROUTE || h->nlmsg_type == RTM_DELROUTE)
      nl_parse_route(&s, h);
    else
      log(L_DEBUG "nl_scan_fire: Unknown packet received (type=%d)", h->nlmsg_type);
  nl_parse_end(&s);

  nl_parse_begin(&s, 1, 1);
  nl_request_dump(AF_MPLS, RTM_GETROUTE);
  while (h = nl_get_scan())
    if (h->nlmsg_type == RTM_NEWROUTE || h->nlmsg_type == RTM_DELROUTE)
      nl_parse_route(&s, h);
    else
      log(L_DEBUG "nl_scan_fire: Unknown packet received (type=%d)", h->nlmsg_type);
  nl_parse_end(&s);
}

/*
 *	Asynchronous Netlink interface
 */

static sock *nl_async_sk;		/* BIRD socket for asynchronous notifications */
static byte *nl_async_rx_buffer;	/* Receive buffer */

static void
nl_async_msg(struct nlmsghdr *h)
{
  struct nl_parse_state s;

  switch (h->nlmsg_type)
    {
    case RTM_NEWROUTE:
    case RTM_DELROUTE:
      DBG("KRT: Received async route notification (%d)\n", h->nlmsg_type);
      nl_parse_begin(&s, 0, 0);
      nl_parse_route(&s, h);
      nl_parse_end(&s);
      break;
    case RTM_NEWLINK:
    case RTM_DELLINK:
      DBG("KRT: Received async link notification (%d)\n", h->nlmsg_type);
      if (kif_proto)
	nl_parse_link(h, 0);
      break;
    case RTM_NEWADDR:
    case RTM_DELADDR:
      DBG("KRT: Received async address notification (%d)\n", h->nlmsg_type);
      if (kif_proto)
	nl_parse_addr(h, 0);
      break;
    default:
      DBG("KRT: Received unknown async notification (%d)\n", h->nlmsg_type);
    }
}

static int
nl_async_hook(sock *sk, uint size UNUSED)
{
  struct iovec iov = { nl_async_rx_buffer, NL_RX_SIZE };
  struct sockaddr_nl sa;
  struct msghdr m = {
    .msg_name = &sa,
    .msg_namelen = sizeof(sa),
    .msg_iov = &iov,
    .msg_iovlen = 1,
  };
  struct nlmsghdr *h;
  int x;
  uint len;

  x = recvmsg(sk->fd, &m, 0);
  if (x < 0)
    {
      if (errno == ENOBUFS)
	{
	  /*
	   *  Netlink reports some packets have been thrown away.
	   *  One day we might react to it by asking for route table
	   *  scan in near future.
	   */
	  log(L_WARN "Kernel dropped some netlink messages, will resync on next scan.");
	  return 1;	/* More data are likely to be ready */
	}
      else if (errno != EWOULDBLOCK)
	log(L_ERR "Netlink recvmsg: %m");
      return 0;
    }
  if (sa.nl_pid)		/* It isn't from the kernel */
    {
      DBG("Non-kernel packet\n");
      return 1;
    }
  h = (void *) nl_async_rx_buffer;
  len = x;
  if (m.msg_flags & MSG_TRUNC)
    {
      log(L_WARN "Netlink got truncated asynchronous message");
      return 1;
    }
  while (NLMSG_OK(h, len))
    {
      nl_async_msg(h);
      h = NLMSG_NEXT(h, len);
    }
  if (len)
    log(L_WARN "nl_async_hook: Found packet remnant of size %d", len);
  return 1;
}

static void
nl_async_err_hook(sock *sk, int e UNUSED)
{
  nl_async_hook(sk, 0);
}

static void
nl_open_async(void)
{
  sock *sk;
  struct sockaddr_nl sa;
  int fd;

  if (nl_async_sk)
    return;

  DBG("KRT: Opening async netlink socket\n");

  fd = socket(PF_NETLINK, SOCK_RAW, NETLINK_ROUTE);
  if (fd < 0)
    {
      log(L_ERR "Unable to open asynchronous rtnetlink socket: %m");
      return;
    }

  bzero(&sa, sizeof(sa));
  sa.nl_family = AF_NETLINK;
  sa.nl_groups = RTMGRP_LINK |
    RTMGRP_IPV4_IFADDR | RTMGRP_IPV4_ROUTE |
    RTMGRP_IPV6_IFADDR | RTMGRP_IPV6_ROUTE;

  if (bind(fd, (struct sockaddr *) &sa, sizeof(sa)) < 0)
    {
      log(L_ERR "Unable to bind asynchronous rtnetlink socket: %m");
      close(fd);
      return;
    }

  nl_async_rx_buffer = xmalloc(NL_RX_SIZE);

  sk = nl_async_sk = sk_new(krt_pool);
  sk->type = SK_MAGIC;
  sk->rx_hook = nl_async_hook;
  sk->err_hook = nl_async_err_hook;
  sk->fd = fd;
  if (sk_open(sk) < 0)
    bug("Netlink: sk_open failed");
}


/*
 *	Interface to the UNIX krt module
 */

void
krt_sys_io_init(void)
{
  nl_linpool = lp_new_default(krt_pool);
  HASH_INIT(nl_table_map, krt_pool, 6);
}

int
krt_sys_start(struct krt_proto *p)
{
  struct krt_proto *old = HASH_FIND(nl_table_map, RTH, p->af, krt_table_id(p));

  if (old)
    {
      log(L_ERR "%s: Kernel table %u already registered by %s",
	  p->p.name, krt_table_id(p), old->p.name);
      return 0;
    }

  HASH_INSERT2(nl_table_map, RTH, krt_pool, p);

  nl_open();
  nl_open_async();

  return 1;
}

void
krt_sys_shutdown(struct krt_proto *p)
{
  HASH_REMOVE2(nl_table_map, RTH, krt_pool, p);
}

int
krt_sys_reconfigure(struct krt_proto *p UNUSED, struct krt_config *n, struct krt_config *o)
{
  return (n->sys.table_id == o->sys.table_id) && (n->sys.metric == o->sys.metric);
}

void
krt_sys_init_config(struct krt_config *cf)
{
  cf->sys.table_id = RT_TABLE_MAIN;
  cf->sys.metric = 32;
}

void
krt_sys_copy_config(struct krt_config *d, struct krt_config *s)
{
  d->sys.table_id = s->sys.table_id;
  d->sys.metric = s->sys.metric;
}

static const char *krt_metrics_names[KRT_METRICS_MAX] = {
  NULL, "lock", "mtu", "window", "rtt", "rttvar", "sstresh", "cwnd", "advmss",
  "reordering", "hoplimit", "initcwnd", "features", "rto_min", "initrwnd", "quickack"
};

static const char *krt_features_names[KRT_FEATURES_MAX] = {
  "ecn", NULL, NULL, "allfrag"
};

int
krt_sys_get_attr(eattr *a, byte *buf, int buflen UNUSED)
{
  switch (a->id)
  {
  case EA_KRT_PREFSRC:
    bsprintf(buf, "prefsrc");
    return GA_NAME;

  case EA_KRT_REALM:
    bsprintf(buf, "realm");
    return GA_NAME;

  case EA_KRT_SCOPE:
    bsprintf(buf, "scope");
    return GA_NAME;

  case EA_KRT_LOCK:
    buf += bsprintf(buf, "lock:");
    ea_format_bitfield(a, buf, buflen, krt_metrics_names, 2, KRT_METRICS_MAX);
    return GA_FULL;

  case EA_KRT_FEATURES:
    buf += bsprintf(buf, "features:");
    ea_format_bitfield(a, buf, buflen, krt_features_names, 0, KRT_FEATURES_MAX);
    return GA_FULL;

  default:;
    int id = (int)EA_ID(a->id) - KRT_METRICS_OFFSET;
    if (id > 0 && id < KRT_METRICS_MAX)
    {
      bsprintf(buf, "%s", krt_metrics_names[id]);
      return GA_NAME;
    }

    return GA_UNKNOWN;
  }
}



void
kif_sys_start(struct kif_proto *p UNUSED)
{
  nl_open();
  nl_open_async();
}

void
kif_sys_shutdown(struct kif_proto *p UNUSED)
{
}

int
kif_update_sysdep_addr(struct iface *i UNUSED)
{
  return 0;
}<|MERGE_RESOLUTION|>--- conflicted
+++ resolved
@@ -346,25 +346,21 @@
 
 #define BIRD_RTA_MAX  (RTA_ENCAP+1)
 
-<<<<<<< HEAD
 static struct nl_want_attrs nexthop_attr_want4[BIRD_RTA_MAX] = {
-=======
-#ifndef IPV6
-static struct nl_want_attrs mpnh_attr_want4[BIRD_RTA_MAX] = {
->>>>>>> 98bb80a2
   [RTA_GATEWAY]	  = { 1, 1, sizeof(ip4_addr) },
   [RTA_ENCAP_TYPE]= { 1, 1, sizeof(u16) },
   [RTA_ENCAP]	  = { 1, 0, 0 },
 };
 
+static struct nl_want_attrs nexthop_attr_want6[BIRD_RTA_MAX] = {
+  [RTA_GATEWAY]	  = { 1, 1, sizeof(ip6_addr) },
+  [RTA_ENCAP_TYPE]= { 1, 1, sizeof(u16) },
+  [RTA_ENCAP]	  = { 1, 0, 0 },
+};
+
 static struct nl_want_attrs encap_mpls_want[BIRD_RTA_MAX] = {
   [RTA_DST]       = { 1, 0, 0 },
 };
-#else
-static struct nl_want_attrs mpnh_attr_want6[BIRD_RTA_MAX] = {
-  [RTA_GATEWAY]	  = { 1, 1, sizeof(ip6_addr) },
-};
-#endif
 
 static struct nl_want_attrs rtm_attr_want4[BIRD_RTA_MAX] = {
   [RTA_DST]	  = { 1, 1, sizeof(ip4_addr) },
@@ -645,13 +641,8 @@
   nl_close_attr(h, a);
 }
 
-<<<<<<< HEAD
 static struct nexthop *
-nl_parse_multipath(struct krt_proto *p, struct rtattr *ra)
-=======
-static struct mpnh *
 nl_parse_multipath(struct krt_proto *p, struct rtattr *ra, int af)
->>>>>>> 98bb80a2
 {
   /* Temporary buffer for multicast nexthops */
   static struct nexthop *nh_buffer;
@@ -690,37 +681,28 @@
 
       /* Nonexistent RTNH_PAYLOAD ?? */
       nl_attr_len = nh->rtnh_len - RTNH_LENGTH(0);
-<<<<<<< HEAD
-      nl_parse_attrs(RTNH_DATA(nh), nexthop_attr_want4, a, sizeof(a));
+      switch (af)
+        {
+	case AF_INET:
+	  if (!nl_parse_attrs(RTNH_DATA(nh), nexthop_attr_want4, a, sizeof(a)))
+	    return NULL;
+	  break;
+
+	case AF_INET6:
+	  if (!nl_parse_attrs(RTNH_DATA(nh), nexthop_attr_want6, a, sizeof(a)))
+	    return NULL;
+	  break;
+
+	default:
+	  return NULL;
+	}
+
       if (a[RTA_GATEWAY])
 	{
 	  rv->gw = rta_get_ipa(a[RTA_GATEWAY]);
 
 	  if (nh->rtnh_flags & RTNH_F_ONLINK)
 	    rv->flags |= RNF_ONLINK;
-=======
-      switch (af)
-        {
-#ifndef IPV6
-	case AF_INET:
-	  if (!nl_parse_attrs(RTNH_DATA(nh), mpnh_attr_want4, a, sizeof(a)))
-	    return NULL;
-	  break;
-#else
-	case AF_INET6:
-	  if (!nl_parse_attrs(RTNH_DATA(nh), mpnh_attr_want6, a, sizeof(a)))
-	    return NULL;
-	  break;
-#endif
-	default:
-	  return NULL;
-	}
-
-      if (a[RTA_GATEWAY])
-	{
-	  memcpy(&rv->gw, RTA_DATA(a[RTA_GATEWAY]), sizeof(rv->gw));
-	  ipa_ntoh(rv->gw);
->>>>>>> 98bb80a2
 
 	  neighbor *nbr;
 	  nbr = neigh_find2(&p->p, &rv->gw, rv->iface,
@@ -1565,15 +1547,9 @@
       ra->dest = RTD_UNICAST;
 
       if (a[RTA_MULTIPATH])
-	{
-<<<<<<< HEAD
-	  struct nexthop *nh = nl_parse_multipath(p, a[RTA_MULTIPATH]);
+        {
+	  struct nexthop *nh = nl_parse_multipath(p, a[RTA_MULTIPATH], i->rtm_family);
 	  if (!nh)
-=======
-	  ra->dest = RTD_MULTIPATH;
-	  ra->nexthops = nl_parse_multipath(p, a[RTA_MULTIPATH], i->rtm_family);
-	  if (!ra->nexthops)
->>>>>>> 98bb80a2
 	    {
 	      log(L_ERR "KRT: Received strange multipath route %N", net->n.addr);
 	      return;

/*
 *	BIRD -- Linux Netlink Interface
 *
 *	(c) 1999--2000 Martin Mares <mj@ucw.cz>
 *
 *	Can be freely distributed and used under the terms of the GNU GPL.
 */

#include <stdio.h>
#include <unistd.h>
#include <fcntl.h>
#include <sys/socket.h>
#include <sys/uio.h>
#include <errno.h>

#undef LOCAL_DEBUG

#include "nest/bird.h"
#include "nest/route.h"
#include "nest/protocol.h"
#include "nest/iface.h"
#include "lib/alloca.h"
#include "sysdep/unix/unix.h"
#include "sysdep/unix/krt.h"
#include "lib/socket.h"
#include "lib/string.h"
#include "lib/hash.h"
#include "lib/macro.h"
#include "conf/conf.h"

#include CONFIG_INCLUDE_NLSYS_H

#define krt_ipv4(p) ((p)->af == AF_INET)

const int rt_default_ecmp = 16;

struct nl_parse_state
{
  struct krt_proto *proto;
  struct linpool *pool;
  int scan;

  u32 rta_flow;
};

/*
 *	Netlink eattr definitions
 */

#define KRT_METRICS_MAX		ARRAY_SIZE(ea_krt_metrics)
#define KRT_FEATURES_MAX	4

static void krt_bitfield_format(const eattr *e, byte *buf, uint buflen);

static struct ea_class
  ea_krt_prefsrc = {
    .name = "krt_prefsrc",
    .type = T_IP,
  },
  ea_krt_realm = {
    .name = "krt_realm",
    .type = T_INT,
  },
  ea_krt_scope = {
    .name = "krt_scope",
    .type = T_INT,
  };

static struct ea_class ea_krt_metrics[] = {
  [RTAX_LOCK] = {
    .name = "krt_lock",
    .type = T_INT,
    .format = krt_bitfield_format,
  },
  [RTAX_FEATURES] = {
    .name = "krt_features",
    .type = T_INT,
    .format = krt_bitfield_format,
  },
  [RTAX_CC_ALGO] = {
    .name = "krt_congctl",
    .type = T_STRING,
  },
#define KRT_METRIC_INT(_rtax, _name)	[_rtax] = { .name = _name, .type = T_INT }
  KRT_METRIC_INT(RTAX_MTU, "krt_mtu"),
  KRT_METRIC_INT(RTAX_WINDOW, "krt_window"),
  KRT_METRIC_INT(RTAX_RTT, "krt_rtt"),
  KRT_METRIC_INT(RTAX_RTTVAR, "krt_rttvar"),
  KRT_METRIC_INT(RTAX_SSTHRESH, "krt_sstresh"),
  KRT_METRIC_INT(RTAX_CWND, "krt_cwnd"),
  KRT_METRIC_INT(RTAX_ADVMSS, "krt_advmss"),
  KRT_METRIC_INT(RTAX_REORDERING, "krt_reordering"),
  KRT_METRIC_INT(RTAX_HOPLIMIT, "krt_hoplimit"),
  KRT_METRIC_INT(RTAX_INITCWND, "krt_initcwnd"),
  KRT_METRIC_INT(RTAX_RTO_MIN, "krt_rto_min"),
  KRT_METRIC_INT(RTAX_INITRWND, "krt_initrwnd"),
  KRT_METRIC_INT(RTAX_QUICKACK, "krt_quickack"),
  KRT_METRIC_INT(RTAX_FASTOPEN_NO_COOKIE, "krt_fastopen_no_cookie"),
#undef KRT_METRIC_INT
};

static const char *krt_metrics_names[KRT_METRICS_MAX] = {
  NULL, "lock", "mtu", "window", "rtt", "rttvar", "sstresh", "cwnd", "advmss",
  "reordering", "hoplimit", "initcwnd", "features", "rto_min", "initrwnd", "quickack",
  "congctl", "fastopen_no_cookie"
};

static const char *krt_features_names[KRT_FEATURES_MAX] = {
  "ecn", NULL, NULL, "allfrag"
};

static void
krt_bitfield_format(const eattr *a, byte *buf, uint buflen)
{
  if (a->id == ea_krt_metrics[RTAX_LOCK].id)
    ea_format_bitfield(a, buf, buflen, krt_metrics_names, 2, KRT_METRICS_MAX);
  else if (a->id == ea_krt_metrics[RTAX_FEATURES].id)
    ea_format_bitfield(a, buf, buflen, krt_features_names, 0, KRT_FEATURES_MAX);
}

static void
nl_ea_register(void)
{
  EA_REGISTER_ALL(
      &ea_krt_prefsrc,
      &ea_krt_realm,
      &ea_krt_scope
      );

  for (uint i = 0; i < KRT_METRICS_MAX; i++)
  {
    if (!ea_krt_metrics[i].name)
      ea_krt_metrics[i] = (struct ea_class) {
	.name = mb_sprintf(&root_pool, "krt_metric_%d", i),
	.type = T_INT,
      };

    ea_register_init(&ea_krt_metrics[i]);
  }

  for (uint i = 1; i < KRT_METRICS_MAX; i++)
    ASSERT_DIE(ea_krt_metrics[i].id == ea_krt_metrics[0].id + i);
}



/*
 *	Synchronous Netlink interface
 */

struct nl_sock
{
  int fd;
  u32 seq;
  byte *rx_buffer;			/* Receive buffer */
  struct nlmsghdr *last_hdr;		/* Recently received packet */
  uint last_size;
};

#define NL_RX_SIZE 32768

#define NL_OP_DELETE	0
#define NL_OP_ADD	(NLM_F_CREATE|NLM_F_EXCL)
#define NL_OP_REPLACE	(NLM_F_CREATE|NLM_F_REPLACE)
#define NL_OP_APPEND	(NLM_F_CREATE|NLM_F_APPEND)

static linpool *nl_linpool;

static struct nl_sock nl_scan = {.fd = -1};	/* Netlink socket for synchronous scan */
static struct nl_sock nl_req  = {.fd = -1};	/* Netlink socket for requests */

static void
nl_open_sock(struct nl_sock *nl)
{
  if (nl->fd < 0)
    {
      nl->fd = socket(PF_NETLINK, SOCK_RAW, NETLINK_ROUTE);
      if (nl->fd < 0)
	die("Unable to open rtnetlink socket: %m");
      nl->seq = (u32) (current_time() TO_S); /* Or perhaps random_u32() ? */
      nl->rx_buffer = xmalloc(NL_RX_SIZE);
      nl->last_hdr = NULL;
      nl->last_size = 0;
    }
}

static int
nl_set_strict_dump(struct nl_sock *nl UNUSED, int strict UNUSED)
{
#ifdef SOL_NETLINK
  return setsockopt(nl->fd, SOL_NETLINK, NETLINK_GET_STRICT_CHK, &strict, sizeof(strict));
#else
  return -1;
#endif
}

static void
nl_set_rcvbuf(int fd, uint val)
{
  if (setsockopt(fd, SOL_SOCKET, SO_RCVBUFFORCE, &val, sizeof(val)) < 0)
    log(L_WARN "KRT: Cannot set netlink rx buffer size to %u: %m", val);
}

static uint
nl_cfg_rx_buffer_size(struct config *cfg)
{
  uint bufsize = 0;

  struct proto_config *pc;
  WALK_LIST(pc, cfg->protos)
    if ((pc->protocol == &proto_unix_kernel) && !pc->disabled)
      bufsize = MAX(bufsize, ((struct krt_config *) pc)->sys.netlink_rx_buffer);

  return bufsize;
}


static void
nl_open(void)
{
  if ((nl_scan.fd >= 0) && (nl_req.fd >= 0))
    return;

  nl_open_sock(&nl_scan);
  nl_open_sock(&nl_req);

  if (nl_set_strict_dump(&nl_scan, 1) < 0)
  {
    log(L_WARN "KRT: Netlink strict checking failed, will scan all tables at once");
    krt_use_shared_scan();
  }
}

static void
nl_send(struct nl_sock *nl, struct nlmsghdr *nh)
{
  struct sockaddr_nl sa;

  memset(&sa, 0, sizeof(sa));
  sa.nl_family = AF_NETLINK;
  nh->nlmsg_pid = 0;
  nh->nlmsg_seq = ++(nl->seq);
  nh->nlmsg_len = NLMSG_ALIGN(nh->nlmsg_len);
  if (sendto(nl->fd, nh, nh->nlmsg_len, 0, (struct sockaddr *)&sa, sizeof(sa)) < 0)
    die("rtnetlink sendto: %m");
  nl->last_hdr = NULL;
}

static void
nl_request_dump_link(void)
{
  struct {
    struct nlmsghdr nh;
    struct ifinfomsg ifi;
  } req = {
    .nh.nlmsg_type = RTM_GETLINK,
    .nh.nlmsg_len = NLMSG_LENGTH(sizeof(struct ifinfomsg)),
    .nh.nlmsg_flags = NLM_F_REQUEST | NLM_F_DUMP,
    .nh.nlmsg_seq = ++(nl_scan.seq),
    .ifi.ifi_family = AF_UNSPEC,
  };

  send(nl_scan.fd, &req, sizeof(req), 0);
  nl_scan.last_hdr = NULL;
}

static void
nl_request_dump_addr(int af)
{
  struct {
    struct nlmsghdr nh;
    struct ifaddrmsg ifa;
  } req = {
    .nh.nlmsg_type = RTM_GETADDR,
    .nh.nlmsg_len = NLMSG_LENGTH(sizeof(struct ifaddrmsg)),
    .nh.nlmsg_flags = NLM_F_REQUEST | NLM_F_DUMP,
    .nh.nlmsg_seq = ++(nl_scan.seq),
    .ifa.ifa_family = af,
  };

  send(nl_scan.fd, &req, sizeof(req), 0);
  nl_scan.last_hdr = NULL;
}

static void
nl_request_dump_route(int af, int table_id)
{
  struct {
    struct nlmsghdr nh;
    struct rtmsg rtm;
    struct rtattr rta;
    u32 table_id;
  } req = {
    .nh.nlmsg_type = RTM_GETROUTE,
    .nh.nlmsg_len = NLMSG_LENGTH(sizeof(struct rtmsg)),
    .nh.nlmsg_flags = NLM_F_REQUEST | NLM_F_DUMP,
    .nh.nlmsg_seq = ++(nl_scan.seq),
    .rtm.rtm_family = af,
  };

  if (table_id < 256)
    req.rtm.rtm_table = table_id;
  else
  {
    req.rta.rta_type = RTA_TABLE;
    req.rta.rta_len = RTA_LENGTH(4);
    req.table_id = table_id;
    req.nh.nlmsg_len = NLMSG_ALIGN(req.nh.nlmsg_len) + req.rta.rta_len;
  }

  send(nl_scan.fd, &req, req.nh.nlmsg_len, 0);
  nl_scan.last_hdr = NULL;
}


static struct nlmsghdr *
nl_get_reply(struct nl_sock *nl)
{
  for(;;)
    {
      if (!nl->last_hdr)
	{
	  struct iovec iov = { nl->rx_buffer, NL_RX_SIZE };
	  struct sockaddr_nl sa;
	  struct msghdr m = {
	    .msg_name = &sa,
	    .msg_namelen = sizeof(sa),
	    .msg_iov = &iov,
	    .msg_iovlen = 1,
	  };
	  int x = recvmsg(nl->fd, &m, 0);
	  if (x < 0)
	    die("nl_get_reply: %m");
	  if (sa.nl_pid)		/* It isn't from the kernel */
	    {
	      DBG("Non-kernel packet\n");
	      continue;
	    }
	  nl->last_size = x;
	  nl->last_hdr = (void *) nl->rx_buffer;
	  if (m.msg_flags & MSG_TRUNC)
	    bug("nl_get_reply: got truncated reply which should be impossible");
	}
      if (NLMSG_OK(nl->last_hdr, nl->last_size))
	{
	  struct nlmsghdr *h = nl->last_hdr;
	  nl->last_hdr = NLMSG_NEXT(h, nl->last_size);
	  if (h->nlmsg_seq != nl->seq)
	    {
	      log(L_WARN "nl_get_reply: Ignoring out of sequence netlink packet (%x != %x)",
		  h->nlmsg_seq, nl->seq);
	      continue;
	    }
	  return h;
	}
      if (nl->last_size)
	log(L_WARN "nl_get_reply: Found packet remnant of size %d", nl->last_size);
      nl->last_hdr = NULL;
    }
}

static struct tbf rl_netlink_err = TBF_DEFAULT_LOG_LIMITS;

static int
nl_error(struct nlmsghdr *h, int ignore_esrch)
{
  struct nlmsgerr *e;
  int ec;

  if (h->nlmsg_len < NLMSG_LENGTH(sizeof(struct nlmsgerr)))
    {
      log(L_WARN "Netlink: Truncated error message received");
      return ENOBUFS;
    }
  e = (struct nlmsgerr *) NLMSG_DATA(h);
  ec = netlink_error_to_os(e->error);
  if (ec && !(ignore_esrch && (ec == ESRCH)))
    log_rl(&rl_netlink_err, L_WARN "Netlink: %s", strerror(ec));
  return ec;
}

static struct nlmsghdr *
nl_get_scan(void)
{
  struct nlmsghdr *h = nl_get_reply(&nl_scan);

  if (h->nlmsg_type == NLMSG_DONE)
    return NULL;
  if (h->nlmsg_type == NLMSG_ERROR)
    {
      nl_error(h, 0);
      return NULL;
    }
  return h;
}

static int
nl_exchange(struct nlmsghdr *pkt, int ignore_esrch)
{
  struct nlmsghdr *h;

  nl_send(&nl_req, pkt);
  for(;;)
    {
      h = nl_get_reply(&nl_req);
      if (h->nlmsg_type == NLMSG_ERROR)
	break;
      log(L_WARN "nl_exchange: Unexpected reply received");
    }
  return nl_error(h, ignore_esrch) ? -1 : 0;
}

/*
 *	Netlink attributes
 */

static int nl_attr_len;

static void *
nl_checkin(struct nlmsghdr *h, int lsize)
{
  nl_attr_len = h->nlmsg_len - NLMSG_LENGTH(lsize);
  if (nl_attr_len < 0)
    {
      log(L_ERR "nl_checkin: underrun by %d bytes", -nl_attr_len);
      return NULL;
    }
  return NLMSG_DATA(h);
}

struct nl_want_attrs {
  u8 defined:1;
  u8 checksize:1;
  u8 size;
};


#define BIRD_IFLA_MAX (IFLA_LINKINFO+1)

static struct nl_want_attrs ifla_attr_want[BIRD_IFLA_MAX] = {
  [IFLA_IFNAME]	  = { 1, 0, 0 },
  [IFLA_MTU]	  = { 1, 1, sizeof(u32) },
  [IFLA_MASTER]	  = { 1, 1, sizeof(u32) },
  [IFLA_WIRELESS] = { 1, 0, 0 },
  [IFLA_LINKINFO] = { 1, 0, 0 },
};

#define BIRD_INFO_MAX (IFLA_INFO_DATA+1)

static struct nl_want_attrs ifinfo_attr_want[BIRD_INFO_MAX] = {
  [IFLA_INFO_KIND]= { 1, 0, 0 },
  [IFLA_INFO_DATA]= { 1, 0, 0 },
};


#define BIRD_IFA_MAX  (IFA_FLAGS+1)

static struct nl_want_attrs ifa_attr_want4[BIRD_IFA_MAX] = {
  [IFA_ADDRESS]	  = { 1, 1, sizeof(ip4_addr) },
  [IFA_LOCAL]	  = { 1, 1, sizeof(ip4_addr) },
  [IFA_BROADCAST] = { 1, 1, sizeof(ip4_addr) },
  [IFA_FLAGS]     = { 1, 1, sizeof(u32) },
};

static struct nl_want_attrs ifa_attr_want6[BIRD_IFA_MAX] = {
  [IFA_ADDRESS]	  = { 1, 1, sizeof(ip6_addr) },
  [IFA_LOCAL]	  = { 1, 1, sizeof(ip6_addr) },
  [IFA_FLAGS]	  = { 1, 1, sizeof(u32) },
};


#define BIRD_RTA_MAX  (RTA_ENCAP+1)

static struct nl_want_attrs nexthop_attr_want4[BIRD_RTA_MAX] = {
  [RTA_GATEWAY]	  = { 1, 1, sizeof(ip4_addr) },
  [RTA_VIA]	  = { 1, 0, 0 },
  [RTA_FLOW]	  = { 1, 1, sizeof(u32) },
  [RTA_ENCAP_TYPE]= { 1, 1, sizeof(u16) },
  [RTA_ENCAP]	  = { 1, 0, 0 },
};

static struct nl_want_attrs nexthop_attr_want6[BIRD_RTA_MAX] = {
  [RTA_GATEWAY]	  = { 1, 1, sizeof(ip6_addr) },
  [RTA_VIA]	  = { 1, 0, 0 },
  [RTA_FLOW]	  = { 1, 1, sizeof(u32) },
  [RTA_ENCAP_TYPE]= { 1, 1, sizeof(u16) },
  [RTA_ENCAP]	  = { 1, 0, 0 },
};

#ifdef HAVE_MPLS_KERNEL
static struct nl_want_attrs nexthop_attr_want_mpls[BIRD_RTA_MAX] = {
  [RTA_VIA]	  = { 1, 0, 0 },
  [RTA_NEWDST]	  = { 1, 0, 0 },
};

static struct nl_want_attrs encap_mpls_want[BIRD_RTA_MAX] = {
  [RTA_DST]       = { 1, 0, 0 },
};
#endif

static struct nl_want_attrs rtm_attr_want4[BIRD_RTA_MAX] = {
  [RTA_DST]	  = { 1, 1, sizeof(ip4_addr) },
  [RTA_OIF]	  = { 1, 1, sizeof(u32) },
  [RTA_GATEWAY]	  = { 1, 1, sizeof(ip4_addr) },
  [RTA_PRIORITY]  = { 1, 1, sizeof(u32) },
  [RTA_PREFSRC]	  = { 1, 1, sizeof(ip4_addr) },
  [RTA_METRICS]	  = { 1, 0, 0 },
  [RTA_MULTIPATH] = { 1, 0, 0 },
  [RTA_FLOW]	  = { 1, 1, sizeof(u32) },
  [RTA_TABLE]	  = { 1, 1, sizeof(u32) },
  [RTA_VIA]	  = { 1, 0, 0 },
  [RTA_ENCAP_TYPE]= { 1, 1, sizeof(u16) },
  [RTA_ENCAP]	  = { 1, 0, 0 },
};

static struct nl_want_attrs rtm_attr_want6[BIRD_RTA_MAX] = {
  [RTA_DST]	  = { 1, 1, sizeof(ip6_addr) },
  [RTA_SRC]	  = { 1, 1, sizeof(ip6_addr) },
  [RTA_IIF]	  = { 1, 1, sizeof(u32) },
  [RTA_OIF]	  = { 1, 1, sizeof(u32) },
  [RTA_GATEWAY]	  = { 1, 1, sizeof(ip6_addr) },
  [RTA_PRIORITY]  = { 1, 1, sizeof(u32) },
  [RTA_PREFSRC]	  = { 1, 1, sizeof(ip6_addr) },
  [RTA_METRICS]	  = { 1, 0, 0 },
  [RTA_MULTIPATH] = { 1, 0, 0 },
  [RTA_FLOW]	  = { 1, 1, sizeof(u32) },
  [RTA_TABLE]	  = { 1, 1, sizeof(u32) },
  [RTA_VIA]	  = { 1, 0, 0 },
  [RTA_ENCAP_TYPE]= { 1, 1, sizeof(u16) },
  [RTA_ENCAP]	  = { 1, 0, 0 },
};

#ifdef HAVE_MPLS_KERNEL
static struct nl_want_attrs rtm_attr_want_mpls[BIRD_RTA_MAX] = {
  [RTA_DST]	  = { 1, 1, sizeof(u32) },
  [RTA_IIF]	  = { 1, 1, sizeof(u32) },
  [RTA_OIF]	  = { 1, 1, sizeof(u32) },
  [RTA_PRIORITY]  = { 1, 1, sizeof(u32) },
  [RTA_METRICS]	  = { 1, 0, 0 },
  [RTA_MULTIPATH] = { 1, 0, 0 },
  [RTA_FLOW]	  = { 1, 1, sizeof(u32) },
  [RTA_TABLE]	  = { 1, 1, sizeof(u32) },
  [RTA_VIA]	  = { 1, 0, 0 },
  [RTA_NEWDST]	  = { 1, 0, 0 },
};
#endif


static int
nl_parse_attrs(struct rtattr *a, struct nl_want_attrs *want, struct rtattr **k, int ksize)
{
  int max = ksize / sizeof(struct rtattr *);
  bzero(k, ksize);

  for ( ; RTA_OK(a, nl_attr_len); a = RTA_NEXT(a, nl_attr_len))
    {
      if ((a->rta_type >= max) || !want[a->rta_type].defined)
	continue;

      if (want[a->rta_type].checksize && (RTA_PAYLOAD(a) != want[a->rta_type].size))
	{
	  log(L_ERR "nl_parse_attrs: Malformed attribute received");
	  return 0;
	}

      k[a->rta_type] = a;
    }

  if (nl_attr_len)
    {
      log(L_ERR "nl_parse_attrs: remnant of size %d", nl_attr_len);
      return 0;
    }

  return 1;
}

static inline u16 rta_get_u16(struct rtattr *a)
{ return *(u16 *) RTA_DATA(a); }

static inline u32 rta_get_u32(struct rtattr *a)
{ return *(u32 *) RTA_DATA(a); }

static inline const char *rta_get_str(struct rtattr *a)
{ return RTA_DATA(a); }

static inline ip4_addr rta_get_ip4(struct rtattr *a)
{ return ip4_ntoh(*(ip4_addr *) RTA_DATA(a)); }

static inline ip6_addr rta_get_ip6(struct rtattr *a)
{ return ip6_ntoh(*(ip6_addr *) RTA_DATA(a)); }

static inline ip_addr rta_get_ipa(struct rtattr *a)
{
  if (RTA_PAYLOAD(a) == sizeof(ip4_addr))
    return ipa_from_ip4(rta_get_ip4(a));
  else
    return ipa_from_ip6(rta_get_ip6(a));
}

static inline ip_addr rta_get_via(struct rtattr *a)
{
  struct rtvia *v = RTA_DATA(a);
  switch(v->rtvia_family) {
    case AF_INET:  return ipa_from_ip4(ip4_ntoh(*(ip4_addr *) v->rtvia_addr));
    case AF_INET6: return ipa_from_ip6(ip6_ntoh(*(ip6_addr *) v->rtvia_addr));
  }
  return IPA_NONE;
}

#ifdef HAVE_MPLS_KERNEL
static u32 rta_mpls_stack[MPLS_MAX_LABEL_STACK];
static inline int rta_get_mpls(struct rtattr *a, u32 *stack)
{
  if (!a)
    return 0;

  if (RTA_PAYLOAD(a) % 4)
    log(L_WARN "KRT: Strange length of received MPLS stack: %u", RTA_PAYLOAD(a));

  int labels = mpls_get(RTA_DATA(a), RTA_PAYLOAD(a) & ~0x3, stack);

  if (labels < 0)
  {
    log(L_WARN "KRT: Too long MPLS stack received, ignoring");
    labels = 0;
  }

  return labels;
}
#endif

struct rtattr *
nl_add_attr(struct nlmsghdr *h, uint bufsize, uint code, const void *data, uint dlen)
{
  uint pos = NLMSG_ALIGN(h->nlmsg_len);
  uint len = RTA_LENGTH(dlen);

  if (pos + len > bufsize)
    bug("nl_add_attr: packet buffer overflow");

  struct rtattr *a = (struct rtattr *)((char *)h + pos);
  a->rta_type = code;
  a->rta_len = len;
  h->nlmsg_len = pos + len;

  if (dlen > 0)
    memcpy(RTA_DATA(a), data, dlen);

  return a;
}

static inline struct rtattr *
nl_open_attr(struct nlmsghdr *h, uint bufsize, uint code)
{
  return nl_add_attr(h, bufsize, code, NULL, 0);
}

static inline void
nl_close_attr(struct nlmsghdr *h, struct rtattr *a)
{
  a->rta_len = (void *)h + NLMSG_ALIGN(h->nlmsg_len) - (void *)a;
}

static inline void
nl_add_attr_u16(struct nlmsghdr *h, uint bufsize, int code, u16 data)
{
  nl_add_attr(h, bufsize, code, &data, 2);
}

static inline void
nl_add_attr_u32(struct nlmsghdr *h, uint bufsize, int code, u32 data)
{
  nl_add_attr(h, bufsize, code, &data, 4);
}

static inline void
nl_add_attr_str(struct nlmsghdr *h, unsigned bufsize, int code, const char *str)
{
  nl_add_attr(h, bufsize, code, str, strlen(str) + 1);
}

static inline void
nl_add_attr_ip4(struct nlmsghdr *h, uint bufsize, int code, ip4_addr ip4)
{
  ip4 = ip4_hton(ip4);
  nl_add_attr(h, bufsize, code, &ip4, sizeof(ip4));
}

static inline void
nl_add_attr_ip6(struct nlmsghdr *h, uint bufsize, int code, ip6_addr ip6)
{
  ip6 = ip6_hton(ip6);
  nl_add_attr(h, bufsize, code, &ip6, sizeof(ip6));
}

static inline void
nl_add_attr_ipa(struct nlmsghdr *h, uint bufsize, int code, ip_addr ipa)
{
  if (ipa_is_ip4(ipa))
    nl_add_attr_ip4(h, bufsize, code, ipa_to_ip4(ipa));
  else
    nl_add_attr_ip6(h, bufsize, code, ipa_to_ip6(ipa));
}

#ifdef HAVE_MPLS_KERNEL
static inline void
nl_add_attr_mpls(struct nlmsghdr *h, uint bufsize, int code, int len, u32 *stack)
{
  char buf[len*4];
  mpls_put(buf, len, stack);
  nl_add_attr(h, bufsize, code, buf, len*4);
}

static inline void
nl_add_attr_mpls_encap(struct nlmsghdr *h, uint bufsize, int len, u32 *stack)
{
  nl_add_attr_u16(h, bufsize, RTA_ENCAP_TYPE, LWTUNNEL_ENCAP_MPLS);

  struct rtattr *nest = nl_open_attr(h, bufsize, RTA_ENCAP);
  nl_add_attr_mpls(h, bufsize, RTA_DST, len, stack);
  nl_close_attr(h, nest);
}

static inline void
nl_add_attr_via(struct nlmsghdr *h, uint bufsize, ip_addr ipa)
{
  struct rtvia *via = alloca(sizeof(struct rtvia) + 16);

  if (ipa_is_ip4(ipa))
  {
    via->rtvia_family = AF_INET;
    put_ip4(via->rtvia_addr, ipa_to_ip4(ipa));
    nl_add_attr(h, bufsize, RTA_VIA, via, sizeof(struct rtvia) + 4);
  }
  else
  {
    via->rtvia_family = AF_INET6;
    put_ip6(via->rtvia_addr, ipa_to_ip6(ipa));
    nl_add_attr(h, bufsize, RTA_VIA, via, sizeof(struct rtvia) + 16);
  }
}
#endif

static inline struct rtnexthop *
nl_open_nexthop(struct nlmsghdr *h, uint bufsize)
{
  uint pos = NLMSG_ALIGN(h->nlmsg_len);
  uint len = RTNH_LENGTH(0);

  if (pos + len > bufsize)
    bug("nl_open_nexthop: packet buffer overflow");

  h->nlmsg_len = pos + len;

  return (void *)h + pos;
}

static inline void
nl_close_nexthop(struct nlmsghdr *h, struct rtnexthop *nh)
{
  nh->rtnh_len = (void *)h + NLMSG_ALIGN(h->nlmsg_len) - (void *)nh;
}

static inline void
nl_add_nexthop(struct nlmsghdr *h, uint bufsize, struct nexthop *nh, int af UNUSED)
{
#ifdef HAVE_MPLS_KERNEL
  if (nh->labels > 0)
    if (af == AF_MPLS)
      nl_add_attr_mpls(h, bufsize, RTA_NEWDST, nh->labels, nh->label);
    else
      nl_add_attr_mpls_encap(h, bufsize, nh->labels, nh->label);

  if (ipa_nonzero(nh->gw))
  {
    if (af == (ipa_is_ip4(nh->gw) ? AF_INET : AF_INET6))
      nl_add_attr_ipa(h, bufsize, RTA_GATEWAY, nh->gw);
    else
      nl_add_attr_via(h, bufsize, nh->gw);
  }
#else

  if (ipa_nonzero(nh->gw))
    nl_add_attr_ipa(h, bufsize, RTA_GATEWAY, nh->gw);
#endif
}

static void
nl_add_multipath(struct nlmsghdr *h, uint bufsize, struct nexthop_adata *nhad, int af, ea_list *eattrs)
{
  struct rtattr *a = nl_open_attr(h, bufsize, RTA_MULTIPATH);
  eattr *flow = ea_find(eattrs, &ea_krt_realm);

  NEXTHOP_WALK(nh, nhad)
  {
    struct rtnexthop *rtnh = nl_open_nexthop(h, bufsize);

    rtnh->rtnh_flags = 0;
    rtnh->rtnh_hops = nh->weight;
    rtnh->rtnh_ifindex = nh->iface->index;

    nl_add_nexthop(h, bufsize, nh, af);

    if (nh->flags & RNF_ONLINK)
      rtnh->rtnh_flags |= RTNH_F_ONLINK;

    /* Our KRT_REALM is per-route, but kernel RTA_FLOW is per-nexthop.
       Therefore, we need to attach the same attribute to each nexthop. */
    if (flow)
      nl_add_attr_u32(h, bufsize, RTA_FLOW, flow->u.data);

    nl_close_nexthop(h, rtnh);
  }

  nl_close_attr(h, a);
}

static struct nexthop_adata *
nl_parse_multipath(struct nl_parse_state *s, struct krt_proto *p, const net_addr *n, struct rtattr *ra, int af, int krt_src)
{
  struct rtattr *a[BIRD_RTA_MAX];
  struct rtnexthop *nh, *orig_nh = RTA_DATA(ra);
  unsigned len, orig_len = RTA_PAYLOAD(ra);
  uint cnt = 0;

  /* First count the nexthops */
  for (len = orig_len, nh = orig_nh; len; len -= NLMSG_ALIGN(nh->rtnh_len), nh = RTNH_NEXT(nh))
    {
      /* Use RTNH_OK(nh,len) ?? */
      if ((len < sizeof(*nh)) || (len < nh->rtnh_len))
	goto err;

      if ((nh->rtnh_flags & RTNH_F_DEAD) && (krt_src != KRT_SRC_BIRD))
	;
      else
	cnt++;
    }

  struct nexthop_adata *nhad = lp_allocz(s->pool, cnt * NEXTHOP_MAX_SIZE + sizeof *nhad);
  struct nexthop *rv = &nhad->nh;

  for (len = orig_len, nh = orig_nh; len; len -= NLMSG_ALIGN(nh->rtnh_len), nh = RTNH_NEXT(nh))
    {
      /* Use RTNH_OK(nh,len) ?? */
      if ((len < sizeof(*nh)) || (len < nh->rtnh_len))
	goto err;

      if ((nh->rtnh_flags & RTNH_F_DEAD) && (krt_src != KRT_SRC_BIRD))
	continue;

      *rv = (struct nexthop) {
	.weight = nh->rtnh_hops,
	.iface = if_find_by_index(nh->rtnh_ifindex),
      };

      if (!rv->iface)
	{
	  log(L_ERR "KRT: Received route %N with unknown ifindex %u", n, nh->rtnh_ifindex);
	  return NULL;
	}

      /* Nonexistent RTNH_PAYLOAD ?? */
      nl_attr_len = nh->rtnh_len - RTNH_LENGTH(0);
      switch (af)
        {
	case AF_INET:
	  if (!nl_parse_attrs(RTNH_DATA(nh), nexthop_attr_want4, a, sizeof(a)))
	    goto err;
	  break;

	case AF_INET6:
	  if (!nl_parse_attrs(RTNH_DATA(nh), nexthop_attr_want6, a, sizeof(a)))
	    goto err;
	  break;

#ifdef HAVE_MPLS_KERNEL
	case AF_MPLS:
	  if (!nl_parse_attrs(RTNH_DATA(nh), nexthop_attr_want_mpls, a, sizeof(a)))
	    goto err;

	  if (a[RTA_NEWDST])
	    rv->labels = rta_get_mpls(a[RTA_NEWDST], rv->label);

	  break;
#endif

	default:
	  goto err;
	}

      if (a[RTA_GATEWAY])
	rv->gw = rta_get_ipa(a[RTA_GATEWAY]);

      if (a[RTA_FLOW])
	s->rta_flow = rta_get_u32(a[RTA_FLOW]);

      if (a[RTA_VIA])
	rv->gw = rta_get_via(a[RTA_VIA]);

      if (nh->rtnh_flags & RTNH_F_ONLINK)
	rv->flags |= RNF_ONLINK;

      if (ipa_nonzero(rv->gw))
	{
	  neighbor *nbr;
	  nbr = neigh_find(&p->p, rv->gw, rv->iface,
			   (rv->flags & RNF_ONLINK) ? NEF_ONLINK : 0);
	  if (!nbr || (nbr->scope == SCOPE_HOST))
	    {
	        log(L_ERR "KRT: Received route %N with strange next-hop %I", n, rv->gw);
	        return NULL;
	    }
	}

#ifdef HAVE_MPLS_KERNEL
      if (a[RTA_ENCAP] && a[RTA_ENCAP_TYPE])
      {
	if (rta_get_u16(a[RTA_ENCAP_TYPE]) != LWTUNNEL_ENCAP_MPLS)
	{
	  log(L_WARN "KRT: Received route %N with unknown encapsulation method %d",
	      n, rta_get_u16(a[RTA_ENCAP_TYPE]));
	  return NULL;
	}

	struct rtattr *enca[BIRD_RTA_MAX];
	nl_attr_len = RTA_PAYLOAD(a[RTA_ENCAP]);
	nl_parse_attrs(RTA_DATA(a[RTA_ENCAP]), encap_mpls_want, enca, sizeof(enca));
	rv->labels = rta_get_mpls(enca[RTA_DST], rv->label);
      }
#endif

      rv = NEXTHOP_NEXT(rv);
    }

  /* Store final length */
  nhad->ad.length = (void *) rv - (void *) nhad->ad.data;

  /* Ensure nexthops are sorted to satisfy nest invariant */
  return nexthop_is_sorted(nhad) ? nhad : nexthop_sort(nhad, s->pool);

err:
  log(L_ERR "KRT: Received strange multipath route %N", n);
  return NULL;
}

static void
nl_add_metrics(struct nlmsghdr *h, uint bufsize, u32 *metrics, const char *cc_algo, int max)
{
  struct rtattr *a = nl_open_attr(h, bufsize, RTA_METRICS);
  int t;

  for (t = 1; t < max; t++)
    if (metrics[0] & (1 << t))
      if (t == RTAX_CC_ALGO)
        nl_add_attr_str(h, bufsize, t, cc_algo);
      else
        nl_add_attr_u32(h, bufsize, t, metrics[t]);

  nl_close_attr(h, a);
}

static int
nl_parse_metrics(struct rtattr *hdr, u32 *metrics, const char **cc_algo, int max)
{
  struct rtattr *a = RTA_DATA(hdr);
  int len = RTA_PAYLOAD(hdr);

  metrics[0] = 0;
  for (; RTA_OK(a, len); a = RTA_NEXT(a, len))
  {
    if (a->rta_type == RTAX_UNSPEC)
      continue;

    if (a->rta_type >= max)
      continue;

    if (a->rta_type == RTAX_CC_ALGO)
    {
      *cc_algo = rta_get_str(a);
      int slen = RTA_PAYLOAD(a);

      if (!slen || ((*cc_algo)[slen - 1] != 0))
	return -1;

      metrics[0] |= 1 << a->rta_type;
      metrics[a->rta_type] = 0;
    }
    else
    {
      if (RTA_PAYLOAD(a) != 4)
	return -1;

      metrics[0] |= 1 << a->rta_type;
      metrics[a->rta_type] = rta_get_u32(a);
    }
  }

  if (len > 0)
    return -1;

  return 0;
}


/*
 *	Scanning of interfaces
 */

static void
nl_parse_link(struct nlmsghdr *h, int scan)
{
  struct ifinfomsg *i;
  struct rtattr *a[BIRD_IFLA_MAX];
  int new = h->nlmsg_type == RTM_NEWLINK;
  struct iface f = {};
  struct iface *ifi;
  const char *name, *kind = NULL;
  u32 mtu, master = 0;
  uint fl;

  if (!(i = nl_checkin(h, sizeof(*i))) || !nl_parse_attrs(IFLA_RTA(i), ifla_attr_want, a, sizeof(a)))
    return;
  if (!a[IFLA_IFNAME] || (RTA_PAYLOAD(a[IFLA_IFNAME]) < 2) || !a[IFLA_MTU])
    {
      /*
       * IFLA_IFNAME and IFLA_MTU are required, in fact, but there may also come
       * a message with IFLA_WIRELESS set, where (e.g.) no IFLA_IFNAME exists.
       * We simply ignore all such messages with IFLA_WIRELESS without notice.
       */

      if (a[IFLA_WIRELESS])
	return;

      log(L_ERR "KIF: Malformed message received");
      return;
    }

  name = RTA_DATA(a[IFLA_IFNAME]);
  mtu = rta_get_u32(a[IFLA_MTU]);

  if (a[IFLA_MASTER])
    master = rta_get_u32(a[IFLA_MASTER]);

  if (a[IFLA_LINKINFO])
  {
    struct rtattr *li[BIRD_INFO_MAX];
    nl_attr_len = RTA_PAYLOAD(a[IFLA_LINKINFO]);
    nl_parse_attrs(RTA_DATA(a[IFLA_LINKINFO]), ifinfo_attr_want, li, sizeof(li));
    if (li[IFLA_INFO_KIND])
      kind = RTA_DATA(li[IFLA_INFO_KIND]);
  }

  ifi = if_find_by_index(i->ifi_index);
  if (!new)
    {
      DBG("KIF: IF%d(%s) goes down\n", i->ifi_index, name);
      if (!ifi)
	return;

      if_delete(ifi);
    }
  else
    {
      DBG("KIF: IF%d(%s) goes up (mtu=%d,flg=%x)\n", i->ifi_index, name, mtu, i->ifi_flags);
      if (ifi && strncmp(ifi->name, name, sizeof(ifi->name)-1))
	if_delete(ifi);

      strncpy(f.name, name, sizeof(f.name)-1);
      f.index = i->ifi_index;
      f.mtu = mtu;

      f.master_index = master;
      f.master = if_find_by_index(master);

      fl = i->ifi_flags;
      if (fl & IFF_UP)
	f.flags |= IF_ADMIN_UP;
      if (fl & IFF_LOWER_UP)
	f.flags |= IF_LINK_UP;
      if (fl & IFF_LOOPBACK)		/* Loopback */
	f.flags |= IF_MULTIACCESS | IF_LOOPBACK | IF_IGNORE;
      else if (fl & IFF_POINTOPOINT)	/* PtP */
	f.flags |= IF_MULTICAST;
      else if (fl & IFF_BROADCAST)	/* Broadcast */
	f.flags |= IF_MULTIACCESS | IF_BROADCAST | IF_MULTICAST;
      else
	f.flags |= IF_MULTIACCESS;	/* NBMA */

      if (fl & IFF_MULTICAST)
	f.flags |= IF_MULTICAST;

      if (kind && !strcmp(kind, "vrf"))
	f.flags |= IF_VRF;

      ifi = if_update(&f);

      if (!scan)
	if_end_partial_update(ifi);
    }
}

static void
nl_parse_addr4(struct ifaddrmsg *i, int scan, int new)
{
  struct rtattr *a[BIRD_IFA_MAX];
  struct iface *ifi;
  u32 ifa_flags;
  int scope;

  if (!nl_parse_attrs(IFA_RTA(i), ifa_attr_want4, a, sizeof(a)))
    return;

  if (!a[IFA_LOCAL])
    {
      log(L_ERR "KIF: Malformed message received (missing IFA_LOCAL)");
      return;
    }
  if (!a[IFA_ADDRESS])
    {
      log(L_ERR "KIF: Malformed message received (missing IFA_ADDRESS)");
      return;
    }

  ifi = if_find_by_index(i->ifa_index);
  if (!ifi)
    {
      log(L_ERR "KIF: Received address message for unknown interface %d", i->ifa_index);
      return;
    }

  if (a[IFA_FLAGS])
    ifa_flags = rta_get_u32(a[IFA_FLAGS]);
  else
    ifa_flags = i->ifa_flags;

  struct ifa ifa;
  bzero(&ifa, sizeof(ifa));
  ifa.iface = ifi;
  if (ifa_flags & IFA_F_SECONDARY)
    ifa.flags |= IA_SECONDARY;

  ifa.ip = rta_get_ipa(a[IFA_LOCAL]);

  if (i->ifa_prefixlen > IP4_MAX_PREFIX_LENGTH)
    {
      log(L_ERR "KIF: Invalid prefix length for interface %s: %d", ifi->name, i->ifa_prefixlen);
      new = 0;
    }
  if (i->ifa_prefixlen == IP4_MAX_PREFIX_LENGTH)
    {
      ifa.brd = rta_get_ipa(a[IFA_ADDRESS]);
      net_fill_ip4(&ifa.prefix, rta_get_ip4(a[IFA_ADDRESS]), i->ifa_prefixlen);

      /* It is either a host address or a peer address */
      if (ipa_equal(ifa.ip, ifa.brd))
	ifa.flags |= IA_HOST;
      else
	{
	  ifa.flags |= IA_PEER;
	  ifa.opposite = ifa.brd;
	}
    }
  else
    {
      net_fill_ip4(&ifa.prefix, ipa_to_ip4(ifa.ip), i->ifa_prefixlen);
      net_normalize(&ifa.prefix);

      if (i->ifa_prefixlen == IP4_MAX_PREFIX_LENGTH - 1)
	ifa.opposite = ipa_opposite_m1(ifa.ip);

      if (i->ifa_prefixlen == IP4_MAX_PREFIX_LENGTH - 2)
	ifa.opposite = ipa_opposite_m2(ifa.ip);

      if (ifi->flags & IF_BROADCAST)
        {
	  /* If kernel offers us a broadcast address, we trust it */
	  if (a[IFA_BROADCAST])
	    ifa.brd = ipa_from_ip4(rta_get_ip4(a[IFA_BROADCAST]));
	  /* Otherwise we create one (except for /31) */
	  else if (i->ifa_prefixlen < (IP4_MAX_PREFIX_LENGTH - 1))
	    ifa.brd = ipa_from_ip4(ip4_or(ipa_to_ip4(ifa.ip),
					  ip4_not(ip4_mkmask(i->ifa_prefixlen))));
	}
    }

  scope = ipa_classify(ifa.ip);
  if (scope < 0)
    {
      log(L_ERR "KIF: Invalid interface address %I for %s", ifa.ip, ifi->name);
      return;
    }
  ifa.scope = scope & IADDR_SCOPE_MASK;

  DBG("KIF: IF%d(%s): %s IPA %I, flg %x, net %N, brd %I, opp %I\n",
      ifi->index, ifi->name,
      new ? "added" : "removed",
      ifa.ip, ifa.flags, &ifa.prefix, ifa.brd, ifa.opposite);

  if (new)
    ifa_update(&ifa);
  else
    ifa_delete(&ifa);

  if (!scan)
    if_end_partial_update(ifi);
}

static void
nl_parse_addr6(struct ifaddrmsg *i, int scan, int new)
{
  struct rtattr *a[BIRD_IFA_MAX];
  struct iface *ifi;
  u32 ifa_flags;
  int scope;

  if (!nl_parse_attrs(IFA_RTA(i), ifa_attr_want6, a, sizeof(a)))
    return;

  if (!a[IFA_ADDRESS])
    {
      log(L_ERR "KIF: Malformed message received (missing IFA_ADDRESS)");
      return;
    }

  ifi = if_find_by_index(i->ifa_index);
  if (!ifi)
    {
      log(L_ERR "KIF: Received address message for unknown interface %d", i->ifa_index);
      return;
    }

  if (a[IFA_FLAGS])
    ifa_flags = rta_get_u32(a[IFA_FLAGS]);
  else
    ifa_flags = i->ifa_flags;

  struct ifa ifa;
  bzero(&ifa, sizeof(ifa));
  ifa.iface = ifi;
  if (ifa_flags & IFA_F_SECONDARY)
    ifa.flags |= IA_SECONDARY;

  /* Ignore tentative addresses silently */
  if (ifa_flags & IFA_F_TENTATIVE)
    return;

  /* IFA_LOCAL can be unset for IPv6 interfaces */
  ifa.ip = rta_get_ipa(a[IFA_LOCAL] ? : a[IFA_ADDRESS]);

  if (i->ifa_prefixlen > IP6_MAX_PREFIX_LENGTH)
    {
      log(L_ERR "KIF: Invalid prefix length for interface %s: %d", ifi->name, i->ifa_prefixlen);
      new = 0;
    }
  if (i->ifa_prefixlen == IP6_MAX_PREFIX_LENGTH)
    {
      ifa.brd = rta_get_ipa(a[IFA_ADDRESS]);
      net_fill_ip6(&ifa.prefix, rta_get_ip6(a[IFA_ADDRESS]), i->ifa_prefixlen);

      /* It is either a host address or a peer address */
      if (ipa_equal(ifa.ip, ifa.brd))
	ifa.flags |= IA_HOST;
      else
	{
	  ifa.flags |= IA_PEER;
	  ifa.opposite = ifa.brd;
	}
    }
  else
    {
      net_fill_ip6(&ifa.prefix, ipa_to_ip6(ifa.ip), i->ifa_prefixlen);
      net_normalize(&ifa.prefix);

      if (i->ifa_prefixlen == IP6_MAX_PREFIX_LENGTH - 1)
	ifa.opposite = ipa_opposite_m1(ifa.ip);
    }

  scope = ipa_classify(ifa.ip);
  if (scope < 0)
    {
      log(L_ERR "KIF: Invalid interface address %I for %s", ifa.ip, ifi->name);
      return;
    }
  ifa.scope = scope & IADDR_SCOPE_MASK;

  DBG("KIF: IF%d(%s): %s IPA %I, flg %x, net %N, brd %I, opp %I\n",
      ifi->index, ifi->name,
      new ? "added" : "removed",
      ifa.ip, ifa.flags, &ifa.prefix, ifa.brd, ifa.opposite);

  if (new)
    ifa_update(&ifa);
  else
    ifa_delete(&ifa);

  if (!scan)
    if_end_partial_update(ifi);
}

static void
nl_parse_addr(struct nlmsghdr *h, int scan)
{
  struct ifaddrmsg *i;

  if (!(i = nl_checkin(h, sizeof(*i))))
    return;

  int new = (h->nlmsg_type == RTM_NEWADDR);

  switch (i->ifa_family)
    {
      case AF_INET:
	return nl_parse_addr4(i, scan, new);

      case AF_INET6:
	return nl_parse_addr6(i, scan, new);
    }
}

void
kif_do_scan(struct kif_proto *p UNUSED)
{
  struct nlmsghdr *h;

  if_start_update();

  nl_request_dump_link();
  while (h = nl_get_scan())
    if (h->nlmsg_type == RTM_NEWLINK || h->nlmsg_type == RTM_DELLINK)
      nl_parse_link(h, 1);
    else
      log(L_DEBUG "nl_scan_ifaces: Unknown packet received (type=%d)", h->nlmsg_type);

  /* Re-resolve master interface for slaves */
  IFACE_WALK(i)
    if (i->master_index)
    {
      struct iface f = {
	.flags = i->flags,
	.mtu = i->mtu,
	.index = i->index,
	.master_index = i->master_index,
	.master = if_find_by_index_locked(i->master_index)
      };

      if (f.master != i->master)
      {
	memcpy(f.name, i->name, sizeof(f.name));
	if_update_locked(&f);
      }
    }

  nl_request_dump_addr(AF_INET);
  while (h = nl_get_scan())
    if (h->nlmsg_type == RTM_NEWADDR || h->nlmsg_type == RTM_DELADDR)
      nl_parse_addr(h, 1);
    else
      log(L_DEBUG "nl_scan_ifaces: Unknown packet received (type=%d)", h->nlmsg_type);

  nl_request_dump_addr(AF_INET6);
  while (h = nl_get_scan())
    if (h->nlmsg_type == RTM_NEWADDR || h->nlmsg_type == RTM_DELADDR)
      nl_parse_addr(h, 1);
    else
      log(L_DEBUG "nl_scan_ifaces: Unknown packet received (type=%d)", h->nlmsg_type);

  if_end_update();
}

/*
 *	Routes
 */

static inline u32
krt_table_id(struct krt_proto *p)
{
  return KRT_CF->sys.table_id;
}

static HASH(struct krt_proto) nl_table_map;

#define RTH_KEY(p)		p->af, krt_table_id(p)
#define RTH_NEXT(p)		p->sys.hash_next
#define RTH_EQ(a1,i1,a2,i2)	a1 == a2 && i1 == i2
#define RTH_FN(a,i)		a ^ u32_hash(i)

#define RTH_REHASH		rth_rehash
#define RTH_PARAMS		/8, *2, 2, 2, 6, 20

HASH_DEFINE_REHASH_FN(RTH, struct krt_proto)

int
krt_capable(rte *e)
{
  eattr *ea = ea_find(e->attrs, &ea_gen_nexthop);
  if (!ea)
    return 0;

  struct nexthop_adata *nhad = (void *) ea->u.ptr;
  if (NEXTHOP_IS_REACHABLE(nhad))
    return 1;

  switch (nhad->dest)
  {
    case RTD_BLACKHOLE:
    case RTD_UNREACHABLE:
    case RTD_PROHIBIT:
      return 1;

    default:
      return 0;
  }
}

static inline int
nh_bufsize(struct nexthop_adata *nhad)
{
  int rv = 0;
  NEXTHOP_WALK(nh, nhad)
    rv += RTNH_LENGTH(RTA_LENGTH(sizeof(ip_addr)));
  return rv;
}

static int
nl_send_route(struct krt_proto *p, const rte *e, int op)
{
  eattr *ea;
  ea_list *eattrs = e->attrs;
  eattr *nhea = ea_find(eattrs, &ea_gen_nexthop);
  struct nexthop_adata *nh = nhea ? (struct nexthop_adata *) nhea->u.ptr : NULL;
  int dest = nhea_dest(nhea);

  int bufsize = 128 + KRT_METRICS_MAX*8 + (nh ? nh_bufsize(nh) : 0);
  u32 priority = 0;

  struct {
    struct nlmsghdr h;
    struct rtmsg r;
    char buf[0];
  } *r;

  int rsize = sizeof(*r) + bufsize;
  r = alloca(rsize);

  DBG("nl_send_route(%N,op=%x)\n", e->net, op);

  bzero(&r->h, sizeof(r->h));
  bzero(&r->r, sizeof(r->r));
  r->h.nlmsg_type = op ? RTM_NEWROUTE : RTM_DELROUTE;
  r->h.nlmsg_len = NLMSG_LENGTH(sizeof(struct rtmsg));
  r->h.nlmsg_flags = op | NLM_F_REQUEST | NLM_F_ACK;

  r->r.rtm_family = p->af;
  r->r.rtm_dst_len = net_pxlen(e->net);
  r->r.rtm_protocol = RTPROT_BIRD;
  r->r.rtm_scope = RT_SCOPE_NOWHERE;
#ifdef HAVE_MPLS_KERNEL
  if (p->af == AF_MPLS)
  {
    /*
     * Kernel MPLS code is a bit picky. We must:
     * 1) Always set RT_SCOPE_UNIVERSE and RTN_UNICAST (even for RTM_DELROUTE)
     * 2) Never use RTA_PRIORITY
     */

    u32 label = net_mpls(e->net);
    nl_add_attr_mpls(&r->h, rsize, RTA_DST, 1, &label);
    r->r.rtm_scope = RT_SCOPE_UNIVERSE;
    r->r.rtm_type = RTN_UNICAST;
  }
  else
#endif
  {
    nl_add_attr_ipa(&r->h, rsize, RTA_DST, net_prefix(e->net));

    /* Add source address for IPv6 SADR routes */
    if (e->net->type == NET_IP6_SADR)
    {
      net_addr_ip6_sadr *a = (void *) &e->net;
      nl_add_attr_ip6(&r->h, rsize, RTA_SRC, a->src_prefix);
      r->r.rtm_src_len = a->src_pxlen;
    }
  }

  /*
   * Strange behavior for RTM_DELROUTE:
   * 1) rtm_family is ignored in IPv6, works for IPv4
   * 2) not setting RTA_PRIORITY is different from setting default value (on IPv6)
   * 3) not setting RTA_PRIORITY is equivalent to setting 0, which is wildcard
   */

  if (krt_table_id(p) < 256)
    r->r.rtm_table = krt_table_id(p);
  else
    nl_add_attr_u32(&r->h, rsize, RTA_TABLE, krt_table_id(p));

  if (p->af == AF_MPLS)
    priority = 0;
  else if (KRT_CF->sys.metric)
    priority = KRT_CF->sys.metric;
  else if ((op != NL_OP_DELETE) && (ea = ea_find(eattrs, &ea_krt_metric)))
    priority = ea->u.data;

  if (priority)
    nl_add_attr_u32(&r->h, rsize, RTA_PRIORITY, priority);

  /* For route delete, we do not specify remaining route attributes */
  if (op == NL_OP_DELETE)
    goto done;

  /* Default scope is LINK for device routes, UNIVERSE otherwise */
  if (p->af == AF_MPLS)
    r->r.rtm_scope = RT_SCOPE_UNIVERSE;
  else if (ea = ea_find(eattrs, &ea_krt_scope))
    r->r.rtm_scope = ea->u.data;
  else if (dest == RTD_UNICAST && ipa_zero(nh->nh.gw))
    r->r.rtm_scope = RT_SCOPE_LINK;
  else
    r->r.rtm_scope = RT_SCOPE_UNIVERSE;

  if (ea = ea_find(eattrs, &ea_krt_prefsrc))
    nl_add_attr_ipa(&r->h, rsize, RTA_PREFSRC, *(ip_addr *)ea->u.ptr->data);

  if (ea = ea_find(eattrs, &ea_krt_realm))
    nl_add_attr_u32(&r->h, rsize, RTA_FLOW, ea->u.data);


  u32 metrics[KRT_METRICS_MAX];
  const char *cc_algo = NULL;
  metrics[0] = 0;

  struct ea_walk_state ews = { .eattrs = eattrs };
  while (ea = ea_walk(&ews, ea_krt_metrics[0].id, KRT_METRICS_MAX))
  {
    int id = ea->id - ea_krt_metrics[0].id;
    metrics[0] |= 1 << id;

    if (id == RTAX_CC_ALGO)
      cc_algo = ea->u.ptr->data;
    else
      metrics[id] = ea->u.data;
  }

  if (metrics[0])
    nl_add_metrics(&r->h, rsize, metrics, cc_algo, KRT_METRICS_MAX);

  switch (dest)
    {
    case RTD_UNICAST:
      r->r.rtm_type = RTN_UNICAST;
      if (!NEXTHOP_ONE(nh))
	nl_add_multipath(&r->h, rsize, nh, p->af, eattrs);
      else
      {
	nl_add_attr_u32(&r->h, rsize, RTA_OIF, nh->nh.iface->index);
	nl_add_nexthop(&r->h, rsize, &nh->nh, p->af);

	if (nh->nh.flags & RNF_ONLINK)
	  r->r.rtm_flags |= RTNH_F_ONLINK;
      }
      break;
    case RTD_BLACKHOLE:
      r->r.rtm_type = RTN_BLACKHOLE;
      break;
    case RTD_UNREACHABLE:
      r->r.rtm_type = RTN_UNREACHABLE;
      break;
    case RTD_PROHIBIT:
      r->r.rtm_type = RTN_PROHIBIT;
      break;
    case RTD_NONE:
      break;
    default:
      bug("krt_capable inconsistent with nl_send_route");
    }

done:
  /* Ignore missing for DELETE */
  return nl_exchange(&r->h, (op == NL_OP_DELETE));
}

static inline int
nl_allow_replace(struct krt_proto *p, rte *new)
{
  /*
   * We use NL_OP_REPLACE for IPv4, it has an issue with not checking for
   * matching rtm_protocol, but that is OK when dedicated priority is used.
   *
   * For IPv6, the NL_OP_REPLACE is still broken even in Linux 4.19 LTS
   * (although it seems to be fixed in Linux 5.10 LTS) for sequence:
   *
   * ip route add 2001:db8::/32 via fe80::1 dev eth0
   * ip route replace 2001:db8::/32 dev eth0
   *
   * (it ends with two routes instead of replacing the first by the second one)
   *
   * Replacing with direct and special type (e.g. unreachable) routes does not
   * work, but replacing with regular routes work reliably
   */

  if (krt_ipv4(p))
    return 1;

  eattr *nhea = ea_find(new->attrs, &ea_gen_nexthop);
  struct nexthop_adata *nh = nhea ? (struct nexthop_adata *) nhea->u.ptr : NULL;
  int dest = nhea_dest(nhea);

  return (dest == RTD_UNICAST) && ipa_nonzero(nh->nh.gw);
}

void
krt_replace_rte(struct krt_proto *p, const net_addr *n UNUSED, rte *new, const rte *old)
{
  int err = 0;

  if (old && new && nl_allow_replace(p, new))
  {
    err = nl_send_route(p, new, NL_OP_REPLACE);
  }
  else
  {
    if (old)
      nl_send_route(p, old, NL_OP_DELETE);

    if (new)
      err = nl_send_route(p, new, NL_OP_ADD);
  }

  if (new)
  {
    if (err < 0)
      bmap_clear(&p->sync_map, new->id);
    else
      bmap_set(&p->sync_map, new->id);
  }
}


#define SKIP0(ARG, ...) do { DBG("KRT: Ignoring route - " ARG, ##__VA_ARGS__); return; } while(0)
#define SKIP(ARG, ...)  do { DBG("KRT: Ignoring route %N - " ARG, &dst, ##__VA_ARGS__); return; } while(0)

static void
nl_parse_route(struct nl_parse_state *s, struct nlmsghdr *h)
{
  struct krt_proto *p;
  struct rtmsg *i;
  struct rtattr *a[BIRD_RTA_MAX];
  int new = h->nlmsg_type == RTM_NEWROUTE;

  net_addr dst, src = {};
  u32 oif = ~0;
  u32 table_id;
  u32 priority = 0;
  u32 def_scope = RT_SCOPE_UNIVERSE;
  int krt_src;

  if (!(i = nl_checkin(h, sizeof(*i))))
    return;

  switch (i->rtm_family)
    {
    case AF_INET:
      if (!nl_parse_attrs(RTM_RTA(i), rtm_attr_want4, a, sizeof(a)))
	return;

      if (a[RTA_DST])
	net_fill_ip4(&dst, rta_get_ip4(a[RTA_DST]), i->rtm_dst_len);
      else
	net_fill_ip4(&dst, IP4_NONE, 0);
      break;

    case AF_INET6:
      if (!nl_parse_attrs(RTM_RTA(i), rtm_attr_want6, a, sizeof(a)))
	return;

      if (a[RTA_DST])
	net_fill_ip6(&dst, rta_get_ip6(a[RTA_DST]), i->rtm_dst_len);
      else
	net_fill_ip6(&dst, IP6_NONE, 0);

      if (a[RTA_SRC])
	net_fill_ip6(&src, rta_get_ip6(a[RTA_SRC]), i->rtm_src_len);
      else
	net_fill_ip6(&src, IP6_NONE, 0);
      break;

#ifdef HAVE_MPLS_KERNEL
    case AF_MPLS:
      if (!nl_parse_attrs(RTM_RTA(i), rtm_attr_want_mpls, a, sizeof(a)))
	return;

      if (!a[RTA_DST])
	SKIP0("MPLS route without RTA_DST\n");

      if (rta_get_mpls(a[RTA_DST], rta_mpls_stack) != 1)
	SKIP0("MPLS route with multi-label RTA_DST\n");

      net_fill_mpls(&dst, rta_mpls_stack[0]);
      break;
#endif

    default:
      return;
    }

  if (a[RTA_OIF])
    oif = rta_get_u32(a[RTA_OIF]);

  if (a[RTA_TABLE])
    table_id = rta_get_u32(a[RTA_TABLE]);
  else
    table_id = i->rtm_table;

  if (i->rtm_flags & RTM_F_CLONED)
    SKIP("cloned\n");

  /* Do we know this table? */
  p = HASH_FIND(nl_table_map, RTH, i->rtm_family, table_id);
  if (!p)
    SKIP("unknown table %u\n", table_id);

  if (a[RTA_SRC] && (p->p.net_type != NET_IP6_SADR))
    SKIP("src prefix for non-SADR channel\n");

  if (a[RTA_IIF])
    SKIP("IIF set\n");

  if (i->rtm_tos != 0)			/* We don't support TOS */
    SKIP("TOS %02x\n", i->rtm_tos);

  if (s->scan && !new)
    SKIP("RTM_DELROUTE in scan\n");

  if (a[RTA_PRIORITY])
    priority = rta_get_u32(a[RTA_PRIORITY]);

  int c = net_classify(&dst);
  if ((c < 0) || !(c & IADDR_HOST) || ((c & IADDR_SCOPE_MASK) <= SCOPE_LINK))
    SKIP("strange class/scope\n");

  switch (i->rtm_protocol)
    {
    case RTPROT_UNSPEC:
      SKIP("proto unspec\n");

    case RTPROT_REDIRECT:
      krt_src = KRT_SRC_REDIRECT;
      break;

    case RTPROT_KERNEL:
      krt_src = KRT_SRC_KERNEL;
      break;

    case RTPROT_BIRD:
      if (!s->scan)
	SKIP("echo\n");
      krt_src = KRT_SRC_BIRD;
      break;

    case RTPROT_BOOT:
    default:
      krt_src = KRT_SRC_ALIEN;
    }

  net_addr *net = &dst;
  if (p->p.net_type == NET_IP6_SADR)
  {
    net = alloca(sizeof(net_addr_ip6_sadr));
    net_fill_ip6_sadr(net, net6_prefix(&dst), net6_pxlen(&dst),
		      net6_prefix(&src), net6_pxlen(&src));
  }

  ea_list *ra = NULL;
  ea_set_attr_u32(&ra, &ea_gen_source, 0, RTS_INHERIT);
  ea_set_attr_u32(&ra, &ea_krt_source, 0, i->rtm_protocol);
  ea_set_attr_u32(&ra, &ea_krt_metric, 0, priority);

  if (a[RTA_FLOW])
    s->rta_flow = rta_get_u32(a[RTA_FLOW]);
  else
    s->rta_flow = 0;

  union {
    struct {
      struct adata ad;
      struct nexthop nh;
      u32 labels[MPLS_MAX_LABEL_STACK];
    };
    struct nexthop_adata nhad;
  } nhad = {};

  switch (i->rtm_type)
    {
    case RTN_UNICAST:
      if (a[RTA_MULTIPATH])
        {
	  struct nexthop_adata *nh = nl_parse_multipath(s, p, net, a[RTA_MULTIPATH], i->rtm_family, krt_src);
	  if (!nh)
	    SKIP("strange RTA_MULTIPATH\n");

	  ea_set_attr(&ra, EA_LITERAL_DIRECT_ADATA(
		&ea_gen_nexthop, 0, &nh->ad));
	  break;
	}

      if ((i->rtm_flags & RTNH_F_DEAD) && (krt_src != KRT_SRC_BIRD))
	SKIP("ignore RTNH_F_DEAD\n");

      nhad.nh.iface = if_find_by_index(oif);
      if (!nhad.nh.iface)
	{
	  log(L_ERR "KRT: Received route %N with unknown ifindex %u", net, oif);
	  return;
	}

      if (a[RTA_GATEWAY])
	nhad.nh.gw = rta_get_ipa(a[RTA_GATEWAY]);

      if (a[RTA_VIA])
	nhad.nh.gw = rta_get_via(a[RTA_VIA]);

      if (i->rtm_flags & RTNH_F_ONLINK)
	nhad.nh.flags |= RNF_ONLINK;

      if (ipa_nonzero(nhad.nh.gw))
	{
	  /* Silently skip strange 6to4 routes */
	  const net_addr_ip6 sit = NET_ADDR_IP6(IP6_NONE, 96);
	  if ((i->rtm_family == AF_INET6) && ipa_in_netX(nhad.nh.gw, (net_addr *) &sit))
	    return;

	  neighbor *nbr;
	  nbr = neigh_find(&p->p, nhad.nh.gw, nhad.nh.iface,
			   (nhad.nh.flags & RNF_ONLINK) ? NEF_ONLINK : 0);
	  if (!nbr || (nbr->scope == SCOPE_HOST))
	    {
	      log(L_ERR "KRT: Received route %N with strange next-hop %I", net,
                  nhad.nh.gw);
	      return;
	    }
	}

#ifdef HAVE_MPLS_KERNEL
      if ((i->rtm_family == AF_MPLS) && a[RTA_NEWDST] && !a[RTA_MULTIPATH])
	nhad.nh.labels = rta_get_mpls(a[RTA_NEWDST], nhad.nh.label);

      if (a[RTA_ENCAP] && a[RTA_ENCAP_TYPE] && !a[RTA_MULTIPATH])
	{
	  switch (rta_get_u16(a[RTA_ENCAP_TYPE]))
	    {
	      case LWTUNNEL_ENCAP_MPLS:
		{
		  struct rtattr *enca[BIRD_RTA_MAX];
		  nl_attr_len = RTA_PAYLOAD(a[RTA_ENCAP]);
		  nl_parse_attrs(RTA_DATA(a[RTA_ENCAP]), encap_mpls_want, enca, sizeof(enca));
		  nhad.nh.labels = rta_get_mpls(enca[RTA_DST], nhad.nh.label);
		  break;
		}
	      default:
		SKIP("unknown encapsulation method %d\n", rta_get_u16(a[RTA_ENCAP_TYPE]));
		break;
	    }
	}
#endif

      /* Finalize the nexthop */
      nhad.ad.length = (void *) NEXTHOP_NEXT(&nhad.nh) - (void *) nhad.ad.data;
      break;
    case RTN_BLACKHOLE:
      nhad.nhad = NEXTHOP_DEST_LITERAL(RTD_BLACKHOLE);
      break;
    case RTN_UNREACHABLE:
      nhad.nhad = NEXTHOP_DEST_LITERAL(RTD_UNREACHABLE);
      break;
    case RTN_PROHIBIT:
      nhad.nhad = NEXTHOP_DEST_LITERAL(RTD_PROHIBIT);
      break;
    /* FIXME: What about RTN_THROW? */
    default:
      SKIP("type %d\n", i->rtm_type);
      return;
    }

  if (nhad.ad.length)
    ea_set_attr(&ra, EA_LITERAL_DIRECT_ADATA(&ea_gen_nexthop, 0, &nhad.ad));

  if (i->rtm_scope != def_scope)
    ea_set_attr(&ra,
	EA_LITERAL_EMBEDDED(&ea_krt_scope, 0, i->rtm_scope));

  if (a[RTA_PREFSRC])
  {
    ip_addr ps = rta_get_ipa(a[RTA_PREFSRC]);

    ea_set_attr(&ra,
	EA_LITERAL_STORE_ADATA(&ea_krt_prefsrc, 0, &ps, sizeof(ps)));
  }

  /* Can be set per-route or per-nexthop */
  if (s->rta_flow)
    ea_set_attr(&ra,
	EA_LITERAL_EMBEDDED(&ea_krt_realm, 0, s->rta_flow));

  if (a[RTA_METRICS])
    {
      u32 metrics[KRT_METRICS_MAX];
      const char *cc_algo = NULL;

      if (nl_parse_metrics(a[RTA_METRICS], metrics, &cc_algo, ARRAY_SIZE(metrics)) < 0)
        {
	  log(L_ERR "KRT: Received route %N with strange RTA_METRICS attribute", net);
	  return;
	}

      for (uint t = 1; t < KRT_METRICS_MAX; t++)
	if (metrics[0] & (1 << t))
	  if (t == RTAX_CC_ALGO)
	    ea_set_attr(&ra, EA_LITERAL_STORE_ADATA(&ea_krt_metrics[t], 0, cc_algo, strlen(cc_algo)));
	  else
	    ea_set_attr(&ra, EA_LITERAL_EMBEDDED(&ea_krt_metrics[t], 0, metrics[t]));
    }

  rte e0 = {
    .net = net,
    .attrs = ra,
  };

  if (s->scan)
    krt_got_route(p, &e0, krt_src);
  else
    krt_got_route_async(p, &e0, new, krt_src);

  lp_flush(s->pool);
}

void
krt_do_scan(struct krt_proto *p)
{
  struct nl_parse_state s = {
    .proto = p,
    .pool = nl_linpool,
    .scan = 1,
  };

  /* Table-specific scan or shared scan */
  if (p)
    nl_request_dump_route(p->af, krt_table_id(p));
  else
    nl_request_dump_route(AF_UNSPEC, 0);

  struct nlmsghdr *h;
  while (h = nl_get_scan())
  {
    if (h->nlmsg_type == RTM_NEWROUTE || h->nlmsg_type == RTM_DELROUTE)
      nl_parse_route(&s, h);
    else
      log(L_DEBUG "nl_scan_fire: Unknown packet received (type=%d)", h->nlmsg_type);
  }
}

/*
 *	Asynchronous Netlink interface
 */

static sock *nl_async_sk;		/* BIRD socket for asynchronous notifications */
static byte *nl_async_rx_buffer;	/* Receive buffer */
static uint nl_async_bufsize;		/* Kernel rx buffer size for the netlink socket */
static struct config *nl_last_config;	/* For tracking changes to nl_async_bufsize */

static void
nl_async_msg(struct nlmsghdr *h)
{
  struct nl_parse_state s = {
    .proto = NULL,
    .pool = nl_linpool,
    .scan = 0,
  };

  switch (h->nlmsg_type)
    {
    case RTM_NEWROUTE:
    case RTM_DELROUTE:
      DBG("KRT: Received async route notification (%d)\n", h->nlmsg_type);
      nl_parse_route(&s, h);
      break;
    case RTM_NEWLINK:
    case RTM_DELLINK:
      DBG("KRT: Received async link notification (%d)\n", h->nlmsg_type);
      if (kif_proto)
	nl_parse_link(h, 0);
      break;
    case RTM_NEWADDR:
    case RTM_DELADDR:
      DBG("KRT: Received async address notification (%d)\n", h->nlmsg_type);
      if (kif_proto)
	nl_parse_addr(h, 0);
      break;
    default:
      DBG("KRT: Received unknown async notification (%d)\n", h->nlmsg_type);
    }
}

static int
nl_async_hook(sock *sk, uint size UNUSED)
{
  struct iovec iov = { nl_async_rx_buffer, NL_RX_SIZE };
  struct sockaddr_nl sa;
  struct msghdr m = {
    .msg_name = &sa,
    .msg_namelen = sizeof(sa),
    .msg_iov = &iov,
    .msg_iovlen = 1,
  };
  struct nlmsghdr *h;
  int x;
  uint len;

  x = recvmsg(sk->fd, &m, 0);
  if (x < 0)
    {
      if (errno == ENOBUFS)
	{
	  /*
	   *  Netlink reports some packets have been thrown away.
	   *  One day we might react to it by asking for route table
	   *  scan in near future.
	   */
	  log(L_WARN "Kernel dropped some netlink messages, will resync on next scan.");
	  return 1;	/* More data are likely to be ready */
	}
      else if (errno != EWOULDBLOCK)
	log(L_ERR "Netlink recvmsg: %m");
      return 0;
    }
  if (sa.nl_pid)		/* It isn't from the kernel */
    {
      DBG("Non-kernel packet\n");
      return 1;
    }
  h = (void *) nl_async_rx_buffer;
  len = x;
  if (m.msg_flags & MSG_TRUNC)
    {
      log(L_WARN "Netlink got truncated asynchronous message");
      return 1;
    }
  while (NLMSG_OK(h, len))
    {
      nl_async_msg(h);
      h = NLMSG_NEXT(h, len);
    }
  if (len)
    log(L_WARN "nl_async_hook: Found packet remnant of size %d", len);
  return 1;
}

static void
nl_async_err_hook(sock *sk, int e UNUSED)
{
  nl_async_hook(sk, 0);
}

static void
nl_open_async(void)
{
  sock *sk;
  struct sockaddr_nl sa;
  int fd;

  if (nl_async_sk)
    return;

  DBG("KRT: Opening async netlink socket\n");

  fd = socket(PF_NETLINK, SOCK_RAW, NETLINK_ROUTE);
  if (fd < 0)
    {
      log(L_ERR "Unable to open asynchronous rtnetlink socket: %m");
      return;
    }

  bzero(&sa, sizeof(sa));
  sa.nl_family = AF_NETLINK;
  sa.nl_groups = RTMGRP_LINK |
    RTMGRP_IPV4_IFADDR | RTMGRP_IPV4_ROUTE |
    RTMGRP_IPV6_IFADDR | RTMGRP_IPV6_ROUTE;

  if (bind(fd, (struct sockaddr *) &sa, sizeof(sa)) < 0)
    {
      log(L_ERR "Unable to bind asynchronous rtnetlink socket: %m");
      close(fd);
      return;
    }

  nl_async_rx_buffer = xmalloc(NL_RX_SIZE);

  sk = nl_async_sk = sk_new(krt_pool);
  sk->type = SK_MAGIC;
  sk->rx_hook = nl_async_hook;
  sk->err_hook = nl_async_err_hook;
  sk->fd = fd;
  if (sk_open(sk, &main_birdloop) < 0)
    bug("Netlink: sk_open failed");
}

static void
nl_update_async_bufsize(void)
{
  /* No async socket */
  if (!nl_async_sk)
    return;

  /* Already reconfigured */
  if (nl_last_config == config)
    return;

  /* Update netlink buffer size */
  uint bufsize = nl_cfg_rx_buffer_size(config);
  if (bufsize && (bufsize != nl_async_bufsize))
  {
    /* Log message for reconfigurations only */
    if (nl_last_config)
      log(L_INFO "KRT: Changing netlink rx buffer size to %u", bufsize);

    nl_set_rcvbuf(nl_async_sk->fd, bufsize);
    nl_async_bufsize = bufsize;
  }

  nl_last_config = config;
}


/*
 *	Interface to the UNIX krt module
 */

void
krt_sys_io_init(void)
{
  nl_linpool = lp_new_default(krt_pool);
  HASH_INIT(nl_table_map, krt_pool, 6);

  nl_ea_register();
}

int
krt_sys_start(struct krt_proto *p)
{
  struct krt_proto *old = HASH_FIND(nl_table_map, RTH, p->af, krt_table_id(p));

  if (old)
    {
      log(L_ERR "%s: Kernel table %u already registered by %s",
	  p->p.name, krt_table_id(p), old->p.name);
      return 0;
    }

  HASH_INSERT2(nl_table_map, RTH, krt_pool, p);

  nl_open();
  nl_open_async();
  nl_update_async_bufsize();

  return 1;
}

void
krt_sys_shutdown(struct krt_proto *p)
{
  nl_update_async_bufsize();

  HASH_REMOVE2(nl_table_map, RTH, krt_pool, p);
}

int
krt_sys_reconfigure(struct krt_proto *p UNUSED, struct krt_config *n, struct krt_config *o)
{
  nl_update_async_bufsize();

  return (n->sys.table_id == o->sys.table_id) && (n->sys.metric == o->sys.metric);
}

void
krt_sys_init_config(struct krt_config *cf)
{
  cf->sys.table_id = RT_TABLE_MAIN;
  cf->sys.metric = 32;
}

void
krt_sys_copy_config(struct krt_config *d, struct krt_config *s)
{
  d->sys.table_id = s->sys.table_id;
  d->sys.metric = s->sys.metric;
}

<<<<<<< HEAD
=======
static const char *krt_metrics_names[KRT_METRICS_MAX] = {
  NULL, "lock", "mtu", "window", "rtt", "rttvar", "ssthresh", "cwnd", "advmss",
  "reordering", "hoplimit", "initcwnd", "features", "rto_min", "initrwnd", "quickack",
  "congctl", "fastopen_no_cookie"
};

static const char *krt_features_names[KRT_FEATURES_MAX] = {
  "ecn", NULL, NULL, "allfrag"
};

int
krt_sys_get_attr(const eattr *a, byte *buf, int buflen UNUSED)
{
  switch (a->id)
  {
  case EA_KRT_PREFSRC:
    bsprintf(buf, "prefsrc");
    return GA_NAME;

  case EA_KRT_REALM:
    bsprintf(buf, "realm");
    return GA_NAME;

  case EA_KRT_SCOPE:
    bsprintf(buf, "scope");
    return GA_NAME;

  case EA_KRT_LOCK:
    buf += bsprintf(buf, "lock:");
    ea_format_bitfield(a, buf, buflen, krt_metrics_names, 2, KRT_METRICS_MAX);
    return GA_FULL;

  case EA_KRT_FEATURES:
    buf += bsprintf(buf, "features:");
    ea_format_bitfield(a, buf, buflen, krt_features_names, 0, KRT_FEATURES_MAX);
    return GA_FULL;

  default:;
    int id = (int)EA_ID(a->id) - KRT_METRICS_OFFSET;
    if (id > 0 && id < KRT_METRICS_MAX)
    {
      bsprintf(buf, "%s", krt_metrics_names[id]);
      return GA_NAME;
    }

    return GA_UNKNOWN;
  }
}



>>>>>>> 5c04f0e2
void
kif_sys_start(struct kif_proto *p UNUSED)
{
  nl_open();
  nl_open_async();
}

void
kif_sys_shutdown(struct kif_proto *p UNUSED)
{
}

int
kif_update_sysdep_addr(struct iface *i UNUSED)
{
  return 0;
}<|MERGE_RESOLUTION|>--- conflicted
+++ resolved
@@ -86,7 +86,7 @@
   KRT_METRIC_INT(RTAX_WINDOW, "krt_window"),
   KRT_METRIC_INT(RTAX_RTT, "krt_rtt"),
   KRT_METRIC_INT(RTAX_RTTVAR, "krt_rttvar"),
-  KRT_METRIC_INT(RTAX_SSTHRESH, "krt_sstresh"),
+  KRT_METRIC_INT(RTAX_SSTHRESH, "krt_ssthresh"),
   KRT_METRIC_INT(RTAX_CWND, "krt_cwnd"),
   KRT_METRIC_INT(RTAX_ADVMSS, "krt_advmss"),
   KRT_METRIC_INT(RTAX_REORDERING, "krt_reordering"),
@@ -100,7 +100,7 @@
 };
 
 static const char *krt_metrics_names[KRT_METRICS_MAX] = {
-  NULL, "lock", "mtu", "window", "rtt", "rttvar", "sstresh", "cwnd", "advmss",
+  NULL, "lock", "mtu", "window", "rtt", "rttvar", "ssthresh", "cwnd", "advmss",
   "reordering", "hoplimit", "initcwnd", "features", "rto_min", "initrwnd", "quickack",
   "congctl", "fastopen_no_cookie"
 };
@@ -2195,60 +2195,6 @@
   d->sys.metric = s->sys.metric;
 }
 
-<<<<<<< HEAD
-=======
-static const char *krt_metrics_names[KRT_METRICS_MAX] = {
-  NULL, "lock", "mtu", "window", "rtt", "rttvar", "ssthresh", "cwnd", "advmss",
-  "reordering", "hoplimit", "initcwnd", "features", "rto_min", "initrwnd", "quickack",
-  "congctl", "fastopen_no_cookie"
-};
-
-static const char *krt_features_names[KRT_FEATURES_MAX] = {
-  "ecn", NULL, NULL, "allfrag"
-};
-
-int
-krt_sys_get_attr(const eattr *a, byte *buf, int buflen UNUSED)
-{
-  switch (a->id)
-  {
-  case EA_KRT_PREFSRC:
-    bsprintf(buf, "prefsrc");
-    return GA_NAME;
-
-  case EA_KRT_REALM:
-    bsprintf(buf, "realm");
-    return GA_NAME;
-
-  case EA_KRT_SCOPE:
-    bsprintf(buf, "scope");
-    return GA_NAME;
-
-  case EA_KRT_LOCK:
-    buf += bsprintf(buf, "lock:");
-    ea_format_bitfield(a, buf, buflen, krt_metrics_names, 2, KRT_METRICS_MAX);
-    return GA_FULL;
-
-  case EA_KRT_FEATURES:
-    buf += bsprintf(buf, "features:");
-    ea_format_bitfield(a, buf, buflen, krt_features_names, 0, KRT_FEATURES_MAX);
-    return GA_FULL;
-
-  default:;
-    int id = (int)EA_ID(a->id) - KRT_METRICS_OFFSET;
-    if (id > 0 && id < KRT_METRICS_MAX)
-    {
-      bsprintf(buf, "%s", krt_metrics_names[id]);
-      return GA_NAME;
-    }
-
-    return GA_UNKNOWN;
-  }
-}
-
-
-
->>>>>>> 5c04f0e2
 void
 kif_sys_start(struct kif_proto *p UNUSED)
 {

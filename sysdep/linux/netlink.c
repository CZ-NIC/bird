--- conflicted
+++ resolved
@@ -1761,12 +1761,7 @@
 	nhad.nh.gw = rta_get_ipa(a[RTA_GATEWAY]);
 
       if (a[RTA_VIA])
-<<<<<<< HEAD
 	nhad.nh.gw = rta_get_via(a[RTA_VIA]);
-#endif
-=======
-	ra->nh.gw = rta_get_via(a[RTA_VIA]);
->>>>>>> 51211011
 
       if (i->rtm_flags & RTNH_F_ONLINK)
 	nhad.nh.flags |= RNF_ONLINK;

/*
 *	BIRD -- Linux Netlink Interface
 *
 *	(c) 1999--2000 Martin Mares <mj@ucw.cz>
 *
 *	Can be freely distributed and used under the terms of the GNU GPL.
 */

#include <alloca.h>
#include <stdio.h>
#include <unistd.h>
#include <fcntl.h>
#include <sys/socket.h>
#include <sys/uio.h>
#include <errno.h>

#undef LOCAL_DEBUG

#include "nest/bird.h"
#include "nest/rt.h"
#include "nest/protocol.h"
#include "nest/iface.h"
#include "lib/alloca.h"
#include "sysdep/unix/unix.h"
#include "sysdep/unix/krt.h"
#include "lib/socket.h"
#include "lib/string.h"
#include "lib/hash.h"
#include "lib/macro.h"
#include "conf/conf.h"

#include <asm/types.h>
#include <linux/if.h>
#include <linux/netlink.h>
#include <linux/rtnetlink.h>

#ifdef HAVE_MPLS_KERNEL
#include <linux/lwtunnel.h>
#endif

#ifndef MSG_TRUNC			/* Hack: Several versions of glibc miss this one :( */
#define MSG_TRUNC 0x20
#endif

#ifndef IFA_FLAGS
#define IFA_FLAGS 8
#endif

#ifndef IFF_LOWER_UP
#define IFF_LOWER_UP 0x10000
#endif

#ifndef RTA_TABLE
#define RTA_TABLE  15
#endif

#ifndef RTA_VIA
#define RTA_VIA	 18
#endif

#ifndef RTA_NEWDST
#define RTA_NEWDST  19
#endif

#ifndef RTA_ENCAP_TYPE
#define RTA_ENCAP_TYPE	21
#endif

#ifndef RTA_ENCAP
#define RTA_ENCAP  22
#endif

#ifndef NETLINK_GET_STRICT_CHK
#define NETLINK_GET_STRICT_CHK 12
#endif

#define krt_ipv4(p) ((p)->af == AF_INET)
#define krt_ecmp6(p) ((p)->af == AF_INET6)

const int rt_default_ecmp = 16;

/*
 * Structure nl_parse_state keeps state of received route processing. Ideally,
 * we could just independently parse received Netlink messages and immediately
 * propagate received routes to the rest of BIRD, but older Linux kernel (before
 * version 4.11) represents and announces IPv6 ECMP routes not as one route with
 * multiple next hops (like RTA_MULTIPATH in IPv4 ECMP), but as a sequence of
 * routes with the same prefix. More recent kernels work as with IPv4.
 *
 * Therefore, BIRD keeps currently processed route in nl_parse_state structure
 * and postpones its propagation until we expect it to be final; i.e., when
 * non-matching route is received or when the scan ends. When another matching
 * route is received, it is merged with the already processed route to form an
 * ECMP route. Note that merging is done only for IPv6 (merge == 1), but the
 * postponing is done in both cases (for simplicity). All IPv4 routes or IPv6
 * routes with RTA_MULTIPATH set are just considered non-matching.
 *
 * This is ignored for asynchronous notifications (every notification is handled
 * as a separate route). It is not an issue for our routes, as we ignore such
 * notifications anyways. But importing alien IPv6 ECMP routes does not work
 * properly with older kernels.
 *
 * Whatever the kernel version is, IPv6 ECMP routes are sent as multiple routes
 * for the same prefix.
 */

struct nl_parse_state
{
  struct linpool *pool;
  int scan;
  int merge;

  net_addr *net;
  rta *attrs;
  struct krt_proto *proto;
  s8 new;
  s8 krt_src;
  u8 krt_type;
  u8 krt_proto;
  u32 krt_metric;

  u32 rta_flow;		/* Used during parsing */
};

/*
 *	Netlink eattr definitions
 */

#define KRT_METRICS_MAX		ARRAY_SIZE(ea_krt_metrics)
#define KRT_FEATURES_MAX	4

static void krt_bitfield_format(const eattr *e, byte *buf, uint buflen);

static struct ea_class
  ea_krt_prefsrc = {
    .name = "krt_prefsrc",
    .type = T_IP,
  },
  ea_krt_realm = {
    .name = "krt_realm",
    .type = T_INT,
  },
  ea_krt_scope = {
    .name = "krt_scope",
    .type = T_INT,
  };

static struct ea_class ea_krt_metrics[] = {
  [RTAX_LOCK] = {
    .name = "krt_lock",
    .type = T_INT,
    .format = krt_bitfield_format,
  },
  [RTAX_FEATURES] = {
    .name = "krt_features",
    .type = T_INT,
    .format = krt_bitfield_format,
  },
#define KRT_METRIC_INT(_rtax, _name)	[_rtax] = { .name = _name, .type = T_INT }
  KRT_METRIC_INT(RTAX_MTU, "krt_mtu"),
  KRT_METRIC_INT(RTAX_WINDOW, "krt_window"),
  KRT_METRIC_INT(RTAX_RTT, "krt_rtt"),
  KRT_METRIC_INT(RTAX_RTTVAR, "krt_rttvar"),
  KRT_METRIC_INT(RTAX_SSTHRESH, "krt_sstresh"),
  KRT_METRIC_INT(RTAX_CWND, "krt_cwnd"),
  KRT_METRIC_INT(RTAX_ADVMSS, "krt_advmss"),
  KRT_METRIC_INT(RTAX_REORDERING, "krt_reordering"),
  KRT_METRIC_INT(RTAX_HOPLIMIT, "krt_hoplimit"),
  KRT_METRIC_INT(RTAX_INITCWND, "krt_initcwnd"),
  KRT_METRIC_INT(RTAX_RTO_MIN, "krt_rto_min"),
  KRT_METRIC_INT(RTAX_INITRWND, "krt_initrwnd"),
  KRT_METRIC_INT(RTAX_QUICKACK, "krt_quickack"),
#undef KRT_METRIC_INT
};

static const char *krt_metrics_names[KRT_METRICS_MAX] = {
  NULL, "lock", "mtu", "window", "rtt", "rttvar", "sstresh", "cwnd", "advmss",
  "reordering", "hoplimit", "initcwnd", "features", "rto_min", "initrwnd", "quickack"
};

static const char *krt_features_names[KRT_FEATURES_MAX] = {
  "ecn", NULL, NULL, "allfrag"
};

static void
krt_bitfield_format(const eattr *a, byte *buf, uint buflen)
{
  if (a->id == ea_krt_metrics[RTAX_LOCK].id)
    ea_format_bitfield(a, buf, buflen, krt_metrics_names, 2, KRT_METRICS_MAX);
  else if (a->id == ea_krt_metrics[RTAX_FEATURES].id)
    ea_format_bitfield(a, buf, buflen, krt_features_names, 0, KRT_FEATURES_MAX);
}

static void
nl_ea_register(void)
{
  EA_REGISTER_ALL(
      &ea_krt_prefsrc,
      &ea_krt_realm,
      &ea_krt_scope
      );

  for (uint i = 0; i < KRT_METRICS_MAX; i++)
  {
    if (!ea_krt_metrics[i].name)
      ea_krt_metrics[i] = (struct ea_class) {
	.name = mb_sprintf(&root_pool, "krt_metric_%d", i),
	.type = T_INT,
      };

    ea_register_init(&ea_krt_metrics[i]);
  }

  for (uint i = 1; i < KRT_METRICS_MAX; i++)
    ASSERT_DIE(ea_krt_metrics[i].id == ea_krt_metrics[0].id + i);
}



/*
 *	Synchronous Netlink interface
 */

struct nl_sock
{
  int fd;
  u32 seq;
  byte *rx_buffer;			/* Receive buffer */
  struct nlmsghdr *last_hdr;		/* Recently received packet */
  uint last_size;
};

#define NL_RX_SIZE 32768

#define NL_OP_DELETE	0
#define NL_OP_ADD	(NLM_F_CREATE|NLM_F_EXCL)
#define NL_OP_REPLACE	(NLM_F_CREATE|NLM_F_REPLACE)
#define NL_OP_APPEND	(NLM_F_CREATE|NLM_F_APPEND)

static linpool *nl_linpool;

static struct nl_sock nl_scan = {.fd = -1};	/* Netlink socket for synchronous scan */
static struct nl_sock nl_req  = {.fd = -1};	/* Netlink socket for requests */

static void
nl_open_sock(struct nl_sock *nl)
{
  if (nl->fd < 0)
    {
      nl->fd = socket(PF_NETLINK, SOCK_RAW, NETLINK_ROUTE);
      if (nl->fd < 0)
	die("Unable to open rtnetlink socket: %m");
      nl->seq = (u32) (current_time() TO_S); /* Or perhaps random_u32() ? */
      nl->rx_buffer = xmalloc(NL_RX_SIZE);
      nl->last_hdr = NULL;
      nl->last_size = 0;
    }
}

static void
nl_set_strict_dump(struct nl_sock *nl UNUSED, int strict UNUSED)
{
  /*
   * Strict checking is not necessary, it improves behavior on newer kernels.
   * If it is not available (missing SOL_NETLINK compile-time, or ENOPROTOOPT
   * run-time), we can just ignore it.
   */
#ifdef SOL_NETLINK
  setsockopt(nl->fd, SOL_NETLINK, NETLINK_GET_STRICT_CHK, &strict, sizeof(strict));
#endif
}

static void
nl_set_rcvbuf(int fd, uint val)
{
  if (setsockopt(fd, SOL_SOCKET, SO_RCVBUFFORCE, &val, sizeof(val)) < 0)
    log(L_WARN "KRT: Cannot set netlink rx buffer size to %u: %m", val);
}

static uint
nl_cfg_rx_buffer_size(struct config *cfg)
{
  uint bufsize = 0;

  struct proto_config *pc;
  WALK_LIST(pc, cfg->protos)
    if ((pc->protocol == &proto_unix_kernel) && !pc->disabled)
      bufsize = MAX(bufsize, ((struct krt_config *) pc)->sys.netlink_rx_buffer);

  return bufsize;
}


static void
nl_open(void)
{
  nl_open_sock(&nl_scan);
  nl_open_sock(&nl_req);

  nl_set_strict_dump(&nl_scan, 1);
}

static void
nl_send(struct nl_sock *nl, struct nlmsghdr *nh)
{
  struct sockaddr_nl sa;

  memset(&sa, 0, sizeof(sa));
  sa.nl_family = AF_NETLINK;
  nh->nlmsg_pid = 0;
  nh->nlmsg_seq = ++(nl->seq);
  nh->nlmsg_len = NLMSG_ALIGN(nh->nlmsg_len);
  if (sendto(nl->fd, nh, nh->nlmsg_len, 0, (struct sockaddr *)&sa, sizeof(sa)) < 0)
    die("rtnetlink sendto: %m");
  nl->last_hdr = NULL;
}

static void
nl_request_dump_link(void)
{
  struct {
    struct nlmsghdr nh;
    struct ifinfomsg ifi;
  } req = {
    .nh.nlmsg_type = RTM_GETLINK,
    .nh.nlmsg_len = NLMSG_LENGTH(sizeof(struct ifinfomsg)),
    .nh.nlmsg_flags = NLM_F_REQUEST | NLM_F_DUMP,
    .nh.nlmsg_seq = ++(nl_scan.seq),
    .ifi.ifi_family = AF_UNSPEC,
  };

  send(nl_scan.fd, &req, sizeof(req), 0);
  nl_scan.last_hdr = NULL;
}

static void
nl_request_dump_addr(int af)
{
  struct {
    struct nlmsghdr nh;
    struct ifaddrmsg ifa;
  } req = {
    .nh.nlmsg_type = RTM_GETADDR,
    .nh.nlmsg_len = NLMSG_LENGTH(sizeof(struct ifaddrmsg)),
    .nh.nlmsg_flags = NLM_F_REQUEST | NLM_F_DUMP,
    .nh.nlmsg_seq = ++(nl_scan.seq),
    .ifa.ifa_family = af,
  };

  send(nl_scan.fd, &req, sizeof(req), 0);
  nl_scan.last_hdr = NULL;
}

static void
nl_request_dump_route(int af)
{
  struct {
    struct nlmsghdr nh;
    struct rtmsg rtm;
  } req = {
    .nh.nlmsg_type = RTM_GETROUTE,
    .nh.nlmsg_len = NLMSG_LENGTH(sizeof(struct rtmsg)),
    .nh.nlmsg_flags = NLM_F_REQUEST | NLM_F_DUMP,
    .nh.nlmsg_seq = ++(nl_scan.seq),
    .rtm.rtm_family = af,
  };

  send(nl_scan.fd, &req, sizeof(req), 0);
  nl_scan.last_hdr = NULL;
}


static struct nlmsghdr *
nl_get_reply(struct nl_sock *nl)
{
  for(;;)
    {
      if (!nl->last_hdr)
	{
	  struct iovec iov = { nl->rx_buffer, NL_RX_SIZE };
	  struct sockaddr_nl sa;
	  struct msghdr m = {
	    .msg_name = &sa,
	    .msg_namelen = sizeof(sa),
	    .msg_iov = &iov,
	    .msg_iovlen = 1,
	  };
	  int x = recvmsg(nl->fd, &m, 0);
	  if (x < 0)
	    die("nl_get_reply: %m");
	  if (sa.nl_pid)		/* It isn't from the kernel */
	    {
	      DBG("Non-kernel packet\n");
	      continue;
	    }
	  nl->last_size = x;
	  nl->last_hdr = (void *) nl->rx_buffer;
	  if (m.msg_flags & MSG_TRUNC)
	    bug("nl_get_reply: got truncated reply which should be impossible");
	}
      if (NLMSG_OK(nl->last_hdr, nl->last_size))
	{
	  struct nlmsghdr *h = nl->last_hdr;
	  nl->last_hdr = NLMSG_NEXT(h, nl->last_size);
	  if (h->nlmsg_seq != nl->seq)
	    {
	      log(L_WARN "nl_get_reply: Ignoring out of sequence netlink packet (%x != %x)",
		  h->nlmsg_seq, nl->seq);
	      continue;
	    }
	  return h;
	}
      if (nl->last_size)
	log(L_WARN "nl_get_reply: Found packet remnant of size %d", nl->last_size);
      nl->last_hdr = NULL;
    }
}

static struct tbf rl_netlink_err = TBF_DEFAULT_LOG_LIMITS;

static int
nl_error(struct nlmsghdr *h, int ignore_esrch)
{
  struct nlmsgerr *e;
  int ec;

  if (h->nlmsg_len < NLMSG_LENGTH(sizeof(struct nlmsgerr)))
    {
      log(L_WARN "Netlink: Truncated error message received");
      return ENOBUFS;
    }
  e = (struct nlmsgerr *) NLMSG_DATA(h);
  ec = -e->error;
  if (ec && !(ignore_esrch && (ec == ESRCH)))
    log_rl(&rl_netlink_err, L_WARN "Netlink: %s", strerror(ec));
  return ec;
}

static struct nlmsghdr *
nl_get_scan(void)
{
  struct nlmsghdr *h = nl_get_reply(&nl_scan);

  if (h->nlmsg_type == NLMSG_DONE)
    return NULL;
  if (h->nlmsg_type == NLMSG_ERROR)
    {
      nl_error(h, 0);
      return NULL;
    }
  return h;
}

static int
nl_exchange(struct nlmsghdr *pkt, int ignore_esrch)
{
  struct nlmsghdr *h;

  nl_send(&nl_req, pkt);
  for(;;)
    {
      h = nl_get_reply(&nl_req);
      if (h->nlmsg_type == NLMSG_ERROR)
	break;
      log(L_WARN "nl_exchange: Unexpected reply received");
    }
  return nl_error(h, ignore_esrch) ? -1 : 0;
}

/*
 *	Netlink attributes
 */

static int nl_attr_len;

static void *
nl_checkin(struct nlmsghdr *h, int lsize)
{
  nl_attr_len = h->nlmsg_len - NLMSG_LENGTH(lsize);
  if (nl_attr_len < 0)
    {
      log(L_ERR "nl_checkin: underrun by %d bytes", -nl_attr_len);
      return NULL;
    }
  return NLMSG_DATA(h);
}

struct nl_want_attrs {
  u8 defined:1;
  u8 checksize:1;
  u8 size;
};


#define BIRD_IFLA_MAX (IFLA_WIRELESS+1)

static struct nl_want_attrs ifla_attr_want[BIRD_IFLA_MAX] = {
  [IFLA_IFNAME]	  = { 1, 0, 0 },
  [IFLA_MTU]	  = { 1, 1, sizeof(u32) },
  [IFLA_MASTER]	  = { 1, 1, sizeof(u32) },
  [IFLA_WIRELESS] = { 1, 0, 0 },
};


#define BIRD_IFA_MAX  (IFA_FLAGS+1)

static struct nl_want_attrs ifa_attr_want4[BIRD_IFA_MAX] = {
  [IFA_ADDRESS]	  = { 1, 1, sizeof(ip4_addr) },
  [IFA_LOCAL]	  = { 1, 1, sizeof(ip4_addr) },
  [IFA_BROADCAST] = { 1, 1, sizeof(ip4_addr) },
  [IFA_FLAGS]     = { 1, 1, sizeof(u32) },
};

static struct nl_want_attrs ifa_attr_want6[BIRD_IFA_MAX] = {
  [IFA_ADDRESS]	  = { 1, 1, sizeof(ip6_addr) },
  [IFA_LOCAL]	  = { 1, 1, sizeof(ip6_addr) },
  [IFA_FLAGS]	  = { 1, 1, sizeof(u32) },
};


#define BIRD_RTA_MAX  (RTA_ENCAP+1)

static struct nl_want_attrs nexthop_attr_want4[BIRD_RTA_MAX] = {
  [RTA_GATEWAY]	  = { 1, 1, sizeof(ip4_addr) },
  [RTA_VIA]	  = { 1, 0, 0 },
  [RTA_FLOW]	  = { 1, 1, sizeof(u32) },
  [RTA_ENCAP_TYPE]= { 1, 1, sizeof(u16) },
  [RTA_ENCAP]	  = { 1, 0, 0 },
};

static struct nl_want_attrs nexthop_attr_want6[BIRD_RTA_MAX] = {
  [RTA_GATEWAY]	  = { 1, 1, sizeof(ip6_addr) },
  [RTA_VIA]	  = { 1, 0, 0 },
  [RTA_FLOW]	  = { 1, 1, sizeof(u32) },
  [RTA_ENCAP_TYPE]= { 1, 1, sizeof(u16) },
  [RTA_ENCAP]	  = { 1, 0, 0 },
};

#ifdef HAVE_MPLS_KERNEL
static struct nl_want_attrs nexthop_attr_want_mpls[BIRD_RTA_MAX] = {
  [RTA_VIA]	  = { 1, 0, 0 },
  [RTA_NEWDST]	  = { 1, 0, 0 },
};

static struct nl_want_attrs encap_mpls_want[BIRD_RTA_MAX] = {
  [RTA_DST]       = { 1, 0, 0 },
};
#endif

static struct nl_want_attrs rtm_attr_want4[BIRD_RTA_MAX] = {
  [RTA_DST]	  = { 1, 1, sizeof(ip4_addr) },
  [RTA_OIF]	  = { 1, 1, sizeof(u32) },
  [RTA_GATEWAY]	  = { 1, 1, sizeof(ip4_addr) },
  [RTA_PRIORITY]  = { 1, 1, sizeof(u32) },
  [RTA_PREFSRC]	  = { 1, 1, sizeof(ip4_addr) },
  [RTA_METRICS]	  = { 1, 0, 0 },
  [RTA_MULTIPATH] = { 1, 0, 0 },
  [RTA_FLOW]	  = { 1, 1, sizeof(u32) },
  [RTA_TABLE]	  = { 1, 1, sizeof(u32) },
  [RTA_VIA]	  = { 1, 0, 0 },
  [RTA_ENCAP_TYPE]= { 1, 1, sizeof(u16) },
  [RTA_ENCAP]	  = { 1, 0, 0 },
};

static struct nl_want_attrs rtm_attr_want6[BIRD_RTA_MAX] = {
  [RTA_DST]	  = { 1, 1, sizeof(ip6_addr) },
  [RTA_SRC]	  = { 1, 1, sizeof(ip6_addr) },
  [RTA_IIF]	  = { 1, 1, sizeof(u32) },
  [RTA_OIF]	  = { 1, 1, sizeof(u32) },
  [RTA_GATEWAY]	  = { 1, 1, sizeof(ip6_addr) },
  [RTA_PRIORITY]  = { 1, 1, sizeof(u32) },
  [RTA_PREFSRC]	  = { 1, 1, sizeof(ip6_addr) },
  [RTA_METRICS]	  = { 1, 0, 0 },
  [RTA_MULTIPATH] = { 1, 0, 0 },
  [RTA_FLOW]	  = { 1, 1, sizeof(u32) },
  [RTA_TABLE]	  = { 1, 1, sizeof(u32) },
  [RTA_VIA]	  = { 1, 0, 0 },
  [RTA_ENCAP_TYPE]= { 1, 1, sizeof(u16) },
  [RTA_ENCAP]	  = { 1, 0, 0 },
};

#ifdef HAVE_MPLS_KERNEL
static struct nl_want_attrs rtm_attr_want_mpls[BIRD_RTA_MAX] = {
  [RTA_DST]	  = { 1, 1, sizeof(u32) },
  [RTA_IIF]	  = { 1, 1, sizeof(u32) },
  [RTA_OIF]	  = { 1, 1, sizeof(u32) },
  [RTA_PRIORITY]  = { 1, 1, sizeof(u32) },
  [RTA_METRICS]	  = { 1, 0, 0 },
  [RTA_MULTIPATH] = { 1, 0, 0 },
  [RTA_FLOW]	  = { 1, 1, sizeof(u32) },
  [RTA_TABLE]	  = { 1, 1, sizeof(u32) },
  [RTA_VIA]	  = { 1, 0, 0 },
  [RTA_NEWDST]	  = { 1, 0, 0 },
};
#endif


static int
nl_parse_attrs(struct rtattr *a, struct nl_want_attrs *want, struct rtattr **k, int ksize)
{
  int max = ksize / sizeof(struct rtattr *);
  bzero(k, ksize);

  for ( ; RTA_OK(a, nl_attr_len); a = RTA_NEXT(a, nl_attr_len))
    {
      if ((a->rta_type >= max) || !want[a->rta_type].defined)
	continue;

      if (want[a->rta_type].checksize && (RTA_PAYLOAD(a) != want[a->rta_type].size))
	{
	  log(L_ERR "nl_parse_attrs: Malformed attribute received");
	  return 0;
	}

      k[a->rta_type] = a;
    }

  if (nl_attr_len)
    {
      log(L_ERR "nl_parse_attrs: remnant of size %d", nl_attr_len);
      return 0;
    }

  return 1;
}

static inline u16 rta_get_u16(struct rtattr *a)
{ return *(u16 *) RTA_DATA(a); }

static inline u32 rta_get_u32(struct rtattr *a)
{ return *(u32 *) RTA_DATA(a); }

static inline ip4_addr rta_get_ip4(struct rtattr *a)
{ return ip4_ntoh(*(ip4_addr *) RTA_DATA(a)); }

static inline ip6_addr rta_get_ip6(struct rtattr *a)
{ return ip6_ntoh(*(ip6_addr *) RTA_DATA(a)); }

static inline ip_addr rta_get_ipa(struct rtattr *a)
{
  if (RTA_PAYLOAD(a) == sizeof(ip4_addr))
    return ipa_from_ip4(rta_get_ip4(a));
  else
    return ipa_from_ip6(rta_get_ip6(a));
}

#ifdef HAVE_MPLS_KERNEL
static inline ip_addr rta_get_via(struct rtattr *a)
{
  struct rtvia *v = RTA_DATA(a);
  switch(v->rtvia_family) {
    case AF_INET:  return ipa_from_ip4(ip4_ntoh(*(ip4_addr *) v->rtvia_addr));
    case AF_INET6: return ipa_from_ip6(ip6_ntoh(*(ip6_addr *) v->rtvia_addr));
  }
  return IPA_NONE;
}

static u32 rta_mpls_stack[MPLS_MAX_LABEL_STACK];
static inline int rta_get_mpls(struct rtattr *a, u32 *stack)
{
  if (!a)
    return 0;

  if (RTA_PAYLOAD(a) % 4)
    log(L_WARN "KRT: Strange length of received MPLS stack: %u", RTA_PAYLOAD(a));

  int labels = mpls_get(RTA_DATA(a), RTA_PAYLOAD(a) & ~0x3, stack);

  if (labels < 0)
  {
    log(L_WARN "KRT: Too long MPLS stack received, ignoring");
    labels = 0;
  }

  return labels;
}
#endif

struct rtattr *
nl_add_attr(struct nlmsghdr *h, uint bufsize, uint code, const void *data, uint dlen)
{
  uint pos = NLMSG_ALIGN(h->nlmsg_len);
  uint len = RTA_LENGTH(dlen);

  if (pos + len > bufsize)
    bug("nl_add_attr: packet buffer overflow");

  struct rtattr *a = (struct rtattr *)((char *)h + pos);
  a->rta_type = code;
  a->rta_len = len;
  h->nlmsg_len = pos + len;

  if (dlen > 0)
    memcpy(RTA_DATA(a), data, dlen);

  return a;
}

static inline struct rtattr *
nl_open_attr(struct nlmsghdr *h, uint bufsize, uint code)
{
  return nl_add_attr(h, bufsize, code, NULL, 0);
}

static inline void
nl_close_attr(struct nlmsghdr *h, struct rtattr *a)
{
  a->rta_len = (void *)h + NLMSG_ALIGN(h->nlmsg_len) - (void *)a;
}

static inline void
nl_add_attr_u16(struct nlmsghdr *h, uint bufsize, int code, u16 data)
{
  nl_add_attr(h, bufsize, code, &data, 2);
}

static inline void
nl_add_attr_u32(struct nlmsghdr *h, uint bufsize, int code, u32 data)
{
  nl_add_attr(h, bufsize, code, &data, 4);
}

static inline void
nl_add_attr_ip4(struct nlmsghdr *h, uint bufsize, int code, ip4_addr ip4)
{
  ip4 = ip4_hton(ip4);
  nl_add_attr(h, bufsize, code, &ip4, sizeof(ip4));
}

static inline void
nl_add_attr_ip6(struct nlmsghdr *h, uint bufsize, int code, ip6_addr ip6)
{
  ip6 = ip6_hton(ip6);
  nl_add_attr(h, bufsize, code, &ip6, sizeof(ip6));
}

static inline void
nl_add_attr_ipa(struct nlmsghdr *h, uint bufsize, int code, ip_addr ipa)
{
  if (ipa_is_ip4(ipa))
    nl_add_attr_ip4(h, bufsize, code, ipa_to_ip4(ipa));
  else
    nl_add_attr_ip6(h, bufsize, code, ipa_to_ip6(ipa));
}

#ifdef HAVE_MPLS_KERNEL
static inline void
nl_add_attr_mpls(struct nlmsghdr *h, uint bufsize, int code, int len, u32 *stack)
{
  char buf[len*4];
  mpls_put(buf, len, stack);
  nl_add_attr(h, bufsize, code, buf, len*4);
}

static inline void
nl_add_attr_mpls_encap(struct nlmsghdr *h, uint bufsize, int len, u32 *stack)
{
  nl_add_attr_u16(h, bufsize, RTA_ENCAP_TYPE, LWTUNNEL_ENCAP_MPLS);

  struct rtattr *nest = nl_open_attr(h, bufsize, RTA_ENCAP);
  nl_add_attr_mpls(h, bufsize, RTA_DST, len, stack);
  nl_close_attr(h, nest);
}

static inline void
nl_add_attr_via(struct nlmsghdr *h, uint bufsize, ip_addr ipa)
{
  struct rtvia *via = alloca(sizeof(struct rtvia) + 16);

  if (ipa_is_ip4(ipa))
  {
    via->rtvia_family = AF_INET;
    put_ip4(via->rtvia_addr, ipa_to_ip4(ipa));
    nl_add_attr(h, bufsize, RTA_VIA, via, sizeof(struct rtvia) + 4);
  }
  else
  {
    via->rtvia_family = AF_INET6;
    put_ip6(via->rtvia_addr, ipa_to_ip6(ipa));
    nl_add_attr(h, bufsize, RTA_VIA, via, sizeof(struct rtvia) + 16);
  }
}
#endif

static inline struct rtnexthop *
nl_open_nexthop(struct nlmsghdr *h, uint bufsize)
{
  uint pos = NLMSG_ALIGN(h->nlmsg_len);
  uint len = RTNH_LENGTH(0);

  if (pos + len > bufsize)
    bug("nl_open_nexthop: packet buffer overflow");

  h->nlmsg_len = pos + len;

  return (void *)h + pos;
}

static inline void
nl_close_nexthop(struct nlmsghdr *h, struct rtnexthop *nh)
{
  nh->rtnh_len = (void *)h + NLMSG_ALIGN(h->nlmsg_len) - (void *)nh;
}

static inline void
nl_add_nexthop(struct nlmsghdr *h, uint bufsize, struct nexthop *nh, int af UNUSED)
{
#ifdef HAVE_MPLS_KERNEL
  if (nh->labels > 0)
    if (af == AF_MPLS)
      nl_add_attr_mpls(h, bufsize, RTA_NEWDST, nh->labels, nh->label);
    else
      nl_add_attr_mpls_encap(h, bufsize, nh->labels, nh->label);

  if (ipa_nonzero(nh->gw))
  {
    if (af == (ipa_is_ip4(nh->gw) ? AF_INET : AF_INET6))
      nl_add_attr_ipa(h, bufsize, RTA_GATEWAY, nh->gw);
    else
      nl_add_attr_via(h, bufsize, nh->gw);
  }
#else

  if (ipa_nonzero(nh->gw))
    nl_add_attr_ipa(h, bufsize, RTA_GATEWAY, nh->gw);
#endif
}

static void
nl_add_multipath(struct nlmsghdr *h, uint bufsize, struct nexthop_adata *nhad, int af, ea_list *eattrs)
{
  struct rtattr *a = nl_open_attr(h, bufsize, RTA_MULTIPATH);
  eattr *flow = ea_find(eattrs, &ea_krt_realm);

  NEXTHOP_WALK(nh, nhad)
  {
    struct rtnexthop *rtnh = nl_open_nexthop(h, bufsize);

    rtnh->rtnh_flags = 0;
    rtnh->rtnh_hops = nh->weight;
    rtnh->rtnh_ifindex = nh->iface->index;

    nl_add_nexthop(h, bufsize, nh, af);

    if (nh->flags & RNF_ONLINK)
      rtnh->rtnh_flags |= RTNH_F_ONLINK;

    /* Our KRT_REALM is per-route, but kernel RTA_FLOW is per-nexthop.
       Therefore, we need to attach the same attribute to each nexthop. */
    if (flow)
      nl_add_attr_u32(h, bufsize, RTA_FLOW, flow->u.data);

    nl_close_nexthop(h, rtnh);
  }

  nl_close_attr(h, a);
}

static struct nexthop_adata *
nl_parse_multipath(struct nl_parse_state *s, struct krt_proto *p, const net_addr *n, struct rtattr *ra, int af, int krt_src)
{
  struct rtattr *a[BIRD_RTA_MAX];
  struct rtnexthop *nh, *orig_nh = RTA_DATA(ra);
  unsigned len, orig_len = RTA_PAYLOAD(ra);
  uint cnt = 0;

  /* First count the nexthops */
  for (len = orig_len, nh = orig_nh; len; len -= NLMSG_ALIGN(nh->rtnh_len), nh = RTNH_NEXT(nh))
    {
      /* Use RTNH_OK(nh,len) ?? */
      if ((len < sizeof(*nh)) || (len < nh->rtnh_len))
	goto err;

      if ((nh->rtnh_flags & RTNH_F_DEAD) && (krt_src != KRT_SRC_BIRD))
	;
      else
	cnt++;
    }

  struct nexthop_adata *nhad = lp_allocz(s->pool, cnt * NEXTHOP_MAX_SIZE + sizeof *nhad);
  struct nexthop *rv = &nhad->nh;

  for (len = orig_len, nh = orig_nh; len; len -= NLMSG_ALIGN(nh->rtnh_len), nh = RTNH_NEXT(nh))
    {
      /* Use RTNH_OK(nh,len) ?? */
      if ((len < sizeof(*nh)) || (len < nh->rtnh_len))
	goto err;

      if ((nh->rtnh_flags & RTNH_F_DEAD) && (krt_src != KRT_SRC_BIRD))
	continue;

      *rv = (struct nexthop) {
	.weight = nh->rtnh_hops,
	.iface = if_find_by_index(nh->rtnh_ifindex),
      };

      if (!rv->iface)
	{
	  log(L_ERR "KRT: Received route %N with unknown ifindex %u", n, nh->rtnh_ifindex);
	  return NULL;
	}

      /* Nonexistent RTNH_PAYLOAD ?? */
      nl_attr_len = nh->rtnh_len - RTNH_LENGTH(0);
      switch (af)
        {
	case AF_INET:
	  if (!nl_parse_attrs(RTNH_DATA(nh), nexthop_attr_want4, a, sizeof(a)))
	    goto err;
	  break;

	case AF_INET6:
	  if (!nl_parse_attrs(RTNH_DATA(nh), nexthop_attr_want6, a, sizeof(a)))
	    goto err;
	  break;

#ifdef HAVE_MPLS_KERNEL
	case AF_MPLS:
	  if (!nl_parse_attrs(RTNH_DATA(nh), nexthop_attr_want_mpls, a, sizeof(a)))
	    goto err;

	  if (a[RTA_NEWDST])
	    rv->labels = rta_get_mpls(a[RTA_NEWDST], rv->label);

	  break;
#endif

	default:
	  goto err;
	}

      if (a[RTA_GATEWAY])
	rv->gw = rta_get_ipa(a[RTA_GATEWAY]);

      if (a[RTA_FLOW])
	s->rta_flow = rta_get_u32(a[RTA_FLOW]);

#ifdef HAVE_MPLS_KERNEL
      if (a[RTA_VIA])
	rv->gw = rta_get_via(a[RTA_VIA]);
#endif

      if (ipa_nonzero(rv->gw))
	{
	  if (nh->rtnh_flags & RTNH_F_ONLINK)
	    rv->flags |= RNF_ONLINK;

	  neighbor *nbr;
	  nbr = neigh_find(&p->p, rv->gw, rv->iface,
			   (rv->flags & RNF_ONLINK) ? NEF_ONLINK : 0);
	  if (!nbr || (nbr->scope == SCOPE_HOST))
	    {
	        log(L_ERR "KRT: Received route %N with strange next-hop %I", n, rv->gw);
	        return NULL;
	    }
	}

#ifdef HAVE_MPLS_KERNEL
      if (a[RTA_ENCAP] && a[RTA_ENCAP_TYPE])
      {
	if (rta_get_u16(a[RTA_ENCAP_TYPE]) != LWTUNNEL_ENCAP_MPLS)
	{
	  log(L_WARN "KRT: Received route %N with unknown encapsulation method %d",
	      n, rta_get_u16(a[RTA_ENCAP_TYPE]));
	  return NULL;
	}

	struct rtattr *enca[BIRD_RTA_MAX];
	nl_attr_len = RTA_PAYLOAD(a[RTA_ENCAP]);
	nl_parse_attrs(RTA_DATA(a[RTA_ENCAP]), encap_mpls_want, enca, sizeof(enca));
	rv->labels = rta_get_mpls(enca[RTA_DST], rv->label);
      }
#endif

      rv = NEXTHOP_NEXT(rv);
    }

  /* Store final length */
  nhad->ad.length = (void *) rv - (void *) nhad->ad.data;

  /* Ensure nexthops are sorted to satisfy nest invariant */
  return nexthop_is_sorted(nhad) ? nhad : nexthop_sort(nhad, s->pool);

err:
  log(L_ERR "KRT: Received strange multipath route %N", n);
  return NULL;
}

static void
nl_add_metrics(struct nlmsghdr *h, uint bufsize, u32 *metrics, int max)
{
  struct rtattr *a = nl_open_attr(h, bufsize, RTA_METRICS);
  int t;

  for (t = 1; t < max; t++)
    if (metrics[0] & (1 << t))
      nl_add_attr_u32(h, bufsize, t, metrics[t]);

  nl_close_attr(h, a);
}

static int
nl_parse_metrics(struct rtattr *hdr, u32 *metrics, int max)
{
  struct rtattr *a = RTA_DATA(hdr);
  int len = RTA_PAYLOAD(hdr);

  metrics[0] = 0;
  for (; RTA_OK(a, len); a = RTA_NEXT(a, len))
  {
    if (a->rta_type == RTA_UNSPEC)
      continue;

    if (a->rta_type >= max)
      continue;

    if (RTA_PAYLOAD(a) != 4)
      return -1;

    metrics[0] |= 1 << a->rta_type;
    metrics[a->rta_type] = rta_get_u32(a);
  }

  if (len > 0)
    return -1;

  return 0;
}


/*
 *	Scanning of interfaces
 */

static void
nl_parse_link(struct nlmsghdr *h, int scan)
{
  struct ifinfomsg *i;
  struct rtattr *a[BIRD_IFLA_MAX];
  int new = h->nlmsg_type == RTM_NEWLINK;
  struct iface f = {};
  struct iface *ifi;
  char *name;
  u32 mtu, master = 0;
  uint fl;

  if (!(i = nl_checkin(h, sizeof(*i))) || !nl_parse_attrs(IFLA_RTA(i), ifla_attr_want, a, sizeof(a)))
    return;
  if (!a[IFLA_IFNAME] || (RTA_PAYLOAD(a[IFLA_IFNAME]) < 2) || !a[IFLA_MTU])
    {
      /*
       * IFLA_IFNAME and IFLA_MTU are required, in fact, but there may also come
       * a message with IFLA_WIRELESS set, where (e.g.) no IFLA_IFNAME exists.
       * We simply ignore all such messages with IFLA_WIRELESS without notice.
       */

      if (a[IFLA_WIRELESS])
	return;

      log(L_ERR "KIF: Malformed message received");
      return;
    }

  name = RTA_DATA(a[IFLA_IFNAME]);
  mtu = rta_get_u32(a[IFLA_MTU]);

  if (a[IFLA_MASTER])
    master = rta_get_u32(a[IFLA_MASTER]);

  ifi = if_find_by_index(i->ifi_index);
  if (!new)
    {
      DBG("KIF: IF%d(%s) goes down\n", i->ifi_index, name);
      if (!ifi)
	return;

      if_delete(ifi);
    }
  else
    {
      DBG("KIF: IF%d(%s) goes up (mtu=%d,flg=%x)\n", i->ifi_index, name, mtu, i->ifi_flags);
      if (ifi && strncmp(ifi->name, name, sizeof(ifi->name)-1))
	if_delete(ifi);

      strncpy(f.name, name, sizeof(f.name)-1);
      f.index = i->ifi_index;
      f.mtu = mtu;

      f.master_index = master;
      f.master = if_find_by_index(master);

      fl = i->ifi_flags;
      if (fl & IFF_UP)
	f.flags |= IF_ADMIN_UP;
      if (fl & IFF_LOWER_UP)
	f.flags |= IF_LINK_UP;
      if (fl & IFF_LOOPBACK)		/* Loopback */
	f.flags |= IF_MULTIACCESS | IF_LOOPBACK | IF_IGNORE;
      else if (fl & IFF_POINTOPOINT)	/* PtP */
	f.flags |= IF_MULTICAST;
      else if (fl & IFF_BROADCAST)	/* Broadcast */
	f.flags |= IF_MULTIACCESS | IF_BROADCAST | IF_MULTICAST;
      else
	f.flags |= IF_MULTIACCESS;	/* NBMA */

      if (fl & IFF_MULTICAST)
	f.flags |= IF_MULTICAST;

      ifi = if_update(&f);

      if (!scan)
	if_end_partial_update(ifi);
    }
}

static void
nl_parse_addr4(struct ifaddrmsg *i, int scan, int new)
{
  struct rtattr *a[BIRD_IFA_MAX];
  struct iface *ifi;
  u32 ifa_flags;
  int scope;

  if (!nl_parse_attrs(IFA_RTA(i), ifa_attr_want4, a, sizeof(a)))
    return;

  if (!a[IFA_LOCAL])
    {
      log(L_ERR "KIF: Malformed message received (missing IFA_LOCAL)");
      return;
    }
  if (!a[IFA_ADDRESS])
    {
      log(L_ERR "KIF: Malformed message received (missing IFA_ADDRESS)");
      return;
    }

  ifi = if_find_by_index(i->ifa_index);
  if (!ifi)
    {
      log(L_ERR "KIF: Received address message for unknown interface %d", i->ifa_index);
      return;
    }

  if (a[IFA_FLAGS])
    ifa_flags = rta_get_u32(a[IFA_FLAGS]);
  else
    ifa_flags = i->ifa_flags;

  struct ifa ifa;
  bzero(&ifa, sizeof(ifa));
  ifa.iface = ifi;
  if (ifa_flags & IFA_F_SECONDARY)
    ifa.flags |= IA_SECONDARY;

  ifa.ip = rta_get_ipa(a[IFA_LOCAL]);

  if (i->ifa_prefixlen > IP4_MAX_PREFIX_LENGTH)
    {
      log(L_ERR "KIF: Invalid prefix length for interface %s: %d", ifi->name, i->ifa_prefixlen);
      new = 0;
    }
  if (i->ifa_prefixlen == IP4_MAX_PREFIX_LENGTH)
    {
      ifa.brd = rta_get_ipa(a[IFA_ADDRESS]);
      net_fill_ip4(&ifa.prefix, rta_get_ip4(a[IFA_ADDRESS]), i->ifa_prefixlen);

      /* It is either a host address or a peer address */
      if (ipa_equal(ifa.ip, ifa.brd))
	ifa.flags |= IA_HOST;
      else
	{
	  ifa.flags |= IA_PEER;
	  ifa.opposite = ifa.brd;
	}
    }
  else
    {
      net_fill_ip4(&ifa.prefix, ipa_to_ip4(ifa.ip), i->ifa_prefixlen);
      net_normalize(&ifa.prefix);

      if (i->ifa_prefixlen == IP4_MAX_PREFIX_LENGTH - 1)
	ifa.opposite = ipa_opposite_m1(ifa.ip);

      if (i->ifa_prefixlen == IP4_MAX_PREFIX_LENGTH - 2)
	ifa.opposite = ipa_opposite_m2(ifa.ip);

      if (ifi->flags & IF_BROADCAST)
        {
	  /* If kernel offers us a broadcast address, we trust it */
	  if (a[IFA_BROADCAST])
	    ifa.brd = ipa_from_ip4(rta_get_ip4(a[IFA_BROADCAST]));
	  /* Otherwise we create one (except for /31) */
	  else if (i->ifa_prefixlen < (IP4_MAX_PREFIX_LENGTH - 1))
	    ifa.brd = ipa_from_ip4(ip4_or(ipa_to_ip4(ifa.ip),
					  ip4_not(ip4_mkmask(i->ifa_prefixlen))));
	}
    }

  scope = ipa_classify(ifa.ip);
  if (scope < 0)
    {
      log(L_ERR "KIF: Invalid interface address %I for %s", ifa.ip, ifi->name);
      return;
    }
  ifa.scope = scope & IADDR_SCOPE_MASK;

  DBG("KIF: IF%d(%s): %s IPA %I, flg %x, net %N, brd %I, opp %I\n",
      ifi->index, ifi->name,
      new ? "added" : "removed",
      ifa.ip, ifa.flags, &ifa.prefix, ifa.brd, ifa.opposite);

  if (new)
    ifa_update(&ifa);
  else
    ifa_delete(&ifa);

  if (!scan)
    if_end_partial_update(ifi);
}

static void
nl_parse_addr6(struct ifaddrmsg *i, int scan, int new)
{
  struct rtattr *a[BIRD_IFA_MAX];
  struct iface *ifi;
  u32 ifa_flags;
  int scope;

  if (!nl_parse_attrs(IFA_RTA(i), ifa_attr_want6, a, sizeof(a)))
    return;

  if (!a[IFA_ADDRESS])
    {
      log(L_ERR "KIF: Malformed message received (missing IFA_ADDRESS)");
      return;
    }

  ifi = if_find_by_index(i->ifa_index);
  if (!ifi)
    {
      log(L_ERR "KIF: Received address message for unknown interface %d", i->ifa_index);
      return;
    }

  if (a[IFA_FLAGS])
    ifa_flags = rta_get_u32(a[IFA_FLAGS]);
  else
    ifa_flags = i->ifa_flags;

  struct ifa ifa;
  bzero(&ifa, sizeof(ifa));
  ifa.iface = ifi;
  if (ifa_flags & IFA_F_SECONDARY)
    ifa.flags |= IA_SECONDARY;

  /* Ignore tentative addresses silently */
  if (ifa_flags & IFA_F_TENTATIVE)
    return;

  /* IFA_LOCAL can be unset for IPv6 interfaces */
  ifa.ip = rta_get_ipa(a[IFA_LOCAL] ? : a[IFA_ADDRESS]);

  if (i->ifa_prefixlen > IP6_MAX_PREFIX_LENGTH)
    {
      log(L_ERR "KIF: Invalid prefix length for interface %s: %d", ifi->name, i->ifa_prefixlen);
      new = 0;
    }
  if (i->ifa_prefixlen == IP6_MAX_PREFIX_LENGTH)
    {
      ifa.brd = rta_get_ipa(a[IFA_ADDRESS]);
      net_fill_ip6(&ifa.prefix, rta_get_ip6(a[IFA_ADDRESS]), i->ifa_prefixlen);

      /* It is either a host address or a peer address */
      if (ipa_equal(ifa.ip, ifa.brd))
	ifa.flags |= IA_HOST;
      else
	{
	  ifa.flags |= IA_PEER;
	  ifa.opposite = ifa.brd;
	}
    }
  else
    {
      net_fill_ip6(&ifa.prefix, ipa_to_ip6(ifa.ip), i->ifa_prefixlen);
      net_normalize(&ifa.prefix);

      if (i->ifa_prefixlen == IP6_MAX_PREFIX_LENGTH - 1)
	ifa.opposite = ipa_opposite_m1(ifa.ip);
    }

  scope = ipa_classify(ifa.ip);
  if (scope < 0)
    {
      log(L_ERR "KIF: Invalid interface address %I for %s", ifa.ip, ifi->name);
      return;
    }
  ifa.scope = scope & IADDR_SCOPE_MASK;

  DBG("KIF: IF%d(%s): %s IPA %I, flg %x, net %N, brd %I, opp %I\n",
      ifi->index, ifi->name,
      new ? "added" : "removed",
      ifa.ip, ifa.flags, &ifa.prefix, ifa.brd, ifa.opposite);

  if (new)
    ifa_update(&ifa);
  else
    ifa_delete(&ifa);

  if (!scan)
    if_end_partial_update(ifi);
}

static void
nl_parse_addr(struct nlmsghdr *h, int scan)
{
  struct ifaddrmsg *i;

  if (!(i = nl_checkin(h, sizeof(*i))))
    return;

  int new = (h->nlmsg_type == RTM_NEWADDR);

  switch (i->ifa_family)
    {
      case AF_INET:
	return nl_parse_addr4(i, scan, new);

      case AF_INET6:
	return nl_parse_addr6(i, scan, new);
    }
}

void
kif_do_scan(struct kif_proto *p UNUSED)
{
  struct nlmsghdr *h;

  if_start_update();

  nl_request_dump_link();
  while (h = nl_get_scan())
    if (h->nlmsg_type == RTM_NEWLINK || h->nlmsg_type == RTM_DELLINK)
      nl_parse_link(h, 1);
    else
      log(L_DEBUG "nl_scan_ifaces: Unknown packet received (type=%d)", h->nlmsg_type);

  /* Re-resolve master interface for slaves */
  struct iface *i;
  WALK_LIST(i, iface_list)
    if (i->master_index)
    {
      struct iface f = {
	.flags = i->flags,
	.mtu = i->mtu,
	.index = i->index,
	.master_index = i->master_index,
	.master = if_find_by_index(i->master_index)
      };

      if (f.master != i->master)
      {
	memcpy(f.name, i->name, sizeof(f.name));
	if_update(&f);
      }
    }

  nl_request_dump_addr(AF_INET);
  while (h = nl_get_scan())
    if (h->nlmsg_type == RTM_NEWADDR || h->nlmsg_type == RTM_DELADDR)
      nl_parse_addr(h, 1);
    else
      log(L_DEBUG "nl_scan_ifaces: Unknown packet received (type=%d)", h->nlmsg_type);

  nl_request_dump_addr(AF_INET6);
  while (h = nl_get_scan())
    if (h->nlmsg_type == RTM_NEWADDR || h->nlmsg_type == RTM_DELADDR)
      nl_parse_addr(h, 1);
    else
      log(L_DEBUG "nl_scan_ifaces: Unknown packet received (type=%d)", h->nlmsg_type);

  if_end_update();
}

/*
 *	Routes
 */

static inline u32
krt_table_id(struct krt_proto *p)
{
  return KRT_CF->sys.table_id;
}

static HASH(struct krt_proto) nl_table_map;

#define RTH_KEY(p)		p->af, krt_table_id(p)
#define RTH_NEXT(p)		p->sys.hash_next
#define RTH_EQ(a1,i1,a2,i2)	a1 == a2 && i1 == i2
#define RTH_FN(a,i)		a ^ u32_hash(i)

#define RTH_REHASH		rth_rehash
#define RTH_PARAMS		/8, *2, 2, 2, 6, 20

HASH_DEFINE_REHASH_FN(RTH, struct krt_proto)

int
krt_capable(rte *e)
{
  rta *a = e->attrs;

  switch (a->dest)
  {
    case RTD_UNICAST:
    case RTD_BLACKHOLE:
    case RTD_UNREACHABLE:
    case RTD_PROHIBIT:
      return 1;

    default:
      return 0;
  }
}

static inline int
nh_bufsize(struct nexthop_adata *nhad)
{
  int rv = 0;
  NEXTHOP_WALK(nh, nhad)
    rv += RTNH_LENGTH(RTA_LENGTH(sizeof(ip_addr)));
  return rv;
}

static int
<<<<<<< HEAD
nl_send_route(struct krt_proto *p, const rte *e, int op, int dest, struct nexthop *nh)
=======
nl_send_route(struct krt_proto *p, rte *e, int op, int dest, struct nexthop_adata *nh)
>>>>>>> f15f2fce
{
  eattr *ea;
  rta *a = e->attrs;
  ea_list *eattrs = a->eattrs;

  int bufsize = 128 + KRT_METRICS_MAX*8 + (nh ? nh_bufsize(nh) : 0);
  u32 priority = 0;

  struct {
    struct nlmsghdr h;
    struct rtmsg r;
    char buf[0];
  } *r;

  int rsize = sizeof(*r) + bufsize;
  r = alloca(rsize);

  DBG("nl_send_route(%N,op=%x)\n", e->net, op);

  bzero(&r->h, sizeof(r->h));
  bzero(&r->r, sizeof(r->r));
  r->h.nlmsg_type = op ? RTM_NEWROUTE : RTM_DELROUTE;
  r->h.nlmsg_len = NLMSG_LENGTH(sizeof(struct rtmsg));
  r->h.nlmsg_flags = op | NLM_F_REQUEST | NLM_F_ACK;

  r->r.rtm_family = p->af;
  r->r.rtm_dst_len = net_pxlen(e->net);
  r->r.rtm_protocol = RTPROT_BIRD;
  r->r.rtm_scope = RT_SCOPE_NOWHERE;
#ifdef HAVE_MPLS_KERNEL
  if (p->af == AF_MPLS)
  {
    /*
     * Kernel MPLS code is a bit picky. We must:
     * 1) Always set RT_SCOPE_UNIVERSE and RTN_UNICAST (even for RTM_DELROUTE)
     * 2) Never use RTA_PRIORITY
     */

    u32 label = net_mpls(e->net);
    nl_add_attr_mpls(&r->h, rsize, RTA_DST, 1, &label);
    r->r.rtm_scope = RT_SCOPE_UNIVERSE;
    r->r.rtm_type = RTN_UNICAST;
  }
  else
#endif
  {
    nl_add_attr_ipa(&r->h, rsize, RTA_DST, net_prefix(e->net));

    /* Add source address for IPv6 SADR routes */
    if (e->net->type == NET_IP6_SADR)
    {
      net_addr_ip6_sadr *a = (void *) &e->net;
      nl_add_attr_ip6(&r->h, rsize, RTA_SRC, a->src_prefix);
      r->r.rtm_src_len = a->src_pxlen;
    }
  }

  /*
   * Strange behavior for RTM_DELROUTE:
   * 1) rtm_family is ignored in IPv6, works for IPv4
   * 2) not setting RTA_PRIORITY is different from setting default value (on IPv6)
   * 3) not setting RTA_PRIORITY is equivalent to setting 0, which is wildcard
   */

  if (krt_table_id(p) < 256)
    r->r.rtm_table = krt_table_id(p);
  else
    nl_add_attr_u32(&r->h, rsize, RTA_TABLE, krt_table_id(p));

  if (p->af == AF_MPLS)
    priority = 0;
  else if (KRT_CF->sys.metric)
    priority = KRT_CF->sys.metric;
  else if ((op != NL_OP_DELETE) && (ea = ea_find(eattrs, &ea_krt_metric)))
    priority = ea->u.data;

  if (priority)
    nl_add_attr_u32(&r->h, rsize, RTA_PRIORITY, priority);

  /* For route delete, we do not specify remaining route attributes */
  if (op == NL_OP_DELETE)
    goto dest;

  /* Default scope is LINK for device routes, UNIVERSE otherwise */
  if (p->af == AF_MPLS)
    r->r.rtm_scope = RT_SCOPE_UNIVERSE;
  else if (ea = ea_find(eattrs, &ea_krt_scope))
    r->r.rtm_scope = ea->u.data;
  else
    r->r.rtm_scope = (dest == RTD_UNICAST && ipa_zero(nh->nh.gw)) ? RT_SCOPE_LINK : RT_SCOPE_UNIVERSE;

  if (ea = ea_find(eattrs, &ea_krt_prefsrc))
    nl_add_attr_ipa(&r->h, rsize, RTA_PREFSRC, *(ip_addr *)ea->u.ptr->data);

  if (ea = ea_find(eattrs, &ea_krt_realm))
    nl_add_attr_u32(&r->h, rsize, RTA_FLOW, ea->u.data);


  u32 metrics[KRT_METRICS_MAX];
  metrics[0] = 0;

  struct ea_walk_state ews = { .eattrs = eattrs };
  while (ea = ea_walk(&ews, ea_krt_metrics[0].id, KRT_METRICS_MAX))
  {
    int id = ea->id - ea_krt_metrics[0].id;
    metrics[0] |= 1 << id;
    metrics[id] = ea->u.data;
  }

  if (metrics[0])
    nl_add_metrics(&r->h, rsize, metrics, KRT_METRICS_MAX);


dest:
  switch (dest)
    {
    case RTD_UNICAST:
      r->r.rtm_type = RTN_UNICAST;
      if (!NEXTHOP_ONE(nh) && !krt_ecmp6(p))
	nl_add_multipath(&r->h, rsize, nh, p->af, eattrs);
      else
      {
	nl_add_attr_u32(&r->h, rsize, RTA_OIF, nh->nh.iface->index);
	nl_add_nexthop(&r->h, rsize, &nh->nh, p->af);

	if (nh->nh.flags & RNF_ONLINK)
	  r->r.rtm_flags |= RTNH_F_ONLINK;
      }
      break;
    case RTD_BLACKHOLE:
      r->r.rtm_type = RTN_BLACKHOLE;
      break;
    case RTD_UNREACHABLE:
      r->r.rtm_type = RTN_UNREACHABLE;
      break;
    case RTD_PROHIBIT:
      r->r.rtm_type = RTN_PROHIBIT;
      break;
    case RTD_NONE:
      break;
    default:
      bug("krt_capable inconsistent with nl_send_route");
    }

  /* Ignore missing for DELETE */
  return nl_exchange(&r->h, (op == NL_OP_DELETE));
}

static inline int
nl_add_rte(struct krt_proto *p, rte *e)
{
  rta *a = e->attrs;
  int err = 0;

  eattr *nhea = ea_find(a->eattrs, &ea_gen_nexthop);
  struct nexthop_adata *nhad = nhea ? (struct nexthop_adata *) nhea->u.ptr : NULL;

  if (krt_ecmp6(p) && nhad && !NEXTHOP_ONE(nhad))
  {
    uint cnt = 0;
    NEXTHOP_WALK(nh, nhad)
    {
      struct {
	struct nexthop_adata nhad;
	u32 labels[MPLS_MAX_LABEL_STACK];
      } nhx;
      memcpy(&nhx.nhad.nh, nh, NEXTHOP_SIZE(nh));
      nhx.nhad.ad.length = (void *) NEXTHOP_NEXT(&nhx.nhad.nh) - (void *) nhx.nhad.ad.data;

      if (!cnt++)
      {
	err = nl_send_route(p, e, NL_OP_ADD, RTD_UNICAST, &nhx.nhad);
	if (err < 0)
	  return err;
      }
      else
	err += nl_send_route(p, e, NL_OP_APPEND, RTD_UNICAST, &nhx.nhad);
    }

    return err;
  }

  return nl_send_route(p, e, NL_OP_ADD, a->dest, nhad);
}

static inline int
nl_delete_rte(struct krt_proto *p, const rte *e)
{
  int err = 0;

  /* For IPv6, we just repeatedly request DELETE until we get error */
  do
    err = nl_send_route(p, e, NL_OP_DELETE, RTD_NONE, NULL);
  while (krt_ecmp6(p) && !err);

  return err;
}

static inline int
nl_replace_rte(struct krt_proto *p, rte *e)
{
  rta *a = e->attrs;
  eattr *nhea = ea_find(a->eattrs, &ea_gen_nexthop);
  struct nexthop_adata *nhad = nhea ? (struct nexthop_adata *) nhea->u.ptr : NULL;
  return nl_send_route(p, e, NL_OP_REPLACE, a->dest, nhad);
}


void
krt_replace_rte(struct krt_proto *p, const net_addr *n UNUSED, rte *new, const rte *old)
{
  int err = 0;

  /*
   * We use NL_OP_REPLACE for IPv4, it has an issue with not checking for
   * matching rtm_protocol, but that is OK when dedicated priority is used.
   *
   * We do not use NL_OP_REPLACE for IPv6, as it has broken semantics for ECMP
   * and with some kernel versions ECMP replace crashes kernel. Would need more
   * testing and checks for kernel versions.
   *
   * For IPv6, we use NL_OP_DELETE and then NL_OP_ADD. We also do not trust the
   * old route value, so we do not try to optimize IPv6 ECMP reconfigurations.
   */

  if (krt_ipv4(p) && old && new)
  {
    err = nl_replace_rte(p, new);
  }
  else
  {
    if (old)
      nl_delete_rte(p, old);

    if (new)
      err = nl_add_rte(p, new);
  }

  if (new)
  {
    if (err < 0)
      bmap_clear(&p->sync_map, new->id);
    else
      bmap_set(&p->sync_map, new->id);
  }
}

static int
nl_mergable_route(struct nl_parse_state *s, const net_addr *net, struct krt_proto *p, uint priority, uint krt_type, uint rtm_family)
{
  /* Route merging is used for IPv6 scans */
  if (!s->scan || (rtm_family != AF_INET6))
    return 0;

  /* Saved and new route must have same network, proto/table, and priority */
  if ((s->net != net) || (s->proto != p) || (s->krt_metric != priority))
    return 0;

  /* Both must be regular unicast routes */
  if ((s->krt_type != RTN_UNICAST) || (krt_type != RTN_UNICAST))
    return 0;

  return 1;
}

static void
nl_announce_route(struct nl_parse_state *s)
{
  rte e0 = {
    .attrs = s->attrs,
    .net = s->net,
  };

  EA_LOCAL_LIST(2) ea = {
    .l = { .count = 2, .next = e0.attrs->eattrs },
    .a = {
      EA_LITERAL_EMBEDDED(&ea_krt_source, 0, s->krt_proto),
      EA_LITERAL_EMBEDDED(&ea_krt_metric, 0, s->krt_metric),
    },
  };

  e0.attrs->eattrs = &ea.l;

  if (s->scan)
    krt_got_route(s->proto, &e0, s->krt_src);
  else
    krt_got_route_async(s->proto, &e0, s->new, s->krt_src);

  s->net = NULL;
  s->attrs = NULL;
  s->proto = NULL;
  lp_flush(s->pool);
}

static inline void
nl_parse_begin(struct nl_parse_state *s, int scan)
{
  memset(s, 0, sizeof (struct nl_parse_state));
  s->pool = nl_linpool;
  s->scan = scan;
}

static inline void
nl_parse_end(struct nl_parse_state *s)
{
  if (s->net)
    nl_announce_route(s);
}


#define SKIP0(ARG, ...) do { DBG("KRT: Ignoring route - " ARG, ##__VA_ARGS__); return; } while(0)
#define SKIP(ARG, ...)  do { DBG("KRT: Ignoring route %N - " ARG, &dst, ##__VA_ARGS__); return; } while(0)

static void
nl_parse_route(struct nl_parse_state *s, struct nlmsghdr *h)
{
  struct krt_proto *p;
  struct rtmsg *i;
  struct rtattr *a[BIRD_RTA_MAX];
  int new = h->nlmsg_type == RTM_NEWROUTE;

  net_addr dst, src = {};
  u32 oif = ~0;
  u32 table_id;
  u32 priority = 0;
  u32 def_scope = RT_SCOPE_UNIVERSE;
  int krt_src;

  if (!(i = nl_checkin(h, sizeof(*i))))
    return;

  switch (i->rtm_family)
    {
    case AF_INET:
      if (!nl_parse_attrs(RTM_RTA(i), rtm_attr_want4, a, sizeof(a)))
	return;

      if (a[RTA_DST])
	net_fill_ip4(&dst, rta_get_ip4(a[RTA_DST]), i->rtm_dst_len);
      else
	net_fill_ip4(&dst, IP4_NONE, 0);
      break;

    case AF_INET6:
      if (!nl_parse_attrs(RTM_RTA(i), rtm_attr_want6, a, sizeof(a)))
	return;

      if (a[RTA_DST])
	net_fill_ip6(&dst, rta_get_ip6(a[RTA_DST]), i->rtm_dst_len);
      else
	net_fill_ip6(&dst, IP6_NONE, 0);

      if (a[RTA_SRC])
	net_fill_ip6(&src, rta_get_ip6(a[RTA_SRC]), i->rtm_src_len);
      else
	net_fill_ip6(&src, IP6_NONE, 0);
      break;

#ifdef HAVE_MPLS_KERNEL
    case AF_MPLS:
      if (!nl_parse_attrs(RTM_RTA(i), rtm_attr_want_mpls, a, sizeof(a)))
	return;

      if (!a[RTA_DST])
	SKIP0("MPLS route without RTA_DST\n");

      if (rta_get_mpls(a[RTA_DST], rta_mpls_stack) != 1)
	SKIP0("MPLS route with multi-label RTA_DST\n");

      net_fill_mpls(&dst, rta_mpls_stack[0]);
      break;
#endif

    default:
      return;
    }

  if (a[RTA_OIF])
    oif = rta_get_u32(a[RTA_OIF]);

  if (a[RTA_TABLE])
    table_id = rta_get_u32(a[RTA_TABLE]);
  else
    table_id = i->rtm_table;

  if (i->rtm_flags & RTM_F_CLONED)
    SKIP("cloned\n");

  /* Do we know this table? */
  p = HASH_FIND(nl_table_map, RTH, i->rtm_family, table_id);
  if (!p)
    SKIP("unknown table %u\n", table_id);

  if (a[RTA_SRC] && (p->p.net_type != NET_IP6_SADR))
    SKIP("src prefix for non-SADR channel\n");

  if (a[RTA_IIF])
    SKIP("IIF set\n");

  if (i->rtm_tos != 0)			/* We don't support TOS */
    SKIP("TOS %02x\n", i->rtm_tos);

  if (s->scan && !new)
    SKIP("RTM_DELROUTE in scan\n");

  if (a[RTA_PRIORITY])
    priority = rta_get_u32(a[RTA_PRIORITY]);

  int c = net_classify(&dst);
  if ((c < 0) || !(c & IADDR_HOST) || ((c & IADDR_SCOPE_MASK) <= SCOPE_LINK))
    SKIP("strange class/scope\n");

  switch (i->rtm_protocol)
    {
    case RTPROT_UNSPEC:
      SKIP("proto unspec\n");

    case RTPROT_REDIRECT:
      krt_src = KRT_SRC_REDIRECT;
      break;

    case RTPROT_KERNEL:
      krt_src = KRT_SRC_KERNEL;
      return;

    case RTPROT_BIRD:
      if (!s->scan)
	SKIP("echo\n");
      krt_src = KRT_SRC_BIRD;
      break;

    case RTPROT_BOOT:
    default:
      krt_src = KRT_SRC_ALIEN;
    }

  net_addr *net = &dst;
  if (p->p.net_type == NET_IP6_SADR)
  {
    net = alloca(sizeof(net_addr_ip6_sadr));
    net_fill_ip6_sadr(net, net6_prefix(&dst), net6_pxlen(&dst),
		      net6_prefix(&src), net6_pxlen(&src));
  }

  if (s->net && !nl_mergable_route(s, net, p, priority, i->rtm_type, i->rtm_family))
    nl_announce_route(s);

  rta *ra = lp_allocz(s->pool, RTA_MAX_SIZE);
  ea_set_attr_u32(&ra->eattrs, &ea_gen_source, 0, RTS_INHERIT);

  if (a[RTA_FLOW])
    s->rta_flow = rta_get_u32(a[RTA_FLOW]);
  else
    s->rta_flow = 0;

  union {
    struct {
      struct adata ad;
      struct nexthop nh;
      u32 labels[MPLS_MAX_LABEL_STACK];
    };
    struct nexthop_adata nhad;
  } nhad = {};

  switch (i->rtm_type)
    {
    case RTN_UNICAST:
      ra->dest = RTD_UNICAST;

      if (a[RTA_MULTIPATH])
        {
<<<<<<< HEAD
	  struct nexthop *nh = nl_parse_multipath(s, p, net, a[RTA_MULTIPATH], i->rtm_family, krt_src);
=======
	  struct nexthop_adata *nh = nl_parse_multipath(s, p, n, a[RTA_MULTIPATH], i->rtm_family, krt_src);
>>>>>>> f15f2fce
	  if (!nh)
	    SKIP("strange RTA_MULTIPATH\n");

	  ea_set_attr(&ra->eattrs, EA_LITERAL_DIRECT_ADATA(
		&ea_gen_nexthop, 0, &nh->ad));
	  break;
	}

      if ((i->rtm_flags & RTNH_F_DEAD) && (krt_src != KRT_SRC_BIRD))
	SKIP("ignore RTNH_F_DEAD\n");

      nhad.nh.iface = if_find_by_index(oif);
      if (!nhad.nh.iface)
	{
	  log(L_ERR "KRT: Received route %N with unknown ifindex %u", net, oif);
	  return;
	}

      if (a[RTA_GATEWAY])
	nhad.nh.gw = rta_get_ipa(a[RTA_GATEWAY]);

#ifdef HAVE_MPLS_KERNEL
      if (a[RTA_VIA])
	nhad.nh.gw = rta_get_via(a[RTA_VIA]);
#endif

      if (ipa_nonzero(nhad.nh.gw))
	{
	  /* Silently skip strange 6to4 routes */
	  const net_addr_ip6 sit = NET_ADDR_IP6(IP6_NONE, 96);
	  if ((i->rtm_family == AF_INET6) && ipa_in_netX(nhad.nh.gw, (net_addr *) &sit))
	    return;

	  if (i->rtm_flags & RTNH_F_ONLINK)
	    nhad.nh.flags |= RNF_ONLINK;

	  neighbor *nbr;
	  nbr = neigh_find(&p->p, nhad.nh.gw, nhad.nh.iface,
			   (nhad.nh.flags & RNF_ONLINK) ? NEF_ONLINK : 0);
	  if (!nbr || (nbr->scope == SCOPE_HOST))
	    {
<<<<<<< HEAD
	      log(L_ERR "KRT: Received route %N with strange next-hop %I", net, ra->nh.gw);
=======
	      log(L_ERR "KRT: Received route %N with strange next-hop %I", net->n.addr,
                  nhad.nh.gw);
>>>>>>> f15f2fce
	      return;
	    }
	}

      break;
    case RTN_BLACKHOLE:
      ra->dest = RTD_BLACKHOLE;
      break;
    case RTN_UNREACHABLE:
      ra->dest = RTD_UNREACHABLE;
      break;
    case RTN_PROHIBIT:
      ra->dest = RTD_PROHIBIT;
      break;
    /* FIXME: What about RTN_THROW? */
    default:
      SKIP("type %d\n", i->rtm_type);
      return;
    }

#ifdef HAVE_MPLS_KERNEL
  if ((i->rtm_family == AF_MPLS) && a[RTA_NEWDST] && !a[RTA_MULTIPATH])
    nhad.nh.labels = rta_get_mpls(a[RTA_NEWDST], nhad.nh.label);

  if (a[RTA_ENCAP] && a[RTA_ENCAP_TYPE] && !a[RTA_MULTIPATH])
    {
      switch (rta_get_u16(a[RTA_ENCAP_TYPE]))
	{
	  case LWTUNNEL_ENCAP_MPLS:
	    {
	      struct rtattr *enca[BIRD_RTA_MAX];
	      nl_attr_len = RTA_PAYLOAD(a[RTA_ENCAP]);
	      nl_parse_attrs(RTA_DATA(a[RTA_ENCAP]), encap_mpls_want, enca, sizeof(enca));
	      nhad.nh.labels = rta_get_mpls(enca[RTA_DST], nhad.nh.label);
	      break;
	    }
	  default:
	    SKIP("unknown encapsulation method %d\n", rta_get_u16(a[RTA_ENCAP_TYPE]));
	    break;
	}
    }
#endif

  /* Finalize the nexthop */
  nhad.ad.length = (void *) NEXTHOP_NEXT(&nhad.nh) - (void *) nhad.ad.data;

  if (i->rtm_scope != def_scope)
    ea_set_attr(&ra->eattrs,
	EA_LITERAL_EMBEDDED(&ea_krt_scope, 0, i->rtm_scope));

  if (a[RTA_PREFSRC])
  {
    ip_addr ps = rta_get_ipa(a[RTA_PREFSRC]);

    ea_set_attr(&ra->eattrs,
	EA_LITERAL_STORE_ADATA(&ea_krt_prefsrc, 0, &ps, sizeof(ps)));
  }

  /* Can be set per-route or per-nexthop */
  if (s->rta_flow)
    ea_set_attr(&ra->eattrs,
	EA_LITERAL_EMBEDDED(&ea_krt_realm, 0, s->rta_flow));

  if (a[RTA_METRICS])
    {
      u32 metrics[KRT_METRICS_MAX];
      if (nl_parse_metrics(a[RTA_METRICS], metrics, ARRAY_SIZE(metrics)) < 0)
        {
	  log(L_ERR "KRT: Received route %N with strange RTA_METRICS attribute", net);
	  return;
	}

      for (uint t = 1; t < KRT_METRICS_MAX; t++)
	if (metrics[0] & (1 << t))
	  ea_set_attr(&ra->eattrs,
	      EA_LITERAL_EMBEDDED(&ea_krt_metrics[t], 0, metrics[t]));
    }

  /*
   * Ideally, now we would send the received route to the rest of kernel code.
   * But IPv6 ECMP routes before 4.11 are sent as a sequence of routes, so we
   * postpone it and merge next hops until the end of the sequence. Note that
   * when doing merging of next hops, we expect the new route to be unipath.
   * Otherwise, we ignore additional next hops in nexthop_insert().
   */

  if (!s->net)
  {
    /* Store the new route */
    s->net = lp_alloc(s->pool, net->length);
    net_copy(s->net, net);

    s->attrs = ra;

    ea_set_attr_data(&ra->eattrs, &ea_gen_nexthop, 0,
	nhad.ad.data, nhad.ad.length);

    s->proto = p;
    s->new = new;
    s->krt_src = krt_src;
    s->krt_type = i->rtm_type;
    s->krt_proto = i->rtm_protocol;
    s->krt_metric = priority;
  }
  else
  {
    /* Merge next hops with the stored route */
    eattr *nhea = ea_find(s->attrs->eattrs, &ea_gen_nexthop);
    struct nexthop_adata *nhad_old = nhea ? (struct nexthop_adata *) nhea->u.ptr : NULL;

    if (nhad_old)
      ea_set_attr(&s->attrs->eattrs,
	  EA_LITERAL_DIRECT_ADATA(&ea_gen_nexthop, 0, 
	    &(nexthop_merge(nhad_old, &nhad.nhad,
		KRT_CF->merge_paths, s->pool)->ad)
	  ));
    else
      ea_set_attr_data(&s->attrs->eattrs, &ea_gen_nexthop, 0,
	  nhad.ad.data, nhad.ad.length);
  }
}

void
krt_do_scan(struct krt_proto *p UNUSED)	/* CONFIG_ALL_TABLES_AT_ONCE => p is NULL */
{
  struct nlmsghdr *h;
  struct nl_parse_state s;

  nl_parse_begin(&s, 1);
  nl_request_dump_route(AF_UNSPEC);
  while (h = nl_get_scan())
    if (h->nlmsg_type == RTM_NEWROUTE || h->nlmsg_type == RTM_DELROUTE)
      nl_parse_route(&s, h);
    else
      log(L_DEBUG "nl_scan_fire: Unknown packet received (type=%d)", h->nlmsg_type);
  nl_parse_end(&s);
}

/*
 *	Asynchronous Netlink interface
 */

static sock *nl_async_sk;		/* BIRD socket for asynchronous notifications */
static byte *nl_async_rx_buffer;	/* Receive buffer */
static uint nl_async_bufsize;		/* Kernel rx buffer size for the netlink socket */
static struct config *nl_last_config;	/* For tracking changes to nl_async_bufsize */

static void
nl_async_msg(struct nlmsghdr *h)
{
  struct nl_parse_state s;

  switch (h->nlmsg_type)
    {
    case RTM_NEWROUTE:
    case RTM_DELROUTE:
      DBG("KRT: Received async route notification (%d)\n", h->nlmsg_type);
      nl_parse_begin(&s, 0);
      nl_parse_route(&s, h);
      nl_parse_end(&s);
      break;
    case RTM_NEWLINK:
    case RTM_DELLINK:
      DBG("KRT: Received async link notification (%d)\n", h->nlmsg_type);
      if (kif_proto)
	nl_parse_link(h, 0);
      break;
    case RTM_NEWADDR:
    case RTM_DELADDR:
      DBG("KRT: Received async address notification (%d)\n", h->nlmsg_type);
      if (kif_proto)
	nl_parse_addr(h, 0);
      break;
    default:
      DBG("KRT: Received unknown async notification (%d)\n", h->nlmsg_type);
    }
}

static int
nl_async_hook(sock *sk, uint size UNUSED)
{
  struct iovec iov = { nl_async_rx_buffer, NL_RX_SIZE };
  struct sockaddr_nl sa;
  struct msghdr m = {
    .msg_name = &sa,
    .msg_namelen = sizeof(sa),
    .msg_iov = &iov,
    .msg_iovlen = 1,
  };
  struct nlmsghdr *h;
  int x;
  uint len;

  x = recvmsg(sk->fd, &m, 0);
  if (x < 0)
    {
      if (errno == ENOBUFS)
	{
	  /*
	   *  Netlink reports some packets have been thrown away.
	   *  One day we might react to it by asking for route table
	   *  scan in near future.
	   */
	  log(L_WARN "Kernel dropped some netlink messages, will resync on next scan.");
	  return 1;	/* More data are likely to be ready */
	}
      else if (errno != EWOULDBLOCK)
	log(L_ERR "Netlink recvmsg: %m");
      return 0;
    }
  if (sa.nl_pid)		/* It isn't from the kernel */
    {
      DBG("Non-kernel packet\n");
      return 1;
    }
  h = (void *) nl_async_rx_buffer;
  len = x;
  if (m.msg_flags & MSG_TRUNC)
    {
      log(L_WARN "Netlink got truncated asynchronous message");
      return 1;
    }
  while (NLMSG_OK(h, len))
    {
      nl_async_msg(h);
      h = NLMSG_NEXT(h, len);
    }
  if (len)
    log(L_WARN "nl_async_hook: Found packet remnant of size %d", len);
  return 1;
}

static void
nl_async_err_hook(sock *sk, int e UNUSED)
{
  nl_async_hook(sk, 0);
}

static void
nl_open_async(void)
{
  sock *sk;
  struct sockaddr_nl sa;
  int fd;

  if (nl_async_sk)
    return;

  DBG("KRT: Opening async netlink socket\n");

  fd = socket(PF_NETLINK, SOCK_RAW, NETLINK_ROUTE);
  if (fd < 0)
    {
      log(L_ERR "Unable to open asynchronous rtnetlink socket: %m");
      return;
    }

  bzero(&sa, sizeof(sa));
  sa.nl_family = AF_NETLINK;
  sa.nl_groups = RTMGRP_LINK |
    RTMGRP_IPV4_IFADDR | RTMGRP_IPV4_ROUTE |
    RTMGRP_IPV6_IFADDR | RTMGRP_IPV6_ROUTE;

  if (bind(fd, (struct sockaddr *) &sa, sizeof(sa)) < 0)
    {
      log(L_ERR "Unable to bind asynchronous rtnetlink socket: %m");
      close(fd);
      return;
    }

  nl_async_rx_buffer = xmalloc(NL_RX_SIZE);

  sk = nl_async_sk = sk_new(krt_pool);
  sk->type = SK_MAGIC;
  sk->rx_hook = nl_async_hook;
  sk->err_hook = nl_async_err_hook;
  sk->fd = fd;
  if (sk_open(sk) < 0)
    bug("Netlink: sk_open failed");
}

static void
nl_update_async_bufsize(void)
{
  /* No async socket */
  if (!nl_async_sk)
    return;

  /* Already reconfigured */
  if (nl_last_config == config)
    return;

  /* Update netlink buffer size */
  uint bufsize = nl_cfg_rx_buffer_size(config);
  if (bufsize && (bufsize != nl_async_bufsize))
  {
    /* Log message for reconfigurations only */
    if (nl_last_config)
      log(L_INFO "KRT: Changing netlink rx buffer size to %u", bufsize);

    nl_set_rcvbuf(nl_async_sk->fd, bufsize);
    nl_async_bufsize = bufsize;
  }

  nl_last_config = config;
}


/*
 *	Interface to the UNIX krt module
 */

void
krt_sys_io_init(void)
{
  nl_linpool = lp_new_default(krt_pool);
  HASH_INIT(nl_table_map, krt_pool, 6);

  nl_ea_register();
}

int
krt_sys_start(struct krt_proto *p)
{
  struct krt_proto *old = HASH_FIND(nl_table_map, RTH, p->af, krt_table_id(p));

  if (old)
    {
      log(L_ERR "%s: Kernel table %u already registered by %s",
	  p->p.name, krt_table_id(p), old->p.name);
      return 0;
    }

  HASH_INSERT2(nl_table_map, RTH, krt_pool, p);

  nl_open();
  nl_open_async();
  nl_update_async_bufsize();

  return 1;
}

void
krt_sys_shutdown(struct krt_proto *p)
{
  nl_update_async_bufsize();

  HASH_REMOVE2(nl_table_map, RTH, krt_pool, p);
}

int
krt_sys_reconfigure(struct krt_proto *p UNUSED, struct krt_config *n, struct krt_config *o)
{
  nl_update_async_bufsize();

  return (n->sys.table_id == o->sys.table_id) && (n->sys.metric == o->sys.metric);
}

void
krt_sys_init_config(struct krt_config *cf)
{
  cf->sys.table_id = RT_TABLE_MAIN;
  cf->sys.metric = 32;
}

void
krt_sys_copy_config(struct krt_config *d, struct krt_config *s)
{
  d->sys.table_id = s->sys.table_id;
  d->sys.metric = s->sys.metric;
}

void
kif_sys_start(struct kif_proto *p UNUSED)
{
  nl_open();
  nl_open_async();
}

void
kif_sys_shutdown(struct kif_proto *p UNUSED)
{
}

int
kif_update_sysdep_addr(struct iface *i UNUSED)
{
  return 0;
}<|MERGE_RESOLUTION|>--- conflicted
+++ resolved
@@ -1432,11 +1432,7 @@
 }
 
 static int
-<<<<<<< HEAD
-nl_send_route(struct krt_proto *p, const rte *e, int op, int dest, struct nexthop *nh)
-=======
-nl_send_route(struct krt_proto *p, rte *e, int op, int dest, struct nexthop_adata *nh)
->>>>>>> f15f2fce
+nl_send_route(struct krt_proto *p, const rte *e, int op, int dest, struct nexthop_adata *nh)
 {
   eattr *ea;
   rta *a = e->attrs;
@@ -1908,11 +1904,7 @@
 
       if (a[RTA_MULTIPATH])
         {
-<<<<<<< HEAD
-	  struct nexthop *nh = nl_parse_multipath(s, p, net, a[RTA_MULTIPATH], i->rtm_family, krt_src);
-=======
-	  struct nexthop_adata *nh = nl_parse_multipath(s, p, n, a[RTA_MULTIPATH], i->rtm_family, krt_src);
->>>>>>> f15f2fce
+	  struct nexthop_adata *nh = nl_parse_multipath(s, p, net, a[RTA_MULTIPATH], i->rtm_family, krt_src);
 	  if (!nh)
 	    SKIP("strange RTA_MULTIPATH\n");
 
@@ -1954,12 +1946,8 @@
 			   (nhad.nh.flags & RNF_ONLINK) ? NEF_ONLINK : 0);
 	  if (!nbr || (nbr->scope == SCOPE_HOST))
 	    {
-<<<<<<< HEAD
-	      log(L_ERR "KRT: Received route %N with strange next-hop %I", net, ra->nh.gw);
-=======
-	      log(L_ERR "KRT: Received route %N with strange next-hop %I", net->n.addr,
+	      log(L_ERR "KRT: Received route %N with strange next-hop %I", net,
                   nhad.nh.gw);
->>>>>>> f15f2fce
 	      return;
 	    }
 	}

--- conflicted
+++ resolved
@@ -207,24 +207,16 @@
   cli_preconfig(c);
 }
 
-<<<<<<< HEAD
+static void cli_commit(struct config *new, struct config *old);
+
 void
 sysdep_commit(struct config *new, struct config *old)
 {
   if (!new->shutdown)
     log_switch(0, &new->logfiles, new->syslog_name);
 
+  cli_commit(new, old);
   bird_thread_commit(new, old);
-=======
-static void cli_commit(struct config *new, struct config *old);
-
-int
-sysdep_commit(struct config *new, struct config *old)
-{
-  log_switch(0, &new->logfiles, new->syslog_name);
-  cli_commit(new, old);
-  return 0;
->>>>>>> f3b6661d
 }
 
 static int

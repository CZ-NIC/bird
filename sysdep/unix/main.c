/*
 *	BIRD Internet Routing Daemon -- Unix Entry Point
 *
 *	(c) 1998--2000 Martin Mares <mj@ucw.cz>
 *
 *	Can be freely distributed and used under the terms of the GNU GPL.
 */

#undef LOCAL_DEBUG

#ifndef _GNU_SOURCE
#define _GNU_SOURCE
#endif

#include <stdio.h>
#include <stdlib.h>
#include <fcntl.h>
#include <unistd.h>
#include <signal.h>
#include <pwd.h>
#include <grp.h>
#include <sys/stat.h>
#include <sys/utsname.h>
#include <libgen.h>

#include "nest/bird.h"
#include "lib/lists.h"
#include "lib/resource.h"
#include "lib/socket.h"
#include "lib/event.h"
#include "lib/locking.h"
#include "lib/timer.h"
#include "lib/string.h"
#include "nest/rt.h"
#include "nest/protocol.h"
#include "nest/iface.h"
#include "nest/cli.h"
#include "nest/locks.h"
#include "conf/conf.h"
#include "filter/filter.h"
#include "filter/data.h"

#include "unix.h"
#include "krt.h"

/*
 *	Debugging
 */

void
async_dump(void)
{
  debug("INTERNAL STATE DUMP\n\n");

  rdump(&root_pool);
  sk_dump_all();
  // XXXX tm_dump_all();
  if_dump_all();
  neigh_dump_all();
  ea_dump_all();
  rt_dump_all();
  protos_dump_all();

  debug("\n");
}

/*
 *	Dropping privileges
 */

#ifdef CONFIG_RESTRICTED_PRIVILEGES
#include CONFIG_INCLUDE_SYSPRIV_H
#else

static inline void
drop_uid(uid_t uid UNUSED)
{
  die("Cannot change user on this platform");
}

#endif

static inline void
drop_gid(gid_t gid)
{
  if (setgid(gid) < 0)
    die("setgid: %m");

  if (setgroups(0, NULL) < 0)
    die("setgroups: %m");
}

/*
 *	Hostname
 */

char *
get_hostname(linpool *lp)
{
  struct utsname uts = {};

  if (uname(&uts) < 0)
      return NULL;

  return lp_strdup(lp, uts.nodename);
}

/*
 *	Reading the Configuration
 */

#ifdef PATH_IPROUTE_DIR

static inline void
add_num_const(char *name, int val, const char *file, const uint line)
{
  struct f_val *v = cfg_alloc(sizeof(struct f_val));
  *v = (struct f_val) { .type = T_INT, .val.i = val };
  struct symbol *sym = cf_get_symbol(name);
  if (sym->class && cf_symbol_is_local(sym))
    cf_error("Error reading value for %s from %s:%d: already defined", name, file, line);

  cf_define_symbol(sym, SYM_CONSTANT | T_INT, val, v);
}

/* the code of read_iproute_table() is based on
   rtnl_tab_initialize() from iproute2 package */
static void
read_iproute_table(char *file, char *prefix, uint max)
{
  char buf[512], namebuf[512];
  char *name;
  uint val;
  FILE *fp;

  strcpy(namebuf, prefix);
  name = namebuf + strlen(prefix);

  fp = fopen(file, "r");
  if (!fp)
    return;

  for (uint line = 1; fgets(buf, sizeof(buf), fp); line++)
  {
    char *p = buf;

    while (*p == ' ' || *p == '\t')
      p++;

    if (*p == '#' || *p == '\n' || *p == 0)
      continue;

    if (sscanf(p, "0x%x %s\n", &val, name) != 2 &&
	sscanf(p, "0x%x %s #", &val, name) != 2 &&
	sscanf(p, "%u %s\n", &val, name) != 2 &&
	sscanf(p, "%u %s #", &val, name) != 2)
      continue;

    if (val > max)
      continue;

    for(p = name; *p; p++)
      if ((*p < 'a' || *p > 'z') && (*p < 'A' || *p > 'Z') && (*p < '0' || *p > '9') && (*p != '_'))
	*p = '_';

    add_num_const(namebuf, val, file, line);
  }

  fclose(fp);
}

#endif // PATH_IPROUTE_DIR


static char *config_name = PATH_CONFIG_FILE;

static int
cf_read(byte *dest, uint len, int fd)
{
  int l = read(fd, dest, len);
  if (l < 0)
    cf_error("Read error");
  return l;
}

void
sysdep_preconfig(struct config *c)
{
  init_list(&c->logfiles);

  c->latency_limit = UNIX_DEFAULT_LATENCY_LIMIT;
  c->watchdog_warning = UNIX_DEFAULT_WATCHDOG_WARNING;

#ifdef PATH_IPROUTE_DIR
  read_iproute_table(PATH_IPROUTE_DIR "/rt_protos", "ipp_", 255);
  read_iproute_table(PATH_IPROUTE_DIR "/rt_realms", "ipr_", 0xffffffff);
  read_iproute_table(PATH_IPROUTE_DIR "/rt_scopes", "ips_", 255);
  read_iproute_table(PATH_IPROUTE_DIR "/rt_tables", "ipt_", 0xffffffff);
#endif
}

int
sysdep_commit(struct config *new, struct config *old)
{
  log_switch(0, &new->logfiles, new->syslog_name);
  bird_thread_commit(new, old);

  return 0;
}

static int
unix_read_config(struct config **cp, const char *name)
{
  struct config *conf = config_alloc(name);
  int ret;

  *cp = conf;
  conf->file_fd = open(name, O_RDONLY);
  if (conf->file_fd < 0)
    return 0;
  cf_read_hook = cf_read;
  ret = config_parse(conf);
  close(conf->file_fd);
  return ret;
}

static struct config *
read_config(void)
{
  struct config *conf;

  if (!unix_read_config(&conf, config_name))
    {
      if (conf->err_msg)
	die("%s:%d:%d %s", conf->err_file_name, conf->err_lino, conf->err_chno, conf->err_msg);
      else
	die("Unable to open configuration file %s: %m", config_name);
    }

  return conf;
}

void
async_config(void)
{
  struct config *conf;

  config_free_old();

  log(L_INFO "Reconfiguration requested by SIGHUP");
  if (!unix_read_config(&conf, config_name))
    {
      if (conf->err_msg)
	log(L_ERR "%s:%d:%d %s", conf->err_file_name, conf->err_lino, conf->err_chno, conf->err_msg);
      else
	log(L_ERR "Unable to open configuration file %s: %m", config_name);
      config_free(conf);
    }
  else
    config_commit(conf, RECONFIG_HARD, 0);
}

static struct config *
cmd_read_config(const char *name)
{
  struct config *conf;

  if (!name)
    name = config_name;

  cli_msg(-2, "Reading configuration from %s", name);
  if (!unix_read_config(&conf, name))
    {
      if (conf->err_msg)
	cli_msg(8002, "%s:%d:%d %s", conf->err_file_name, conf->err_lino, conf->err_chno, conf->err_msg);
      else
	cli_msg(8002, "%s: %m", name);
      config_free(conf);
      conf = NULL;
    }

  return conf;
}

void
cmd_check_config(const char *name)
{
  if (cli_access_restricted())
    return;

  struct config *conf = cmd_read_config(name);
  if (!conf)
    return;

  cli_msg(20, "Configuration OK");
  config_free(conf);
}

static void
cmd_reconfig_msg(int r)
{
  switch (r)
    {
    case CONF_DONE:	cli_msg( 3, "Reconfigured"); break;
    case CONF_PROGRESS: cli_msg( 4, "Reconfiguration in progress"); break;
    case CONF_QUEUED:	cli_msg( 5, "Reconfiguration already in progress, queueing new config"); break;
    case CONF_UNQUEUED:	cli_msg(17, "Reconfiguration already in progress, removing queued config"); break;
    case CONF_CONFIRM:	cli_msg(18, "Reconfiguration confirmed"); break;
    case CONF_SHUTDOWN:	cli_msg( 6, "Reconfiguration ignored, shutting down"); break;
    case CONF_NOTHING:	cli_msg(19, "Nothing to do"); break;
    default:		break;
    }
}

/* Hack for scheduled undo notification */
cli *cmd_reconfig_stored_cli;

void
cmd_reconfig_undo_notify(void)
{
  if (cmd_reconfig_stored_cli)
    {
      cli *c = cmd_reconfig_stored_cli;
      cli_printf(c, CLI_ASYNC_CODE, "Config timeout expired, starting undo");
      cli_write_trigger(c);
    }
}

void
cmd_reconfig(const char *name, int type, uint timeout)
{
  if (cli_access_restricted())
    return;

  config_free_old();

  struct config *conf = cmd_read_config(name);
  if (!conf)
    return;

  int r = config_commit(conf, type, timeout);

  if ((r >= 0) && (timeout > 0))
    {
      cmd_reconfig_stored_cli = this_cli;
      cli_msg(-22, "Undo scheduled in %d s", timeout);
    }

  cmd_reconfig_msg(r);
}

void
cmd_reconfig_confirm(void)
{
  if (cli_access_restricted())
    return;

  int r = config_confirm();
  cmd_reconfig_msg(r);
}

void
cmd_reconfig_undo(void)
{
  if (cli_access_restricted())
    return;

  cli_msg(-21, "Undo requested");

  int r = config_undo();
  cmd_reconfig_msg(r);
}

void
cmd_reconfig_status(void)
{
  int s = config_status();
  btime t = config_timer_status();

  switch (s)
  {
  case CONF_DONE:	cli_msg(-3, "Daemon is up and running"); break;
  case CONF_PROGRESS:	cli_msg(-4, "Reconfiguration in progress"); break;
  case CONF_QUEUED:	cli_msg(-5, "Reconfiguration in progress, next one enqueued"); break;
  case CONF_SHUTDOWN:	cli_msg(-6, "Shutdown in progress"); break;
  default:		break;
  }

  if (t >= 0)
    cli_msg(-22, "Configuration unconfirmed, undo in %t s", t);

  cli_msg(0, "");
}


/*
 *	Command-Line Interface
 */

static sock *cli_sk;
static char *path_control_socket = PATH_CONTROL_SOCKET;


static void
cli_write(cli *c)
{
  sock *s = c->sock;
  ASSERT_DIE(c->sock);

  while (c->tx_pos)
    {
      struct cli_out *o = c->tx_pos;

      int len = o->wpos - o->outpos;
      s->tbuf = o->outpos;
      o->outpos = o->wpos;

      if (sk_send(s, len) <= 0)
	return;

      c->tx_pos = o->next;
    }

  /* Everything is written */
  s->tbuf = NULL;
  cli_written(c);
}

void
cli_write_trigger(cli *c)
{
  sock *s = c->sock;
  if (!s)
    return;

  if (s->tbuf == NULL)
    cli_write(c);
}

static void
cli_tx(sock *s)
{
  cli_write(s->data);
}

int
cli_get_command(cli *c)
{
<<<<<<< HEAD
  sock *s = c->sock;
  ASSERT_DIE(c->sock);
  byte *t = c->rx_aux ? : s->rbuf;
=======
  sock *s = c->priv;
  byte *t = s->rbuf;
>>>>>>> 1e47b9f2
  byte *tend = s->rpos;
  byte *d = c->rx_pos;
  byte *dend = c->rx_buf + CLI_RX_BUF_SIZE - 2;

  while (t < tend)
    {
      if (*t == '\r')
	t++;
      else if (*t == '\n')
	{
	  *d = 0;
	  t++;

	  /* Move remaining data and reset pointers */
	  uint rest = (t < tend) ? (tend - t) : 0;
	  memmove(s->rbuf, t, rest);
	  s->rpos = s->rbuf + rest;
	  c->rx_pos = c->rx_buf;

	  return (d < dend) ? 1 : -1;
	}
      else if (d < dend)
	*d++ = *t++;
    }

  s->rpos = s->rbuf;
  c->rx_pos = d;
  return 0;
}

static int
cli_rx(sock *s, uint size UNUSED)
{
  cli_kick(s->data);
  return 0;
}

static void
cli_err(sock *s, int err)
{
  if (config->cli_debug)
    {
      if (err)
	log(L_INFO "CLI connection dropped: %s", strerror(err));
      else
	log(L_INFO "CLI connection closed");
    }

  cli_free(s->data);
}

static void
cli_connect_err(sock *s UNUSED, int err)
{
  ASSERT_DIE(err);
  if (config->cli_debug)
    log(L_INFO "Failed to accept CLI connection: %s", strerror(err));
}

static int
cli_connect(sock *s, uint size UNUSED)
{
  cli *c;

  if (config->cli_debug)
    log(L_INFO "CLI connect");
  s->rx_hook = cli_rx;
  s->tx_hook = cli_tx;
  s->err_hook = cli_err;
  s->data = c = cli_new(s);
  s->pool = c->pool;		/* We need to have all the socket buffers allocated in the cli pool */
  s->fast_rx = 1;
  c->rx_pos = c->rx_buf;
  rmove(s, c->pool);
  return 1;
}

static void
cli_init_unix(uid_t use_uid, gid_t use_gid)
{
  sock *s;

  cli_init();
  s = cli_sk = sk_new(cli_pool);
  s->type = SK_UNIX_PASSIVE;
  s->rx_hook = cli_connect;
  s->err_hook = cli_connect_err;
  s->rbsize = 1024;
  s->fast_rx = 1;

  /* Return value intentionally ignored */
  unlink(path_control_socket);

  if (sk_open_unix(s, path_control_socket) < 0)
    die("Cannot create control socket %s: %m", path_control_socket);

  if (use_uid || use_gid)
    if (chown(path_control_socket, use_uid, use_gid) < 0)
      die("chown: %m");

  if (chmod(path_control_socket, 0660) < 0)
    die("chmod: %m");
}

/*
 *	PID file
 */

static char *pid_file;
static int pid_fd;

static inline void
open_pid_file(void)
{
  if (!pid_file)
    return;

  pid_fd = open(pid_file, O_WRONLY|O_CREAT, 0664);
  if (pid_fd < 0)
    die("Cannot create PID file %s: %m", pid_file);
}

static inline void
write_pid_file(void)
{
  int pl, rv;
  char ps[24];

  if (!pid_file)
    return;

  /* We don't use PID file for uniqueness, so no need for locking */

  pl = bsnprintf(ps, sizeof(ps), "%ld\n", (s64) getpid());
  if (pl < 0)
    bug("PID buffer too small");

  rv = ftruncate(pid_fd, 0);
  if (rv < 0)
    die("fruncate: %m");

  rv = write(pid_fd, ps, pl);
  if(rv < 0)
    die("write: %m");

  close(pid_fd);
}

static inline void
unlink_pid_file(void)
{
  if (pid_file)
    unlink(pid_file);
}


/*
 *	Shutdown
 */

void
cmd_shutdown(void)
{
  if (cli_access_restricted())
    return;

  cli_msg(7, "Shutdown requested");
  order_shutdown(0);
}

void
async_shutdown(void)
{
  DBG("Shutting down...\n");
  order_shutdown(0);
}

void
sysdep_shutdown_done(void)
{
  unlink_pid_file();
  unlink(path_control_socket);
  log_msg(L_FATAL "Shutdown completed");
  exit(0);
}

void
cmd_graceful_restart(void)
{
  if (cli_access_restricted())
    return;

  cli_msg(25, "Graceful restart requested");
  order_shutdown(1);
}


/*
 *	Signals
 */

volatile sig_atomic_t async_config_flag;
volatile sig_atomic_t async_dump_flag;
volatile sig_atomic_t async_shutdown_flag;

static void
handle_sighup(int sig UNUSED)
{
  DBG("Caught SIGHUP...\n");
  async_config_flag = 1;
}

static void
handle_sigusr(int sig UNUSED)
{
  DBG("Caught SIGUSR...\n");
  async_dump_flag = 1;
}

static void
handle_sigterm(int sig UNUSED)
{
  DBG("Caught SIGTERM...\n");
  async_shutdown_flag = 1;
}

void watchdog_sigalrm(int sig UNUSED);

static void
signal_init(void)
{
  struct sigaction sa;

  bzero(&sa, sizeof(sa));
  sa.sa_handler = handle_sigusr;
  sa.sa_flags = SA_RESTART;
  sigaction(SIGUSR1, &sa, NULL);
  sa.sa_handler = handle_sighup;
  sa.sa_flags = SA_RESTART;
  sigaction(SIGHUP, &sa, NULL);
  sa.sa_handler = handle_sigterm;
  sa.sa_flags = SA_RESTART;
  sigaction(SIGTERM, &sa, NULL);
  sa.sa_handler = watchdog_sigalrm;
  sa.sa_flags = 0;
  sigaction(SIGALRM, &sa, NULL);
  signal(SIGPIPE, SIG_IGN);
}

/*
 *	Parsing of command-line arguments
 */

static char *opt_list = "bc:dD:ps:P:u:g:flRh";
int parse_and_exit;
char *bird_name;
static char *use_user;
static char *use_group;
static int run_in_foreground = 0;

static void
display_usage(void)
{
  fprintf(stderr, "Usage: %s [--version] [--help] [-c <config-file>] [OPTIONS]\n", bird_name);
}

static void
display_help(void)
{
  display_usage();

  fprintf(stderr,
    "\n"
    "Options: \n"
    "  -c <config-file>     Use given configuration file instead of\n"
    "                       "  PATH_CONFIG_FILE "\n"
    "  -d                   Enable debug messages and run bird in foreground\n"
    "  -D <debug-file>      Log debug messages to given file instead of stderr\n"
    "  -f                   Run bird in foreground\n"
    "  -g <group>           Use given group ID\n"
    "  -h, --help           Display this information\n"
    "  -l                   Look for a configuration file and a control socket\n"
    "                       in the current working directory\n"
    "  -p                   Test configuration file and exit without start\n"
    "  -P <pid-file>        Create a PID file with given filename\n"
    "  -R                   Apply graceful restart recovery after start\n"
    "  -s <control-socket>  Use given filename for a control socket\n"
    "  -u <user>            Drop privileges and use given user ID\n"
    "  --version            Display version of BIRD\n");

  exit(0);
}

static void
display_version(void)
{
  fprintf(stderr, "BIRD version " BIRD_VERSION "\n");
  exit(0);
}

static inline char *
get_bird_name(char *s, char *def)
{
  char *t;
  if (!s)
    return def;
  t = strrchr(s, '/');
  if (!t)
    return s;
  if (!t[1])
    return def;
  return t+1;
}

static inline uid_t
get_uid(const char *s)
{
  struct passwd *pw;
  char *endptr;
  long int rv;

  if (!s)
    return 0;

  errno = 0;
  rv = strtol(s, &endptr, 10);

  if (!errno && !*endptr)
    return rv;

  pw = getpwnam(s);
  if (!pw)
    die("Cannot find user '%s'", s);

  return pw->pw_uid;
}

static inline gid_t
get_gid(const char *s)
{
  struct group *gr;
  char *endptr;
  long int rv;

  if (!s)
    return 0;

  errno = 0;
  rv = strtol(s, &endptr, 10);

  if (!errno && !*endptr)
    return rv;

  gr = getgrnam(s);
  if (!gr)
    die("Cannot find group '%s'", s);

  return gr->gr_gid;
}

static void
parse_args(int argc, char **argv)
{
  int config_changed = 0;
  int socket_changed = 0;
  int c;

  bird_name = get_bird_name(argv[0], "bird");
  if (argc == 2)
    {
      if (!strcmp(argv[1], "--version"))
	display_version();
      if (!strcmp(argv[1], "--help"))
	display_help();
    }
  while ((c = getopt(argc, argv, opt_list)) >= 0)
    switch (c)
      {
      case 'c':
	config_name = optarg;
	config_changed = 1;
	break;
      case 'd':
	log_init_debug("");
	run_in_foreground = 1;
	break;
      case 'D':
	log_init_debug(optarg);
	break;
      case 'p':
	parse_and_exit = 1;
	break;
      case 's':
	path_control_socket = optarg;
	socket_changed = 1;
	break;
      case 'P':
	pid_file = optarg;
	break;
      case 'u':
	use_user = optarg;
	break;
      case 'g':
	use_group = optarg;
	break;
      case 'f':
	run_in_foreground = 1;
	break;
      case 'l':
	if (!config_changed)
	  config_name = xbasename(config_name);
	if (!socket_changed)
	  path_control_socket = xbasename(path_control_socket);
	break;
      case 'R':
	graceful_restart_recovery();
	break;
      case 'h':
	display_help();
	break;
      default:
	fputc('\n', stderr);
	display_usage();
	exit(1);
      }
  if (optind < argc)
   {
     display_usage();
     exit(1);
   }
}

/*
 *	Hic Est main()
 */

int
main(int argc, char **argv)
{
#ifdef HAVE_LIBDMALLOC
  if (!getenv("DMALLOC_OPTIONS"))
    dmalloc_debug(0x2f03d00);
#endif

  times_update();
  parse_args(argc, argv);
  log_switch(1, NULL, NULL);

  the_bird_lock();

  random_init();
  net_init();
  resource_init();
  birdloop_init();
  olock_init();
  rt_init();
  io_init();
  if_init();
//  roa_init();
  config_init();

  uid_t use_uid = get_uid(use_user);
  gid_t use_gid = get_gid(use_group);

  if (!parse_and_exit)
  {
    test_old_bird(path_control_socket);
    cli_init_unix(use_uid, use_gid);
  }

  if (use_gid)
    drop_gid(use_gid);

  if (use_uid)
    drop_uid(use_uid);

  if (!parse_and_exit)
    open_pid_file();

  protos_build();

  struct config *conf = read_config();

  if (parse_and_exit)
    exit(0);

  if (!run_in_foreground)
    {
      pid_t pid = fork();
      if (pid < 0)
	die("fork: %m");
      if (pid)
	return 0;
      setsid();
      close(0);
      if (open("/dev/null", O_RDWR) < 0)
	die("Cannot open /dev/null: %m");
      dup2(0, 1);
      dup2(0, 2);
    }


  main_thread_init();

  write_pid_file();

  signal_init();

  config_commit(conf, RECONFIG_HARD, 0);

  graceful_restart_init();

#ifdef LOCAL_DEBUG
  async_dump_flag = 1;
#endif

  log(L_INFO "Started");
  DBG("Entering I/O loop.\n");

  io_loop();
  bug("I/O loop died");
}<|MERGE_RESOLUTION|>--- conflicted
+++ resolved
@@ -446,14 +446,9 @@
 int
 cli_get_command(cli *c)
 {
-<<<<<<< HEAD
   sock *s = c->sock;
   ASSERT_DIE(c->sock);
-  byte *t = c->rx_aux ? : s->rbuf;
-=======
-  sock *s = c->priv;
   byte *t = s->rbuf;
->>>>>>> 1e47b9f2
   byte *tend = s->rpos;
   byte *d = c->rx_pos;
   byte *dend = c->rx_buf + CLI_RX_BUF_SIZE - 2;

/*
 *	BIRD Internet Routing Daemon -- Unix Entry Point
 *
 *	(c) 1998--2000 Martin Mares <mj@ucw.cz>
 *
 *	Can be freely distributed and used under the terms of the GNU GPL.
 */

#undef LOCAL_DEBUG

#ifndef _GNU_SOURCE
#define _GNU_SOURCE
#endif

#include <stdio.h>
#include <stdlib.h>
#include <fcntl.h>
#include <unistd.h>
#include <signal.h>
#include <pwd.h>
#include <grp.h>
#include <sys/stat.h>
#include <sys/utsname.h>
#include <libgen.h>

#include "nest/bird.h"
#include "lib/lists.h"
#include "lib/resource.h"
#include "lib/socket.h"
#include "lib/event.h"
#include "lib/locking.h"
#include "lib/timer.h"
#include "lib/tlists.h"
#include "lib/string.h"
#include "nest/route.h"
#include "nest/protocol.h"
#include "nest/iface.h"
#include "nest/mpls.h"
#include "nest/cli.h"
#include "nest/locks.h"
#include "conf/conf.h"
#include "filter/filter.h"
#include "filter/data.h"

#include "unix.h"
#include "krt.h"

/*
 *	Debugging
 */

static void
async_dump_report(struct dump_request *dr UNUSED, int state, const char *fmt, ...)
{
  va_list args;
  va_start(args, fmt);
  vlog(((state > 1000) ? L_ERR : L_INFO)[0], fmt, args);
  va_end(args);
}

static void
async_dump_run(struct dump_request *dreq)
{
  RDUMP("ASYNC STATE DUMP\n");

<<<<<<< HEAD
  rdump(&root_pool, 0);
  sk_dump_all();
  // XXXX tm_dump_all();
  if_dump_all();
  neigh_dump_all();
  ea_dump_all();
  rt_dump_all();
  protos_dump_all();
=======
  rdump(dreq, &root_pool);
  sk_dump_all(dreq);
  // XXXX tm_dump_all();
  if_dump_all(dreq);
  neigh_dump_all(dreq);
  rta_dump_all(dreq);
  rt_dump_all(dreq);
  protos_dump_all(dreq);
>>>>>>> d85fa48e

  debug("\n");
}

void
async_dump(void)
{
  struct dump_request *dr = dump_to_file_init(0);
  dr->report = async_dump_report;
  dump_to_file_run(dr, "bird.dump", "async dump", async_dump_run);
}

/*
 *	Dropping privileges
 */

#ifdef CONFIG_RESTRICTED_PRIVILEGES
#include CONFIG_INCLUDE_SYSPRIV_H
#else

static inline void
drop_uid(uid_t uid UNUSED)
{
  die("Cannot change user on this platform");
}

#endif

static inline void
drop_gid(gid_t gid)
{
  if (setgid(gid) < 0)
    die("setgid: %m");

  if (setgroups(0, NULL) < 0)
    die("setgroups: %m");
}

/*
 *	Hostname
 */

char *
get_hostname(linpool *lp)
{
  struct utsname uts = {};

  if (uname(&uts) < 0)
      return NULL;

  return lp_strdup(lp, uts.nodename);
}

/*
 *	Reading the Configuration
 */

#ifdef PATH_IPROUTE_DIR

static inline void
add_num_const(struct config *conf, char *name, int val, const char *file, const uint line)
{
  struct f_val *v = cfg_alloc(sizeof(struct f_val));
  *v = (struct f_val) { .type = T_INT, .val.i = val };
  struct symbol *sym = cf_get_symbol(conf, name);
  if (sym->class && cf_symbol_is_local(conf, sym))
    cf_error("Error reading value for %s from %s:%d: already defined", name, file, line);

  cf_define_symbol(conf, sym, SYM_CONSTANT | T_INT, val, v);
}

/* the code of read_iproute_table() is based on
   rtnl_tab_initialize() from iproute2 package */
static void
read_iproute_table(struct config *conf, char *file, char *prefix, uint max)
{
  char buf[512], namebuf[512];
  char *name;
  uint val;
  FILE *fp;

  strcpy(namebuf, prefix);
  name = namebuf + strlen(prefix);

  fp = fopen(file, "r");
  if (!fp)
    return;

  for (uint line = 1; fgets(buf, sizeof(buf), fp); line++)
  {
    char *p = buf;

    while (*p == ' ' || *p == '\t')
      p++;

    if (*p == '#' || *p == '\n' || *p == 0)
      continue;

    if (sscanf(p, "0x%x %s\n", &val, name) != 2 &&
	sscanf(p, "0x%x %s #", &val, name) != 2 &&
	sscanf(p, "%u %s\n", &val, name) != 2 &&
	sscanf(p, "%u %s #", &val, name) != 2)
      continue;

    if (val > max)
      continue;

    for(p = name; *p; p++)
      if ((*p < 'a' || *p > 'z') && (*p < 'A' || *p > 'Z') && (*p < '0' || *p > '9') && (*p != '_'))
	*p = '_';

    add_num_const(conf, namebuf, val, file, line);
  }

  fclose(fp);
}

#endif // PATH_IPROUTE_DIR


#define CONFIG_COMMIT(cf, ...)	({ CONFIG_REF_LOCAL(cr, cf); config_commit(&cr, __VA_ARGS__); })

static char *config_name = PATH_CONFIG_FILE;

static int
cf_read(byte *dest, uint len, int fd)
{
  int l = read(fd, dest, len);
  if (l < 0)
    cf_error("Read error");
  return l;
}

static void cli_preconfig(struct config *c);

void
sysdep_preconfig(struct config *c)
{
  init_list(&c->logfiles);

  c->latency_limit = UNIX_DEFAULT_LATENCY_LIMIT;
  c->watchdog_warning = UNIX_DEFAULT_WATCHDOG_WARNING;

#ifdef PATH_IPROUTE_DIR
  read_iproute_table(c, PATH_IPROUTE_DIR "/rt_protos", "ipp_", 255);
  read_iproute_table(c, PATH_IPROUTE_DIR "/rt_realms", "ipr_", 0xffffffff);
  read_iproute_table(c, PATH_IPROUTE_DIR "/rt_scopes", "ips_", 255);
  read_iproute_table(c, PATH_IPROUTE_DIR "/rt_tables", "ipt_", 0xffffffff);
#endif

  cli_preconfig(c);
}

static void cli_commit(struct config *new, struct config *old);

void
sysdep_commit(struct config *new, struct config *old)
{
  if (!new->shutdown)
    log_switch(0, &new->logfiles, new->syslog_name);

  cli_commit(new, old);
  bird_thread_commit(new, old);
}

static int
unix_read_config(struct config **cp, const char *name)
{
  struct config *conf = config_alloc(name);
  int ret;

  *cp = conf;
  conf->file_fd = open(name, O_RDONLY);
  if (conf->file_fd < 0)
    return 0;
  cf_read_hook = cf_read;
  ret = config_parse(conf);
  close(conf->file_fd);
  return ret;
}

static struct config *
read_config(void)
{
  struct config *conf;

  if (!unix_read_config(&conf, config_name))
    {
      if (conf->err_msg)
	die("%s:%d:%d %s", conf->err_file_name, conf->err_lino, conf->err_chno, conf->err_msg);
      else
	die("Unable to open configuration file %s: %m", config_name);
    }

  return conf;
}

void
async_config(void)
{
  struct config *conf;

  config_free_old();

  log(L_INFO "Reconfiguration requested by SIGHUP");
  if (!unix_read_config(&conf, config_name))
    {
      if (conf->err_msg)
	log(L_ERR "%s:%d:%d %s", conf->err_file_name, conf->err_lino, conf->err_chno, conf->err_msg);
      else
	log(L_ERR "Unable to open configuration file %s: %m", config_name);
      config_free(conf);
    }
  else
    CONFIG_COMMIT(conf, RECONFIG_HARD, 0);
}

static struct config *
cmd_read_config(const char *name)
{
  struct config *conf;

  if (!name)
    name = config_name;

  cli_msg(-2, "Reading configuration from %s", name);
  if (!unix_read_config(&conf, name))
    {
      if (conf->err_msg)
	cli_msg(8002, "%s:%d:%d %s", conf->err_file_name, conf->err_lino, conf->err_chno, conf->err_msg);
      else
	cli_msg(8002, "%s: %m", name);
      config_free(conf);
      conf = NULL;
    }

  return conf;
}

void
cmd_check_config(const char *name)
{
  if (cli_access_restricted())
    return;

  struct config *conf = cmd_read_config(name);
  if (!conf)
    return;

  cli_msg(20, "Configuration OK");
  config_free(conf);
}

static void
cmd_reconfig_msg(int r)
{
  switch (r)
    {
    case CONF_DONE:	cli_msg( 3, "Reconfigured"); break;
    case CONF_PROGRESS: cli_msg( 4, "Reconfiguration in progress"); break;
    case CONF_QUEUED:	cli_msg( 5, "Reconfiguration already in progress, queueing new config"); break;
    case CONF_UNQUEUED:	cli_msg(17, "Reconfiguration already in progress, removing queued config"); break;
    case CONF_CONFIRM:	cli_msg(18, "Reconfiguration confirmed"); break;
    case CONF_SHUTDOWN:	cli_msg( 6, "Reconfiguration ignored, shutting down"); break;
    case CONF_NOTHING:	cli_msg(19, "Nothing to do"); break;
    default:		break;
    }
}

/* Hack for scheduled undo notification */
cli *cmd_reconfig_stored_cli;

void
cmd_reconfig_undo_notify(void)
{
  if (cmd_reconfig_stored_cli)
    {
      cli *c = cmd_reconfig_stored_cli;
      cli_printf(c, CLI_ASYNC_CODE, "Config timeout expired, starting undo");
      cli_write_trigger(c);
    }
}

void
cmd_reconfig(const char *name, int type, uint timeout)
{
  if (cli_access_restricted())
    return;

  config_free_old();

  struct config *conf = cmd_read_config(name);
  if (!conf)
    return;

  int r = CONFIG_COMMIT(conf, type, timeout);

  if ((r >= 0) && (timeout > 0))
    {
      cmd_reconfig_stored_cli = this_cli;
      cli_msg(-22, "Undo scheduled in %d s", timeout);
    }

  cmd_reconfig_msg(r);
}

void
cmd_reconfig_confirm(void)
{
  if (cli_access_restricted())
    return;

  int r = config_confirm();
  cmd_reconfig_msg(r);
}

void
cmd_reconfig_undo(void)
{
  if (cli_access_restricted())
    return;

  cli_msg(-21, "Undo requested");

  int r = config_undo();
  cmd_reconfig_msg(r);
}

void
cmd_reconfig_status(void)
{
  int s = config_status();
  btime t = config_timer_status();

  switch (s)
  {
  case CONF_DONE:	cli_msg(-3, "Daemon is up and running"); break;
  case CONF_PROGRESS:	cli_msg(-4, "Reconfiguration in progress"); break;
  case CONF_QUEUED:	cli_msg(-5, "Reconfiguration in progress, next one enqueued"); break;
  case CONF_SHUTDOWN:	cli_msg(-6, "Shutdown in progress"); break;
  default:		break;
  }

  if (t >= 0)
    cli_msg(-22, "Configuration unconfirmed, undo in %t s", t);

  cli_msg(0, "");
}


/*
 *	Command-Line Interface
 */

static struct cli_config initial_control_socket_config = {
  .name = PATH_CONTROL_SOCKET,
  .mode = 0660,
};
#define path_control_socket initial_control_socket_config.name

static struct cli_config *main_control_socket_config = NULL;

#define TLIST_PREFIX cli_listener
#define TLIST_TYPE struct cli_listener
#define TLIST_ITEM n
#define TLIST_WANT_ADD_TAIL
#define TLIST_WANT_WALK
static struct cli_listener {
  TLIST_DEFAULT_NODE;
  sock *s;
  struct cli_config *config;
} *main_control_socket = NULL;

#include "lib/tlists.h"

static TLIST_LIST(cli_listener) cli_listeners;

static void
cli_write(cli *c)
{
  sock *s = c->sock;
  ASSERT_DIE(c->sock);

  while (c->tx_pos)
    {
      struct cli_out *o = c->tx_pos;

      int len = o->wpos - o->outpos;
      s->tbuf = o->outpos;
      o->outpos = o->wpos;

      if (sk_send(s, len) <= 0)
	return;

      c->tx_pos = o->next;
    }

  /* Everything is written */
  s->tbuf = NULL;
  cli_written(c);
}

void
cli_write_trigger(cli *c)
{
  sock *s = c->sock;
  if (!s)
    return;

  if (s->tbuf == NULL)
    cli_write(c);
}

static void
cli_tx(sock *s)
{
  cli_write(s->data);
}

int
cli_get_command(cli *c)
{
  sock *s = c->sock;
  ASSERT_DIE(c->sock);
  byte *t = s->rbuf;
  byte *tend = s->rpos;
  byte *d = c->rx_pos;
  byte *dend = c->rx_buf + CLI_RX_BUF_SIZE - 2;

  while (t < tend)
    {
      if (*t == '\r')
	t++;
      else if (*t == '\n')
	{
	  *d = 0;
	  t++;

	  /* Move remaining data and reset pointers */
	  uint rest = (t < tend) ? (tend - t) : 0;
	  memmove(s->rbuf, t, rest);
	  s->rpos = s->rbuf + rest;
	  c->rx_pos = c->rx_buf;

	  return (d < dend) ? 1 : -1;
	}
      else if (d < dend)
	*d++ = *t++;
    }

  s->rpos = s->rbuf;
  c->rx_pos = d;
  return 0;
}

static int
cli_rx(sock *s, uint size UNUSED)
{
  cli_kick(s->data);
  return 0;
}

#define GLOBAL_CLI_DEBUG (atomic_load_explicit(&global_runtime, memory_order_relaxed)->cli_debug)

static void
cli_err(sock *s, int err)
{
  if (GLOBAL_CLI_DEBUG)
    {
      if (err)
	log(L_INFO "CLI connection dropped: %s", strerror(err));
      else
	log(L_INFO "CLI connection closed");
    }

  cli_free(s->data);
}

static void
cli_connect_err(sock *s UNUSED, int err)
{
  ASSERT_DIE(err);
  if (GLOBAL_CLI_DEBUG)
    log(L_INFO "Failed to accept CLI connection: %s", strerror(err));
}

static int
cli_connect(sock *s, uint size UNUSED)
{
  cli *c;

  if (GLOBAL_CLI_DEBUG)
    log(L_INFO "CLI connect");
  s->rx_hook = cli_rx;
  s->tx_hook = cli_tx;
  s->err_hook = cli_err;
  s->data = c = cli_new(s, ((struct cli_listener *) s->data)->config);
  s->pool = c->pool;		/* We need to have all the socket buffers allocated in the cli pool */
  s->fast_rx = 1;
  c->rx_pos = c->rx_buf;
  rmove(s, c->pool);
  return 1;
}

static struct cli_listener *
cli_listen(struct cli_config *cf)
{
  struct cli_listener *l = mb_allocz(cli_pool, sizeof *l);
  l->config = cf;
  sock *s = l->s = sk_new(cli_pool);
  s->type = SK_UNIX_PASSIVE;
  s->rx_hook = cli_connect;
  s->err_hook = cli_connect_err;
  s->data = l;
  s->rbsize = 1024;
  s->fast_rx = 1;

  /* Return value intentionally ignored */
  unlink(cf->name);

  if (sk_open_unix(s, &main_birdloop, cf->name) < 0)
  {
    log(L_ERR "Cannot create control socket %s: %m", cf->name);
    return NULL;
  }

  if (cf->uid || cf->gid)
    if (chown(cf->name, cf->uid, cf->gid) < 0)
    {
      log(L_ERR "Cannot chown control socket %s: %m", cf->name);
      return NULL;
    }

  if (chmod(cf->name, cf->mode) < 0)
  {
    log(L_ERR "Cannot chmod control socket %s: %m", cf->name);
    return NULL;
  }

  cli_listener_add_tail(&cli_listeners, l);

  return l;
}

static void
cli_deafen(struct cli_listener *l)
{
  rfree(l->s);
  unlink(l->config->name);
  cli_listener_rem_node(&cli_listeners, l);
  mb_free(l);
}

static void
cli_init_unix(uid_t use_uid, gid_t use_gid)
{
  ASSERT_DIE(main_control_socket_config == NULL);

  main_control_socket_config = &initial_control_socket_config;
  main_control_socket_config->uid = use_uid;
  main_control_socket_config->gid = use_gid;

  ASSERT_DIE(main_control_socket == NULL);
  main_control_socket = cli_listen(main_control_socket_config);
  if (!main_control_socket)
    die("Won't run without control socket");
}

static void
cli_preconfig(struct config *c)
{
  if (!main_control_socket_config)
    return;

  struct cli_config *ccf = mb_alloc(cli_pool, sizeof *ccf);
  memcpy(ccf, main_control_socket_config, sizeof *ccf);
  ccf->n = (struct cli_config_node) {};
  ccf->config = c;
  cli_config_add_tail(&c->cli, ccf);
}

static void
cli_commit(struct config *new, struct config *old)
{
  if (new->shutdown)
  {
    /* Keep the main CLI throughout the shutdown */
    initial_control_socket_config.config = new;
    main_control_socket->config = &initial_control_socket_config;
  }

  WALK_TLIST(cli_config, c, &new->cli)
  {
    _Bool seen = 0;
    WALK_TLIST(cli_listener, l, &cli_listeners)
      if (l->config->config != new)
	if (!strcmp(l->config->name, c->name))
	{
	  ASSERT_DIE(l->config->config == old);
	  l->config = c;
	  seen = 1;
	  break;
	}

    if (!seen)
      cli_listen(c);
  }

  WALK_TLIST_DELSAFE(cli_listener, l, &cli_listeners)
    if (l->config->config != new)
      cli_deafen(l);
}


/*
 *	PID file
 */

static char *pid_file;
static int pid_fd;

static inline void
open_pid_file(void)
{
  if (!pid_file)
    return;

  pid_fd = open(pid_file, O_WRONLY|O_CREAT, 0664);
  if (pid_fd < 0)
    die("Cannot create PID file %s: %m", pid_file);
}

static inline void
write_pid_file(void)
{
  int pl, rv;
  char ps[24];

  if (!pid_file)
    return;

  /* We don't use PID file for uniqueness, so no need for locking */

  pl = bsnprintf(ps, sizeof(ps), "%ld\n", (s64) getpid());
  if (pl < 0)
    bug("PID buffer too small");

  rv = ftruncate(pid_fd, 0);
  if (rv < 0)
    die("fruncate: %m");

  rv = write(pid_fd, ps, pl);
  if(rv < 0)
    die("write: %m");

  close(pid_fd);
}

static inline void
unlink_pid_file(void)
{
  if (pid_file)
    unlink(pid_file);
}


/*
 *	Shutdown
 */

void
cmd_shutdown(void)
{
  if (cli_access_restricted())
    return;

  cli_msg(7, "Shutdown requested");
  order_shutdown(0);
}

void
async_shutdown(void)
{
  DBG("Shutting down...\n");
  order_shutdown(0);
}

void
sysdep_shutdown_done(void)
{
  unlink_pid_file();
  cli_deafen(main_control_socket);
  log_msg(L_FATAL "Shutdown completed");
  exit(0);
}

void
cmd_graceful_restart(void)
{
  if (cli_access_restricted())
    return;

  cli_msg(25, "Graceful restart requested");
  order_shutdown(1);
}


/*
 *	Signals
 */

volatile sig_atomic_t async_config_flag;
volatile sig_atomic_t async_dump_flag;
volatile sig_atomic_t async_shutdown_flag;

static void
handle_sighup(int sig UNUSED)
{
  DBG("Caught SIGHUP...\n");
  async_config_flag = 1;
}

static void
handle_sigusr(int sig UNUSED)
{
  DBG("Caught SIGUSR...\n");
  async_dump_flag = 1;
}

static void
handle_sigterm(int sig UNUSED)
{
  DBG("Caught SIGTERM...\n");
  async_shutdown_flag = 1;
}

void watchdog_sigalrm(int sig UNUSED);

static void
signal_init(void)
{
  struct sigaction sa;

  bzero(&sa, sizeof(sa));
  sa.sa_handler = handle_sigusr;
  sa.sa_flags = SA_RESTART;
  sigaction(SIGUSR1, &sa, NULL);
  sa.sa_handler = handle_sighup;
  sa.sa_flags = SA_RESTART;
  sigaction(SIGHUP, &sa, NULL);
  sa.sa_handler = handle_sigterm;
  sa.sa_flags = SA_RESTART;
  sigaction(SIGTERM, &sa, NULL);
  sa.sa_handler = watchdog_sigalrm;
  sa.sa_flags = 0;
  sigaction(SIGALRM, &sa, NULL);
  signal(SIGPIPE, SIG_IGN);
}

/*
 *	Parsing of command-line arguments
 */

static char *opt_list = "bc:dD:ps:P:u:g:flRh";
int parse_and_exit;
char *bird_name;
static char *use_user;
static char *use_group;
static int run_in_foreground = 0;

static void
display_usage(void)
{
  fprintf(stderr, "Usage: %s [--version] [--help] [-c <config-file>] [OPTIONS]\n", bird_name);
}

static void
display_help(void)
{
  display_usage();

  fprintf(stderr,
    "\n"
    "Options: \n"
    "  -c <config-file>     Use given configuration file instead of\n"
    "                       "  PATH_CONFIG_FILE "\n"
    "  -d                   Enable debug messages and run bird in foreground\n"
    "  -D <debug-file>      Log debug messages to given file instead of stderr\n"
    "  -f                   Run bird in foreground\n"
    "  -g <group>           Use given group ID\n"
    "  -h, --help           Display this information\n"
    "  -l                   Look for a configuration file and a control socket\n"
    "                       in the current working directory\n"
    "  -p                   Test configuration file and exit without start\n"
    "  -P <pid-file>        Create a PID file with given filename\n"
    "  -R                   Apply graceful restart recovery after start\n"
    "  -s <control-socket>  Use given filename for a control socket\n"
    "  -u <user>            Drop privileges and use given user ID\n"
    "  --version            Display version of BIRD\n");

  exit(0);
}

static void
display_version(void)
{
  fprintf(stderr, "BIRD version " BIRD_VERSION "\n");
  exit(0);
}

static inline char *
get_bird_name(char *s, char *def)
{
  char *t;
  if (!s)
    return def;
  t = strrchr(s, '/');
  if (!t)
    return s;
  if (!t[1])
    return def;
  return t+1;
}

static inline uid_t
get_uid(const char *s)
{
  struct passwd *pw;
  char *endptr;
  long int rv;

  if (!s)
    return 0;

  errno = 0;
  rv = strtol(s, &endptr, 10);

  if (!errno && !*endptr)
    return rv;

  pw = getpwnam(s);
  if (!pw)
    die("Cannot find user '%s'", s);

  return pw->pw_uid;
}

static inline gid_t
get_gid(const char *s)
{
  struct group *gr;
  char *endptr;
  long int rv;

  if (!s)
    return 0;

  errno = 0;
  rv = strtol(s, &endptr, 10);

  if (!errno && !*endptr)
    return rv;

  gr = getgrnam(s);
  if (!gr)
    die("Cannot find group '%s'", s);

  return gr->gr_gid;
}

static void
parse_args(int argc, char **argv)
{
  int config_changed = 0;
  int socket_changed = 0;
  int c;

  bird_name = get_bird_name(argv[0], "bird");
  if (argc == 2)
    {
      if (!strcmp(argv[1], "--version"))
	display_version();
      if (!strcmp(argv[1], "--help"))
	display_help();
    }
  while ((c = getopt(argc, argv, opt_list)) >= 0)
    switch (c)
      {
      case 'c':
	config_name = optarg;
	config_changed = 1;
	break;
      case 'd':
	log_init_debug("");
	run_in_foreground = 1;
	break;
      case 'D':
	log_init_debug(optarg);
	break;
      case 'p':
	parse_and_exit = 1;
	break;
      case 's':
	path_control_socket = optarg;
	socket_changed = 1;
	break;
      case 'P':
	pid_file = optarg;
	break;
      case 'u':
	use_user = optarg;
	break;
      case 'g':
	use_group = optarg;
	break;
      case 'f':
	run_in_foreground = 1;
	break;
      case 'l':
	if (!config_changed)
	  config_name = xbasename(config_name);
	if (!socket_changed)
	  path_control_socket = xbasename(path_control_socket);
	break;
      case 'R':
	graceful_restart_recovery();
	break;
      case 'h':
	display_help();
	break;
      default:
	fputc('\n', stderr);
	display_usage();
	exit(1);
      }
  if (optind < argc)
   {
     display_usage();
     exit(1);
   }
}

/*
 *	Hic Est main()
 */

int
main(int argc, char **argv)
{
#ifdef HAVE_LIBDMALLOC
  if (!getenv("DMALLOC_OPTIONS"))
    dmalloc_debug(0x2f03d00);
#endif

  /* Prepare necessary infrastructure */
  the_bird_lock();
  times_update();
  resource_init();
  random_init();

  birdloop_init();
  olock_init();
  rt_init();
  io_init();
  if_init();
  mpls_init();
//  roa_init();
  config_init();

  /* Arguments and logs */
  parse_args(argc, argv);
  log_switch(1, NULL, NULL);

  uid_t use_uid = get_uid(use_user);
  gid_t use_gid = get_gid(use_group);

  cli_init();

  if (!parse_and_exit)
  {
    test_old_bird(path_control_socket);
    cli_init_unix(use_uid, use_gid);
  }

  if (use_gid)
    drop_gid(use_gid);

  if (use_uid)
    drop_uid(use_uid);

  if (!parse_and_exit)
    open_pid_file();

  protos_build();

  struct config *conf = read_config();

  if (parse_and_exit)
    exit(0);

  flush_local_pages();

  if (!run_in_foreground)
    {
      pid_t pid = fork();
      if (pid < 0)
	die("fork: %m");
      if (pid)
	return 0;
      setsid();
      close(0);
      if (open("/dev/null", O_RDWR) < 0)
	die("Cannot open /dev/null: %m");
      dup2(0, 1);
      dup2(0, 2);
    }

  write_pid_file();

  signal_init();

  CONFIG_COMMIT(conf, RECONFIG_HARD, 0);

  graceful_restart_init();

#ifdef LOCAL_DEBUG
  async_dump_flag = 1;
#endif

  log(L_INFO "Started");
  DBG("Entering I/O loop.\n");

  io_loop();
  bug("I/O loop died");
}<|MERGE_RESOLUTION|>--- conflicted
+++ resolved
@@ -63,25 +63,14 @@
 {
   RDUMP("ASYNC STATE DUMP\n");
 
-<<<<<<< HEAD
-  rdump(&root_pool, 0);
-  sk_dump_all();
-  // XXXX tm_dump_all();
-  if_dump_all();
-  neigh_dump_all();
-  ea_dump_all();
-  rt_dump_all();
-  protos_dump_all();
-=======
   rdump(dreq, &root_pool);
   sk_dump_all(dreq);
   // XXXX tm_dump_all();
   if_dump_all(dreq);
   neigh_dump_all(dreq);
-  rta_dump_all(dreq);
+  ea_dump_all(dreq);
   rt_dump_all(dreq);
   protos_dump_all(dreq);
->>>>>>> d85fa48e
 
   debug("\n");
 }

/*
 *	BIRD Internet Routing Daemon -- Raw allocation
 *
 *	(c) 2020  Maria Matejka <mq@ucw.cz>
 *
 *	Can be freely distributed and used under the terms of the GNU GPL.
 */

#include "nest/bird.h"
#include "lib/resource.h"
#include "lib/lists.h"
#include "lib/event.h"
#include "lib/rcu.h"

#include <errno.h>
#include <stdlib.h>
#include <unistd.h>

#ifdef HAVE_MMAP
#include <sys/mman.h>
#endif

#ifdef CONFIG_DISABLE_THP
#include <sys/prctl.h>
#endif

long page_size = 0;

#ifdef HAVE_MMAP
#define KEEP_PAGES_MAX	512
#define KEEP_PAGES_MIN	32
#define KEEP_PAGES_MAX_LOCAL	16
#define ALLOC_PAGES_AT_ONCE	8

STATIC_ASSERT(KEEP_PAGES_MIN * 4 < KEEP_PAGES_MAX);
STATIC_ASSERT(ALLOC_PAGES_AT_ONCE < KEEP_PAGES_MAX_LOCAL);

static _Bool use_fake = 0;
static _Bool initialized = 0;

#if DEBUGGING
struct free_page {
  node unused[42];
  struct free_page * _Atomic next;
};
#else
struct free_page {
  struct free_page * _Atomic next;
};
#endif

#define EP_POS_MAX	((page_size - OFFSETOF(struct empty_pages, pages)) / sizeof (void *))

struct empty_pages {
  struct empty_pages *next;
  uint pos;
  void *pages[0];
};

DEFINE_DOMAIN(resource);
static DOMAIN(resource) empty_pages_domain;
static struct empty_pages *empty_pages = NULL;

<<<<<<< HEAD
static struct free_page * _Atomic page_stack = NULL;
static _Thread_local struct free_page * local_page_stack = NULL;
=======
static void global_free_pages_cleanup_event(void *);
static void *alloc_cold_page(void);
>>>>>>> 6bb992cb

static void page_cleanup(void *);
static event page_cleanup_event = { .hook = page_cleanup, };
#define SCHEDULE_CLEANUP  do if (initialized && !shutting_down) ev_send(&global_event_list, &page_cleanup_event); while (0)

_Atomic int pages_kept = 0;
_Atomic int pages_kept_locally = 0;
static int pages_kept_here = 0;

static void *
alloc_sys_page(void)
{
  void *ptr = mmap(NULL, page_size * ALLOC_PAGES_AT_ONCE, PROT_WRITE | PROT_READ, MAP_PRIVATE | MAP_ANONYMOUS, -1, 0);

  if (ptr == MAP_FAILED)
    bug("mmap(%lu) failed: %m", page_size);

  return ptr;
}

extern int shutting_down; /* Shutdown requested. */

#else // ! HAVE_MMAP
#define use_fake  1
#endif

void *
alloc_page(void)
{
  /* If the system page allocator is goofy, we use posix_memalign to get aligned blocks of memory. */
  if (use_fake)
  {
    void *ptr = NULL;
    int err = posix_memalign(&ptr, page_size, page_size);

    if (err || !ptr)
      bug("posix_memalign(%lu) failed", (long unsigned int) page_size);

    return ptr;
  }

#ifdef HAVE_MMAP
  /* If there is any free page kept hot in this thread, we use it. */
  struct free_page *fp = local_page_stack;
  if (fp)
  {
    local_page_stack = atomic_load_explicit(&fp->next, memory_order_acquire);
    atomic_fetch_sub_explicit(&pages_kept_locally, 1, memory_order_relaxed);
    pages_kept_here--;
    return fp;
  }

  /* If there is any free page kept hot in global storage, we use it. */
  rcu_read_lock();
  fp = atomic_load_explicit(&page_stack, memory_order_acquire);
  while (fp && !atomic_compare_exchange_strong_explicit(
	&page_stack, &fp, atomic_load_explicit(&fp->next, memory_order_acquire),
	memory_order_acq_rel, memory_order_acquire))
    ;
  rcu_read_unlock();

  if (fp)
  {
    atomic_fetch_sub_explicit(&pages_kept, 1, memory_order_relaxed);
    return fp;
  }
  else
    return alloc_cold_page();
}

static void *
alloc_cold_page(void)
{
  struct free_pages *fps = &global_free_pages;

  /* If there is any free page kept cold, we use that. */
  LOCK_DOMAIN(resource, empty_pages_domain);
  if (empty_pages) {
    if (empty_pages->pos)
      /* Either the keeper page contains at least one cold page pointer, return that */
      fp = empty_pages->pages[--empty_pages->pos];
    else
    {
      /* Or the keeper page has no more cold page pointer, return the keeper page */
      fp = (struct free_page *) empty_pages;
      empty_pages = empty_pages->next;
    }
  }
  UNLOCK_DOMAIN(resource, empty_pages_domain);

  if (fp)
    return fp;

  /* And in the worst case, allocate some new pages by mmap() */
  void *ptr = alloc_sys_page();
  for (int i=1; i<ALLOC_PAGES_AT_ONCE; i++)
    free_page(ptr + page_size * i);

  return ptr;
#endif
}

void
free_page(void *ptr)
{
  /* If the system page allocator is goofy, we just free the block and care no more. */
  if (use_fake)
  {
    free(ptr);
    return;
  }

#ifdef HAVE_MMAP
  /* We primarily try to keep the pages locally. */
  struct free_page *fp = ptr;
  if (shutting_down || (pages_kept_here < KEEP_PAGES_MAX_LOCAL))
  {
    atomic_store_explicit(&fp->next, local_page_stack, memory_order_relaxed);
    atomic_fetch_add_explicit(&pages_kept_locally, 1, memory_order_relaxed);
    pages_kept_here++;
    return;
  }

  /* If there are too many local pages, we add the free page to the global hot-free-page list */
  rcu_read_lock();
  struct free_page *next = atomic_load_explicit(&page_stack, memory_order_acquire);

  do atomic_store_explicit(&fp->next, next, memory_order_release);
  while (!atomic_compare_exchange_strong_explicit(
	&page_stack, &next, fp,
	memory_order_acq_rel, memory_order_acquire));
  rcu_read_unlock();

  /* And if there are too many global hot free pages, we ask for page cleanup */
  if (atomic_fetch_add_explicit(&pages_kept, 1, memory_order_relaxed) >= KEEP_PAGES_MAX)
    SCHEDULE_CLEANUP;
#endif
}

/* When the routine is going to sleep for a long time, we flush the local
 * hot page cache to not keep dirty pages for nothing. */
void
flush_local_pages(void)
{
  if (use_fake || !local_page_stack || shutting_down)
    return;

  /* We first count the pages to enable consistency checking.
   * Also, we need to know the last page. */
  struct free_page *last = local_page_stack, *next;
  int check_count = 1;
  while (next = atomic_load_explicit(&last->next, memory_order_acquire))
  {
    check_count++;
    last = next;
  }

  /* The actual number of pages must be equal to the counter value. */
  ASSERT_DIE(check_count == pages_kept_here);

  /* Repeatedly trying to insert the whole page list into global page stack at once. */
  rcu_read_lock();
  next = atomic_load_explicit(&page_stack, memory_order_acquire);

  /* First we set the outwards pointer (from our last),
   * then we try to set the inwards pointer to our first page. */
  do atomic_store_explicit(&last->next, next, memory_order_release);
  while (!atomic_compare_exchange_strong_explicit(
	&page_stack, &next, local_page_stack,
	memory_order_acq_rel, memory_order_acquire));
  rcu_read_unlock();

  /* Finished. Now the local stack is empty. */
  local_page_stack = NULL;
  pages_kept_here = 0;

  /* Check the state of global page cache and maybe schedule its cleanup. */
  atomic_fetch_sub_explicit(&pages_kept_locally, check_count, memory_order_relaxed);
  if (atomic_fetch_add_explicit(&pages_kept, check_count, memory_order_relaxed) >= KEEP_PAGES_MAX)
    SCHEDULE_CLEANUP;
}

#ifdef HAVE_MMAP
static void
page_cleanup(void *_ UNUSED)
{
  /* Cleanup on shutdown is ignored. All pages may be kept hot, OS will take care. */
  if (shutting_down)
    return;

  struct free_page *stack = atomic_exchange_explicit(&page_stack, NULL, memory_order_acq_rel);
  if (!stack)
    return;

<<<<<<< HEAD
  /* Cleanup gets called when hot free page cache is too big.
   * Moving some pages to the cold free page cache. */
=======
  /* Cleanup may get called when hot free page cache is short of pages. Replenishing. */
  while (fps->cnt / 2 < fps->min)
    free_page(alloc_cold_page());
>>>>>>> 6bb992cb

  do {
    synchronize_rcu();
    struct free_page *fp = stack;
    stack = atomic_load_explicit(&fp->next, memory_order_acquire);

    LOCK_DOMAIN(resource, empty_pages_domain);
    /* Empty pages are stored as pointers. To store them, we need a pointer block. */
    if (!empty_pages || (empty_pages->pos == EP_POS_MAX))
    {
      /* There is either no pointer block or the last block is full. We use this block as a pointer block. */
      empty_pages = (struct empty_pages *) fp;
      *empty_pages = (struct empty_pages) {};
    }
    else
    {
      /* We store this block as a pointer into the first free place
       * and tell the OS that the underlying memory is trash. */
      empty_pages->pages[empty_pages->pos++] = fp;
      if (madvise(fp, page_size,
#ifdef CONFIG_MADV_DONTNEED_TO_FREE
	    MADV_DONTNEED
#else
	    MADV_FREE
#endif
	    ) < 0)
	bug("madvise(%p) failed: %m", fp);
    }
    UNLOCK_DOMAIN(resource, empty_pages_domain);
  }
  while ((atomic_fetch_sub_explicit(&pages_kept, 1, memory_order_relaxed) >= KEEP_PAGES_MAX / 2) && stack);

  while (stack)
  {
    struct free_page *f = stack;
    stack = atomic_load_explicit(&f->next, memory_order_acquire);
    free_page(f);

    atomic_fetch_sub_explicit(&pages_kept, 1, memory_order_relaxed);
  }
}
#endif

void
resource_sys_init(void)
{
#ifdef CONFIG_DISABLE_THP
  /* Disable transparent huge pages, they do not work properly with madvice(MADV_DONTNEED) */
  if (prctl(PR_SET_THP_DISABLE,  (unsigned long) 1,  (unsigned long) 0,  (unsigned long) 0,  (unsigned long) 0) < 0)
    die("prctl(PR_SET_THP_DISABLE) failed: %m");
#endif

#ifdef HAVE_MMAP
  /* Check what page size the system supports */
  if (!(page_size = sysconf(_SC_PAGESIZE)))
    die("System page size must be non-zero");

  if ((u64_popcount(page_size) == 1) && (page_size >= (1 << 10)) && (page_size <= (1 << 18)))
  {
    /* We assume that page size has only one bit and is between 1K and 256K (incl.).
     * Otherwise, the assumptions in lib/slab.c (sl_head's num_full range) aren't met. */

    empty_pages_domain = DOMAIN_NEW(resource, "Empty Pages");
    initialized = 1;
    return;
  }

  /* Too big or strange page, use the aligned allocator instead */
  log(L_WARN "Got strange memory page size (%ld), using the aligned allocator instead", (s64) page_size);
  use_fake = 1;
#endif

  page_size = 4096;
  initialized = 1;
}<|MERGE_RESOLUTION|>--- conflicted
+++ resolved
@@ -61,13 +61,8 @@
 static DOMAIN(resource) empty_pages_domain;
 static struct empty_pages *empty_pages = NULL;
 
-<<<<<<< HEAD
 static struct free_page * _Atomic page_stack = NULL;
 static _Thread_local struct free_page * local_page_stack = NULL;
-=======
-static void global_free_pages_cleanup_event(void *);
-static void *alloc_cold_page(void);
->>>>>>> 6bb992cb
 
 static void page_cleanup(void *);
 static event page_cleanup_event = { .hook = page_cleanup, };
@@ -134,14 +129,6 @@
     atomic_fetch_sub_explicit(&pages_kept, 1, memory_order_relaxed);
     return fp;
   }
-  else
-    return alloc_cold_page();
-}
-
-static void *
-alloc_cold_page(void)
-{
-  struct free_pages *fps = &global_free_pages;
 
   /* If there is any free page kept cold, we use that. */
   LOCK_DOMAIN(resource, empty_pages_domain);
@@ -262,14 +249,6 @@
   if (!stack)
     return;
 
-<<<<<<< HEAD
-  /* Cleanup gets called when hot free page cache is too big.
-   * Moving some pages to the cold free page cache. */
-=======
-  /* Cleanup may get called when hot free page cache is short of pages. Replenishing. */
-  while (fps->cnt / 2 < fps->min)
-    free_page(alloc_cold_page());
->>>>>>> 6bb992cb
 
   do {
     synchronize_rcu();

--- conflicted
+++ resolved
@@ -126,8 +126,8 @@
   static struct empty_pages *empty_pages = NULL;
   _Atomic int pages_kept_cold = 0;
   _Atomic int pages_kept_cold_index = 0;
-
-<<<<<<< HEAD
+  _Atomic int pages_total = 0;
+
   static struct free_page * _Atomic page_stack = NULL;
   static _Thread_local struct free_page * local_page_stack = NULL;
   static struct free_page page_stack_blocked;
@@ -139,17 +139,6 @@
     fp; })
   /* Reinstate the stack with another value */
 # define PAGE_STACK_PUT(val)	ASSERT_DIE(atomic_exchange_explicit(&page_stack, (val), memory_order_acq_rel) == &page_stack_blocked)
-=======
-uint *pages_kept = &global_free_pages.cnt;
-uint pages_kept_cold, pages_kept_cold_index, pages_total;
-
-static void *
-alloc_sys_page(void)
-{
-  pages_total++;
-
-  void *ptr = mmap(NULL, page_size, PROT_WRITE | PROT_READ, MAP_PRIVATE | MAP_ANONYMOUS, -1, 0);
->>>>>>> 707cad61
 
   static void page_cleanup(void *);
   static event page_cleanup_event = { .hook = page_cleanup, };
@@ -167,6 +156,7 @@
     if (ptr == MAP_FAILED)
       die("mmap(%ld) failed: %m", (s64) page_size);
 
+    atomic_fetch_add_explicit(&pages_total, ALLOC_PAGES_AT_ONCE, memory_order_acq_rel);
     return ptr;
   }
 
@@ -185,7 +175,7 @@
   /* If the system page allocator is goofy, we use posix_memalign to get aligned blocks of memory. */
   if (use_fake)
   {
-    pages_total++;
+    atomic_fetch_add_explicit(&pages_total, 1, memory_order_acq_rel);
     void *ptr = NULL;
     int err = posix_memalign(&ptr, page_size, page_size);
 
@@ -236,7 +226,6 @@
   else
   {
 
-<<<<<<< HEAD
   /* If there is any free page kept cold, we use that. */
   LOCK_DOMAIN(resource, empty_pages_domain);
   if (empty_pages) {
@@ -266,19 +255,6 @@
   if (fp)
     return fp;
 
-=======
-    /* Either the keeper page contains at least one cold page pointer, return that */
-    if (ep->pos)
-    {
-      pages_kept_cold--;
-      return ep->pages[--ep->pos];
-    }
-
-    /* Or the keeper page has no more cold page pointer, return the keeper page */
-    pages_kept_cold_index--;
-    rem_node(&ep->n);
-    return ep;
->>>>>>> 707cad61
   }
 
   /* And in the worst case, allocate some new pages by mmap() */
@@ -298,7 +274,7 @@
   /* If the system page allocator is goofy, we just free the block and care no more. */
   if (use_fake)
   {
-    pages_total--;
+    atomic_fetch_sub_explicit(&pages_total, 1, memory_order_acq_rel);
     free(ptr);
     return;
   }
@@ -415,7 +391,6 @@
     if (!empty_pages || (empty_pages->pos == EP_POS_MAX))
     {
       /* There is either no pointer block or the last block is full. We use this block as a pointer block. */
-<<<<<<< HEAD
       struct empty_pages *ep = (struct empty_pages *) fp;
       UNPROTECT_PAGE(ep);
       *ep = (struct empty_pages) {
@@ -425,27 +400,16 @@
       empty_pages = ep;
       ajlog(empty_pages, empty_pages->next, 0, AJT_CLEANUP_COLD_KEEPER);
       atomic_fetch_add_explicit(&pages_kept_cold_index, 1, memory_order_relaxed);
-=======
-      ep = (struct empty_pages *) fp;
-      *ep = (struct empty_pages) {};
-      add_head(&fps->empty, &ep->n);
-      pages_kept_cold_index++;
->>>>>>> 707cad61
     }
     else
     {
       /* We store this block as a pointer into the first free place
        * and tell the OS that the underlying memory is trash. */
-<<<<<<< HEAD
       UNPROTECT_PAGE(empty_pages);
       empty_pages->pages[empty_pages->pos++] = fp;
       PROTECT_PAGE(empty_pages);
 
       PROTECT_PAGE(fp);
-=======
-      pages_kept_cold++;
-      ep->pages[ep->pos++] = fp;
->>>>>>> 707cad61
       if (madvise(fp, page_size,
 #ifdef CONFIG_MADV_DONTNEED_TO_FREE
 	    MADV_DONTNEED
@@ -491,11 +455,8 @@
     for (uint i=0; i<ep->pos; i++)
       RDUMP("    %p\n", ep->pages[i]);
   }
-<<<<<<< HEAD
   UNLOCK_DOMAIN(resource, empty_pages_domain);
-=======
   RDUMP("This request: %p\n", dreq);
->>>>>>> 707cad61
 #endif
 }
 

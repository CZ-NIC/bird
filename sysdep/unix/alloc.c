--- conflicted
+++ resolved
@@ -91,18 +91,9 @@
   struct free_page *fp = local_page_stack;
   if (fp)
   {
-<<<<<<< HEAD
-    struct free_page *fp = SKIP_BACK(struct free_page, n, HEAD(fps->pages));
-    rem_node(&fp->n);
-    if ((--fps->cnt < fps->min) && !shutting_down)
-      ev_send(&global_work_list, &fps->cleanup);
-
-    bzero(fp, page_size);
-=======
     local_page_stack = atomic_load_explicit(&fp->next, memory_order_acquire);
     atomic_fetch_sub_explicit(&pages_kept_locally, 1, memory_order_relaxed);
     pages_kept_here--;
->>>>>>> 67256d50
     return fp;
   }
 
@@ -155,13 +146,8 @@
 	memory_order_acq_rel, memory_order_acquire));
   rcu_read_unlock();
 
-<<<<<<< HEAD
-  if ((++fps->cnt > fps->max) && !shutting_down)
-    ev_send(&global_work_list, &fps->cleanup);
-=======
   if (atomic_fetch_add_explicit(&pages_kept, 1, memory_order_relaxed) >= KEEP_PAGES_MAX)
     SCHEDULE_CLEANUP;
->>>>>>> 67256d50
 #endif
 }
 

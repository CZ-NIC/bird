--- conflicted
+++ resolved
@@ -306,7 +306,6 @@
 static void
 krt_learn_scan(struct krt_proto *p, rte *e)
 {
-<<<<<<< HEAD
   rte e0 = {
     .attrs = e->attrs,
     .src = rt_get_source(&p->p, krt_metric(e)),
@@ -315,11 +314,7 @@
   ea_set_attr_u32(&e0.attrs, &ea_gen_preference, 0, p->p.main_channel->preference);
 
   rte_update(p->p.main_channel, e->net, &e0, e0.src);
-=======
-  struct rte_src *src = e->src = rt_get_source(&p->p, krt_metric(e));
-  rte_update(p->p.main_channel, e->net, e, e->src);
-  rt_unlock_source(src);
->>>>>>> f0507f05
+  rt_unlock_source(e0.src);
 }
 
 static void
@@ -328,9 +323,9 @@
   if (new)
     return krt_learn_scan(p, e);
 
-  struct rte_src *src = rt_find_source(&p->p, krt_metric(e));
-  if (src)
-    rte_update(p->p.main_channel, e->net, NULL, src);
+  struct rte_src *src = rt_get_source(&p->p, krt_metric(e));
+  rte_update(p->p.main_channel, e->net, NULL, src);
+  rt_unlock_source(src);
 }
 
 #endif
@@ -689,11 +684,7 @@
 static int
 krt_preexport(struct channel *C, rte *e)
 {
-<<<<<<< HEAD
-  if (e->src->proto == C->proto)
-=======
-  if (e->src->owner == &c->proto->sources)
->>>>>>> f0507f05
+  if (e->src->owner == &C->proto->sources)
     return -1;
 
   if (!krt_capable(e))

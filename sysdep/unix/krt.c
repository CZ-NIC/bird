/*
 *	BIRD -- UNIX Kernel Synchronization
 *
 *	(c) 1998--2000 Martin Mares <mj@ucw.cz>
 *
 *	Can be freely distributed and used under the terms of the GNU GPL.
 */

/**
 * DOC: Kernel synchronization
 *
 * This system dependent module implements the Kernel and Device protocol,
 * that is synchronization of interface lists and routing tables with the
 * OS kernel.
 *
 * The whole kernel synchronization is a bit messy and touches some internals
 * of the routing table engine, because routing table maintenance is a typical
 * example of the proverbial compatibility between different Unices and we want
 * to keep the overhead of our KRT business as low as possible and avoid maintaining
 * a local routing table copy.
 *
 * The kernel syncer can work in three different modes (according to system config header):
 * Either with a single routing table and single KRT protocol [traditional UNIX]
 * or with many routing tables and separate KRT protocols for all of them
 * or with many routing tables, but every scan including all tables, so we start
 * separate KRT protocols which cooperate with each other [Linux].
 * In this case, we keep only a single scan timer.
 *
 * We use FIB node flags in the routing table to keep track of route
 * synchronization status. We also attach temporary &rte's to the routing table,
 * but it cannot do any harm to the rest of BIRD since table synchronization is
 * an atomic process.
 *
 * When starting up, we cheat by looking if there is another
 * KRT instance to be initialized later and performing table scan
 * only once for all the instances.
 *
 * The code uses OS-dependent parts for kernel updates and scans. These parts are
 * in more specific sysdep directories (e.g. sysdep/linux) in functions krt_sys_*
 * and kif_sys_* (and some others like krt_replace_rte()) and krt-sys.h header file.
 * This is also used for platform specific protocol options and route attributes.
 *
 * There was also an old code that used traditional UNIX ioctls for these tasks.
 * It was unmaintained and later removed. For reference, see sysdep/krt-* files
 * in commit 396dfa9042305f62da1f56589c4b98fac57fc2f6
 */

/*
 *  If you are brave enough, continue now.  You cannot say you haven't been warned.
 */

#undef LOCAL_DEBUG

#include "nest/bird.h"
#include "nest/iface.h"
#include "nest/rt.h"
#include "nest/protocol.h"
#include "filter/filter.h"
#include "conf/conf.h"
#include "lib/string.h"
#include "lib/timer.h"

#include "unix.h"
#include "krt.h"

/*
 *	Global resources
 */

pool *krt_pool;
static linpool *krt_filter_lp;
static list krt_proto_list;

void
krt_io_init(void)
{
  krt_pool = rp_new(&root_pool, "Kernel Syncer");
  krt_filter_lp = lp_new_default(krt_pool);
  init_list(&krt_proto_list);
  krt_sys_io_init();
}

/*
 *	Interfaces
 */

struct kif_proto *kif_proto;
static struct kif_config *kif_cf;
static timer *kif_scan_timer;
static btime kif_last_shot;

static struct kif_iface_config kif_default_iface = {};

struct kif_iface_config *
kif_get_iface_config(struct iface *iface)
{
  struct kif_config *cf = (void *) (kif_proto->p.cf);
  struct kif_iface_config *ic = (void *) iface_patt_find(&cf->iface_list, iface, NULL);
  return ic ?: &kif_default_iface;
}

static void
kif_scan(timer *t)
{
  struct kif_proto *p = t->data;

  KRT_TRACE(p, D_EVENTS, "Scanning interfaces");
  kif_last_shot = current_time();
  kif_do_scan(p);
}

static void
kif_force_scan(void)
{
  if (kif_proto && ((kif_last_shot + 2 S) < current_time()))
    {
      kif_scan(kif_scan_timer);
      tm_start(kif_scan_timer, ((struct kif_config *) kif_proto->p.cf)->scan_time);
    }
}

void
kif_request_scan(void)
{
  if (kif_proto && (kif_scan_timer->expires > (current_time() + 1 S)))
    tm_start(kif_scan_timer, 1 S);
}

static struct proto *
kif_init(struct proto_config *c)
{
  struct kif_proto *p = proto_new(c);

  kif_sys_init(p);
  return &p->p;
}

static int
kif_start(struct proto *P)
{
  struct kif_proto *p = (struct kif_proto *) P;

  kif_proto = p;
  kif_sys_start(p);

  /* Start periodic interface scanning */
  kif_scan_timer = tm_new_init(P->pool, kif_scan, p, KIF_CF->scan_time, 0);
  kif_scan(kif_scan_timer);
  tm_start(kif_scan_timer, KIF_CF->scan_time);

  return PS_UP;
}

static int
kif_shutdown(struct proto *P)
{
  struct kif_proto *p = (struct kif_proto *) P;

  tm_stop(kif_scan_timer);
  kif_sys_shutdown(p);
  kif_proto = NULL;

  return PS_DOWN;
}

static int
kif_reconfigure(struct proto *p, struct proto_config *new)
{
  struct kif_config *o = (struct kif_config *) p->cf;
  struct kif_config *n = (struct kif_config *) new;

  if (!kif_sys_reconfigure((struct kif_proto *) p, n, o))
    return 0;

  if (o->scan_time != n->scan_time)
    {
      tm_stop(kif_scan_timer);
      kif_scan_timer->recurrent = n->scan_time;
      kif_scan(kif_scan_timer);
      tm_start(kif_scan_timer, n->scan_time);
    }

  if (!EMPTY_LIST(o->iface_list) || !EMPTY_LIST(n->iface_list))
    {
      /* This is hack, we have to update a configuration
       * to the new value just now, because it is used
       * for recalculation of preferred addresses.
       */
      p->cf = new;

      if_recalc_all_preferred_addresses();
    }

  return 1;
}


static void
kif_preconfig(struct protocol *P UNUSED, struct config *c)
{
  kif_cf = NULL;
  kif_sys_preconfig(c);
}

struct proto_config *
kif_init_config(int class)
{
  if (kif_cf)
    cf_error("Kernel device protocol already defined");

  kif_cf = (struct kif_config *) proto_config_new(&proto_unix_iface, class);
  kif_cf->scan_time = 60 S;
  init_list(&kif_cf->iface_list);

  kif_sys_init_config(kif_cf);
  return (struct proto_config *) kif_cf;
}

static void
kif_copy_config(struct proto_config *dest, struct proto_config *src)
{
  struct kif_config *d = (struct kif_config *) dest;
  struct kif_config *s = (struct kif_config *) src;

  /* Copy interface config list */
  cfg_copy_list(&d->iface_list, &s->iface_list, sizeof(struct kif_iface_config));

  /* Fix sysdep parts */
  kif_sys_copy_config(d, s);
}

struct protocol proto_unix_iface = {
  .name = 		"Device",
  .template = 		"device%d",
  .proto_size =		sizeof(struct kif_proto),
  .config_size =	sizeof(struct kif_config),
  .preconfig =		kif_preconfig,
  .init =		kif_init,
  .start =		kif_start,
  .shutdown =		kif_shutdown,
  .reconfigure =	kif_reconfigure,
  .copy_config =	kif_copy_config
};

void
kif_build(void)
{
  proto_build(&proto_unix_iface);
}


/*
 *	Tracing of routes
 */

static inline void
krt_trace_in(struct krt_proto *p, rte *e, char *msg)
{
  if (p->p.debug & D_PACKETS)
    log(L_TRACE "%s: %N: %s", p->p.name, e->net, msg);
}

static inline void
krt_trace_in_rl(struct tbf *f, struct krt_proto *p, rte *e, char *msg)
{
  if (p->p.debug & D_PACKETS)
    log_rl(f, L_TRACE "%s: %N: %s", p->p.name, e->net, msg);
}

/*
 *	Inherited Routes
 */

#ifdef KRT_ALLOW_LEARN

static struct tbf rl_alien = TBF_DEFAULT_LOG_LIMITS;

/*
 * krt_same_key() specifies what (aside from the net) is the key in
 * kernel routing tables. It should be OS-dependent, this is for
 * Linux. It is important for asynchronous alien updates, because a
 * positive update is implicitly a negative one for any old route with
 * the same key.
 */

static inline u32
krt_metric(rte *a)
{
  eattr *ea = ea_find(a->attrs, &ea_krt_metric);
  return ea ? ea->u.data : 0;
}

static inline int
krt_same_key(rte *a, rte *b)
{
  return (krt_metric(a) == krt_metric(b));
}

static inline int
krt_uptodate(rte *a, rte *b)
{
  return (a->attrs == b->attrs);
}

<<<<<<< HEAD
static void
krt_learn_announce_update(struct krt_proto *p, rte *e)
{
  rte e0 = {
    .attrs = ea_clone(e->attrs),
    .src = p->p.main_source,
  };

  rte_update(p->p.main_channel, e->net, &e0, p->p.main_source);
}

static void
krt_learn_announce_delete(struct krt_proto *p, net_addr *n)
{
  rte_update(p->p.main_channel, n, NULL, p->p.main_source);
}

static struct rte_storage *
krt_store_async(struct krt_proto *p, net *n, rte *e)
{
  ea_set_attr_u32(&e->attrs, &ea_gen_preference, 0, p->p.main_channel->preference);
  e->src = p->p.main_source;
  return rte_store(e, n, p->krt_table);
}

=======
>>>>>>> 9efaf6ba
/* Called when alien route is discovered during scan */
static void
krt_learn_scan(struct krt_proto *p, rte *e)
{
<<<<<<< HEAD
  net *n = net_get(p->krt_table, e->net);
  struct rte_storage *m, **mm;
  struct rte_storage *ee = krt_store_async(p, n, e);

  for(mm = &n->routes; m = *mm; mm = &m->next)
    if (krt_same_key(&m->rte, e))
      break;
  if (m)
    {
      if (krt_uptodate(&m->rte, e))
	{
	  krt_trace_in_rl(&rl_alien, p, e, "[alien] seen");
	  rte_free(ee);
	  m->rte.pflags |= KRT_REF_SEEN;
	}
      else
	{
	  krt_trace_in(p, e, "[alien] updated");
	  *mm = m->next;
	  rte_free(m);
	  m = NULL;
	}
    }
  else
    krt_trace_in(p, e, "[alien] created");

  if (!m)
    {
      ee->next = n->routes;
      n->routes = ee;
      ee->rte.pflags |= KRT_REF_SEEN;
    }
}

static void
krt_learn_prune(struct krt_proto *p)
{
  struct fib *fib = &p->krt_table->fib;
  struct fib_iterator fit;

  KRT_TRACE(p, D_EVENTS, "Pruning inherited routes");

  FIB_ITERATE_INIT(&fit, fib);
again:
  FIB_ITERATE_START(fib, &fit, net, n)
    {
      struct rte_storage *e, **ee, *best, **pbest, *old_best;

      /*
       * Note that old_best may be NULL even if there was an old best route in
       * the previous step, because it might be replaced in krt_learn_scan().
       * But in that case there is a new valid best route.
       */

      old_best = NULL;
      best = NULL;
      pbest = NULL;
      ee = &n->routes;
      while (e = *ee)
	{
	  if (e->rte.pflags & KRT_REF_BEST)
	    old_best = e;

	  if (!(e->rte.pflags & KRT_REF_SEEN))
	    {
	      *ee = e->next;
	      rte_free(e);
	      continue;
	    }

	  if (!best || krt_metric(&best->rte) > krt_metric(&e->rte))
	    {
	      best = e;
	      pbest = ee;
	    }

	  e->rte.pflags &= ~(KRT_REF_SEEN | KRT_REF_BEST);
	  ee = &e->next;
	}
      if (!n->routes)
	{
	  DBG("%I/%d: deleting\n", n->n.prefix, n->n.pxlen);
	  if (old_best)
	    krt_learn_announce_delete(p, n->n.addr);

	  FIB_ITERATE_PUT(&fit);
	  fib_delete(fib, n);
	  goto again;
	}

      best->rte.pflags |= KRT_REF_BEST;
      *pbest = best->next;
      best->next = n->routes;
      n->routes = best;
=======
  rte e0 = {
    .attrs = e->attrs,
    .src = rt_get_source(&p->p, krt_metric(e)),
  };
>>>>>>> 9efaf6ba

  ea_set_attr_u32(&e0.attrs, &ea_gen_preference, 0, p->p.main_channel->preference);

  rte_update(p->p.main_channel, e->net, &e0, e0.src);
}

static void
krt_learn_async(struct krt_proto *p, rte *e, int new)
{
<<<<<<< HEAD
  net *n = net_get(p->krt_table, e->net);
  struct rte_storage *g, **gg, *best, **bestp, *old_best;
  struct rte_storage *ee = krt_store_async(p, n, e);

  old_best = n->routes;
  for(gg=&n->routes; g = *gg; gg = &g->next)
    if (krt_same_key(&g->rte, e))
      break;
=======
>>>>>>> 9efaf6ba
  if (new)
    return krt_learn_scan(p, e);

  struct rte_src *src = rt_find_source(&p->p, krt_metric(e));
  if (src)
    rte_update(p->p.main_channel, e->net, NULL, src);
}

#endif

/*
 *	Routes
 */

static inline int
krt_is_installed(struct krt_proto *p, net *n)
{
  return n->routes && bmap_test(&p->p.main_channel->export_map, n->routes->rte.id);
}

static uint
rte_feed_count(net *n)
{
  uint count = 0;
  for (struct rte_storage *e = n->routes; e; e = e->next)
    if (rte_is_valid(RTE_OR_NULL(e)))
      count++;
  return count;
}

static void
rte_feed_obtain(net *n, rte **feed, uint count)
{
  uint i = 0;
  for (struct rte_storage *e = n->routes; e; e = e->next)
    if (rte_is_valid(RTE_OR_NULL(e)))
    {
      ASSERT_DIE(i < count);
      feed[i++] = &e->rte;
    }
  ASSERT_DIE(i == count);
}

static struct rte *
krt_export_net(struct krt_proto *p, net *net)
{
  struct channel *c = p->p.main_channel;
  const struct filter *filter = c->out_filter;

  if (c->ra_mode == RA_MERGED)
  {
    uint count = rte_feed_count(net);
    if (!count)
      return NULL;

    rte **feed = alloca(count * sizeof(rte *));
    rte_feed_obtain(net, feed, count);
    return rt_export_merged(c, feed, count, krt_filter_lp, 1);
  }

  static _Thread_local rte rt;
  rt = net->routes->rte;

  if (!rte_is_valid(&rt))
    return NULL;

  if (filter == FILTER_REJECT)
    return NULL;

  /* We could run krt_preexport() here, but it is already handled by krt_is_installed() */

  if (filter == FILTER_ACCEPT)
    goto accept;

  if (f_run(filter, &rt, FF_SILENT) > F_ACCEPT)
    goto reject;


accept:
  return &rt;

reject:
  return NULL;
}

static int
krt_same_dest(rte *k, rte *e)
{
  ea_list *ka = k->attrs, *ea = e->attrs;

  eattr *nhea_k = ea_find(ka, &ea_gen_nexthop);
  eattr *nhea_e = ea_find(ea, &ea_gen_nexthop);

  return (!nhea_k == !nhea_e) && adata_same(nhea_k->u.ptr, nhea_e->u.ptr);
}

/*
 *  This gets called back when the low-level scanning code discovers a route.
 *  We expect that the route is a temporary rte and its attributes are uncached.
 */

void
krt_got_route(struct krt_proto *p, rte *e, s8 src)
{
  rte *new = NULL;
  e->pflags = 0;

#ifdef KRT_ALLOW_LEARN
  switch (src)
    {
    case KRT_SRC_KERNEL:
      goto ignore;

    case KRT_SRC_REDIRECT:
      goto delete;

    case  KRT_SRC_ALIEN:
      if (KRT_CF->learn)
	krt_learn_scan(p, e);
      else
	krt_trace_in_rl(&rl_alien, p, e, "[alien] ignored");
      return;
    }
#endif
  /* The rest is for KRT_SRC_BIRD (or KRT_SRC_UNKNOWN) */

  /* Deleting all routes if flush is requested */
  if (p->flush_routes)
    goto delete;

  /* We wait for the initial feed to have correct installed state */
  if (!p->ready)
    goto ignore;

  net *net = net_find(p->p.main_channel->table, e->net);
  if (!net || !krt_is_installed(p, net))
    goto delete;

  new = krt_export_net(p, net);

  /* Rejected by filters */
  if (!new)
    goto delete;

  /* Route to this destination was already seen. Strange, but it happens... */
  if (bmap_test(&p->seen_map, new->id))
    goto aseen;

  /* Mark route as seen */
  bmap_set(&p->seen_map, new->id);

  /* TODO: There also may be changes in route eattrs, we ignore that for now. */
  if (!bmap_test(&p->sync_map, new->id) || !krt_same_dest(e, new))
    goto update;

  goto seen;

seen:
  krt_trace_in(p, e, "seen");
  goto done;

aseen:
  krt_trace_in(p, e, "already seen");
  goto done;

ignore:
  krt_trace_in(p, e, "ignored");
  goto done;

update:
  krt_trace_in(p, new, "updating");
  krt_replace_rte(p, e->net, new, e);
  goto done;

delete:
  krt_trace_in(p, e, "deleting");
  krt_replace_rte(p, e->net, NULL, e);
  goto done;

done:
  lp_flush(krt_filter_lp);
}

static void
krt_init_scan(struct krt_proto *p)
{
  bmap_reset(&p->seen_map, 1024);
}

static void
krt_prune(struct krt_proto *p)
{
  struct rtable *t = p->p.main_channel->table;

  KRT_TRACE(p, D_EVENTS, "Pruning table %s", t->name);
  FIB_WALK(&t->fib, net, n)
  {
    if (p->ready && krt_is_installed(p, n) && !bmap_test(&p->seen_map, n->routes->rte.id))
    {
      rte *new = krt_export_net(p, n);

      if (new)
      {
	krt_trace_in(p, new, "installing");
	krt_replace_rte(p, n->n.addr, new, NULL);
      }

      lp_flush(krt_filter_lp);
    }
  }
  FIB_WALK_END;

  if (p->ready)
    p->initialized = 1;
}

static void
krt_flush_routes(struct krt_proto *p)
{
  KRT_TRACE(p, D_EVENTS, "Flushing kernel routes");
  p->flush_routes = 1;
  krt_init_scan(p);
  krt_do_scan(p);
  /* No prune! */
  p->flush_routes = 0;
}

void
krt_got_route_async(struct krt_proto *p, rte *e, int new, s8 src)
{
  e->pflags = 0;

  switch (src)
    {
    case KRT_SRC_BIRD:
      /* Should be filtered by the back end */
      bug("BIRD originated routes should not get here.");

    case KRT_SRC_REDIRECT:
      if (new)
	{
	  krt_trace_in(p, e, "[redirect] deleting");
	  krt_replace_rte(p, e->net, NULL, e);
	}
      /* If !new, it is probably echo of our deletion */
      break;

#ifdef KRT_ALLOW_LEARN
    case KRT_SRC_ALIEN:
      if (KRT_CF->learn)
	{
	  krt_learn_async(p, e, new);
	  return;
	}
#endif
    }
}

/*
 *	Periodic scanning
 */


#ifdef CONFIG_ALL_TABLES_AT_ONCE

static timer *krt_scan_timer;
static int krt_scan_count;

static void
krt_scan(timer *t UNUSED)
{
  struct krt_proto *p;
  node *n;

  kif_force_scan();

  /* We need some node to decide whether to print the debug messages or not */
  p = SKIP_BACK(struct krt_proto, krt_node, HEAD(krt_proto_list));
  KRT_TRACE(p, D_EVENTS, "Scanning routing table");

  WALK_LIST2(p, n, krt_proto_list, krt_node)
    krt_init_scan(p);

  krt_do_scan(NULL);

  WALK_LIST2(p, n, krt_proto_list, krt_node)
    krt_prune(p);
}

static void
krt_scan_timer_start(struct krt_proto *p)
{
  if (!krt_scan_count)
    krt_scan_timer = tm_new_init(krt_pool, krt_scan, NULL, KRT_CF->scan_time, 0);

  krt_scan_count++;

  tm_start(krt_scan_timer, 1 S);
}

static void
krt_scan_timer_stop(struct krt_proto *p UNUSED)
{
  krt_scan_count--;

  if (!krt_scan_count)
  {
    rfree(krt_scan_timer);
    krt_scan_timer = NULL;
  }
}

static void
krt_scan_timer_kick(struct krt_proto *p UNUSED)
{
  tm_start(krt_scan_timer, 0);
}

#else

static void
krt_scan(timer *t)
{
  struct krt_proto *p = t->data;

  kif_force_scan();

  KRT_TRACE(p, D_EVENTS, "Scanning routing table");
  krt_init_scan(p);
  krt_do_scan(p);
  krt_prune(p);
}

static void
krt_scan_timer_start(struct krt_proto *p)
{
  p->scan_timer = tm_new_init(p->p.pool, krt_scan, p, KRT_CF->scan_time, 0);
  tm_start(p->scan_timer, 1 S);
}

static void
krt_scan_timer_stop(struct krt_proto *p)
{
  tm_stop(p->scan_timer);
}

static void
krt_scan_timer_kick(struct krt_proto *p)
{
  tm_start(p->scan_timer, 0);
}

#endif




/*
 *	Updates
 */

static int
krt_preexport(struct channel *c, rte *e)
{
  if (e->src->proto == c->proto)
    return -1;

  if (!krt_capable(e))
    return -1;

  return 0;
}

static void
krt_rt_notify(struct proto *P, struct channel *ch UNUSED, const net_addr *net,
	      rte *new, const rte *old)
{
  struct krt_proto *p = (struct krt_proto *) P;

  if (config->shutdown)
    return;

#ifdef CONFIG_SINGLE_ROUTE
  /*
   * Implicit withdraw - when the imported kernel route becomes the best one,
   * we know that the previous one exported to the kernel was already removed,
   * but if we processed the update as usual, we would send withdraw to the
   * kernel, which would remove the new imported route instead.
   */
  rte *best = net->routes;
  if (!new && best && (best->attrs->src->proto == P))
    return;
#endif

  if (p->initialized)		/* Before first scan we don't touch the routes */
    krt_replace_rte(p, net, new, old);
}

static void
krt_if_notify(struct proto *P, uint flags, struct iface *iface UNUSED)
{
  struct krt_proto *p = (struct krt_proto *) P;

  /*
   * When interface went down, we should remove routes to it. In the ideal world,
   * OS kernel would send us route removal notifications in such cases, but we
   * cannot rely on it as it is often not true. E.g. Linux kernel removes related
   * routes when an interface went down, but it does not notify userspace about
   * that. To be sure, we just schedule a scan to ensure synchronization.
   */

  if ((flags & IF_CHANGE_DOWN) && KRT_CF->learn)
    krt_scan_timer_kick(p);
}

static void
krt_reload_routes(struct channel *C)
{
  struct krt_proto *p = (void *) C->proto;

  /* Although we keep learned routes in krt_table, we rather schedule a scan */

  if (KRT_CF->learn)
  {
    p->reload = 1;
    krt_scan_timer_kick(p);
  }
}

static void
krt_feed_end(struct channel *C)
{
  struct krt_proto *p = (void *) C->proto;

  p->ready = 1;
  krt_scan_timer_kick(p);
}


/*
 *	Protocol glue
 */

struct krt_config *krt_cf;

static void
krt_preconfig(struct protocol *P UNUSED, struct config *c)
{
  krt_cf = NULL;
  krt_sys_preconfig(c);
}

static void
krt_postconfig(struct proto_config *CF)
{
  struct krt_config *cf = (void *) CF;

  /* Do not check templates at all */
  if (cf->c.class == SYM_TEMPLATE)
    return;

  if (! proto_cf_main_channel(CF))
    cf_error("Channel not specified");

#ifdef CONFIG_ALL_TABLES_AT_ONCE
  if (krt_cf->scan_time != cf->scan_time)
    cf_error("All kernel syncers must use the same table scan interval");
#endif

  struct channel_config *cc = proto_cf_main_channel(CF);
  struct rtable_config *tab = cc->table;
  if (tab->krt_attached)
    cf_error("Kernel syncer (%s) already attached to table %s", tab->krt_attached->name, tab->name);
  tab->krt_attached = CF;

  if (cf->merge_paths)
  {
    cc->ra_mode = RA_MERGED;
    cc->merge_limit = cf->merge_paths;
  }

  krt_sys_postconfig(cf);
}

static struct proto *
krt_init(struct proto_config *CF)
{
  struct krt_proto *p = proto_new(CF);
  // struct krt_config *cf = (void *) CF;

  p->p.main_channel = proto_add_channel(&p->p, proto_cf_main_channel(CF));

  p->p.preexport = krt_preexport;
  p->p.rt_notify = krt_rt_notify;
  p->p.if_notify = krt_if_notify;
  p->p.reload_routes = krt_reload_routes;
  p->p.feed_end = krt_feed_end;

  krt_sys_init(p);
  return &p->p;
}

static int
krt_start(struct proto *P)
{
  struct krt_proto *p = (struct krt_proto *) P;

  switch (p->p.net_type)
  {
  case NET_IP4:		p->af = AF_INET; break;
  case NET_IP6:		p->af = AF_INET6; break;
  case NET_IP6_SADR:	p->af = AF_INET6; break;
#ifdef AF_MPLS
  case NET_MPLS:	p->af = AF_MPLS; break;
#endif
  default: log(L_ERR "KRT: Tried to start with strange net type: %d", p->p.net_type); return PS_START; break;
  }

  bmap_init(&p->sync_map, p->p.pool, 1024);
  bmap_init(&p->seen_map, p->p.pool, 1024);
  add_tail(&krt_proto_list, &p->krt_node);

  if (!krt_sys_start(p))
  {
    rem_node(&p->krt_node);
    return PS_START;
  }

  krt_scan_timer_start(p);

  if (p->p.gr_recovery && KRT_CF->graceful_restart)
    p->p.main_channel->gr_wait = 1;

  return PS_UP;
}

static int
krt_shutdown(struct proto *P)
{
  struct krt_proto *p = (struct krt_proto *) P;

  krt_scan_timer_stop(p);

  /* FIXME we should flush routes even when persist during reconfiguration */
  if (p->initialized && !KRT_CF->persist && (P->down_code != PDC_CMD_GR_DOWN))
    krt_flush_routes(p);

  p->ready = 0;
  p->initialized = 0;

  if (p->p.proto_state == PS_START)
    return PS_DOWN;

  krt_sys_shutdown(p);
  rem_node(&p->krt_node);
  bmap_free(&p->sync_map);

  return PS_DOWN;
}

static int
krt_reconfigure(struct proto *p, struct proto_config *CF)
{
  struct krt_config *o = (void *) p->cf;
  struct krt_config *n = (void *) CF;

  if (!proto_configure_channel(p, &p->main_channel, proto_cf_main_channel(CF)))
    return 0;

  if (!krt_sys_reconfigure((struct krt_proto *) p, n, o))
    return 0;

  /* persist, graceful restart need not be the same */
  return o->scan_time == n->scan_time && o->learn == n->learn;
}

struct proto_config *
krt_init_config(int class)
{
#ifndef CONFIG_MULTIPLE_TABLES
  if (krt_cf)
    cf_error("Kernel protocol already defined");
#endif

  krt_cf = (struct krt_config *) proto_config_new(&proto_unix_kernel, class);
  krt_cf->scan_time = 60 S;

  krt_sys_init_config(krt_cf);
  return (struct proto_config *) krt_cf;
}

static void
krt_copy_config(struct proto_config *dest, struct proto_config *src)
{
  struct krt_config *d = (struct krt_config *) dest;
  struct krt_config *s = (struct krt_config *) src;

  /* Fix sysdep parts */
  krt_sys_copy_config(d, s);
}

struct ea_class ea_krt_source = {
  .name = "krt_source",
  .type = T_INT,
};

struct ea_class ea_krt_metric = {
  .name = "krt_metric",
  .type = T_INT,
};

#ifdef CONFIG_IP6_SADR_KERNEL
#define MAYBE_IP6_SADR	NB_IP6_SADR
#else
#define MAYBE_IP6_SADR	0
#endif

#ifdef HAVE_MPLS_KERNEL
#define MAYBE_MPLS	NB_MPLS
#else
#define MAYBE_MPLS	0
#endif

struct protocol proto_unix_kernel = {
  .name =		"Kernel",
  .template =		"kernel%d",
  .preference =		DEF_PREF_INHERITED,
  .channel_mask =	NB_IP | MAYBE_IP6_SADR | MAYBE_MPLS,
  .proto_size =		sizeof(struct krt_proto),
  .config_size =	sizeof(struct krt_config),
  .preconfig =		krt_preconfig,
  .postconfig =		krt_postconfig,
  .init =		krt_init,
  .start =		krt_start,
  .shutdown =		krt_shutdown,
  .reconfigure =	krt_reconfigure,
  .copy_config =	krt_copy_config,
};

void
krt_build(void)
{
  proto_build(&proto_unix_kernel);

  EA_REGISTER_ALL(
      &ea_krt_source,
      &ea_krt_metric,
      );
}<|MERGE_RESOLUTION|>--- conflicted
+++ resolved
@@ -302,139 +302,14 @@
   return (a->attrs == b->attrs);
 }
 
-<<<<<<< HEAD
-static void
-krt_learn_announce_update(struct krt_proto *p, rte *e)
-{
-  rte e0 = {
-    .attrs = ea_clone(e->attrs),
-    .src = p->p.main_source,
-  };
-
-  rte_update(p->p.main_channel, e->net, &e0, p->p.main_source);
-}
-
-static void
-krt_learn_announce_delete(struct krt_proto *p, net_addr *n)
-{
-  rte_update(p->p.main_channel, n, NULL, p->p.main_source);
-}
-
-static struct rte_storage *
-krt_store_async(struct krt_proto *p, net *n, rte *e)
-{
-  ea_set_attr_u32(&e->attrs, &ea_gen_preference, 0, p->p.main_channel->preference);
-  e->src = p->p.main_source;
-  return rte_store(e, n, p->krt_table);
-}
-
-=======
->>>>>>> 9efaf6ba
 /* Called when alien route is discovered during scan */
 static void
 krt_learn_scan(struct krt_proto *p, rte *e)
 {
-<<<<<<< HEAD
-  net *n = net_get(p->krt_table, e->net);
-  struct rte_storage *m, **mm;
-  struct rte_storage *ee = krt_store_async(p, n, e);
-
-  for(mm = &n->routes; m = *mm; mm = &m->next)
-    if (krt_same_key(&m->rte, e))
-      break;
-  if (m)
-    {
-      if (krt_uptodate(&m->rte, e))
-	{
-	  krt_trace_in_rl(&rl_alien, p, e, "[alien] seen");
-	  rte_free(ee);
-	  m->rte.pflags |= KRT_REF_SEEN;
-	}
-      else
-	{
-	  krt_trace_in(p, e, "[alien] updated");
-	  *mm = m->next;
-	  rte_free(m);
-	  m = NULL;
-	}
-    }
-  else
-    krt_trace_in(p, e, "[alien] created");
-
-  if (!m)
-    {
-      ee->next = n->routes;
-      n->routes = ee;
-      ee->rte.pflags |= KRT_REF_SEEN;
-    }
-}
-
-static void
-krt_learn_prune(struct krt_proto *p)
-{
-  struct fib *fib = &p->krt_table->fib;
-  struct fib_iterator fit;
-
-  KRT_TRACE(p, D_EVENTS, "Pruning inherited routes");
-
-  FIB_ITERATE_INIT(&fit, fib);
-again:
-  FIB_ITERATE_START(fib, &fit, net, n)
-    {
-      struct rte_storage *e, **ee, *best, **pbest, *old_best;
-
-      /*
-       * Note that old_best may be NULL even if there was an old best route in
-       * the previous step, because it might be replaced in krt_learn_scan().
-       * But in that case there is a new valid best route.
-       */
-
-      old_best = NULL;
-      best = NULL;
-      pbest = NULL;
-      ee = &n->routes;
-      while (e = *ee)
-	{
-	  if (e->rte.pflags & KRT_REF_BEST)
-	    old_best = e;
-
-	  if (!(e->rte.pflags & KRT_REF_SEEN))
-	    {
-	      *ee = e->next;
-	      rte_free(e);
-	      continue;
-	    }
-
-	  if (!best || krt_metric(&best->rte) > krt_metric(&e->rte))
-	    {
-	      best = e;
-	      pbest = ee;
-	    }
-
-	  e->rte.pflags &= ~(KRT_REF_SEEN | KRT_REF_BEST);
-	  ee = &e->next;
-	}
-      if (!n->routes)
-	{
-	  DBG("%I/%d: deleting\n", n->n.prefix, n->n.pxlen);
-	  if (old_best)
-	    krt_learn_announce_delete(p, n->n.addr);
-
-	  FIB_ITERATE_PUT(&fit);
-	  fib_delete(fib, n);
-	  goto again;
-	}
-
-      best->rte.pflags |= KRT_REF_BEST;
-      *pbest = best->next;
-      best->next = n->routes;
-      n->routes = best;
-=======
   rte e0 = {
     .attrs = e->attrs,
     .src = rt_get_source(&p->p, krt_metric(e)),
   };
->>>>>>> 9efaf6ba
 
   ea_set_attr_u32(&e0.attrs, &ea_gen_preference, 0, p->p.main_channel->preference);
 
@@ -444,17 +319,6 @@
 static void
 krt_learn_async(struct krt_proto *p, rte *e, int new)
 {
-<<<<<<< HEAD
-  net *n = net_get(p->krt_table, e->net);
-  struct rte_storage *g, **gg, *best, **bestp, *old_best;
-  struct rte_storage *ee = krt_store_async(p, n, e);
-
-  old_best = n->routes;
-  for(gg=&n->routes; g = *gg; gg = &g->next)
-    if (krt_same_key(&g->rte, e))
-      break;
-=======
->>>>>>> 9efaf6ba
   if (new)
     return krt_learn_scan(p, e);
 
@@ -893,6 +757,14 @@
   krt_scan_timer_kick(p);
 }
 
+static int
+krt_rte_better(rte *new, rte *old)
+{
+  u32 n = ea_get_int(new->attrs, &ea_krt_metric, IGP_METRIC_UNKNOWN);
+  u32 o = ea_get_int(old->attrs, &ea_krt_metric, IGP_METRIC_UNKNOWN);
+
+  return (n < o);
+}
 
 /*
  *	Protocol glue
@@ -952,6 +824,7 @@
   p->p.if_notify = krt_if_notify;
   p->p.reload_routes = krt_reload_routes;
   p->p.feed_end = krt_feed_end;
+  p->p.rte_better = krt_rte_better;
 
   krt_sys_init(p);
   return &p->p;

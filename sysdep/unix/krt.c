/*
 *	BIRD -- UNIX Kernel Synchronization
 *
 *	(c) 1998--2000 Martin Mares <mj@ucw.cz>
 *
 *	Can be freely distributed and used under the terms of the GNU GPL.
 */

/**
 * DOC: Kernel synchronization
 *
 * This system dependent module implements the Kernel and Device protocol,
 * that is synchronization of interface lists and routing tables with the
 * OS kernel.
 *
 * The whole kernel synchronization is a bit messy and touches some internals
 * of the routing table engine, because routing table maintenance is a typical
 * example of the proverbial compatibility between different Unices and we want
 * to keep the overhead of our KRT business as low as possible and avoid maintaining
 * a local routing table copy.
 *
 * The kernel syncer can work in three different modes (according to system config header):
 * Either with a single routing table and single KRT protocol [traditional UNIX]
 * or with many routing tables and separate KRT protocols for all of them
 * or with many routing tables, but every scan including all tables, so we start
 * separate KRT protocols which cooperate with each other [Linux].
 * In this case, we keep only a single scan timer.
 *
 * We use FIB node flags in the routing table to keep track of route
 * synchronization status. We also attach temporary &rte's to the routing table,
 * but it cannot do any harm to the rest of BIRD since table synchronization is
 * an atomic process.
 *
 * When starting up, we cheat by looking if there is another
 * KRT instance to be initialized later and performing table scan
 * only once for all the instances.
 *
 * The code uses OS-dependent parts for kernel updates and scans. These parts are
 * in more specific sysdep directories (e.g. sysdep/linux) in functions krt_sys_*
 * and kif_sys_* (and some others like krt_replace_rte()) and krt-sys.h header file.
 * This is also used for platform specific protocol options and route attributes.
 *
 * There was also an old code that used traditional UNIX ioctls for these tasks.
 * It was unmaintained and later removed. For reference, see sysdep/krt-* files
 * in commit 396dfa9042305f62da1f56589c4b98fac57fc2f6
 */

/*
 *  If you are brave enough, continue now.  You cannot say you haven't been warned.
 */

#undef LOCAL_DEBUG

#include "nest/bird.h"
#include "nest/iface.h"
#include "nest/rt.h"
#include "nest/protocol.h"
#include "filter/filter.h"
#include "conf/conf.h"
#include "lib/string.h"
#include "lib/timer.h"

#include "unix.h"
#include "krt.h"

/*
 *	Global resources
 */

pool *krt_pool;
static linpool *krt_filter_lp;
static list krt_proto_list;

void
krt_io_init(void)
{
  krt_pool = rp_new(&root_pool, "Kernel Syncer");
  krt_filter_lp = lp_new_default(krt_pool);
  init_list(&krt_proto_list);
  krt_sys_io_init();
}

/*
 *	Interfaces
 */

struct kif_proto *kif_proto;
static struct kif_config *kif_cf;
static timer *kif_scan_timer;
static btime kif_last_shot;

static struct kif_iface_config kif_default_iface = {};

struct kif_iface_config *
kif_get_iface_config(struct iface *iface)
{
  struct kif_config *cf = (void *) (kif_proto->p.cf);
  struct kif_iface_config *ic = (void *) iface_patt_find(&cf->iface_list, iface, NULL);
  return ic ?: &kif_default_iface;
}

static void
kif_scan(timer *t)
{
  struct kif_proto *p = t->data;

  KRT_TRACE(p, D_EVENTS, "Scanning interfaces");
  kif_last_shot = current_time();
  kif_do_scan(p);
}

static void
kif_force_scan(void)
{
  if (kif_proto && ((kif_last_shot + 2 S) < current_time()))
    {
      kif_scan(kif_scan_timer);
      tm_start(kif_scan_timer, ((struct kif_config *) kif_proto->p.cf)->scan_time);
    }
}

void
kif_request_scan(void)
{
  if (kif_proto && (kif_scan_timer->expires > (current_time() + 1 S)))
    tm_start(kif_scan_timer, 1 S);
}

static struct proto *
kif_init(struct proto_config *c)
{
  struct kif_proto *p = proto_new(c);

  kif_sys_init(p);
  return &p->p;
}

static int
kif_start(struct proto *P)
{
  struct kif_proto *p = (struct kif_proto *) P;

  kif_proto = p;
  kif_sys_start(p);

  /* Start periodic interface scanning */
  kif_scan_timer = tm_new_init(P->pool, kif_scan, p, KIF_CF->scan_time, 0);
  kif_scan(kif_scan_timer);
  tm_start(kif_scan_timer, KIF_CF->scan_time);

  return PS_UP;
}

static int
kif_shutdown(struct proto *P)
{
  struct kif_proto *p = (struct kif_proto *) P;

  tm_stop(kif_scan_timer);
  kif_sys_shutdown(p);
  kif_proto = NULL;

  return PS_DOWN;
}

static int
kif_reconfigure(struct proto *p, struct proto_config *new)
{
  struct kif_config *o = (struct kif_config *) p->cf;
  struct kif_config *n = (struct kif_config *) new;

  if (!kif_sys_reconfigure((struct kif_proto *) p, n, o))
    return 0;

  if (o->scan_time != n->scan_time)
    {
      tm_stop(kif_scan_timer);
      kif_scan_timer->recurrent = n->scan_time;
      kif_scan(kif_scan_timer);
      tm_start(kif_scan_timer, n->scan_time);
    }

  if (!EMPTY_LIST(o->iface_list) || !EMPTY_LIST(n->iface_list))
    {
      /* This is hack, we have to update a configuration
       * to the new value just now, because it is used
       * for recalculation of preferred addresses.
       */
      p->cf = new;

      if_recalc_all_preferred_addresses();
    }

  return 1;
}


static void
kif_preconfig(struct protocol *P UNUSED, struct config *c)
{
  kif_cf = NULL;
  kif_sys_preconfig(c);
}

struct proto_config *
kif_init_config(int class)
{
  if (kif_cf)
    cf_error("Kernel device protocol already defined");

  kif_cf = (struct kif_config *) proto_config_new(&proto_unix_iface, class);
  kif_cf->scan_time = 60 S;
  init_list(&kif_cf->iface_list);

  kif_sys_init_config(kif_cf);
  return (struct proto_config *) kif_cf;
}

static void
kif_copy_config(struct proto_config *dest, struct proto_config *src)
{
  struct kif_config *d = (struct kif_config *) dest;
  struct kif_config *s = (struct kif_config *) src;

  /* Copy interface config list */
  cfg_copy_list(&d->iface_list, &s->iface_list, sizeof(struct kif_iface_config));

  /* Fix sysdep parts */
  kif_sys_copy_config(d, s);
}

struct protocol proto_unix_iface = {
  .name = 		"Device",
  .template = 		"device%d",
  .proto_size =		sizeof(struct kif_proto),
  .config_size =	sizeof(struct kif_config),
  .preconfig =		kif_preconfig,
  .init =		kif_init,
  .start =		kif_start,
  .shutdown =		kif_shutdown,
  .reconfigure =	kif_reconfigure,
  .copy_config =	kif_copy_config
};

void
kif_build(void)
{
  proto_build(&proto_unix_iface);
}


/*
 *	Tracing of routes
 */

static inline void
krt_trace_in(struct krt_proto *p, rte *e, char *msg)
{
  if (p->p.debug & D_PACKETS)
    log(L_TRACE "%s: %N: %s", p->p.name, e->net, msg);
}

static inline void
krt_trace_in_rl(struct tbf *f, struct krt_proto *p, rte *e, char *msg)
{
  if (p->p.debug & D_PACKETS)
    log_rl(f, L_TRACE "%s: %N: %s", p->p.name, e->net, msg);
}

/*
 *	Inherited Routes
 */

#ifdef KRT_ALLOW_LEARN

static struct tbf rl_alien = TBF_DEFAULT_LOG_LIMITS;

/*
 * krt_same_key() specifies what (aside from the net) is the key in
 * kernel routing tables. It should be OS-dependent, this is for
 * Linux. It is important for asynchronous alien updates, because a
 * positive update is implicitly a negative one for any old route with
 * the same key.
 */

static inline u32
krt_metric(rte *a)
{
  eattr *ea = ea_find(a->attrs, &ea_krt_metric);
  return ea ? ea->u.data : 0;
}

static inline int
krt_same_key(rte *a, rte *b)
{
  return (krt_metric(a) == krt_metric(b));
}

static inline int
krt_uptodate(rte *a, rte *b)
{
  return (a->attrs == b->attrs);
}

static void
krt_learn_announce_update(struct krt_proto *p, rte *e)
{
  rte e0 = {
    .attrs = ea_clone(e->attrs),
    .src = p->p.main_source,
  };

  rte_update(p->p.main_channel, e->net, &e0, p->p.main_source);
}

static void
krt_learn_announce_delete(struct krt_proto *p, net_addr *n)
{
  rte_update(p->p.main_channel, n, NULL, p->p.main_source);
}

static struct rte_storage *
krt_store_async(struct krt_proto *p, net *n, rte *e)
{
  ASSERT(!e->attrs->cached);
  ea_set_attr_u32(&e->attrs->eattrs, &ea_gen_preference, 0, p->p.main_channel->preference);
  e->src = p->p.main_source;
  return rte_store(e, n, p->krt_table);
}

/* Called when alien route is discovered during scan */
static void
krt_learn_scan(struct krt_proto *p, rte *e)
{
  net *n = net_get(p->krt_table, e->net);
  struct rte_storage *m, **mm;
  struct rte_storage *ee = krt_store_async(p, n, e);

  for(mm = &n->routes; m = *mm; mm = &m->next)
    if (krt_same_key(&m->rte, e))
      break;
  if (m)
    {
      if (krt_uptodate(&m->rte, e))
	{
	  krt_trace_in_rl(&rl_alien, p, e, "[alien] seen");
	  rte_free(ee);
	  m->rte.pflags |= KRT_REF_SEEN;
	}
      else
	{
	  krt_trace_in(p, e, "[alien] updated");
	  *mm = m->next;
	  rte_free(m);
	  m = NULL;
	}
    }
  else
    krt_trace_in(p, e, "[alien] created");

  if (!m)
    {
      ee->next = n->routes;
      n->routes = ee;
      ee->rte.pflags |= KRT_REF_SEEN;
    }
}

static void
krt_learn_prune(struct krt_proto *p)
{
  struct fib *fib = &p->krt_table->fib;
  struct fib_iterator fit;

  KRT_TRACE(p, D_EVENTS, "Pruning inherited routes");

  FIB_ITERATE_INIT(&fit, fib);
again:
  FIB_ITERATE_START(fib, &fit, net, n)
    {
      struct rte_storage *e, **ee, *best, **pbest, *old_best;

      /*
       * Note that old_best may be NULL even if there was an old best route in
       * the previous step, because it might be replaced in krt_learn_scan().
       * But in that case there is a new valid best route.
       */

      old_best = NULL;
      best = NULL;
      pbest = NULL;
      ee = &n->routes;
      while (e = *ee)
	{
	  if (e->rte.pflags & KRT_REF_BEST)
	    old_best = e;

	  if (!(e->rte.pflags & KRT_REF_SEEN))
	    {
	      *ee = e->next;
	      rte_free(e);
	      continue;
	    }

	  if (!best || krt_metric(&best->rte) > krt_metric(&e->rte))
	    {
	      best = e;
	      pbest = ee;
	    }

	  e->rte.pflags &= ~(KRT_REF_SEEN | KRT_REF_BEST);
	  ee = &e->next;
	}
      if (!n->routes)
	{
	  DBG("%I/%d: deleting\n", n->n.prefix, n->n.pxlen);
	  if (old_best)
	    krt_learn_announce_delete(p, n->n.addr);

	  FIB_ITERATE_PUT(&fit);
	  fib_delete(fib, n);
	  goto again;
	}

      best->rte.pflags |= KRT_REF_BEST;
      *pbest = best->next;
      best->next = n->routes;
      n->routes = best;

      if ((best != old_best) || p->reload)
	{
	  DBG("%I/%d: announcing (metric=%d)\n", n->n.prefix, n->n.pxlen, krt_metric(&best->rte));
	  krt_learn_announce_update(p, &best->rte);
	}
      else
	DBG("%I/%d: uptodate (metric=%d)\n", n->n.prefix, n->n.pxlen, krt_metric(&best->rte));
    }
  FIB_ITERATE_END;

  p->reload = 0;
}

static void
krt_learn_async(struct krt_proto *p, rte *e, int new)
{
  net *n = net_get(p->krt_table, e->net);
  struct rte_storage *g, **gg, *best, **bestp, *old_best;
<<<<<<< HEAD
  struct rte_storage *ee = krt_store_async(p, n, e);
=======

  ea_set_attr_u32(&e->attrs, &ea_gen_preference, 0, p->p.main_channel->preference);
  struct rte_storage *ee = rte_store(e, n, p->krt_table);
>>>>>>> 4364ee9b

  old_best = n->routes;
  for(gg=&n->routes; g = *gg; gg = &g->next)
    if (krt_same_key(&g->rte, e))
      break;
  if (new)
    {
      if (g)
	{
	  if (krt_uptodate(&g->rte, e))
	    {
	      krt_trace_in(p, e, "[alien async] same");
	      rte_free(ee);
	      return;
	    }
	  krt_trace_in(p, e, "[alien async] updated");
	  *gg = g->next;
	  rte_free(g);
	}
      else
	krt_trace_in(p, e, "[alien async] created");

      ee->next = n->routes;
      n->routes = ee;
    }
  else if (!g)
    {
      krt_trace_in(p, e, "[alien async] delete failed");
      rte_free(ee);
      return;
    }
  else
    {
      krt_trace_in(p, e, "[alien async] removed");
      *gg = g->next;
      rte_free(ee);
      rte_free(g);
    }
  best = n->routes;
  bestp = &n->routes;
  for(gg=&n->routes; g=*gg; gg=&g->next)
  {
    if (krt_metric(&best->rte) > krt_metric(&g->rte))
      {
	best = g;
	bestp = gg;
      }

    g->rte.pflags &= ~KRT_REF_BEST;
  }

  if (best)
    {
      best->rte.pflags |= KRT_REF_BEST;
      *bestp = best->next;
      best->next = n->routes;
      n->routes = best;
    }

  if (best != old_best)
    {
      DBG("krt_learn_async: distributing change\n");
      if (best)
	krt_learn_announce_update(p, &best->rte);
      else
	krt_learn_announce_delete(p, n->n.addr);
    }
}

static void
krt_learn_init(struct krt_proto *p)
{
  if (KRT_CF->learn)
  {
    struct rtable_config *cf = mb_allocz(p->p.pool, sizeof(struct rtable_config));
    cf->name = "Inherited";
    cf->addr_type = p->p.net_type;
    cf->internal = 1;

    p->krt_table = rt_setup(p->p.pool, cf);
  }
}

static void
krt_dump(struct proto *P)
{
  struct krt_proto *p = (struct krt_proto *) P;

  if (!KRT_CF->learn)
    return;
  debug("KRT: Table of inheritable routes\n");
  rt_dump(p->krt_table);
}

#endif

/*
 *	Routes
 */

static inline int
krt_is_installed(struct krt_proto *p, net *n)
{
  return n->routes && bmap_test(&p->p.main_channel->export_map, n->routes->rte.id);
}

static uint
rte_feed_count(net *n)
{
  uint count = 0;
  for (struct rte_storage *e = n->routes; e; e = e->next)
    if (rte_is_valid(RTE_OR_NULL(e)))
      count++;
  return count;
}

static void
rte_feed_obtain(net *n, rte **feed, uint count)
{
  uint i = 0;
  for (struct rte_storage *e = n->routes; e; e = e->next)
    if (rte_is_valid(RTE_OR_NULL(e)))
    {
      ASSERT_DIE(i < count);
      feed[i++] = &e->rte;
    }
  ASSERT_DIE(i == count);
}

static struct rte *
krt_export_net(struct krt_proto *p, net *net)
{
  struct channel *c = p->p.main_channel;
  const struct filter *filter = c->out_filter;

  if (c->ra_mode == RA_MERGED)
  {
    uint count = rte_feed_count(net);
    if (!count)
      return NULL;

    rte **feed = alloca(count * sizeof(rte *));
    rte_feed_obtain(net, feed, count);
    return rt_export_merged(c, feed, count, krt_filter_lp, 1);
  }

  static _Thread_local rte rt;
  rt = net->routes->rte;

  if (!rte_is_valid(&rt))
    return NULL;

  if (filter == FILTER_REJECT)
    return NULL;

  /* We could run krt_preexport() here, but it is already handled by krt_is_installed() */

  if (filter == FILTER_ACCEPT)
    goto accept;

  if (f_run(filter, &rt, FF_SILENT) > F_ACCEPT)
    goto reject;


accept:
  return &rt;

reject:
  return NULL;
}

static int
krt_same_dest(rte *k, rte *e)
{
  ea_list *ka = k->attrs, *ea = e->attrs;

  eattr *nhea_k = ea_find(ka, &ea_gen_nexthop);
  eattr *nhea_e = ea_find(ea, &ea_gen_nexthop);

  return (!nhea_k == !nhea_e) && adata_same(nhea_k->u.ptr, nhea_e->u.ptr);
}

/*
 *  This gets called back when the low-level scanning code discovers a route.
 *  We expect that the route is a temporary rte and its attributes are uncached.
 */

void
krt_got_route(struct krt_proto *p, rte *e, s8 src)
{
  rte *new = NULL;
  e->pflags = 0;

#ifdef KRT_ALLOW_LEARN
  switch (src)
    {
    case KRT_SRC_KERNEL:
      goto ignore;

    case KRT_SRC_REDIRECT:
      goto delete;

    case  KRT_SRC_ALIEN:
      if (KRT_CF->learn)
	krt_learn_scan(p, e);
      else
	krt_trace_in_rl(&rl_alien, p, e, "[alien] ignored");
      return;
    }
#endif
  /* The rest is for KRT_SRC_BIRD (or KRT_SRC_UNKNOWN) */

  /* Deleting all routes if flush is requested */
  if (p->flush_routes)
    goto delete;

  /* We wait for the initial feed to have correct installed state */
  if (!p->ready)
    goto ignore;

  net *net = net_find(p->p.main_channel->table, e->net);
  if (!net || !krt_is_installed(p, net))
    goto delete;

  new = krt_export_net(p, net);

  /* Rejected by filters */
  if (!new)
    goto delete;

  /* Route to this destination was already seen. Strange, but it happens... */
  if (bmap_test(&p->seen_map, new->id))
    goto aseen;

  /* Mark route as seen */
  bmap_set(&p->seen_map, new->id);

  /* TODO: There also may be changes in route eattrs, we ignore that for now. */
  if (!bmap_test(&p->sync_map, new->id) || !krt_same_dest(e, new))
    goto update;

  goto seen;

seen:
  krt_trace_in(p, e, "seen");
  goto done;

aseen:
  krt_trace_in(p, e, "already seen");
  goto done;

ignore:
  krt_trace_in(p, e, "ignored");
  goto done;

update:
  krt_trace_in(p, new, "updating");
  krt_replace_rte(p, e->net, new, e);
  goto done;

delete:
  krt_trace_in(p, e, "deleting");
  krt_replace_rte(p, e->net, NULL, e);
  goto done;

done:
  lp_flush(krt_filter_lp);
}

static void
krt_init_scan(struct krt_proto *p)
{
  bmap_reset(&p->seen_map, 1024);
}

static void
krt_prune(struct krt_proto *p)
{
  struct rtable *t = p->p.main_channel->table;

  KRT_TRACE(p, D_EVENTS, "Pruning table %s", t->name);
  FIB_WALK(&t->fib, net, n)
  {
    if (p->ready && krt_is_installed(p, n) && !bmap_test(&p->seen_map, n->routes->rte.id))
    {
      rte *new = krt_export_net(p, n);

      if (new)
      {
	krt_trace_in(p, new, "installing");
	krt_replace_rte(p, n->n.addr, new, NULL);
      }

      lp_flush(krt_filter_lp);
    }
  }
  FIB_WALK_END;

#ifdef KRT_ALLOW_LEARN
  if (KRT_CF->learn)
    krt_learn_prune(p);
#endif

  if (p->ready)
    p->initialized = 1;
}

static void
krt_flush_routes(struct krt_proto *p)
{
  KRT_TRACE(p, D_EVENTS, "Flushing kernel routes");
  p->flush_routes = 1;
  krt_init_scan(p);
  krt_do_scan(p);
  /* No prune! */
  p->flush_routes = 0;
}

void
krt_got_route_async(struct krt_proto *p, rte *e, int new, s8 src)
{
  e->pflags = 0;

  switch (src)
    {
    case KRT_SRC_BIRD:
      /* Should be filtered by the back end */
      bug("BIRD originated routes should not get here.");

    case KRT_SRC_REDIRECT:
      if (new)
	{
	  krt_trace_in(p, e, "[redirect] deleting");
	  krt_replace_rte(p, e->net, NULL, e);
	}
      /* If !new, it is probably echo of our deletion */
      break;

#ifdef KRT_ALLOW_LEARN
    case KRT_SRC_ALIEN:
      if (KRT_CF->learn)
	{
	  krt_learn_async(p, e, new);
	  return;
	}
#endif
    }
}

/*
 *	Periodic scanning
 */


#ifdef CONFIG_ALL_TABLES_AT_ONCE

static timer *krt_scan_timer;
static int krt_scan_count;

static void
krt_scan(timer *t UNUSED)
{
  struct krt_proto *p;
  node *n;

  kif_force_scan();

  /* We need some node to decide whether to print the debug messages or not */
  p = SKIP_BACK(struct krt_proto, krt_node, HEAD(krt_proto_list));
  KRT_TRACE(p, D_EVENTS, "Scanning routing table");

  WALK_LIST2(p, n, krt_proto_list, krt_node)
    krt_init_scan(p);

  krt_do_scan(NULL);

  WALK_LIST2(p, n, krt_proto_list, krt_node)
    krt_prune(p);
}

static void
krt_scan_timer_start(struct krt_proto *p)
{
  if (!krt_scan_count)
    krt_scan_timer = tm_new_init(krt_pool, krt_scan, NULL, KRT_CF->scan_time, 0);

  krt_scan_count++;

  tm_start(krt_scan_timer, 1 S);
}

static void
krt_scan_timer_stop(struct krt_proto *p UNUSED)
{
  krt_scan_count--;

  if (!krt_scan_count)
  {
    rfree(krt_scan_timer);
    krt_scan_timer = NULL;
  }
}

static void
krt_scan_timer_kick(struct krt_proto *p UNUSED)
{
  tm_start(krt_scan_timer, 0);
}

#else

static void
krt_scan(timer *t)
{
  struct krt_proto *p = t->data;

  kif_force_scan();

  KRT_TRACE(p, D_EVENTS, "Scanning routing table");
  krt_init_scan(p);
  krt_do_scan(p);
  krt_prune(p);
}

static void
krt_scan_timer_start(struct krt_proto *p)
{
  p->scan_timer = tm_new_init(p->p.pool, krt_scan, p, KRT_CF->scan_time, 0);
  tm_start(p->scan_timer, 1 S);
}

static void
krt_scan_timer_stop(struct krt_proto *p)
{
  tm_stop(p->scan_timer);
}

static void
krt_scan_timer_kick(struct krt_proto *p)
{
  tm_start(p->scan_timer, 0);
}

#endif




/*
 *	Updates
 */

static int
krt_preexport(struct channel *c, rte *e)
{
  if (e->src->proto == c->proto)
    return -1;

  if (!krt_capable(e))
    return -1;

  return 0;
}

static void
krt_rt_notify(struct proto *P, struct channel *ch UNUSED, const net_addr *net,
	      rte *new, const rte *old)
{
  struct krt_proto *p = (struct krt_proto *) P;

  if (config->shutdown)
    return;

#ifdef CONFIG_SINGLE_ROUTE
  /*
   * Implicit withdraw - when the imported kernel route becomes the best one,
   * we know that the previous one exported to the kernel was already removed,
   * but if we processed the update as usual, we would send withdraw to the
   * kernel, which would remove the new imported route instead.
   */
  rte *best = net->routes;
  if (!new && best && (best->attrs->src->proto == P))
    return;
#endif

  if (p->initialized)		/* Before first scan we don't touch the routes */
    krt_replace_rte(p, net, new, old);
}

static void
krt_if_notify(struct proto *P, uint flags, struct iface *iface UNUSED)
{
  struct krt_proto *p = (struct krt_proto *) P;

  /*
   * When interface went down, we should remove routes to it. In the ideal world,
   * OS kernel would send us route removal notifications in such cases, but we
   * cannot rely on it as it is often not true. E.g. Linux kernel removes related
   * routes when an interface went down, but it does not notify userspace about
   * that. To be sure, we just schedule a scan to ensure synchronization.
   */

  if ((flags & IF_CHANGE_DOWN) && KRT_CF->learn)
    krt_scan_timer_kick(p);
}

static void
krt_reload_routes(struct channel *C)
{
  struct krt_proto *p = (void *) C->proto;

  /* Although we keep learned routes in krt_table, we rather schedule a scan */

  if (KRT_CF->learn)
  {
    p->reload = 1;
    krt_scan_timer_kick(p);
  }
}

static void
krt_feed_end(struct channel *C)
{
  struct krt_proto *p = (void *) C->proto;

  p->ready = 1;
  krt_scan_timer_kick(p);
}


/*
 *	Protocol glue
 */

struct krt_config *krt_cf;

static void
krt_preconfig(struct protocol *P UNUSED, struct config *c)
{
  krt_cf = NULL;
  krt_sys_preconfig(c);
}

static void
krt_postconfig(struct proto_config *CF)
{
  struct krt_config *cf = (void *) CF;

  /* Do not check templates at all */
  if (cf->c.class == SYM_TEMPLATE)
    return;

  if (! proto_cf_main_channel(CF))
    cf_error("Channel not specified");

#ifdef CONFIG_ALL_TABLES_AT_ONCE
  if (krt_cf->scan_time != cf->scan_time)
    cf_error("All kernel syncers must use the same table scan interval");
#endif

  struct channel_config *cc = proto_cf_main_channel(CF);
  struct rtable_config *tab = cc->table;
  if (tab->krt_attached)
    cf_error("Kernel syncer (%s) already attached to table %s", tab->krt_attached->name, tab->name);
  tab->krt_attached = CF;

  if (cf->merge_paths)
  {
    cc->ra_mode = RA_MERGED;
    cc->merge_limit = cf->merge_paths;
  }

  krt_sys_postconfig(cf);
}

static struct proto *
krt_init(struct proto_config *CF)
{
  struct krt_proto *p = proto_new(CF);
  // struct krt_config *cf = (void *) CF;

  p->p.main_channel = proto_add_channel(&p->p, proto_cf_main_channel(CF));

  p->p.preexport = krt_preexport;
  p->p.rt_notify = krt_rt_notify;
  p->p.if_notify = krt_if_notify;
  p->p.reload_routes = krt_reload_routes;
  p->p.feed_end = krt_feed_end;

  krt_sys_init(p);
  return &p->p;
}

static int
krt_start(struct proto *P)
{
  struct krt_proto *p = (struct krt_proto *) P;

  switch (p->p.net_type)
  {
  case NET_IP4:		p->af = AF_INET; break;
  case NET_IP6:		p->af = AF_INET6; break;
  case NET_IP6_SADR:	p->af = AF_INET6; break;
#ifdef AF_MPLS
  case NET_MPLS:	p->af = AF_MPLS; break;
#endif
  default: log(L_ERR "KRT: Tried to start with strange net type: %d", p->p.net_type); return PS_START; break;
  }

  bmap_init(&p->sync_map, p->p.pool, 1024);
  bmap_init(&p->seen_map, p->p.pool, 1024);
  add_tail(&krt_proto_list, &p->krt_node);

#ifdef KRT_ALLOW_LEARN
  krt_learn_init(p);
#endif

  if (!krt_sys_start(p))
  {
    rem_node(&p->krt_node);
    return PS_START;
  }

  krt_scan_timer_start(p);

  if (p->p.gr_recovery && KRT_CF->graceful_restart)
    p->p.main_channel->gr_wait = 1;

  return PS_UP;
}

static int
krt_shutdown(struct proto *P)
{
  struct krt_proto *p = (struct krt_proto *) P;

  krt_scan_timer_stop(p);

  /* FIXME we should flush routes even when persist during reconfiguration */
  if (p->initialized && !KRT_CF->persist && (P->down_code != PDC_CMD_GR_DOWN))
    krt_flush_routes(p);

  p->ready = 0;
  p->initialized = 0;

  if (p->p.proto_state == PS_START)
    return PS_DOWN;

  krt_sys_shutdown(p);
  rem_node(&p->krt_node);
  bmap_free(&p->sync_map);

  return PS_DOWN;
}

static int
krt_reconfigure(struct proto *p, struct proto_config *CF)
{
  struct krt_config *o = (void *) p->cf;
  struct krt_config *n = (void *) CF;

  if (!proto_configure_channel(p, &p->main_channel, proto_cf_main_channel(CF)))
    return 0;

  if (!krt_sys_reconfigure((struct krt_proto *) p, n, o))
    return 0;

  /* persist, graceful restart need not be the same */
  return o->scan_time == n->scan_time && o->learn == n->learn;
}

struct proto_config *
krt_init_config(int class)
{
#ifndef CONFIG_MULTIPLE_TABLES
  if (krt_cf)
    cf_error("Kernel protocol already defined");
#endif

  krt_cf = (struct krt_config *) proto_config_new(&proto_unix_kernel, class);
  krt_cf->scan_time = 60 S;

  krt_sys_init_config(krt_cf);
  return (struct proto_config *) krt_cf;
}

static void
krt_copy_config(struct proto_config *dest, struct proto_config *src)
{
  struct krt_config *d = (struct krt_config *) dest;
  struct krt_config *s = (struct krt_config *) src;

  /* Fix sysdep parts */
  krt_sys_copy_config(d, s);
}

struct ea_class ea_krt_source = {
  .name = "krt_source",
  .type = T_INT,
};

struct ea_class ea_krt_metric = {
  .name = "krt_metric",
  .type = T_INT,
};

#ifdef CONFIG_IP6_SADR_KERNEL
#define MAYBE_IP6_SADR	NB_IP6_SADR
#else
#define MAYBE_IP6_SADR	0
#endif

#ifdef HAVE_MPLS_KERNEL
#define MAYBE_MPLS	NB_MPLS
#else
#define MAYBE_MPLS	0
#endif

struct protocol proto_unix_kernel = {
  .name =		"Kernel",
  .template =		"kernel%d",
  .preference =		DEF_PREF_INHERITED,
  .channel_mask =	NB_IP | MAYBE_IP6_SADR | MAYBE_MPLS,
  .proto_size =		sizeof(struct krt_proto),
  .config_size =	sizeof(struct krt_config),
  .preconfig =		krt_preconfig,
  .postconfig =		krt_postconfig,
  .init =		krt_init,
  .start =		krt_start,
  .shutdown =		krt_shutdown,
  .reconfigure =	krt_reconfigure,
  .copy_config =	krt_copy_config,
#ifdef KRT_ALLOW_LEARN
  .dump =		krt_dump,
#endif
};

void
krt_build(void)
{
  proto_build(&proto_unix_kernel);

  EA_REGISTER_ALL(
      &ea_krt_source,
      &ea_krt_metric,
      );
}<|MERGE_RESOLUTION|>--- conflicted
+++ resolved
@@ -322,8 +322,7 @@
 static struct rte_storage *
 krt_store_async(struct krt_proto *p, net *n, rte *e)
 {
-  ASSERT(!e->attrs->cached);
-  ea_set_attr_u32(&e->attrs->eattrs, &ea_gen_preference, 0, p->p.main_channel->preference);
+  ea_set_attr_u32(&e->attrs, &ea_gen_preference, 0, p->p.main_channel->preference);
   e->src = p->p.main_source;
   return rte_store(e, n, p->krt_table);
 }
@@ -445,13 +444,7 @@
 {
   net *n = net_get(p->krt_table, e->net);
   struct rte_storage *g, **gg, *best, **bestp, *old_best;
-<<<<<<< HEAD
   struct rte_storage *ee = krt_store_async(p, n, e);
-=======
-
-  ea_set_attr_u32(&e->attrs, &ea_gen_preference, 0, p->p.main_channel->preference);
-  struct rte_storage *ee = rte_store(e, n, p->krt_table);
->>>>>>> 4364ee9b
 
   old_best = n->routes;
   for(gg=&n->routes; g = *gg; gg = &g->next)

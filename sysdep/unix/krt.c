--- conflicted
+++ resolved
@@ -681,16 +681,9 @@
  */
 
 static int
-<<<<<<< HEAD
-krt_preexport(struct channel *c, rte *e)
-{
-  if (e->src->proto == c->proto)
-=======
 krt_preexport(struct channel *C, rte *e)
 {
-  // struct krt_proto *p = (struct krt_proto *) P;
   if (e->src->proto == C->proto)
->>>>>>> d429bc5c
     return -1;
 
   if (!krt_capable(e))

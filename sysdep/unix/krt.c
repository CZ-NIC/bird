/*
 *	BIRD -- UNIX Kernel Synchronization
 *
 *	(c) 1998--2000 Martin Mares <mj@ucw.cz>
 *
 *	Can be freely distributed and used under the terms of the GNU GPL.
 */

/**
 * DOC: Kernel synchronization
 *
 * This system dependent module implements the Kernel and Device protocol,
 * that is synchronization of interface lists and routing tables with the
 * OS kernel.
 *
 * The whole kernel synchronization is a bit messy and touches some internals
 * of the routing table engine, because routing table maintenance is a typical
 * example of the proverbial compatibility between different Unices and we want
 * to keep the overhead of our KRT business as low as possible and avoid maintaining
 * a local routing table copy.
 *
 * The kernel syncer can work in three different modes (according to system config header):
 * Either with a single routing table and single KRT protocol [traditional UNIX]
 * or with many routing tables and separate KRT protocols for all of them
 * or with many routing tables, but every scan including all tables, so we start
 * separate KRT protocols which cooperate with each other [Linux].
 * In this case, we keep only a single scan timer.
 *
 * We use FIB node flags in the routing table to keep track of route
 * synchronization status. We also attach temporary &rte's to the routing table,
 * but it cannot do any harm to the rest of BIRD since table synchronization is
 * an atomic process.
 *
 * When starting up, we cheat by looking if there is another
 * KRT instance to be initialized later and performing table scan
 * only once for all the instances.
 *
 * The code uses OS-dependent parts for kernel updates and scans. These parts are
 * in more specific sysdep directories (e.g. sysdep/linux) in functions krt_sys_*
 * and kif_sys_* (and some others like krt_replace_rte()) and krt-sys.h header file.
 * This is also used for platform specific protocol options and route attributes.
 *
 * There was also an old code that used traditional UNIX ioctls for these tasks.
 * It was unmaintained and later removed. For reference, see sysdep/krt-* files
 * in commit 396dfa9042305f62da1f56589c4b98fac57fc2f6
 */

/*
 *  If you are brave enough, continue now.  You cannot say you haven't been warned.
 */

#undef LOCAL_DEBUG

#include "nest/bird.h"
#include "nest/iface.h"
#include "nest/route.h"
#include "nest/protocol.h"
#include "filter/filter.h"
#include "conf/conf.h"
#include "lib/string.h"
#include "lib/timer.h"

#include "unix.h"
#include "krt.h"

/*
 *	Global resources
 */

pool *krt_pool;
static linpool *krt_filter_lp;
static list krt_proto_list;

void
krt_io_init(void)
{
  krt_pool = rp_new(&root_pool, the_bird_domain.the_bird, "Kernel Syncer");
  krt_filter_lp = lp_new_default(krt_pool);
  init_list(&krt_proto_list);
  krt_sys_io_init();
}

/*
 *	Interfaces
 */

struct kif_proto *kif_proto;
static struct kif_config *kif_cf;
static timer *kif_scan_timer;
static btime kif_last_shot;

static struct kif_iface_config kif_default_iface = {};

struct kif_iface_config *
kif_get_iface_config(struct iface *iface)
{
  struct kif_config *cf = (void *) (kif_proto->p.cf);
  struct kif_iface_config *ic = (void *) iface_patt_find(&cf->iface_list, iface, NULL);
  return ic ?: &kif_default_iface;
}

static void
kif_scan(timer *t)
{
  struct kif_proto *p = t->data;

  KRT_TRACE(p, D_EVENTS, "Scanning interfaces");
  kif_last_shot = current_time();
  kif_do_scan(p);
}

static void
kif_force_scan(void)
{
  if (kif_proto && ((kif_last_shot + 2 S) < current_time()))
    {
      kif_scan(kif_scan_timer);
      tm_start(kif_scan_timer, ((struct kif_config *) kif_proto->p.cf)->scan_time);
    }
}

void
kif_request_scan(void)
{
  if (kif_proto && (kif_scan_timer->expires > (current_time() + 1 S)))
    tm_start(kif_scan_timer, 1 S);
}

static struct proto *
kif_init(struct proto_config *c)
{
  struct kif_proto *p = proto_new(c);

  kif_sys_init(p);
  return &p->p;
}

static int
kif_start(struct proto *P)
{
  struct kif_proto *p = (struct kif_proto *) P;

  kif_proto = p;
  kif_sys_start(p);

  /* Start periodic interface scanning */
  kif_scan_timer = tm_new_init(P->pool, kif_scan, p, KIF_CF->scan_time, 0);
  kif_scan(kif_scan_timer);
  tm_start(kif_scan_timer, KIF_CF->scan_time);

  return PS_UP;
}

static int
kif_shutdown(struct proto *P)
{
  struct kif_proto *p = (struct kif_proto *) P;

  tm_stop(kif_scan_timer);
  kif_sys_shutdown(p);
  kif_proto = NULL;

  return PS_DOWN;
}

static void
kif_cleanup(struct proto *p)
{
  if (p->debug & D_EVENTS)
    log(L_TRACE "%s: Flushing interfaces", p->name);
  if_start_update();
  if_end_update();
}

static int
kif_reconfigure(struct proto *p, struct proto_config *new)
{
  struct kif_config *o = (struct kif_config *) p->cf;
  struct kif_config *n = (struct kif_config *) new;

  if (!kif_sys_reconfigure((struct kif_proto *) p, n, o))
    return 0;

  if (o->scan_time != n->scan_time)
    {
      tm_stop(kif_scan_timer);
      kif_scan_timer->recurrent = n->scan_time;
      kif_scan(kif_scan_timer);
      tm_start(kif_scan_timer, n->scan_time);
    }

  if (!EMPTY_LIST(o->iface_list) || !EMPTY_LIST(n->iface_list))
    {
      /* This is hack, we have to update a configuration
       * to the new value just now, because it is used
       * for recalculation of preferred addresses.
       */
      p->cf = new;

      if_recalc_all_preferred_addresses();
    }

  return 1;
}


static void
kif_preconfig(struct protocol *P UNUSED, struct config *c)
{
  kif_cf = NULL;
  kif_sys_preconfig(c);
}

struct proto_config *
kif_init_config(int class)
{
  if (kif_cf)
    cf_error("Kernel device protocol already defined");

  kif_cf = (struct kif_config *) proto_config_new(&proto_unix_iface, class);
  kif_cf->scan_time = 60 S;
  init_list(&kif_cf->iface_list);

  kif_sys_init_config(kif_cf);
  return (struct proto_config *) kif_cf;
}

static void
kif_copy_config(struct proto_config *dest, struct proto_config *src)
{
  struct kif_config *d = (struct kif_config *) dest;
  struct kif_config *s = (struct kif_config *) src;

  /* Copy interface config list */
  cfg_copy_list(&d->iface_list, &s->iface_list, sizeof(struct kif_iface_config));

  /* Fix sysdep parts */
  kif_sys_copy_config(d, s);
}

struct protocol proto_unix_iface = {
  .name = 		"Device",
  .template = 		"device%d",
  .proto_size =		sizeof(struct kif_proto),
  .config_size =	sizeof(struct kif_config),
  .startup =		PROTOCOL_STARTUP_NECESSARY,
  .preconfig =		kif_preconfig,
  .init =		kif_init,
  .start =		kif_start,
  .shutdown =		kif_shutdown,
  .cleanup =		kif_cleanup,
  .reconfigure =	kif_reconfigure,
  .copy_config =	kif_copy_config
};

void
kif_build(void)
{
  proto_build(&proto_unix_iface);
}


/*
 *	Tracing of routes
 */

static inline void
krt_trace_in(struct krt_proto *p, rte *e, char *msg)
{
  if (p->p.debug & D_PACKETS)
    log(L_TRACE "%s: %N: %s", p->p.name, e->net, msg);
}

static inline void
krt_trace_in_rl(struct tbf *f, struct krt_proto *p, rte *e, char *msg)
{
  if (p->p.debug & D_PACKETS)
    log_rl(f, L_TRACE "%s: %N: %s", p->p.name, e->net, msg);
}

/*
 *	Inherited Routes
 */

#ifdef KRT_ALLOW_LEARN

static struct tbf rl_alien = TBF_DEFAULT_LOG_LIMITS;

/*
 * krt_same_key() specifies what (aside from the net) is the key in
 * kernel routing tables. It should be OS-dependent, this is for
 * Linux. It is important for asynchronous alien updates, because a
 * positive update is implicitly a negative one for any old route with
 * the same key.
 */

static inline u32
krt_metric(rte *a)
{
  eattr *ea = ea_find(a->attrs, &ea_krt_metric);
  return ea ? ea->u.data : 0;
}

static void
krt_learn_alien_attr(struct channel *c, rte *e)
{
  ea_set_attr_u32(&e->attrs, &ea_gen_preference, 0, c->preference);
}

/* Called when alien route is discovered during scan */
static void
krt_learn_scan(struct krt_proto *p, rte *e)
{
  rte e0 = {
    .attrs = e->attrs,
    .src = rt_get_source(&p->p, krt_metric(e)),
  };

  krt_learn_alien_attr(p->p.main_channel, &e0);

  rte_update(p->p.main_channel, e->net, &e0, e0.src);
  rt_unlock_source(e0.src);
}

static void
krt_learn_async(struct krt_proto *p, rte *e, int new)
{
  if (new)
    return krt_learn_scan(p, e);

  struct rte_src *src = rt_get_source(&p->p, krt_metric(e));
  rte_update(p->p.main_channel, e->net, NULL, src);
  rt_unlock_source(src);
}

#endif

/*
 *	Routes
 */

static inline int
krt_is_installed(struct krt_proto *p, net *n)
{
  return n->routes && bmap_test(&p->p.main_channel->export_map, n->routes->rte.id);
}

static uint
rte_feed_count_valid(net *n)
{
  uint count = 0;
  for (struct rte_storage *e = n->routes; e; e = e->next)
    if (rte_is_valid(RTE_OR_NULL(e)))
      count++;
  return count;
}

static void
rte_feed_obtain_valid(net *n, const rte **feed, uint count)
{
  uint i = 0;
  for (struct rte_storage *e = n->routes; e; e = e->next)
    if (rte_is_valid(RTE_OR_NULL(e)))
    {
      ASSERT_DIE(i < count);
      feed[i++] = &e->rte;
    }
  ASSERT_DIE(i == count);
}

static struct rte *
krt_export_net(struct krt_proto *p, struct netindex *i, net *net)
{
  /* FIXME: Here we are calling filters in table-locked context when exporting
   * to kernel. Here BIRD can crash if the user requested ROA check in kernel
   * export filter. It doesn't make much sense to write the filters like this,
   * therefore we may keep this unfinished piece of work here for later as it
   * won't really affect anybody. */
  ASSERT_DIE(RT_IS_LOCKED(p->p.main_channel->table));

  struct channel *c = p->p.main_channel;
  const struct filter *filter = c->out_filter;

  if (c->ra_mode == RA_MERGED)
  {
    uint count = rte_feed_count_valid(net);
    if (!count)
      return NULL;

    const rte **feed = alloca(count * sizeof(rte *));
    rte_feed_obtain_valid(net, feed, count);
    return rt_export_merged(c, i->addr, feed, count, krt_filter_lp, 1);
  }

  static _Thread_local rte rt;
  rt = net->routes->rte;

  if (!rte_is_valid(&rt))
    return NULL;

  if (filter == FILTER_REJECT)
    return NULL;

  /* We could run krt_preexport() here, but it is already handled by krt_is_installed() */

  if (filter == FILTER_ACCEPT)
    goto accept;

  if (f_run(filter, &rt, FF_SILENT) > F_ACCEPT)
    goto reject;


accept:
  return &rt;

reject:
  return NULL;
}

static int
krt_same_dest(rte *k, rte *e)
{
  ea_list *ka = k->attrs, *ea = e->attrs;

  eattr *nhea_k = ea_find(ka, &ea_gen_nexthop);
  eattr *nhea_e = ea_find(ea, &ea_gen_nexthop);

  return (!nhea_k == !nhea_e) && adata_same(nhea_k->u.ptr, nhea_e->u.ptr);
}

/*
 *  This gets called back when the low-level scanning code discovers a route.
 *  We expect that the route is a temporary rte and its attributes are uncached.
 */

void
krt_got_route(struct krt_proto *p, rte *e, s8 src)
{
  /* Ignore when flushing from table */
  if (p->flush_routes == 1)
    return;

  rte *new = NULL;
  e->pflags = 0;

#ifdef KRT_ALLOW_LEARN
  switch (src)
    {
<<<<<<< HEAD
    case KRT_SRC_KERNEL:
      krt_trace_in(p, e, "ignored");
      return;

=======
>>>>>>> 105e50f6
    case KRT_SRC_REDIRECT:
      krt_trace_in(p, e, "deleting");
      krt_replace_rte(p, e->net, NULL, e);
      return;

    case KRT_SRC_KERNEL:
      if (KRT_CF->learn != KRT_LEARN_ALL)
        goto ignore;
      /* fallthrough */

    case  KRT_SRC_ALIEN:
      if (KRT_CF->learn)
	krt_learn_scan(p, e);
      else
	krt_trace_in_rl(&rl_alien, p, e, "[alien] ignored");
      return;
    }
#endif

  /* The rest is for KRT_SRC_BIRD (or KRT_SRC_UNKNOWN) */

  RT_LOCKED(p->p.main_channel->table, tab)
  {

  /* Deleting all routes if final flush is requested */
  if (p->flush_routes == 2)
    goto delete;

  /* We wait for the initial feed to have correct installed state */
  if (!p->ready)
    goto ignore;

  struct netindex *i = net_find_index(tab->netindex, e->net);
  net *net = i ? net_find(tab, i) : NULL;
  if (!net || !krt_is_installed(p, net))
    goto delete;

  new = krt_export_net(p, i, net);

  /* Rejected by filters */
  if (!new)
    goto delete;

  /* Route to this destination was already seen. Strange, but it happens... */
  if (bmap_test(&p->seen_map, new->id))
    goto aseen;

  /* Mark route as seen */
  bmap_set(&p->seen_map, new->id);

  /* TODO: There also may be changes in route eattrs, we ignore that for now. */
  if (!bmap_test(&p->sync_map, new->id) || !krt_same_dest(e, new))
    goto update;

  goto seen;

seen:
  krt_trace_in(p, e, "seen");
  goto done;

aseen:
  krt_trace_in(p, e, "already seen");
  goto done;

ignore:
  krt_trace_in(p, e, "ignored");
  goto done;

update:
  krt_trace_in(p, new, "updating");
  krt_replace_rte(p, e->net, new, e);
  goto done;

delete:
  krt_trace_in(p, e, "deleting");
  krt_replace_rte(p, e->net, NULL, e);
  goto done;

done:;
  }

  lp_flush(krt_filter_lp);
}

static void
krt_init_scan(struct krt_proto *p)
{
  rt_refresh_begin(&p->p.main_channel->in_req);
  bmap_reset(&p->seen_map, 1024);
}

static void
krt_prune(struct krt_proto *p)
{
  RT_LOCKED(p->p.main_channel->table, t)
  {

  KRT_TRACE(p, D_EVENTS, "Pruning table %s", t->name);
  for (u32 i = 0; i < t->routes_block_size; i++)
  {
    net *n = &t->routes[i];
    if (!n->routes)
      continue;

    if (p->ready && krt_is_installed(p, n) && !bmap_test(&p->seen_map, n->routes->rte.id))
    {
      struct netindex *ni = RTE_GET_NETINDEX(&n->routes->rte);
      rte *new = krt_export_net(p, ni, n);

      if (new)
      {
	krt_trace_in(p, new, "installing");
	krt_replace_rte(p, new->net, new, NULL);
      }

      lp_flush(krt_filter_lp);
    }
  }

  if (p->ready)
    p->initialized = 1;

  }
  rt_refresh_end(&p->p.main_channel->in_req);
}

void
krt_got_route_async(struct krt_proto *p, rte *e, int new, s8 src)
{
  e->pflags = 0;

  switch (src)
    {
    case KRT_SRC_BIRD:
      /* Should be filtered by the back end */
      bug("BIRD originated routes should not get here.");

    case KRT_SRC_REDIRECT:
      if (new)
	{
	  krt_trace_in(p, e, "[redirect] deleting");
	  krt_replace_rte(p, e->net, NULL, e);
	}
      /* If !new, it is probably echo of our deletion */
      break;

#ifdef KRT_ALLOW_LEARN
    case KRT_SRC_KERNEL:
      if (KRT_CF->learn != KRT_LEARN_ALL)
        break;
      /* fallthrough */

    case KRT_SRC_ALIEN:
      if (KRT_CF->learn)
	{
	  krt_learn_async(p, e, new);
	  return;
	}
#endif
    }
}


/*
 *	Periodic scanning
 */

static timer *krt_scan_all_timer;
static int krt_scan_all_count;
static _Bool krt_scan_all_tables;

static void
krt_scan_all(timer *t UNUSED)
{
  struct krt_proto *p;
  node *n;

  kif_force_scan();

  /* We need some node to decide whether to print the debug messages or not */
  p = SKIP_BACK(struct krt_proto, krt_node, HEAD(krt_proto_list));
  KRT_TRACE(p, D_EVENTS, "Scanning routing table");

  WALK_LIST2(p, n, krt_proto_list, krt_node)
    krt_init_scan(p);

  krt_do_scan(NULL);

  WALK_LIST2(p, n, krt_proto_list, krt_node)
    krt_prune(p);
}

static void
krt_scan_all_timer_start(struct krt_proto *p)
{
  if (!krt_scan_all_count)
    krt_scan_all_timer = tm_new_init(krt_pool, krt_scan_all, NULL, KRT_CF->scan_time, 0);

  krt_scan_all_count++;

  tm_start(krt_scan_all_timer, 1 S);
}

static void
krt_scan_all_timer_stop(void)
{
  ASSERT(krt_scan_all_count > 0);

  krt_scan_all_count--;

  if (!krt_scan_all_count)
  {
    rfree(krt_scan_all_timer);
    krt_scan_all_timer = NULL;
  }
}

static void
krt_scan_all_timer_kick(void)
{
  tm_start(krt_scan_all_timer, 0);
}

void
krt_use_shared_scan(void)
{
  krt_scan_all_tables = 1;
}


static void
krt_scan(timer *t)
{
  struct krt_proto *p = t->data;

  kif_force_scan();

  KRT_TRACE(p, D_EVENTS, "Scanning routing table");
  krt_init_scan(p);
  krt_do_scan(p);
  krt_prune(p);
}

static void
krt_scan_timer_start(struct krt_proto *p)
{
  if (krt_scan_all_tables)
    krt_scan_all_timer_start(p);
  else
  {
    p->scan_timer = tm_new_init(p->p.pool, krt_scan, p, KRT_CF->scan_time, 0);
    tm_start(p->scan_timer, 1 S);
  }
}

static void
krt_scan_timer_stop(struct krt_proto *p)
{
  if (krt_scan_all_tables)
    krt_scan_all_timer_stop();
  else
    tm_stop(p->scan_timer);
}

static void
krt_scan_timer_kick(struct krt_proto *p)
{
  if (krt_scan_all_tables)
    krt_scan_all_timer_kick();
  else
    tm_start(p->scan_timer, 0);
}


/*
 *	Updates
 */

static int
krt_preexport(struct channel *C, rte *e)
{
  if (e->src->owner == &C->proto->sources)
#ifdef CONFIG_SINGLE_ROUTE
    return 1;
#else
    return -1;
#endif

  if (!krt_capable(e))
    return -1;

  /* Before first scan we don't touch the routes */
  if (!SKIP_BACK(struct krt_proto, p, C->proto)->ready)
    return -1;

  return 0;
}

static void
krt_rt_notify(struct proto *P, struct channel *ch UNUSED, const net_addr *net,
	      rte *new, const rte *old)
{
  struct krt_proto *p = (struct krt_proto *) P;

  if (p->flush_routes)
  {
    krt_replace_rte(p, net, NULL, old ?: new);
    return;
  }

#ifdef CONFIG_SINGLE_ROUTE
  /* Got the same route as we imported. Keep it, do nothing. */
  if (new && new->src->owner == &P->sources)
    return;
#endif

  krt_replace_rte(p, net, new, old);
}

static void
krt_if_notify(struct proto *P, uint flags, struct iface *iface UNUSED)
{
  struct krt_proto *p = (struct krt_proto *) P;

  /*
   * When interface went down, we should remove routes to it. In the ideal world,
   * OS kernel would send us route removal notifications in such cases, but we
   * cannot rely on it as it is often not true. E.g. Linux kernel removes related
   * routes when an interface went down, but it does not notify userspace about
   * that. To be sure, we just schedule a scan to ensure synchronization.
   */

  if ((flags & IF_CHANGE_DOWN) && KRT_CF->learn)
    krt_scan_timer_kick(p);
}

static int
krt_reload_routes(struct channel *C, struct channel_import_request *cir)
{
  struct krt_proto *p = (void *) C->proto;


  if (cir->trie)
  {
    cir->done(cir);
    return 0;
  }

  /* Although we keep learned routes in krt_table, we rather schedule a scan */

  if (KRT_CF->learn)
  {
    p->reload = 1;
    krt_scan_timer_kick(p);
  }

  cir->done(cir);
  return 1;
}

static void krt_cleanup(struct krt_proto *p);

static void
krt_feed_end(struct channel *C)
{
  struct krt_proto *p = (void *) C->proto;

  if (C->refeeding && C->refeed_req.hook)
    return;

  if (p->flush_routes)
  {
    p->flush_routes = 2;
    krt_init_scan(p);
    krt_do_scan(p);
    krt_cleanup(p);
    proto_notify_state(&p->p, PS_DOWN);
    return;
  }

  p->ready = 1;
  bmap_reset(&C->export_reject_map, 16);
  krt_scan_timer_kick(p);
}

static int
krt_rte_better(const rte *new, const rte *old)
{
  u32 n = ea_get_int(new->attrs, &ea_krt_metric, IGP_METRIC_UNKNOWN);
  u32 o = ea_get_int(old->attrs, &ea_krt_metric, IGP_METRIC_UNKNOWN);

  return (n < o);
}

/*
 *	Protocol glue
 */

struct krt_config *krt_cf;

static void
krt_preconfig(struct protocol *P UNUSED, struct config *c)
{
  krt_cf = NULL;
  krt_sys_preconfig(c);
}

static void
krt_postconfig(struct proto_config *CF)
{
  struct krt_config *cf = (void *) CF;

  /* Do not check templates at all */
  if (cf->c.class == SYM_TEMPLATE)
    return;

  if (! proto_cf_main_channel(CF))
    cf_error("Channel not specified");

  struct channel_config *cc = proto_cf_main_channel(CF);
  struct rtable_config *tab = cc->table;
  if (tab->krt_attached)
    cf_error("Kernel syncer (%s) already attached to table %s", tab->krt_attached->name, tab->name);
  tab->krt_attached = CF;

  if (cf->merge_paths)
  {
    cc->ra_mode = RA_MERGED;
    cc->merge_limit = cf->merge_paths;
  }

  krt_sys_postconfig(cf);
}

struct rte_owner_class krt_rte_owner_class = {
  .rte_better = krt_rte_better,
};

static struct proto *
krt_init(struct proto_config *CF)
{
  struct krt_proto *p = proto_new(CF);
  // struct krt_config *cf = (void *) CF;

  p->p.main_channel = proto_add_channel(&p->p, proto_cf_main_channel(CF));

  p->p.preexport = krt_preexport;
  p->p.rt_notify = krt_rt_notify;
  p->p.iface_sub.if_notify = krt_if_notify;
  p->p.reload_routes = krt_reload_routes;
  p->p.feed_end = krt_feed_end;

  p->p.sources.class = &krt_rte_owner_class;

  krt_sys_init(p);
  return &p->p;
}

static int
krt_start(struct proto *P)
{
  struct krt_proto *p = (struct krt_proto *) P;

  switch (p->p.net_type)
  {
  case NET_IP4:		p->af = AF_INET; break;
  case NET_IP6:		p->af = AF_INET6; break;
  case NET_IP6_SADR:	p->af = AF_INET6; break;
#ifdef AF_MPLS
  case NET_MPLS:	p->af = AF_MPLS; break;
#endif
  default: log(L_ERR "KRT: Tried to start with strange net type: %d", p->p.net_type); return PS_START; break;
  }

  bmap_init(&p->sync_map, p->p.pool, 1024);
  bmap_init(&p->seen_map, p->p.pool, 1024);
  add_tail(&krt_proto_list, &p->krt_node);

  if (!krt_sys_start(p))
  {
    rem_node(&p->krt_node);
    return PS_START;
  }

  krt_scan_timer_start(p);

  if (p->p.gr_recovery && KRT_CF->graceful_restart)
    p->p.main_channel->gr_wait = 1;

  return PS_UP;
}

static int
krt_shutdown(struct proto *P)
{
  struct krt_proto *p = (struct krt_proto *) P;

  krt_scan_timer_stop(p);

  if (p->p.proto_state == PS_START)
    return PS_DOWN;

  /* FIXME we should flush routes even when persist during reconfiguration */
  if (p->initialized && !KRT_CF->persist && (P->down_code != PDC_CMD_GR_DOWN))
  {
    p->flush_routes = 1;
    channel_request_feeding_dynamic(p->p.main_channel, CFRT_AUXILIARY);
    return PS_UP;
  }
  else
  {
    krt_cleanup(p);
    return PS_DOWN;
  }
}

static void
krt_cleanup(struct krt_proto *p)
{
  p->ready = 0;
  p->initialized = 0;

  krt_sys_shutdown(p);
  rem_node(&p->krt_node);
  bmap_free(&p->sync_map);
}

static int
krt_reconfigure(struct proto *p, struct proto_config *CF)
{
  struct krt_config *o = (void *) p->cf;
  struct krt_config *n = (void *) CF;

  if (!proto_configure_channel(p, &p->main_channel, proto_cf_main_channel(CF)))
    return 0;

  if (!krt_sys_reconfigure((struct krt_proto *) p, n, o))
    return 0;

  /* persist, graceful restart need not be the same */
  return o->scan_time == n->scan_time && o->learn == n->learn;
}

struct proto_config *
krt_init_config(int class)
{
#ifndef CONFIG_MULTIPLE_TABLES
  if (krt_cf)
    cf_error("Kernel protocol already defined");
#endif

  krt_cf = (struct krt_config *) proto_config_new(&proto_unix_kernel, class);
  krt_cf->scan_time = 60 S;

  krt_sys_init_config(krt_cf);
  return (struct proto_config *) krt_cf;
}

static void
krt_copy_config(struct proto_config *dest, struct proto_config *src)
{
  struct krt_config *d = (struct krt_config *) dest;
  struct krt_config *s = (struct krt_config *) src;

  /* Fix sysdep parts */
  krt_sys_copy_config(d, s);
}

struct ea_class ea_krt_source = {
  .name = "krt_source",
  .type = T_INT,
};

struct ea_class ea_krt_metric = {
  .name = "krt_metric",
  .type = T_INT,
};

#ifdef CONFIG_IP6_SADR_KERNEL
#define MAYBE_IP6_SADR	NB_IP6_SADR
#else
#define MAYBE_IP6_SADR	0
#endif

#ifdef HAVE_MPLS_KERNEL
#define MAYBE_MPLS	NB_MPLS
#else
#define MAYBE_MPLS	0
#endif

struct protocol proto_unix_kernel = {
  .name =		"Kernel",
  .template =		"kernel%d",
  .preference =		DEF_PREF_INHERITED,
  .channel_mask =	NB_IP | MAYBE_IP6_SADR | MAYBE_MPLS,
  .proto_size =		sizeof(struct krt_proto),
  .config_size =	sizeof(struct krt_config),
  .startup =		PROTOCOL_STARTUP_CONNECTOR,
  .preconfig =		krt_preconfig,
  .postconfig =		krt_postconfig,
  .init =		krt_init,
  .start =		krt_start,
  .shutdown =		krt_shutdown,
  .reconfigure =	krt_reconfigure,
  .copy_config =	krt_copy_config,
};

void
krt_build(void)
{
  proto_build(&proto_unix_kernel);

  EA_REGISTER_ALL(
      &ea_krt_source,
      &ea_krt_metric,
      );
}<|MERGE_RESOLUTION|>--- conflicted
+++ resolved
@@ -446,13 +446,6 @@
 #ifdef KRT_ALLOW_LEARN
   switch (src)
     {
-<<<<<<< HEAD
-    case KRT_SRC_KERNEL:
-      krt_trace_in(p, e, "ignored");
-      return;
-
-=======
->>>>>>> 105e50f6
     case KRT_SRC_REDIRECT:
       krt_trace_in(p, e, "deleting");
       krt_replace_rte(p, e->net, NULL, e);
@@ -460,7 +453,10 @@
 
     case KRT_SRC_KERNEL:
       if (KRT_CF->learn != KRT_LEARN_ALL)
-        goto ignore;
+      {
+	krt_trace_in(p, e, "ignored");
+	return;
+      }
       /* fallthrough */
 
     case  KRT_SRC_ALIEN:

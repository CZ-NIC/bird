--- conflicted
+++ resolved
@@ -302,33 +302,12 @@
   return (a->attrs == b->attrs);
 }
 
-<<<<<<< HEAD
-=======
-static void
-krt_learn_announce_update(struct krt_proto *p, rte *e)
-{
-  net *n = e->net;
-  rta *aa = rta_clone(e->attrs);
-  rte *ee = rte_get_temp(aa, p->p.main_source);
-  rte_update(&p->p, n->n.addr, ee);
-}
-
-static void
-krt_learn_announce_delete(struct krt_proto *p, net *n)
-{
-  rte_update(&p->p, n->n.addr, NULL);
-}
-
 static void
 krt_learn_alien_attr(struct channel *c, rte *e)
 {
-  ASSERT(!e->attrs->cached);
-  e->attrs->pref = c->preference;
-
-  e->attrs = rta_lookup(e->attrs);
-}
-
->>>>>>> 0f2be469
+  ea_set_attr_u32(&e->attrs, &ea_gen_preference, 0, c->preference);
+}
+
 /* Called when alien route is discovered during scan */
 static void
 krt_learn_scan(struct krt_proto *p, rte *e)
@@ -338,11 +317,7 @@
     .src = rt_get_source(&p->p, krt_metric(e)),
   };
 
-<<<<<<< HEAD
-  ea_set_attr_u32(&e0.attrs, &ea_gen_preference, 0, p->p.main_channel->preference);
-=======
-  krt_learn_alien_attr(p->p.main_channel, e);
->>>>>>> 0f2be469
+  krt_learn_alien_attr(p->p.main_channel, &e0);
 
   rte_update(p->p.main_channel, e->net, &e0, e0.src);
   rt_unlock_source(e0.src);
@@ -351,19 +326,6 @@
 static void
 krt_learn_async(struct krt_proto *p, rte *e, int new)
 {
-<<<<<<< HEAD
-=======
-  net *n0 = e->net;
-  net *n = net_get(p->krt_table, n0->n.addr);
-  rte *g, **gg, *best, **bestp, *old_best;
-
-  krt_learn_alien_attr(p->p.main_channel, e);
-
-  old_best = n->routes;
-  for(gg=&n->routes; g = *gg; gg = &g->next)
-    if (krt_same_key(g, e))
-      break;
->>>>>>> 0f2be469
   if (new)
     return krt_learn_scan(p, e);
 

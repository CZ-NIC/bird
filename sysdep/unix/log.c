--- conflicted
+++ resolved
@@ -455,12 +455,9 @@
 void
 log_init_debug(char *f)
 {
-<<<<<<< HEAD
   clock_gettime(CLOCK_MONOTONIC, &dbg_time_start);
 
-=======
   dbg_fd = -1;
->>>>>>> 7fb23041
   if (dbgf && dbgf != stderr)
     fclose(dbgf);
 

/*
 *	BIRD -- Declarations Common to Unix Port
 *
 *	(c) 1998--2000 Martin Mares <mj@ucw.cz>
 *
 *	Can be freely distributed and used under the terms of the GNU GPL.
 */

#ifndef _BIRD_UNIX_H_
#define _BIRD_UNIX_H_

#include "nest/bird.h"
#include "lib/io-loop.h"

#include <sys/socket.h>
#include <sys/uio.h>
#include <signal.h>

struct pool;
struct iface;
struct birdsock;
struct rfile;
struct config;

/* main.c */

extern char *bird_name;
extern int parse_and_exit;
void async_config(void);
void async_dump(void);
void async_shutdown(void);
char *get_hostname(linpool *lp);
void cmd_check_config(const char *name);
void cmd_reconfig(const char *name, int type, uint timeout);
void cmd_reconfig_confirm(void);
void cmd_reconfig_undo(void);
void cmd_reconfig_status(void);
void cmd_shutdown(void);
void cmd_graceful_restart(void);
void cmd_show_threads(int);
void bird_thread_commit(struct config *new, struct config *old);

#define UNIX_DEFAULT_CONFIGURE_TIMEOUT	300

#define UNIX_DEFAULT_LATENCY_LIMIT	(1 S_)
#define UNIX_DEFAULT_WATCHDOG_WARNING	(5 S_)

/* io.c */

#define ERR(c) do { s->err = c; return -1; } while (0)
#define ERR2(c) do { s->err = c; goto err; } while (0)
#define ERR_MSG(c) do { errno = 0; s->err = c; return -1; } while (0)


#define SOCKADDR_SIZE 32

typedef struct sockaddr_bird {
  struct sockaddr sa;
  char padding[SOCKADDR_SIZE - sizeof(struct sockaddr)];
} sockaddr;



/* This is sloppy hack, it should be detected by configure script */
/* Linux systems have it defined so this is definition for BSD systems */
#ifndef s6_addr32
#define s6_addr32 __u6_addr.__u6_addr32
#endif


static inline ip_addr ipa_from_in4(struct in_addr a)
{ return ipa_from_u32(ntohl(a.s_addr)); }

static inline ip_addr ipa_from_in6(struct in6_addr a)
{ return ipa_build6(ntohl(a.s6_addr32[0]), ntohl(a.s6_addr32[1]), ntohl(a.s6_addr32[2]), ntohl(a.s6_addr32[3])); }

static inline ip_addr ipa_from_sa4(sockaddr *sa)
{ return ipa_from_in4(((struct sockaddr_in *) sa)->sin_addr); }

static inline ip_addr ipa_from_sa6(sockaddr *sa)
{ return ipa_from_in6(((struct sockaddr_in6 *) sa)->sin6_addr); }

static inline ip_addr ipa_from_sa(sockaddr *sa)
{
  switch (sa->sa.sa_family)
  {
  case AF_INET:		return ipa_from_sa4(sa);
  case AF_INET6:	return ipa_from_sa6(sa);
  default:		return IPA_NONE;
  }
}

static inline struct in_addr ipa_to_in4(ip_addr a)
{ return (struct in_addr) { htonl(ipa_to_u32(a)) }; }

static inline struct in_addr ip4_to_in4(ip4_addr a)
{ return (struct in_addr) { htonl(ip4_to_u32(a)) }; }

static inline struct in6_addr ipa_to_in6(ip_addr a)
{ return (struct in6_addr) { .s6_addr32 = { htonl(_I0(a)), htonl(_I1(a)), htonl(_I2(a)), htonl(_I3(a)) } }; }

void sockaddr_fill(sockaddr *sa, int af, ip_addr a, struct iface *ifa, uint port);
int sockaddr_read(sockaddr *sa, int af, ip_addr *a, struct iface **ifa, uint *port);


#ifndef SUN_LEN
#define SUN_LEN(ptr) ((size_t) (((struct sockaddr_un *) 0)->sun_path) + strlen ((ptr)->sun_path))
#endif

extern volatile sig_atomic_t async_config_flag;
extern volatile sig_atomic_t async_dump_flag;
extern volatile sig_atomic_t async_shutdown_flag;

void io_init(void);
void io_loop(void);
void io_log_dump(void);
<<<<<<< HEAD
int sk_open_unix(struct birdsock *s, struct birdloop *, char *name);

enum rf_mode {
  RF_APPEND = 1,
  RF_FIXED,
};

struct rfile *rf_open(struct pool *, const char *name, enum rf_mode mode, off_t limit);
off_t rf_size(struct rfile *);
int rf_same(struct rfile *, struct rfile *);
int rf_writev(struct rfile *, struct iovec *, int);
void rf_write_crude(struct rfile *, const char *, int);

extern struct rfile rf_stderr;

=======
int sk_open_unix(struct birdsock *s, char *name);
struct rfile *rf_open(struct pool *, const char *name, const char *mode);
struct rfile *rf_fdopen(pool *p, int fd, const char *mode);
void *rf_file(struct rfile *f);
int rf_fileno(struct rfile *f);
>>>>>>> 2c7555cf
void test_old_bird(char *path);
ip_addr resolve_hostname(const char *host, int type, const char **err_msg);

/* krt.c bits */

void krt_io_init(void);

/* log.c */

void log_init_debug(char *);		/* Initialize debug dump to given file (NULL=stderr, ""=off) */
void log_switch(int initial, list *l, const char *);

struct log_config {
  node n;
  uint mask;				/* Classes to log */
  struct rfile *rf;			/* File handle */
  const char *filename;			/* Log filename */
  const char *backup;			/* Secondary filename (for log rotation) */
  off_t limit;				/* Log size limit */
  int terminal_flag;
  int udp_flag;
  const char *host;			/* UDP log dst host name */
  ip_addr ip;				/* UDP log dst IP address */
  uint port;				/* UDP log dst port */
};

int log_open_udp(struct log_config *l, pool *p);

#endif<|MERGE_RESOLUTION|>--- conflicted
+++ resolved
@@ -114,7 +114,6 @@
 void io_init(void);
 void io_loop(void);
 void io_log_dump(void);
-<<<<<<< HEAD
 int sk_open_unix(struct birdsock *s, struct birdloop *, char *name);
 
 enum rf_mode {
@@ -130,13 +129,6 @@
 
 extern struct rfile rf_stderr;
 
-=======
-int sk_open_unix(struct birdsock *s, char *name);
-struct rfile *rf_open(struct pool *, const char *name, const char *mode);
-struct rfile *rf_fdopen(pool *p, int fd, const char *mode);
-void *rf_file(struct rfile *f);
-int rf_fileno(struct rfile *f);
->>>>>>> 2c7555cf
 void test_old_bird(char *path);
 ip_addr resolve_hostname(const char *host, int type, const char **err_msg);
 
@@ -157,12 +149,10 @@
   const char *backup;			/* Secondary filename (for log rotation) */
   off_t limit;				/* Log size limit */
   int terminal_flag;
-  int udp_flag;
-  const char *host;			/* UDP log dst host name */
-  ip_addr ip;				/* UDP log dst IP address */
-  uint port;				/* UDP log dst port */
+  int found_old;
+  const char *udp_host;			/* UDP log dst host name */
+  ip_addr udp_ip;			/* UDP log dst IP address */
+  uint udp_port;			/* UDP log dst port */
 };
 
-int log_open_udp(struct log_config *l, pool *p);
-
 #endif
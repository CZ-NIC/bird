--- conflicted
+++ resolved
@@ -127,14 +127,10 @@
 int rf_writev(struct rfile *, struct iovec *, int);
 void rf_write_crude(struct rfile *, const char *, int);
 int rf_fileno(struct rfile *f);
-<<<<<<< HEAD
 
 extern struct rfile rf_stderr;
 
-void test_old_bird(char *path);
-=======
 void test_old_bird(const char *path);
->>>>>>> f3b6661d
 ip_addr resolve_hostname(const char *host, int type, const char **err_msg);
 
 /* krt.c bits */

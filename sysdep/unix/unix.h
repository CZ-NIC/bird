--- conflicted
+++ resolved
@@ -114,8 +114,7 @@
 void io_init(void);
 void io_loop(void);
 void io_log_dump(void);
-<<<<<<< HEAD
-int sk_open_unix(struct birdsock *s, struct birdloop *, char *name);
+int sk_open_unix(struct birdsock *s, struct birdloop *, const char *name);
 
 enum rf_mode {
   RF_APPEND = 1,
@@ -127,12 +126,6 @@
 int rf_same(struct rfile *, struct rfile *);
 int rf_writev(struct rfile *, struct iovec *, int);
 void rf_write_crude(struct rfile *, const char *, int);
-=======
-int sk_open_unix(struct birdsock *s, const char *name);
-struct rfile *rf_open(struct pool *, const char *name, const char *mode);
-struct rfile *rf_fdopen(pool *p, int fd, const char *mode);
-void *rf_file(struct rfile *f);
->>>>>>> a95fff37
 int rf_fileno(struct rfile *f);
 
 extern struct rfile rf_stderr;

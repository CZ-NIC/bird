/*
 *	BIRD -- UNIX Kernel Route Syncer
 *
 *	(c) 1998--2000 Martin Mares <mj@ucw.cz>
 *
 *	Can be freely distributed and used under the terms of the GNU GPL.
 */

#ifndef _BIRD_KRT_H_
#define _BIRD_KRT_H_

struct config;
struct krt_config;
struct krt_proto;
struct kif_config;
struct kif_proto;

#include "lib/krt-sys.h"

/* Flags stored in net->n.flags, rest are in nest/route.h */

#define KRF_VERDICT_MASK 0x0f
#define KRF_CREATE 0			/* Not seen in kernel table */
#define KRF_SEEN 1			/* Seen in kernel table during last scan */
#define KRF_UPDATE 2			/* Need to update this entry */
#define KRF_DELETE 3			/* Should be deleted */
#define KRF_IGNORE 4			/* To be ignored */

#define EA_KRT_SOURCE	EA_CODE(EAP_KRT, 0)
#define EA_KRT_METRIC	EA_CODE(EAP_KRT, 1)
#define EA_KRT_PREFSRC	EA_CODE(EAP_KRT, 2)
#define EA_KRT_REALM	EA_CODE(EAP_KRT, 3)

/* Whenever we recognize our own routes, we allow learing of foreign routes */

#ifdef CONFIG_SELF_CONSCIOUS
#define KRT_ALLOW_LEARN
#endif

/* krt.c */

extern struct protocol proto_unix_kernel;

struct krt_config {
  struct proto_config c;
  struct krt_params sys;	/* Sysdep params */
  int persist;			/* Keep routes when we exit */
  int scan_time;		/* How often we re-scan routes */
  int learn;			/* Learn routes from other sources */
  int devroutes;		/* Allow export of device routes */
  int graceful_restart;		/* Regard graceful restart recovery */
};

struct krt_proto {
  struct proto p;
  struct krt_state sys;		/* Sysdep state */

#ifdef KRT_ALLOW_LEARN
  struct rtable krt_table;	/* Internal table of inherited routes */
#endif

#ifndef CONFIG_ALL_TABLES_AT_ONCE
  timer *scan_timer;
#endif

  node krt_node;		/* Node in krt_proto_list */
<<<<<<< HEAD
  int addr_type;		/* Kernel table address type */
  int initialized;		/* First scan has already been finished */
=======
  byte ready;			/* Initial feed has been finished */
  byte initialized;		/* First scan has been finished */
>>>>>>> c980f800
};

extern pool *krt_pool;

#define KRT_CF ((struct krt_config *)p->p.cf)

#define KRT_TRACE(pr, fl, msg, args...) do {	\
  DBG("KRT: " msg "\n" , ## args);		\
  if (pr->p.debug & fl)				\
    { log(L_TRACE "%s: " msg, pr->p.name , ## args); } } while(0)

struct proto_config * kif_init_config(int class);
void kif_request_scan(void);
void krt_got_route(struct krt_proto *p, struct rte *e);
void krt_got_route_async(struct krt_proto *p, struct rte *e, int new);

/* Values for rte->u.krt_sync.src */
#define KRT_SRC_UNKNOWN	-1	/* Nobody knows */
#define KRT_SRC_BIRD	 0	/* Our route (not passed in async mode) */
#define KRT_SRC_REDIRECT 1	/* Redirect route, delete it */
#define KRT_SRC_ALIEN	 2	/* Route installed by someone else */
#define KRT_SRC_KERNEL	 3	/* Kernel routes, are ignored by krt syncer */

extern struct protocol proto_unix_iface;

struct kif_primary_item {
  node n;
  byte *pattern;
  ip_addr prefix;
  int pxlen;
};

struct kif_config {
  struct proto_config c;
  struct kif_params sys;	/* Sysdep params */
  int scan_time;		/* How often we re-scan interfaces */
  list primary;			/* Preferences for primary addresses (struct kif_primary_item) */
};

struct kif_proto {
  struct proto p;
  struct kif_state sys;		/* Sysdep state */
};

#define KIF_CF ((struct kif_config *)p->p.cf)

struct proto_config * krt_init_config(int class);


/* krt sysdep */

void krt_sys_init(struct krt_proto *);
void krt_sys_start(struct krt_proto *);
void krt_sys_shutdown(struct krt_proto *);
int krt_sys_reconfigure(struct krt_proto *p UNUSED, struct krt_config *n, struct krt_config *o);

void krt_sys_preconfig(struct config *);
void krt_sys_postconfig(struct krt_config *);
void krt_sys_init_config(struct krt_config *);
void krt_sys_copy_config(struct krt_config *, struct krt_config *);

int  krt_capable(rte *e);
void krt_do_scan(struct krt_proto *);
void krt_replace_rte(struct krt_proto *p, net *n, rte *new, rte *old, struct ea_list *eattrs);


/* kif sysdep */

void kif_sys_init(struct kif_proto *);
void kif_sys_start(struct kif_proto *);
void kif_sys_shutdown(struct kif_proto *);
int kif_sys_reconfigure(struct kif_proto *, struct kif_config *, struct kif_config *);

void kif_sys_init_config(struct kif_config *);
void kif_sys_copy_config(struct kif_config *, struct kif_config *);

void kif_do_scan(struct kif_proto *);

struct ifa *kif_get_primary_ip(struct iface *i);

#endif<|MERGE_RESOLUTION|>--- conflicted
+++ resolved
@@ -64,13 +64,9 @@
 #endif
 
   node krt_node;		/* Node in krt_proto_list */
-<<<<<<< HEAD
   int addr_type;		/* Kernel table address type */
-  int initialized;		/* First scan has already been finished */
-=======
   byte ready;			/* Initial feed has been finished */
   byte initialized;		/* First scan has been finished */
->>>>>>> c980f800
 };
 
 extern pool *krt_pool;

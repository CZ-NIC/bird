/*
 *	BIRD Internet Routing Daemon -- Unix I/O
 *
 *	(c) 1998--2004 Martin Mares <mj@ucw.cz>
 *      (c) 2004       Ondrej Filip <feela@network.cz>
 *
 *	Can be freely distributed and used under the terms of the GNU GPL.
 */

/* Unfortunately, some glibc versions hide parts of RFC 3542 API
   if _GNU_SOURCE is not defined. */
#ifndef _GNU_SOURCE
#define _GNU_SOURCE
#endif

#include <stdio.h>
#include <stdlib.h>
#include <time.h>
#include <sys/mman.h>
#include <sys/time.h>
#include <sys/types.h>
#include <sys/stat.h>
#include <sys/socket.h>
#include <sys/uio.h>
#include <sys/un.h>
#include <poll.h>
#include <unistd.h>
#include <fcntl.h>
#include <errno.h>
#include <net/if.h>
#include <netinet/in.h>
#include <netinet/tcp.h>
#include <netinet/udp.h>
#include <netinet/icmp6.h>

#include "nest/bird.h"
#include "lib/lists.h"
#include "lib/resource.h"
#include "lib/socket.h"
#include "lib/event.h"
#include "lib/locking.h"
#include "lib/timer.h"
#include "lib/string.h"
#include "nest/iface.h"
#include "conf/conf.h"

#include "sysdep/unix/unix.h"
#include "sysdep/unix/io-loop.h"
#include CONFIG_INCLUDE_SYSIO_H

/* Maximum number of calls of tx handler for one socket in one
 * poll iteration. Should be small enough to not monopolize CPU by
 * one protocol instance.
 */
#define MAX_STEPS 4

/* Maximum number of calls of rx handler for all sockets in one poll
   iteration. RX callbacks are often much more costly so we limit
   this to gen small latencies */
#define MAX_RX_STEPS 4


/*
 *	Tracked Files
 */

struct rfile {
  resource r;
  struct stat stat;
  int fd;
  off_t limit;
  _Atomic off_t pos;
  void *mapping;
};

struct rfile rf_stderr = {
  .fd = 2,
};

static void
rf_free(resource *r)
{
  struct rfile *a = (struct rfile *) r;

  if (a->mapping)
    munmap(a->mapping, a->limit);

  close(a->fd);
}

static void
rf_dump(resource *r, unsigned indent UNUSED)
{
  struct rfile *a = (struct rfile *) r;

  debug("(fd %d)\n", a->fd);
}

static struct resclass rf_class = {
  "FILE",
  sizeof(struct rfile),
  rf_free,
  rf_dump,
  NULL,
  NULL
};

static int
rf_open_get_fd(const char *name, enum rf_mode mode)
{
  int omode = S_IRUSR | S_IWUSR | S_IRGRP | S_IWGRP | S_IROTH | S_IWOTH;
  int flags;

  switch (mode)
  {
    case RF_APPEND:
      flags = O_WRONLY | O_CREAT | O_APPEND;
      break;

    case RF_FIXED:
      flags = O_RDWR | O_CREAT;
      break;

    default:
      bug("rf_open() must have the mode set");
  }

  return open(name, flags, omode);
}

static void
rf_stat(struct rfile *r)
{
  if (fstat(r->fd, &r->stat) < 0)
    die("fstat() failed: %m");
}

struct rfile *
rf_open(pool *p, const char *name, enum rf_mode mode, off_t limit)
{
  int fd = rf_open_get_fd(name, mode);

  if (fd < 0)
    return NULL; /* The caller takes care of printing %m. */

  struct rfile *r = ralloc(p, &rf_class);
  r->fd = fd;
  r->limit = limit;

  switch (mode)
  {
    case RF_APPEND:
      rf_stat(r);
      r->pos = S_ISREG(r->stat.st_mode) ? r->stat.st_size : 0;
      break;

    case RF_FIXED:
      if ((ftruncate(fd, limit) < 0)
	  || ((r->mapping = mmap(NULL, limit, PROT_WRITE, MAP_SHARED, fd, 0)) == MAP_FAILED))
      {
	int erf = errno;
	r->mapping = NULL;
	rfree(r);
	errno = erf;
	return NULL;
      }
      break;

    default:
      bug("rf_open() must have the mode set");
  }

  return r;
}

off_t
rf_size(struct rfile *r)
{
  return atomic_load_explicit(&r->pos, memory_order_relaxed);
}

int
rf_same(struct rfile *a, struct rfile *b)
{
  rf_stat(a);
  rf_stat(b);

  return
    (a->limit == b->limit) &&
    (a->stat.st_mode == b->stat.st_mode) &&
    (a->stat.st_dev == b->stat.st_dev) &&
    (a->stat.st_ino == b->stat.st_ino);
}

int
rf_write(struct rfile *r, const void *buf, size_t _count)
{
  off_t count = _count;

  if (r->mapping)
  {
    /* Update the pointer */
    off_t target = atomic_fetch_add_explicit(&r->pos, count, memory_order_relaxed) % r->limit;

    /* Take care of wrapping */
    if (target + count > r->limit)
    {
      memcpy(r->mapping, buf + (r->limit - target), target + count - r->limit);
      count = r->limit - target;
    }

    /* Write the line */
    memcpy(r->mapping + target, buf, count);
    return 1;
  }
  else if (r->limit && (atomic_fetch_add_explicit(&r->pos, count, memory_order_relaxed) + count > r->limit))
  {
    atomic_fetch_sub_explicit(&r->pos, count, memory_order_relaxed);
    return 0;
  }
  else
  {
    while ((write(r->fd, buf, count) < 0) && (errno == EINTR))
      ;
    return 1;
  }
}


/*
 *	Time clock
 */

btime boot_time;


void
times_update(void)
{
  struct timespec ts;
  int rv;

  btime old_time = current_time();
  btime old_real_time = current_real_time();

  rv = clock_gettime(CLOCK_MONOTONIC, &ts);
  if (rv < 0)
    die("Monotonic clock is missing");

  if ((ts.tv_sec < 0) || (((u64) ts.tv_sec) > ((u64) 1 << 40)))
    log(L_WARN "Monotonic clock is crazy");

  btime new_time = ts.tv_sec S + ts.tv_nsec NS;

  if (new_time < old_time)
    log(L_ERR "Monotonic clock is broken");

  rv = clock_gettime(CLOCK_REALTIME, &ts);
  if (rv < 0)
    die("clock_gettime: %m");

  btime new_real_time = ts.tv_sec S + ts.tv_nsec NS;

  if (!atomic_compare_exchange_strong_explicit(
      &last_time,
      &old_time,
      new_time,
      memory_order_acq_rel,
      memory_order_relaxed))
    DBG("Time update collision: last_time");

<<<<<<< HEAD
  if (!atomic_compare_exchange_strong_explicit(
      &real_time,
      &old_real_time,
      new_real_time,
      memory_order_acq_rel,
      memory_order_relaxed))
    DBG("Time update collision: real_time");
}
=======
btime
current_time_now(void)
{
  struct timespec ts;
  int rv;

  rv = clock_gettime(CLOCK_MONOTONIC, &ts);
  if (rv < 0)
    die("clock_gettime: %m");

  return ts.tv_sec S + ts.tv_nsec NS;
}

>>>>>>> 51211011

/**
 * DOC: Sockets
 *
 * Socket resources represent network connections. Their data structure (&socket)
 * contains a lot of fields defining the exact type of the socket, the local and
 * remote addresses and ports, pointers to socket buffers and finally pointers to
 * hook functions to be called when new data have arrived to the receive buffer
 * (@rx_hook), when the contents of the transmit buffer have been transmitted
 * (@tx_hook) and when an error or connection close occurs (@err_hook).
 *
 * Freeing of sockets from inside socket hooks is perfectly safe.
 */

#ifndef SOL_IP
#define SOL_IP IPPROTO_IP
#endif

#ifndef SOL_IPV6
#define SOL_IPV6 IPPROTO_IPV6
#endif

#ifndef SOL_ICMPV6
#define SOL_ICMPV6 IPPROTO_ICMPV6
#endif


/*
 *	Sockaddr helper functions
 */

static inline int UNUSED sockaddr_length(int af)
{ return (af == AF_INET) ? sizeof(struct sockaddr_in) : sizeof(struct sockaddr_in6); }

static inline void
sockaddr_fill4(struct sockaddr_in *sa, ip_addr a, uint port)
{
  memset(sa, 0, sizeof(struct sockaddr_in));
#ifdef HAVE_STRUCT_SOCKADDR_SA_LEN
  sa->sin_len = sizeof(struct sockaddr_in);
#endif
  sa->sin_family = AF_INET;
  sa->sin_port = htons(port);
  sa->sin_addr = ipa_to_in4(a);
}

static inline void
sockaddr_fill6(struct sockaddr_in6 *sa, ip_addr a, struct iface *ifa, uint port)
{
  memset(sa, 0, sizeof(struct sockaddr_in6));
#ifdef SIN6_LEN
  sa->sin6_len = sizeof(struct sockaddr_in6);
#endif
  sa->sin6_family = AF_INET6;
  sa->sin6_port = htons(port);
  sa->sin6_flowinfo = 0;
  sa->sin6_addr = ipa_to_in6(a);

  if (ifa && ipa_is_link_local(a))
    sa->sin6_scope_id = ifa->index;
}

void
sockaddr_fill(sockaddr *sa, int af, ip_addr a, struct iface *ifa, uint port)
{
  if (af == AF_INET)
    sockaddr_fill4((struct sockaddr_in *) sa, a, port);
  else if (af == AF_INET6)
    sockaddr_fill6((struct sockaddr_in6 *) sa, a, ifa, port);
  else
    bug("Unknown AF");
}

static inline void
sockaddr_read4(struct sockaddr_in *sa, ip_addr *a, uint *port)
{
  *port = ntohs(sa->sin_port);
  *a = ipa_from_in4(sa->sin_addr);
}

static inline void
sockaddr_read6(struct sockaddr_in6 *sa, ip_addr *a, struct iface **ifa, uint *port)
{
  *port = ntohs(sa->sin6_port);
  *a = ipa_from_in6(sa->sin6_addr);

  if (ifa && ipa_is_link_local(*a))
    *ifa = if_find_by_index(sa->sin6_scope_id);
}

int
sockaddr_read(sockaddr *sa, int af, ip_addr *a, struct iface **ifa, uint *port)
{
  if (sa->sa.sa_family != af)
    goto fail;

  if (af == AF_INET)
    sockaddr_read4((struct sockaddr_in *) sa, a, port);
  else if (af == AF_INET6)
    sockaddr_read6((struct sockaddr_in6 *) sa, a, ifa, port);
  else
    goto fail;

  return 0;

 fail:
  *a = IPA_NONE;
  *port = 0;
  return -1;
}


/*
 *	IPv6 multicast syscalls
 */

/* Fortunately standardized in RFC 3493 */

#define INIT_MREQ6(maddr,ifa) \
  { .ipv6mr_multiaddr = ipa_to_in6(maddr), .ipv6mr_interface = ifa->index }

static inline int
sk_setup_multicast6(sock *s)
{
  int index = s->iface->index;
  int ttl = s->ttl;
  int n = 0;

  if (setsockopt(s->fd, SOL_IPV6, IPV6_MULTICAST_IF, &index, sizeof(index)) < 0)
    ERR("IPV6_MULTICAST_IF");

  if (setsockopt(s->fd, SOL_IPV6, IPV6_MULTICAST_HOPS, &ttl, sizeof(ttl)) < 0)
    ERR("IPV6_MULTICAST_HOPS");

  if (setsockopt(s->fd, SOL_IPV6, IPV6_MULTICAST_LOOP, &n, sizeof(n)) < 0)
    ERR("IPV6_MULTICAST_LOOP");

  return 0;
}

static inline int
sk_join_group6(sock *s, ip_addr maddr)
{
  struct ipv6_mreq mr = INIT_MREQ6(maddr, s->iface);

  if (setsockopt(s->fd, SOL_IPV6, IPV6_JOIN_GROUP, &mr, sizeof(mr)) < 0)
    ERR("IPV6_JOIN_GROUP");

  return 0;
}

static inline int
sk_leave_group6(sock *s, ip_addr maddr)
{
  struct ipv6_mreq mr = INIT_MREQ6(maddr, s->iface);

  if (setsockopt(s->fd, SOL_IPV6, IPV6_LEAVE_GROUP, &mr, sizeof(mr)) < 0)
    ERR("IPV6_LEAVE_GROUP");

  return 0;
}


/*
 *	IPv6 packet control messages
 */

/* Also standardized, in RFC 3542 */

/*
 * RFC 2292 uses IPV6_PKTINFO for both the socket option and the cmsg
 * type, RFC 3542 changed the socket option to IPV6_RECVPKTINFO. If we
 * don't have IPV6_RECVPKTINFO we suppose the OS implements the older
 * RFC and we use IPV6_PKTINFO.
 */
#ifndef IPV6_RECVPKTINFO
#define IPV6_RECVPKTINFO IPV6_PKTINFO
#endif
/*
 * Same goes for IPV6_HOPLIMIT -> IPV6_RECVHOPLIMIT.
 */
#ifndef IPV6_RECVHOPLIMIT
#define IPV6_RECVHOPLIMIT IPV6_HOPLIMIT
#endif


#define CMSG6_SPACE_PKTINFO CMSG_SPACE(sizeof(struct in6_pktinfo))
#define CMSG6_SPACE_TTL CMSG_SPACE(sizeof(int))

static inline int
sk_request_cmsg6_pktinfo(sock *s)
{
  int y = 1;

  if (setsockopt(s->fd, SOL_IPV6, IPV6_RECVPKTINFO, &y, sizeof(y)) < 0)
    ERR("IPV6_RECVPKTINFO");

  return 0;
}

static inline int
sk_request_cmsg6_ttl(sock *s)
{
  int y = 1;

  if (setsockopt(s->fd, SOL_IPV6, IPV6_RECVHOPLIMIT, &y, sizeof(y)) < 0)
    ERR("IPV6_RECVHOPLIMIT");

  return 0;
}

static inline void
sk_process_cmsg6_pktinfo(sock *s, struct cmsghdr *cm)
{
  if (cm->cmsg_type == IPV6_PKTINFO)
  {
    struct in6_pktinfo *pi = (struct in6_pktinfo *) CMSG_DATA(cm);
    s->laddr = ipa_from_in6(pi->ipi6_addr);
    s->lifindex = pi->ipi6_ifindex;
  }
}

static inline void
sk_process_cmsg6_ttl(sock *s, struct cmsghdr *cm)
{
  if (cm->cmsg_type == IPV6_HOPLIMIT)
    s->rcv_ttl = * (int *) CMSG_DATA(cm);
}

static inline void
sk_prepare_cmsgs6(sock *s, struct msghdr *msg, void *cbuf, size_t cbuflen)
{
  struct cmsghdr *cm;
  struct in6_pktinfo *pi;
  int controllen = 0;

  msg->msg_control = cbuf;
  msg->msg_controllen = cbuflen;

  cm = CMSG_FIRSTHDR(msg);
  cm->cmsg_level = SOL_IPV6;
  cm->cmsg_type = IPV6_PKTINFO;
  cm->cmsg_len = CMSG_LEN(sizeof(*pi));
  controllen += CMSG_SPACE(sizeof(*pi));

  pi = (struct in6_pktinfo *) CMSG_DATA(cm);
  pi->ipi6_ifindex = s->iface ? s->iface->index : 0;
  pi->ipi6_addr = ipa_to_in6(s->saddr);

  msg->msg_controllen = controllen;
}


/*
 *	Miscellaneous socket syscalls
 */

static inline int
sk_set_ttl4(sock *s, int ttl)
{
  if (setsockopt(s->fd, SOL_IP, IP_TTL, &ttl, sizeof(ttl)) < 0)
    ERR("IP_TTL");

  return 0;
}

static inline int
sk_set_ttl6(sock *s, int ttl)
{
  if (setsockopt(s->fd, SOL_IPV6, IPV6_UNICAST_HOPS, &ttl, sizeof(ttl)) < 0)
    ERR("IPV6_UNICAST_HOPS");

  return 0;
}

static inline int
sk_set_tos4(sock *s, int tos)
{
  if (setsockopt(s->fd, SOL_IP, IP_TOS, &tos, sizeof(tos)) < 0)
    ERR("IP_TOS");

  return 0;
}

static inline int
sk_set_tos6(sock *s, int tos)
{
  if (setsockopt(s->fd, SOL_IPV6, IPV6_TCLASS, &tos, sizeof(tos)) < 0)
    ERR("IPV6_TCLASS");

  return 0;
}

static inline int
sk_set_high_port(sock *s UNUSED)
{
  /* Port range setting is optional, ignore it if not supported */

#ifdef IP_PORTRANGE
  if (sk_is_ipv4(s))
  {
    int range = IP_PORTRANGE_HIGH;
    if (setsockopt(s->fd, SOL_IP, IP_PORTRANGE, &range, sizeof(range)) < 0)
      ERR("IP_PORTRANGE");
  }
#endif

#ifdef IPV6_PORTRANGE
  if (sk_is_ipv6(s))
  {
    int range = IPV6_PORTRANGE_HIGH;
    if (setsockopt(s->fd, SOL_IPV6, IPV6_PORTRANGE, &range, sizeof(range)) < 0)
      ERR("IPV6_PORTRANGE");
  }
#endif

  return 0;
}

static inline byte *
sk_skip_ip_header(byte *pkt, int *len)
{
  if ((*len < 20) || ((*pkt & 0xf0) != 0x40))
    return NULL;

  int hlen = (*pkt & 0x0f) * 4;
  if ((hlen < 20) || (hlen > *len))
    return NULL;

  *len -= hlen;
  return pkt + hlen;
}

byte *
sk_rx_buffer(sock *s, int *len)
{
  if (sk_is_ipv4(s) && (s->type == SK_IP))
    return sk_skip_ip_header(s->rbuf, len);
  else
    return s->rbuf;
}


/*
 *	Public socket functions
 */

/**
 * sk_setup_multicast - enable multicast for given socket
 * @s: socket
 *
 * Prepare transmission of multicast packets for given datagram socket.
 * The socket must have defined @iface.
 *
 * Result: 0 for success, -1 for an error.
 */

int
sk_setup_multicast(sock *s)
{
  ASSERT(s->iface);

  if (sk_is_ipv4(s))
    return sk_setup_multicast4(s);
  else
    return sk_setup_multicast6(s);
}

/**
 * sk_join_group - join multicast group for given socket
 * @s: socket
 * @maddr: multicast address
 *
 * Join multicast group for given datagram socket and associated interface.
 * The socket must have defined @iface.
 *
 * Result: 0 for success, -1 for an error.
 */

int
sk_join_group(sock *s, ip_addr maddr)
{
  if (sk_is_ipv4(s))
    return sk_join_group4(s, maddr);
  else
    return sk_join_group6(s, maddr);
}

/**
 * sk_leave_group - leave multicast group for given socket
 * @s: socket
 * @maddr: multicast address
 *
 * Leave multicast group for given datagram socket and associated interface.
 * The socket must have defined @iface.
 *
 * Result: 0 for success, -1 for an error.
 */

int
sk_leave_group(sock *s, ip_addr maddr)
{
  if (sk_is_ipv4(s))
    return sk_leave_group4(s, maddr);
  else
    return sk_leave_group6(s, maddr);
}

/**
 * sk_setup_broadcast - enable broadcast for given socket
 * @s: socket
 *
 * Allow reception and transmission of broadcast packets for given datagram
 * socket. The socket must have defined @iface. For transmission, packets should
 * be send to @brd address of @iface.
 *
 * Result: 0 for success, -1 for an error.
 */

int
sk_setup_broadcast(sock *s)
{
  int y = 1;

  if (setsockopt(s->fd, SOL_SOCKET, SO_BROADCAST, &y, sizeof(y)) < 0)
    ERR("SO_BROADCAST");

  return 0;
}

/**
 * sk_set_ttl - set transmit TTL for given socket
 * @s: socket
 * @ttl: TTL value
 *
 * Set TTL for already opened connections when TTL was not set before. Useful
 * for accepted connections when different ones should have different TTL.
 *
 * Result: 0 for success, -1 for an error.
 */

int
sk_set_ttl(sock *s, int ttl)
{
  s->ttl = ttl;

  if (sk_is_ipv4(s))
    return sk_set_ttl4(s, ttl);
  else
    return sk_set_ttl6(s, ttl);
}

/**
 * sk_set_min_ttl - set minimal accepted TTL for given socket
 * @s: socket
 * @ttl: TTL value
 *
 * Set minimal accepted TTL for given socket. Can be used for TTL security.
 * implementations.
 *
 * Result: 0 for success, -1 for an error.
 */

int
sk_set_min_ttl(sock *s, int ttl)
{
  if (sk_is_ipv4(s))
    return sk_set_min_ttl4(s, ttl);
  else
    return sk_set_min_ttl6(s, ttl);
}

#if 0
/**
 * sk_set_md5_auth - add / remove MD5 security association for given socket
 * @s: socket
 * @local: IP address of local side
 * @remote: IP address of remote side
 * @ifa: Interface for link-local IP address
 * @passwd: Password used for MD5 authentication
 * @setkey: Update also system SA/SP database
 *
 * In TCP MD5 handling code in kernel, there is a set of security associations
 * used for choosing password and other authentication parameters according to
 * the local and remote address. This function is useful for listening socket,
 * for active sockets it may be enough to set s->password field.
 *
 * When called with passwd != NULL, the new pair is added,
 * When called with passwd == NULL, the existing pair is removed.
 *
 * Note that while in Linux, the MD5 SAs are specific to socket, in BSD they are
 * stored in global SA/SP database (but the behavior also must be enabled on
 * per-socket basis). In case of multiple sockets to the same neighbor, the
 * socket-specific state must be configured for each socket while global state
 * just once per src-dst pair. The @setkey argument controls whether the global
 * state (SA/SP database) is also updated.
 *
 * Result: 0 for success, -1 for an error.
 */

int
sk_set_md5_auth(sock *s, ip_addr local, ip_addr remote, struct iface *ifa, char *passwd, int setkey)
{ DUMMY; }
#endif

/**
 * sk_set_ipv6_checksum - specify IPv6 checksum offset for given socket
 * @s: socket
 * @offset: offset
 *
 * Specify IPv6 checksum field offset for given raw IPv6 socket. After that, the
 * kernel will automatically fill it for outgoing packets and check it for
 * incoming packets. Should not be used on ICMPv6 sockets, where the position is
 * known to the kernel.
 *
 * Result: 0 for success, -1 for an error.
 */

int
sk_set_ipv6_checksum(sock *s, int offset)
{
  if (setsockopt(s->fd, SOL_IPV6, IPV6_CHECKSUM, &offset, sizeof(offset)) < 0)
    ERR("IPV6_CHECKSUM");

  return 0;
}

int
sk_set_icmp6_filter(sock *s, int p1, int p2)
{
  /* a bit of lame interface, but it is here only for Radv */
  struct icmp6_filter f;

  ICMP6_FILTER_SETBLOCKALL(&f);
  ICMP6_FILTER_SETPASS(p1, &f);
  ICMP6_FILTER_SETPASS(p2, &f);

  if (setsockopt(s->fd, SOL_ICMPV6, ICMP6_FILTER, &f, sizeof(f)) < 0)
    ERR("ICMP6_FILTER");

  return 0;
}

void
sk_log_error(sock *s, const char *p)
{
  log(L_ERR "%s: Socket error: %s%#m", p, s->err);
}


/*
 *	Actual struct birdsock code
 */

sock *
sk_next(sock *s)
{
  if (!s->n.next->next)
    return NULL;
  else
    return SKIP_BACK(sock, n, s->n.next);
}

static void
sk_alloc_bufs(sock *s)
{
  if (!s->rbuf && s->rbsize)
    s->rbuf = s->rbuf_alloc = xmalloc(s->rbsize);
  s->rpos = s->rbuf;
  if (!s->tbuf && s->tbsize)
    s->tbuf = s->tbuf_alloc = xmalloc(s->tbsize);
  s->tpos = s->ttx = s->tbuf;
}

static void
sk_free_bufs(sock *s)
{
  if (s->rbuf_alloc)
  {
    xfree(s->rbuf_alloc);
    s->rbuf = s->rbuf_alloc = NULL;
  }
  if (s->tbuf_alloc)
  {
    xfree(s->tbuf_alloc);
    s->tbuf = s->tbuf_alloc = NULL;
  }
}

#ifdef HAVE_LIBSSH
static void
sk_ssh_free(sock *s)
{
  struct ssh_sock *ssh = s->ssh;

  if (s->ssh == NULL)
    return;

  s->ssh = NULL;

  if (ssh->channel)
  {
    ssh_channel_close(ssh->channel);
    ssh_channel_free(ssh->channel);
    ssh->channel = NULL;
  }

  if (ssh->session)
  {
    ssh_disconnect(ssh->session);
    ssh_free(ssh->session);
    ssh->session = NULL;
  }
}
#endif


static void
sk_free(resource *r)
{
  sock *s = (sock *) r;

  sk_free_bufs(s);

#ifdef HAVE_LIBSSH
  if (s->type == SK_SSH || s->type == SK_SSH_ACTIVE)
    sk_ssh_free(s);
#endif

  if (s->loop)
    birdloop_remove_socket(s->loop, s);

  if (s->fd >= 0 && s->type != SK_SSH && s->type != SK_SSH_ACTIVE)
    close(s->fd);

  s->fd = -1;
}

void
sk_set_rbsize(sock *s, uint val)
{
  ASSERT(s->rbuf_alloc == s->rbuf);

  if (s->rbsize == val)
    return;

  s->rbsize = val;
  xfree(s->rbuf_alloc);
  s->rbuf_alloc = xmalloc(val);
  s->rpos = s->rbuf = s->rbuf_alloc;
}

void
sk_set_tbsize(sock *s, uint val)
{
  ASSERT(s->tbuf_alloc == s->tbuf);

  if (s->tbsize == val)
    return;

  byte *old_tbuf = s->tbuf;

  s->tbsize = val;
  s->tbuf = s->tbuf_alloc = xrealloc(s->tbuf_alloc, val);
  s->tpos = s->tbuf + (s->tpos - old_tbuf);
  s->ttx  = s->tbuf + (s->ttx  - old_tbuf);
}

void
sk_set_tbuf(sock *s, void *tbuf)
{
  s->tbuf = tbuf ?: s->tbuf_alloc;
  s->ttx = s->tpos = s->tbuf;
}

void
sk_reallocate(sock *s)
{
  sk_free_bufs(s);
  sk_alloc_bufs(s);
}

static void
sk_dump(resource *r, unsigned indent UNUSED)
{
  sock *s = (sock *) r;
  static char *sk_type_names[] = { "TCP<", "TCP>", "TCP", "UDP", NULL, "IP", NULL, "MAGIC", "UNIX<", "UNIX", "SSH>", "SSH", "DEL!" };

  debug("(%s, ud=%p, sa=%I, sp=%d, da=%I, dp=%d, tos=%d, ttl=%d, if=%s)\n",
	sk_type_names[s->type],
	s->data,
	s->saddr,
	s->sport,
	s->daddr,
	s->dport,
	s->tos,
	s->ttl,
	s->iface ? s->iface->name : "none");
}

static struct resclass sk_class = {
  "Socket",
  sizeof(sock),
  sk_free,
  sk_dump,
  NULL,
  NULL
};

/**
 * sk_new - create a socket
 * @p: pool
 *
 * This function creates a new socket resource. If you want to use it,
 * you need to fill in all the required fields of the structure and
 * call sk_open() to do the actual opening of the socket.
 *
 * The real function name is sock_new(), sk_new() is a macro wrapper
 * to avoid collision with OpenSSL.
 */
sock *
sock_new(pool *p)
{
  sock *s = ralloc(p, &sk_class);
  s->pool = p;
  // s->saddr = s->daddr = IPA_NONE;
  s->tos = s->priority = s->ttl = -1;
  s->fd = -1;
  return s;
}

static int
sk_setup(sock *s)
{
  int y = 1;
  int fd = s->fd;

  if (s->type == SK_SSH_ACTIVE)
    return 0;

  if (fcntl(fd, F_SETFL, O_NONBLOCK) < 0)
    ERR("O_NONBLOCK");

  if (!s->af)
    return 0;

  if (ipa_nonzero(s->saddr) && !(s->flags & SKF_BIND))
    s->flags |= SKF_PKTINFO;

#ifdef CONFIG_USE_HDRINCL
  if (sk_is_ipv4(s) && (s->type == SK_IP) && (s->flags & SKF_PKTINFO))
  {
    s->flags &= ~SKF_PKTINFO;
    s->flags |= SKF_HDRINCL;
    if (setsockopt(fd, SOL_IP, IP_HDRINCL, &y, sizeof(y)) < 0)
      ERR("IP_HDRINCL");
  }
#endif

  if (s->vrf && !s->iface)
  {
    /* Bind socket to associated VRF interface.
       This is Linux-specific, but so is SO_BINDTODEVICE. */
#ifdef SO_BINDTODEVICE
    struct ifreq ifr = {};
    strcpy(ifr.ifr_name, s->vrf->name);
    if (setsockopt(s->fd, SOL_SOCKET, SO_BINDTODEVICE, &ifr, sizeof(ifr)) < 0)
      ERR("SO_BINDTODEVICE");
#endif
  }

  if (s->iface)
  {
#ifdef SO_BINDTODEVICE
    struct ifreq ifr = {};
    strcpy(ifr.ifr_name, s->iface->name);
    if (setsockopt(s->fd, SOL_SOCKET, SO_BINDTODEVICE, &ifr, sizeof(ifr)) < 0)
      ERR("SO_BINDTODEVICE");
#endif

#ifdef CONFIG_UNIX_DONTROUTE
    if (setsockopt(s->fd, SOL_SOCKET, SO_DONTROUTE, &y, sizeof(y)) < 0)
      ERR("SO_DONTROUTE");
#endif
  }

  if (sk_is_ipv4(s))
  {
    if (s->flags & SKF_LADDR_RX)
      if (sk_request_cmsg4_pktinfo(s) < 0)
	return -1;

    if (s->flags & SKF_TTL_RX)
      if (sk_request_cmsg4_ttl(s) < 0)
	return -1;

    if ((s->type == SK_UDP) || (s->type == SK_IP))
      if (sk_disable_mtu_disc4(s) < 0)
	return -1;

    if (s->ttl >= 0)
      if (sk_set_ttl4(s, s->ttl) < 0)
	return -1;

    if (s->tos >= 0)
      if (sk_set_tos4(s, s->tos) < 0)
	return -1;
  }

  if (sk_is_ipv6(s))
  {
    if ((s->type == SK_TCP_PASSIVE) || (s->type == SK_TCP_ACTIVE) || (s->type == SK_UDP))
      if (setsockopt(fd, SOL_IPV6, IPV6_V6ONLY, &y, sizeof(y)) < 0)
	ERR("IPV6_V6ONLY");

    if (s->flags & SKF_LADDR_RX)
      if (sk_request_cmsg6_pktinfo(s) < 0)
	return -1;

    if (s->flags & SKF_TTL_RX)
      if (sk_request_cmsg6_ttl(s) < 0)
	return -1;

    if ((s->type == SK_UDP) || (s->type == SK_IP))
      if (sk_disable_mtu_disc6(s) < 0)
	return -1;

    if (s->ttl >= 0)
      if (sk_set_ttl6(s, s->ttl) < 0)
	return -1;

    if (s->tos >= 0)
      if (sk_set_tos6(s, s->tos) < 0)
	return -1;
  }

  /* Must be after sk_set_tos4() as setting ToS on Linux also mangles priority */
  if (s->priority >= 0)
    if (sk_set_priority(s, s->priority) < 0)
      return -1;

  return 0;
}

static void
sk_tcp_connected(sock *s)
{
  sockaddr sa;
  int sa_len = sizeof(sa);

  if ((getsockname(s->fd, &sa.sa, &sa_len) < 0) ||
      (sockaddr_read(&sa, s->af, &s->saddr, &s->iface, &s->sport) < 0))
    log(L_WARN "SOCK: Cannot get local IP address for TCP>");

  s->type = SK_TCP;
  sk_alloc_bufs(s);
  s->tx_hook(s);
}

#ifdef HAVE_LIBSSH
static void
sk_ssh_connected(sock *s)
{
  sk_alloc_bufs(s);
  s->type = SK_SSH;
  s->tx_hook(s);
}
#endif

static int
sk_passive_connected(sock *s, int type)
{
  sockaddr loc_sa, rem_sa;
  int loc_sa_len = sizeof(loc_sa);
  int rem_sa_len = sizeof(rem_sa);

  int fd = accept(s->fd, ((type == SK_TCP) ? &rem_sa.sa : NULL), &rem_sa_len);
  if (fd < 0)
  {
    if ((errno != EINTR) && (errno != EAGAIN))
      s->err_hook(s, errno);
    return 0;
  }

  struct domain_generic *sock_lock = DG_IS_LOCKED(s->pool->domain) ? NULL : s->pool->domain;
  if (sock_lock)
    DG_LOCK(sock_lock);

  sock *t = sk_new(s->pool);
  t->type = type;
  t->data = s->data;
  t->af = s->af;
  t->fd = fd;
  t->ttl = s->ttl;
  t->tos = s->tos;
  t->vrf = s->vrf;
  t->rbsize = s->rbsize;
  t->tbsize = s->tbsize;

  if (type == SK_TCP)
  {
    if ((getsockname(fd, &loc_sa.sa, &loc_sa_len) < 0) ||
	(sockaddr_read(&loc_sa, s->af, &t->saddr, &t->iface, &t->sport) < 0))
      log(L_WARN "SOCK: Cannot get local IP address for TCP<");

    if (sockaddr_read(&rem_sa, s->af, &t->daddr, &t->iface, &t->dport) < 0)
      log(L_WARN "SOCK: Cannot get remote IP address for TCP<");
  }

  if (sk_setup(t) < 0)
  {
    /* FIXME: Call err_hook instead ? */
    log(L_ERR "SOCK: Incoming connection: %s%#m", t->err);

    /* FIXME: handle it better in rfree() */
    close(t->fd);
    t->fd = -1;
    sk_close(t);
    t = NULL;
  }
  else
  {
    birdloop_add_socket(s->loop, t);
    sk_alloc_bufs(t);
  }

  if (sock_lock)
    DG_UNLOCK(sock_lock);

  if (t)
    s->rx_hook(t, 0);

  return 1;
}

#ifdef HAVE_LIBSSH
/*
 * Return SSH_OK or SSH_AGAIN or SSH_ERROR
 */
static int
sk_ssh_connect(sock *s)
{
  s->fd = ssh_get_fd(s->ssh->session);

  /* Big fall thru automata */
  switch (s->ssh->state)
  {
  case SK_SSH_CONNECT:
  {
    switch (ssh_connect(s->ssh->session))
    {
    case SSH_AGAIN:
      /* A quick look into libSSH shows that ssh_get_fd() should return non-(-1)
       * after SSH_AGAIN is returned by ssh_connect(). This is however nowhere
       * documented but our code relies on that.
       */
      return SSH_AGAIN;

    case SSH_OK:
      break;

    default:
      return SSH_ERROR;
    }
  } /* fallthrough */

  case SK_SSH_SERVER_KNOWN:
  {
    s->ssh->state = SK_SSH_SERVER_KNOWN;

    if (s->ssh->server_hostkey_path)
    {
      int server_identity_is_ok = 1;

#ifdef HAVE_SSH_OLD_SERVER_VALIDATION_API
#define ssh_session_is_known_server	ssh_is_server_known
#define SSH_KNOWN_HOSTS_OK		SSH_SERVER_KNOWN_OK
#define SSH_KNOWN_HOSTS_UNKNOWN		SSH_SERVER_NOT_KNOWN
#define SSH_KNOWN_HOSTS_CHANGED		SSH_SERVER_KNOWN_CHANGED
#define SSH_KNOWN_HOSTS_NOT_FOUND	SSH_SERVER_FILE_NOT_FOUND
#define SSH_KNOWN_HOSTS_ERROR		SSH_SERVER_ERROR
#define SSH_KNOWN_HOSTS_OTHER		SSH_SERVER_FOUND_OTHER
#endif

      /* Check server identity */
      switch (ssh_session_is_known_server(s->ssh->session))
      {
#define LOG_WARN_ABOUT_SSH_SERVER_VALIDATION(s,msg,args...) log(L_WARN "SSH Identity %s@%s:%u: " msg, (s)->ssh->username, (s)->host, (s)->dport, ## args);
      case SSH_KNOWN_HOSTS_OK:
	/* The server is known and has not changed. */
	break;

      case SSH_KNOWN_HOSTS_UNKNOWN:
	LOG_WARN_ABOUT_SSH_SERVER_VALIDATION(s, "The server is unknown, its public key was not found in the known host file %s", s->ssh->server_hostkey_path);
	server_identity_is_ok = 0;
	break;

      case SSH_KNOWN_HOSTS_CHANGED:
	LOG_WARN_ABOUT_SSH_SERVER_VALIDATION(s, "The server key has changed. Either you are under attack or the administrator changed the key.");
	server_identity_is_ok = 0;
	break;

      case SSH_KNOWN_HOSTS_NOT_FOUND:
	LOG_WARN_ABOUT_SSH_SERVER_VALIDATION(s, "The known host file %s does not exist", s->ssh->server_hostkey_path);
	server_identity_is_ok = 0;
	break;

      case SSH_KNOWN_HOSTS_ERROR:
	LOG_WARN_ABOUT_SSH_SERVER_VALIDATION(s, "Some error happened");
	server_identity_is_ok = 0;
	break;

      case SSH_KNOWN_HOSTS_OTHER:
	LOG_WARN_ABOUT_SSH_SERVER_VALIDATION(s, "The server gave use a key of a type while we had an other type recorded. " \
					     "It is a possible attack.");
	server_identity_is_ok = 0;
	break;
      }

      if (!server_identity_is_ok)
	return SSH_ERROR;
    }
  } /* fallthrough */

  case SK_SSH_USERAUTH:
  {
    s->ssh->state = SK_SSH_USERAUTH;
    switch (ssh_userauth_publickey_auto(s->ssh->session, NULL, NULL))
    {
    case SSH_AUTH_AGAIN:
      return SSH_AGAIN;

    case SSH_AUTH_SUCCESS:
      break;

    default:
      return SSH_ERROR;
    }
  } /* fallthrough */

  case SK_SSH_CHANNEL:
  {
    s->ssh->state = SK_SSH_CHANNEL;
    s->ssh->channel = ssh_channel_new(s->ssh->session);
    if (s->ssh->channel == NULL)
      return SSH_ERROR;
  } /* fallthrough */

  case SK_SSH_SESSION:
  {
    s->ssh->state = SK_SSH_SESSION;
    switch (ssh_channel_open_session(s->ssh->channel))
    {
    case SSH_AGAIN:
      return SSH_AGAIN;

    case SSH_OK:
      break;

    default:
      return SSH_ERROR;
    }
  } /* fallthrough */

  case SK_SSH_SUBSYSTEM:
  {
    s->ssh->state = SK_SSH_SUBSYSTEM;
    if (s->ssh->subsystem)
    {
      switch (ssh_channel_request_subsystem(s->ssh->channel, s->ssh->subsystem))
      {
      case SSH_AGAIN:
	return SSH_AGAIN;

      case SSH_OK:
	break;

      default:
	return SSH_ERROR;
      }
    }
  } /* fallthrough */

  case SK_SSH_ESTABLISHED:
    s->ssh->state = SK_SSH_ESTABLISHED;
  }

  return SSH_OK;
}

/*
 * Return file descriptor number if success
 * Return -1 if failed
 */
static int
sk_open_ssh(sock *s)
{
  if (!s->ssh)
    bug("sk_open() sock->ssh is not allocated");

  ssh_session sess = ssh_new();
  if (sess == NULL)
    ERR2("Cannot create a ssh session");
  s->ssh->session = sess;

  const int verbosity = SSH_LOG_NOLOG;
  ssh_options_set(sess, SSH_OPTIONS_LOG_VERBOSITY, &verbosity);
  ssh_options_set(sess, SSH_OPTIONS_HOST, s->host);
  ssh_options_set(sess, SSH_OPTIONS_PORT, &(s->dport));
  /* TODO: Add SSH_OPTIONS_BINDADDR */
  ssh_options_set(sess, SSH_OPTIONS_USER, s->ssh->username);

  if (s->ssh->server_hostkey_path)
    ssh_options_set(sess, SSH_OPTIONS_KNOWNHOSTS, s->ssh->server_hostkey_path);

  if (s->ssh->client_privkey_path)
    ssh_options_set(sess, SSH_OPTIONS_IDENTITY, s->ssh->client_privkey_path);

  ssh_set_blocking(sess, 0);

  switch (sk_ssh_connect(s))
  {
  case SSH_AGAIN:
    break;

  case SSH_OK:
    sk_ssh_connected(s);
    break;

  case SSH_ERROR:
    ERR2(ssh_get_error(sess));
    break;
  }

  return ssh_get_fd(sess);

 err:
  return -1;
}
#endif

/**
 * sk_open - open a socket
 * @loop: loop
 * @s: socket
 *
 * This function takes a socket resource created by sk_new() and
 * initialized by the user and binds a corresponding network connection
 * to it.
 *
 * Result: 0 for success, -1 for an error.
 */
int
sk_open(sock *s, struct birdloop *loop)
{
  int af = AF_UNSPEC;
  int fd = -1;
  int do_bind = 0;
  int bind_port = 0;
  ip_addr bind_addr = IPA_NONE;
  sockaddr sa;

  if (s->type <= SK_IP)
  {
    /*
     * For TCP/IP sockets, Address family (IPv4 or IPv6) can be specified either
     * explicitly (SK_IPV4 or SK_IPV6) or implicitly (based on saddr, daddr).
     * But the specifications have to be consistent.
     */

    switch (s->subtype)
    {
    case 0:
      ASSERT(ipa_zero(s->saddr) || ipa_zero(s->daddr) ||
	     (ipa_is_ip4(s->saddr) == ipa_is_ip4(s->daddr)));
      af = (ipa_is_ip4(s->saddr) || ipa_is_ip4(s->daddr)) ? AF_INET : AF_INET6;
      break;

    case SK_IPV4:
      ASSERT(ipa_zero(s->saddr) || ipa_is_ip4(s->saddr));
      ASSERT(ipa_zero(s->daddr) || ipa_is_ip4(s->daddr));
      af = AF_INET;
      break;

    case SK_IPV6:
      ASSERT(ipa_zero(s->saddr) || !ipa_is_ip4(s->saddr));
      ASSERT(ipa_zero(s->daddr) || !ipa_is_ip4(s->daddr));
      af = AF_INET6;
      break;

    default:
      bug("Invalid subtype %d", s->subtype);
    }
  }

  switch (s->type)
  {
  case SK_TCP_ACTIVE:
    s->ttx = "";			/* Force s->ttx != s->tpos */
    /* Fall thru */
  case SK_TCP_PASSIVE:
    fd = socket(af, SOCK_STREAM, IPPROTO_TCP);
    bind_port = s->sport;
    bind_addr = s->saddr;
    do_bind = bind_port || ipa_nonzero(bind_addr);
    break;

#ifdef HAVE_LIBSSH
  case SK_SSH_ACTIVE:
    s->ttx = "";			/* Force s->ttx != s->tpos */
    fd = sk_open_ssh(s);
    break;
#endif

  case SK_UDP:
    fd = socket(af, SOCK_DGRAM, IPPROTO_UDP);
    bind_port = s->sport;
    bind_addr = (s->flags & SKF_BIND) ? s->saddr : IPA_NONE;
    do_bind = 1;
    break;

  case SK_IP:
    fd = socket(af, SOCK_RAW, s->dport);
    bind_port = 0;
    bind_addr = (s->flags & SKF_BIND) ? s->saddr : IPA_NONE;
    do_bind = ipa_nonzero(bind_addr);
    break;

  case SK_MAGIC:
    af = 0;
    fd = s->fd;
    break;

  default:
    bug("sk_open() called for invalid sock type %d", s->type);
  }

  if (fd < 0)
    ERR("socket");

  s->af = af;
  s->fd = fd;

  if (sk_setup(s) < 0)
    goto err;

  if (do_bind)
  {
    if (bind_port)
    {
      int y = 1;

      if (setsockopt(fd, SOL_SOCKET, SO_REUSEADDR, &y, sizeof(y)) < 0)
	ERR2("SO_REUSEADDR");

#ifdef CONFIG_NO_IFACE_BIND
      /* Workaround missing ability to bind to an iface */
      if ((s->type == SK_UDP) && s->iface && ipa_zero(bind_addr))
      {
	if (setsockopt(fd, SOL_SOCKET, SO_REUSEPORT, &y, sizeof(y)) < 0)
	  ERR2("SO_REUSEPORT");
      }
#endif
    }
    else
      if (s->flags & SKF_HIGH_PORT)
	if (sk_set_high_port(s) < 0)
	  log(L_WARN "Socket error: %s%#m", s->err);

    if (s->flags & SKF_FREEBIND)
      if (sk_set_freebind(s) < 0)
        log(L_WARN "Socket error: %s%#m", s->err);

    sockaddr_fill(&sa, s->af, bind_addr, s->iface, bind_port);
    if (bind(fd, &sa.sa, SA_LEN(sa)) < 0)
      ERR2("bind");
  }

  if (s->password)
    if (sk_set_md5_auth(s, s->saddr, s->daddr, -1, s->iface, s->password, 0) < 0)
      goto err;

  switch (s->type)
  {
  case SK_TCP_ACTIVE:
    sockaddr_fill(&sa, s->af, s->daddr, s->iface, s->dport);
    if (connect(fd, &sa.sa, SA_LEN(sa)) >= 0)
      sk_tcp_connected(s);
    else if (errno != EINTR && errno != EAGAIN && errno != EINPROGRESS &&
	     errno != ECONNREFUSED && errno != EHOSTUNREACH && errno != ENETUNREACH)
      ERR2("connect");
    break;

  case SK_TCP_PASSIVE:
    if (listen(fd, 8) < 0)
      ERR2("listen");
    break;

  case SK_SSH_ACTIVE:
  case SK_MAGIC:
    break;

  default:
    sk_alloc_bufs(s);
  }

  birdloop_add_socket(loop, s);
  return 0;

err:
  close(fd);
  s->fd = -1;
  return -1;
}

int
sk_open_unix(sock *s, struct birdloop *loop, char *name)
{
  struct sockaddr_un sa;
  int fd;

  /* We are sloppy during error (leak fd and not set s->err), but we die anyway */

  fd = socket(AF_UNIX, SOCK_STREAM, 0);
  if (fd < 0)
    return -1;

  if (fcntl(fd, F_SETFL, O_NONBLOCK) < 0)
    return -1;

  /* Path length checked in test_old_bird() but we may need unix sockets for other reasons in future */
  ASSERT_DIE(strlen(name) < sizeof(sa.sun_path));

  sa.sun_family = AF_UNIX;
  strcpy(sa.sun_path, name);

  if (bind(fd, (struct sockaddr *) &sa, SUN_LEN(&sa)) < 0)
    return -1;

  if (listen(fd, 8) < 0)
    return -1;

  s->fd = fd;
  birdloop_add_socket(loop, s);
  return 0;
}


#define CMSG_RX_SPACE MAX(CMSG4_SPACE_PKTINFO+CMSG4_SPACE_TTL, \
			  CMSG6_SPACE_PKTINFO+CMSG6_SPACE_TTL)
#define CMSG_TX_SPACE MAX(CMSG4_SPACE_PKTINFO,CMSG6_SPACE_PKTINFO)

static void
sk_prepare_cmsgs(sock *s, struct msghdr *msg, void *cbuf, size_t cbuflen)
{
  if (sk_is_ipv4(s))
    sk_prepare_cmsgs4(s, msg, cbuf, cbuflen);
  else
    sk_prepare_cmsgs6(s, msg, cbuf, cbuflen);
}

static void
sk_process_cmsgs(sock *s, struct msghdr *msg)
{
  struct cmsghdr *cm;

  s->laddr = IPA_NONE;
  s->lifindex = 0;
  s->rcv_ttl = -1;

  for (cm = CMSG_FIRSTHDR(msg); cm != NULL; cm = CMSG_NXTHDR(msg, cm))
  {
    if ((cm->cmsg_level == SOL_IP) && sk_is_ipv4(s))
    {
      sk_process_cmsg4_pktinfo(s, cm);
      sk_process_cmsg4_ttl(s, cm);
    }

    if ((cm->cmsg_level == SOL_IPV6) && sk_is_ipv6(s))
    {
      sk_process_cmsg6_pktinfo(s, cm);
      sk_process_cmsg6_ttl(s, cm);
    }
  }
}


static inline int
sk_sendmsg(sock *s)
{
  struct iovec iov = {s->tbuf, s->tpos - s->tbuf};
  byte cmsg_buf[CMSG_TX_SPACE];
  sockaddr dst;
  int flags = 0;

  sockaddr_fill(&dst, s->af, s->daddr, s->iface, s->dport);

  struct msghdr msg = {
    .msg_name = &dst.sa,
    .msg_namelen = SA_LEN(dst),
    .msg_iov = &iov,
    .msg_iovlen = 1
  };

#ifdef CONFIG_DONTROUTE_UNICAST
  /* FreeBSD silently changes TTL to 1 when MSG_DONTROUTE is used, therefore we
     cannot use it for other cases (e.g. when TTL security is used). */
  if (ipa_is_ip4(s->daddr) && ip4_is_unicast(ipa_to_ip4(s->daddr)) && (s->ttl == 1))
    flags = MSG_DONTROUTE;
#endif

#ifdef CONFIG_USE_HDRINCL
  byte hdr[20];
  struct iovec iov2[2] = { {hdr, 20}, iov };

  if (s->flags & SKF_HDRINCL)
  {
    sk_prepare_ip_header(s, hdr, iov.iov_len);
    msg.msg_iov = iov2;
    msg.msg_iovlen = 2;
  }
#endif

  if (s->flags & SKF_PKTINFO)
    sk_prepare_cmsgs(s, &msg, cmsg_buf, sizeof(cmsg_buf));

  return sendmsg(s->fd, &msg, flags);
}

static inline int
sk_recvmsg(sock *s)
{
  struct iovec iov = {s->rbuf, s->rbsize};
  byte cmsg_buf[CMSG_RX_SPACE];
  sockaddr src;

  struct msghdr msg = {
    .msg_name = &src.sa,
    .msg_namelen = sizeof(src), // XXXX ??
    .msg_iov = &iov,
    .msg_iovlen = 1,
    .msg_control = cmsg_buf,
    .msg_controllen = sizeof(cmsg_buf),
    .msg_flags = 0
  };

  int rv = recvmsg(s->fd, &msg, 0);
  if (rv < 0)
    return rv;

  //ifdef IPV4
  //  if (cf_type == SK_IP)
  //    rv = ipv4_skip_header(pbuf, rv);
  //endif

  sockaddr_read(&src, s->af, &s->faddr, NULL, &s->fport);
  sk_process_cmsgs(s, &msg);

  if (msg.msg_flags & MSG_TRUNC)
    s->flags |= SKF_TRUNCATED;
  else
    s->flags &= ~SKF_TRUNCATED;

  return rv;
}


static inline void reset_tx_buffer(sock *s) { s->ttx = s->tpos = s->tbuf; }

_Bool
sk_tx_pending(sock *s)
{
  return s->ttx != s->tpos;
}


static int
sk_maybe_write(sock *s)
{
  int e;

  switch (s->type)
  {
  case SK_TCP:
  case SK_MAGIC:
  case SK_UNIX:
    while (sk_tx_pending(s))
    {
      e = write(s->fd, s->ttx, s->tpos - s->ttx);

      if (e < 0)
      {
	if (errno != EINTR && errno != EAGAIN)
	{
	  reset_tx_buffer(s);
	  /* EPIPE is just a connection close notification during TX */
	  s->err_hook(s, (errno != EPIPE) ? errno : 0);
	  return -1;
	}
	return 0;
      }
      s->ttx += e;
    }
    reset_tx_buffer(s);
    return 1;

#ifdef HAVE_LIBSSH
  case SK_SSH:
    while (sk_tx_pending(s))
    {
      e = ssh_channel_write(s->ssh->channel, s->ttx, s->tpos - s->ttx);

      if (e < 0)
      {
	s->err = ssh_get_error(s->ssh->session);
	s->err_hook(s, ssh_get_error_code(s->ssh->session));

	reset_tx_buffer(s);
	/* EPIPE is just a connection close notification during TX */
	s->err_hook(s, (errno != EPIPE) ? errno : 0);
	return -1;
      }
      s->ttx += e;
    }
    reset_tx_buffer(s);
    return 1;
#endif

  case SK_UDP:
  case SK_IP:
    {
      if (s->tbuf == s->tpos)
	return 1;

      e = sk_sendmsg(s);

      if (e < 0)
      {
	if (errno != EINTR && errno != EAGAIN)
	{
	  reset_tx_buffer(s);
	  s->err_hook(s, errno);
	  return -1;
	}

	if (!s->tx_hook)
	  reset_tx_buffer(s);
	return 0;
      }
      reset_tx_buffer(s);
      return 1;
    }

  default:
    bug("sk_maybe_write: unknown socket type %d", s->type);
  }
}

int
sk_rx_ready(sock *s)
{
  int rv;
  struct pollfd pfd = { .fd = s->fd };
  pfd.events |= POLLIN;

 redo:
  rv = poll(&pfd, 1, 0);

  if ((rv < 0) && (errno == EINTR || errno == EAGAIN))
    goto redo;

  return rv;
}

/**
 * sk_send - send data to a socket
 * @s: socket
 * @len: number of bytes to send
 *
 * This function sends @len bytes of data prepared in the
 * transmit buffer of the socket @s to the network connection.
 * If the packet can be sent immediately, it does so and returns
 * 1, else it queues the packet for later processing, returns 0
 * and calls the @tx_hook of the socket when the tranmission
 * takes place.
 */
int
sk_send(sock *s, unsigned len)
{
  s->ttx = s->tbuf;
  s->tpos = s->tbuf + len;

  int e = sk_maybe_write(s);
  if (e == 0) /* Trigger thread poll reload to poll this socket's write. */
    socket_changed(s);

  return e;
}

/**
 * sk_send_to - send data to a specific destination
 * @s: socket
 * @len: number of bytes to send
 * @addr: IP address to send the packet to
 * @port: port to send the packet to
 *
 * This is a sk_send() replacement for connection-less packet sockets
 * which allows destination of the packet to be chosen dynamically.
 * Raw IP sockets should use 0 for @port.
 */
int
sk_send_to(sock *s, unsigned len, ip_addr addr, unsigned port)
{
  s->daddr = addr;
  if (port)
    s->dport = port;

  s->ttx = s->tbuf;
  s->tpos = s->tbuf + len;
  return sk_maybe_write(s);
}

/*
int
sk_send_full(sock *s, unsigned len, struct iface *ifa,
	     ip_addr saddr, ip_addr daddr, unsigned dport)
{
  s->iface = ifa;
  s->saddr = saddr;
  s->daddr = daddr;
  s->dport = dport;
  s->ttx = s->tbuf;
  s->tpos = s->tbuf + len;
  return sk_maybe_write(s);
}
*/

static void
call_rx_hook(sock *s, int size)
{
  if (s->rx_hook(s, size))
  {
    /* We need to be careful since the socket could have been deleted by the hook */
    if (s->loop->sock_active == s)
      s->rpos = s->rbuf;
  }
}

#ifdef HAVE_LIBSSH
static int
sk_read_ssh(sock *s)
{
  ssh_channel rchans[2] = { s->ssh->channel, NULL };
  struct timeval timev = { 1, 0 };

  if (ssh_channel_select(rchans, NULL, NULL, &timev) == SSH_EINTR)
    return 1; /* Try again */

  if (ssh_channel_is_eof(s->ssh->channel) != 0)
  {
    /* The remote side is closing the connection */
    s->err_hook(s, 0);
    return 0;
  }

  if (rchans[0] == NULL)
    return 0; /* No data is available on the socket */

  const uint used_bytes = s->rpos - s->rbuf;
  const int read_bytes = ssh_channel_read_nonblocking(s->ssh->channel, s->rpos, s->rbsize - used_bytes, 0);
  if (read_bytes > 0)
  {
    /* Received data */
    s->rpos += read_bytes;
    call_rx_hook(s, used_bytes + read_bytes);
    return 1;
  }
  else if (read_bytes == 0)
  {
    if (ssh_channel_is_eof(s->ssh->channel) != 0)
    {
	/* The remote side is closing the connection */
	s->err_hook(s, 0);
    }
  }
  else
  {
    s->err = ssh_get_error(s->ssh->session);
    s->err_hook(s, ssh_get_error_code(s->ssh->session));
  }

  return 0; /* No data is available on the socket */
}
#endif

 /* sk_read() and sk_write() are called from BFD's event loop */

static inline int
sk_read_noflush(sock *s, int revents)
{
  switch (s->type)
  {
  case SK_TCP_PASSIVE:
    return sk_passive_connected(s, SK_TCP);

  case SK_UNIX_PASSIVE:
    return sk_passive_connected(s, SK_UNIX);

  case SK_TCP:
  case SK_UNIX:
    {
      int c = read(s->fd, s->rpos, s->rbuf + s->rbsize - s->rpos);

      if (c < 0)
      {
	if (errno != EINTR && errno != EAGAIN)
	  s->err_hook(s, errno);
	else if (errno == EAGAIN && !(revents & POLLIN))
	{
	  log(L_ERR "Got EAGAIN from read when revents=%x (without POLLIN)", revents);
	  s->err_hook(s, 0);
	}
      }
      else if (!c)
	s->err_hook(s, 0);
      else
      {
	s->rpos += c;
	call_rx_hook(s, s->rpos - s->rbuf);
	return 1;
      }
      return 0;
    }

#ifdef HAVE_LIBSSH
  case SK_SSH:
    return sk_read_ssh(s);
#endif

  case SK_MAGIC:
    return s->rx_hook(s, 0);

  default:
    {
      int e = sk_recvmsg(s);

      if (e < 0)
      {
	if (errno != EINTR && errno != EAGAIN)
	  s->err_hook(s, errno);
	return 0;
      }

      s->rpos = s->rbuf + e;
      s->rx_hook(s, e);
      return 1;
    }
  }
}

int
sk_read(sock *s, int revents)
{
  int e = sk_read_noflush(s, revents);
  tmp_flush();
  return e;
}

static inline int
sk_write_noflush(sock *s)
{
  switch (s->type)
  {
  case SK_TCP_ACTIVE:
    {
      sockaddr sa;
      sockaddr_fill(&sa, s->af, s->daddr, s->iface, s->dport);

      if (connect(s->fd, &sa.sa, SA_LEN(sa)) >= 0 || errno == EISCONN)
	sk_tcp_connected(s);
      else if (errno != EINTR && errno != EAGAIN && errno != EINPROGRESS)
	s->err_hook(s, errno);
      return 0;
    }

#ifdef HAVE_LIBSSH
  case SK_SSH_ACTIVE:
    {
      switch (sk_ssh_connect(s))
      {
	case SSH_OK:
	  sk_ssh_connected(s);
	  break;

	case SSH_AGAIN:
	  return 1;

	case SSH_ERROR:
	  s->err = ssh_get_error(s->ssh->session);
	  s->err_hook(s, ssh_get_error_code(s->ssh->session));
	  break;
      }
      return 0;
    }
#endif

  default:
    if (sk_tx_pending(s) && sk_maybe_write(s) > 0)
    {
      if (s->tx_hook)
	s->tx_hook(s);
      return 1;
    }
    return 0;
  }
}

int
sk_write(sock *s)
{
  int e = sk_write_noflush(s);
  tmp_flush();
  return e;
}

int sk_is_ipv4(sock *s)
{ return s->af == AF_INET; }

int sk_is_ipv6(sock *s)
{ return s->af == AF_INET6; }

void
sk_err(sock *s, int revents)
{
  int se = 0, sse = sizeof(se);
  if ((s->type != SK_MAGIC) && (revents & POLLERR))
    if (getsockopt(s->fd, SOL_SOCKET, SO_ERROR, &se, &sse) < 0)
    {
      log(L_ERR "IO: Socket error: SO_ERROR: %m");
      se = 0;
    }

  s->err_hook(s, se);
  tmp_flush();
}

void
sk_dump_all(void)
{
  node *n;
  sock *s;

  debug("Open sockets:\n");
  WALK_LIST(n, main_birdloop.sock_list)
  {
    s = SKIP_BACK(sock, n, n);
    debug("%p ", s);
    sk_dump(&s->r, 3);
  }
  debug("\n");
}


/*
 *	Internal event log and watchdog
 */

#define EVENT_LOG_LENGTH 32

struct event_log_entry
{
  void *hook;
  void *data;
  btime timestamp;
  btime duration;
};

static struct event_log_entry event_log[EVENT_LOG_LENGTH];
static struct event_log_entry *event_open;
static int event_log_pos, event_log_num, watchdog_active;
static btime last_io_time;
static btime loop_time;

static void
io_update_time(void)
{
  last_io_time = current_time();

  if (event_open)
  {
    event_open->duration = last_io_time - event_open->timestamp;

    if (event_open->duration > config->latency_limit)
      log(L_WARN "Event 0x%p 0x%p took %u.%03u ms",
	  event_open->hook, event_open->data, (uint) (event_open->duration TO_MS), (uint) (event_open->duration % 1000));

    event_open = NULL;
  }
}

/**
 * io_log_event - mark approaching event into event log
 * @hook: event hook address
 * @data: event data address
 *
 * Store info (hook, data, timestamp) about the following internal event into
 * a circular event log (@event_log). When latency tracking is enabled, the log
 * entry is kept open (in @event_open) so the duration can be filled later.
 */
void
io_log_event(void *hook, void *data)
{
  if (config->latency_debug)
    io_update_time();

  struct event_log_entry *en = event_log + event_log_pos;

  en->hook = hook;
  en->data = data;
  en->timestamp = last_io_time;
  en->duration = 0;

  event_log_num++;
  event_log_pos++;
  event_log_pos %= EVENT_LOG_LENGTH;

  event_open = config->latency_debug ? en : NULL;
}

static inline void
io_close_event(void)
{
  if (event_open)
    io_update_time();
}

void
io_log_dump(void)
{
  int i;

  log(L_DEBUG "Event log:");
  for (i = 0; i < EVENT_LOG_LENGTH; i++)
  {
    struct event_log_entry *en = event_log + (event_log_pos + i) % EVENT_LOG_LENGTH;
    if (en->hook)
      log(L_DEBUG "  Event 0x%p 0x%p at %8d for %d ms", en->hook, en->data,
	  (int) ((last_io_time - en->timestamp) TO_MS), (int) (en->duration TO_MS));
  }
}

void
watchdog_sigalrm(int sig UNUSED)
{
  /* Update last_io_time and duration, but skip latency check */
  config->latency_limit = 0xffffffff;
  io_update_time();

  debug_safe("Watchdog timer timed out\n");

  /* We want core dump */
  abort();
}

static inline void
watchdog_start1(void)
{
  io_update_time();

  loop_time = last_io_time;
}

static inline void
watchdog_start(void)
{
  io_update_time();

  loop_time = last_io_time;
  event_log_num = 0;

  if (config->watchdog_timeout)
  {
    alarm(config->watchdog_timeout);
    watchdog_active = 1;
  }
}

static inline void
watchdog_stop(void)
{
  io_update_time();

  if (watchdog_active)
  {
    alarm(0);
    watchdog_active = 0;
  }

  btime duration = last_io_time - loop_time;
  if (duration > config->watchdog_warning)
    log(L_WARN "I/O loop cycle took %u.%03u ms for %d events",
	(uint) (duration TO_MS), (uint) (duration % 1000), event_log_num);
}


/*
 *	Main I/O Loop
 */

void
io_init(void)
{
  init_list(&main_birdloop.sock_list);
  ev_init_list(&global_event_list, &main_birdloop, "Global event list");
  ev_init_list(&global_work_list, &main_birdloop, "Global work list");
  ev_init_list(&main_birdloop.event_list, &main_birdloop, "Global fast event list");
  krt_io_init();
  // XXX init_times();
  // XXX update_times();
  boot_time = current_time();

  u64 now = (u64) current_real_time();
  srandom((uint) (now ^ (now >> 32)));
}

static int short_loops = 0;
#define SHORT_LOOP_MAX 10
#define WORK_EVENTS_MAX 10

sock *stored_sock;

void
io_loop(void)
{
  int poll_tout, timeout;
  int events, pout;
  timer *t;
  struct pfd pfd;
  BUFFER_INIT(pfd.pfd, &root_pool, 16);
  BUFFER_INIT(pfd.loop, &root_pool, 16);

  watchdog_start1();
  for(;;)
    {
      times_update();
      events = ev_run_list(&global_event_list);
      events = ev_run_list_limited(&global_work_list, WORK_EVENTS_MAX) || events;
      events = ev_run_list(&main_birdloop.event_list) || events;
      timers_fire(&main_birdloop.time, 1);
      io_close_event();

      // FIXME
      poll_tout = (events ? 0 : 3000); /* Time in milliseconds */
      if (t = timers_first(&main_birdloop.time))
      {
	times_update();
	timeout = (tm_remains(t) TO_MS) + 1;
	poll_tout = MIN(poll_tout, timeout);
      }

      BUFFER_FLUSH(pfd.pfd);
      BUFFER_FLUSH(pfd.loop);

      pipe_pollin(&main_birdloop.thread->wakeup, &pfd);
      sockets_prepare(&main_birdloop, &pfd);

      /*
       * Yes, this is racy. But even if the signal comes before this test
       * and entering poll(), it gets caught on the next timer tick.
       */

      if (async_config_flag)
	{
	  io_log_event(async_config, NULL);
	  async_config();
	  async_config_flag = 0;
	  continue;
	}
      if (async_dump_flag)
	{
	  io_log_event(async_dump, NULL);
	  async_dump();
	  async_dump_flag = 0;
	  continue;
	}
      if (async_shutdown_flag)
	{
	  io_log_event(async_shutdown, NULL);
	  async_shutdown();
	  async_shutdown_flag = 0;
	  continue;
	}

      /* And finally enter poll() to find active sockets */
      watchdog_stop();
      birdloop_leave(&main_birdloop);
      pout = poll(pfd.pfd.data, pfd.pfd.used, poll_tout);
      birdloop_enter(&main_birdloop);
      watchdog_start();

      if (pout < 0)
	{
	  if (errno == EINTR || errno == EAGAIN)
	    continue;
	  bug("poll: %m");
	}
      if (pout)
	{
	  if (pfd.pfd.data[0].revents & POLLIN)
	  {
	    /* IO loop reload requested */
	    pipe_drain(&main_birdloop.thread->wakeup);
	    atomic_fetch_and_explicit(&main_birdloop.thread_transition, ~LTT_PING, memory_order_acq_rel);
	    continue;
	  }

	  times_update();

	  /* guaranteed to be non-empty */
	  main_birdloop.sock_active = SKIP_BACK(sock, n, HEAD(main_birdloop.sock_list));

	  while (main_birdloop.sock_active)
	  {
	    sock *s = main_birdloop.sock_active;
	    if (s->index != -1)
	    {
	      int e;
	      int steps;

	      steps = MAX_STEPS;
	      if (s->fast_rx && (pfd.pfd.data[s->index].revents & POLLIN) && s->rx_hook)
		do
		  {
		    steps--;
		    io_log_event(s->rx_hook, s->data);
		    e = sk_read(s, pfd.pfd.data[s->index].revents);
		  }
		while (e && (main_birdloop.sock_active == s) && s->rx_hook && steps);

	      if (s != main_birdloop.sock_active)
		continue;

	      steps = MAX_STEPS;
	      if (pfd.pfd.data[s->index].revents & POLLOUT)
		do
		  {
		    steps--;
		    io_log_event(s->tx_hook, s->data);
		    e = sk_write(s);
		  }
		while (e && (main_birdloop.sock_active == s) && steps);

	      if (s != main_birdloop.sock_active)
		continue;
	    }

	    main_birdloop.sock_active = sk_next(s);
	  }

	  short_loops++;
	  if (events && (short_loops < SHORT_LOOP_MAX))
	    continue;
	  short_loops = 0;

	  int count = 0;
	  main_birdloop.sock_active = stored_sock;
	  if (main_birdloop.sock_active == NULL)
	    main_birdloop.sock_active = SKIP_BACK(sock, n, HEAD(main_birdloop.sock_list));

	  while (main_birdloop.sock_active && count < MAX_RX_STEPS)
	    {
	      sock *s = main_birdloop.sock_active;
	      if (s->index == -1)
		goto next2;

	      if (!s->fast_rx && (pfd.pfd.data[s->index].revents & POLLIN) && s->rx_hook)
		{
		  count++;
		  io_log_event(s->rx_hook, s->data);
		  sk_read(s, pfd.pfd.data[s->index].revents);
		  if (s != main_birdloop.sock_active)
		    continue;
		}

	      if (pfd.pfd.data[s->index].revents & (POLLHUP | POLLERR))
		{
		  sk_err(s, pfd.pfd.data[s->index].revents);
		  if (s != main_birdloop.sock_active)
		    continue;
		}

	    next2: ;
	      main_birdloop.sock_active = sk_next(s);
	    }


	  stored_sock = main_birdloop.sock_active;
	}
    }
}

void
test_old_bird(char *path)
{
  int fd;
  struct sockaddr_un sa;

  fd = socket(AF_UNIX, SOCK_STREAM, 0);
  if (fd < 0)
    die("Cannot create socket: %m");
  if (strlen(path) >= sizeof(sa.sun_path))
    die("Socket path too long");
  bzero(&sa, sizeof(sa));
  sa.sun_family = AF_UNIX;
  strcpy(sa.sun_path, path);
  if (connect(fd, (struct sockaddr *) &sa, SUN_LEN(&sa)) == 0)
    die("I found another BIRD running.");
  close(fd);
}<|MERGE_RESOLUTION|>--- conflicted
+++ resolved
@@ -269,7 +269,6 @@
       memory_order_relaxed))
     DBG("Time update collision: last_time");
 
-<<<<<<< HEAD
   if (!atomic_compare_exchange_strong_explicit(
       &real_time,
       &old_real_time,
@@ -278,7 +277,7 @@
       memory_order_relaxed))
     DBG("Time update collision: real_time");
 }
-=======
+
 btime
 current_time_now(void)
 {
@@ -291,8 +290,6 @@
 
   return ts.tv_sec S + ts.tv_nsec NS;
 }
-
->>>>>>> 51211011
 
 /**
  * DOC: Sockets

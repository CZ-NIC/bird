/*
 *	BIRD Internet Routing Daemon -- Unix I/O
 *
 *	(c) 1998--2004 Martin Mares <mj@ucw.cz>
 *      (c) 2004       Ondrej Filip <feela@network.cz>
 *
 *	Can be freely distributed and used under the terms of the GNU GPL.
 */

/* Unfortunately, some glibc versions hide parts of RFC 3542 API
   if _GNU_SOURCE is not defined. */
#ifndef _GNU_SOURCE
#define _GNU_SOURCE
#endif

#include <stdio.h>
#include <stdlib.h>
#include <time.h>
#include <sys/mman.h>
#include <sys/time.h>
#include <sys/types.h>
#include <sys/stat.h>
#include <sys/socket.h>
#include <sys/stat.h>
#include <sys/uio.h>
#include <sys/un.h>
#include <poll.h>
#include <unistd.h>
#include <fcntl.h>
#include <errno.h>
#include <net/if.h>
#include <netinet/in.h>
#include <netinet/tcp.h>
#include <netinet/udp.h>
#include <netinet/icmp6.h>
#include <netdb.h>

#include "nest/bird.h"
#include "lib/lists.h"
#include "lib/resource.h"
#include "lib/socket.h"
#include "lib/event.h"
#include "lib/locking.h"
#include "lib/timer.h"
#include "lib/string.h"
#include "nest/iface.h"
#include "nest/cli.h"
#include "conf/conf.h"

#include "sysdep/unix/unix.h"
#include "sysdep/unix/io-loop.h"
#include CONFIG_INCLUDE_SYSIO_H

/* Maximum number of calls of tx handler for one socket in one
 * poll iteration. Should be small enough to not monopolize CPU by
 * one protocol instance.
 */
#define MAX_STEPS 4

/* Maximum number of calls of rx handler for all sockets in one poll
   iteration. RX callbacks are often much more costly so we limit
   this to gen small latencies */
#define MAX_RX_STEPS 4


/*
 *	Tracked Files
 */

struct rfile {
  resource r;
  struct stat stat;
  int fd;
  off_t limit;
  _Atomic off_t pos;
  void *mapping;
};

struct rfile rf_stderr = {
  .fd = 2,
};

static void
rf_free(resource *r)
{
  struct rfile *a = (struct rfile *) r;

  if (a->mapping)
    munmap(a->mapping, a->limit);

  close(a->fd);
}

static void
<<<<<<< HEAD
rf_dump(resource *r, unsigned indent UNUSED)
{
  struct rfile *a = (struct rfile *) r;

  debug("(fd %d)\n", a->fd);
=======
rf_dump(struct dump_request *dreq, resource *r)
{
  struct rfile *a = (struct rfile *) r;

  RDUMP("(FILE *%p)\n", a->f);
>>>>>>> d85fa48e
}

static struct resclass rf_class = {
  "FILE",
  sizeof(struct rfile),
  rf_free,
  rf_dump,
  NULL,
  NULL
};

int
rf_fileno(struct rfile *f)
{
  return f->fd;
}

static int
rf_open_get_fd(const char *name, enum rf_mode mode)
{
  int omode = S_IRUSR | S_IWUSR | S_IRGRP | S_IWGRP | S_IROTH | S_IWOTH;
  int flags;

  switch (mode)
  {
    case RF_APPEND:
      flags = O_WRONLY | O_CREAT | O_APPEND;
      break;

    case RF_FIXED:
      flags = O_RDWR | O_CREAT;
      break;

    default:
      bug("rf_open() must have the mode set");
  }

  return open(name, flags, omode);
}

static void
rf_stat(struct rfile *r)
{
  if (fstat(r->fd, &r->stat) < 0)
    die("fstat() failed: %m");
}

struct rfile *
rf_open(pool *p, const char *name, enum rf_mode mode, off_t limit)
{
  int fd = rf_open_get_fd(name, mode);
  if (fd < 0)
    return NULL; /* The caller takes care of printing %m. */

  struct rfile *r = ralloc(p, &rf_class);
  r->fd = fd;
  r->limit = limit;

  switch (mode)
  {
    case RF_APPEND:
      rf_stat(r);
      atomic_store_explicit(&r->pos, S_ISREG(r->stat.st_mode) ? r->stat.st_size : 0, memory_order_relaxed);
      break;

    case RF_FIXED:
      if ((ftruncate(fd, limit) < 0)
	  || ((r->mapping = mmap(NULL, limit, PROT_WRITE, MAP_SHARED, fd, 0)) == MAP_FAILED))
      {
	int erf = errno;
	r->mapping = NULL;
	rfree(r);
	errno = erf;
	return NULL;
      }
      break;

    default:
      bug("rf_open() must have the mode set");
  }


  return r;
}

off_t
rf_size(struct rfile *r)
{
  return atomic_load_explicit(&r->pos, memory_order_relaxed);
}

int
rf_same(struct rfile *a, struct rfile *b)
{
  rf_stat(a);
  rf_stat(b);

  return
    (a->limit == b->limit) &&
    (a->stat.st_mode == b->stat.st_mode) &&
    (a->stat.st_dev == b->stat.st_dev) &&
    (a->stat.st_ino == b->stat.st_ino);
}

void
rf_write_crude(struct rfile *r, const char *buf, int sz)
{
  if (r->mapping)
    memcpy(r->mapping, buf, sz);
  else
    write(r->fd, buf, sz);
}


int
rf_writev(struct rfile *r, struct iovec *iov, int iov_count)
{
  off_t size = 0;
  for (int i = 0; i < iov_count; i++)
    size += iov[i].iov_len;

  if (r->mapping)
  {
    /* Update the pointer */
    off_t target = atomic_fetch_add_explicit(&r->pos, size, memory_order_relaxed) % r->limit;

    /* Write the line */
    for (int i = 0; i < iov_count; i++)
    {
      /* Take care of wrapping; this should really happen only once */
      off_t rsz;
      while ((rsz = r->limit - target) < (off_t) iov[i].iov_len)
      {
	memcpy(r->mapping + target, iov[i].iov_base, rsz);
	iov[i].iov_base += rsz;
	iov[i].iov_len -= rsz;
	target = 0;
      }

      memcpy(r->mapping + target, iov[i].iov_base, iov[i].iov_len);
      target += iov[i].iov_len;
    }
    return 1;
  }
  else if (r->limit && (atomic_fetch_add_explicit(&r->pos, size, memory_order_relaxed) + size > r->limit))
  {
    atomic_fetch_sub_explicit(&r->pos, size, memory_order_relaxed);
    return 0;
  }
  else
  {
    while (size > 0)
    {
      /* Try to write */
      ssize_t e = writev(r->fd, iov, iov_count);
      if (e < 0)
	if (errno == EINTR)
	  continue;
	else
	  return 1; /* FIXME: What should we do when we suddenly can't write? */

      /* It is expected that we always write the whole bunch at once */
      if (e == size)
	return 1;

      /* Block split should not happen (we write small enough messages)
       * but if it happens, let's try to write the rest of the log */
      size -= e;
      while (e > 0)
      {
	if ((ssize_t) iov[0].iov_len > e)
	{
	  /* Some bytes are remaining in the first chunk */
	  iov[0].iov_len -= e;
	  iov[0].iov_base += e;
	  break;
	}

	/* First chunk written completely, get rid of it */
	e -= iov[0].iov_len;
	iov++;
	iov_count--;
	ASSERT_DIE(iov_count > 0);
      }
    }

    return 1;
  }
}

/*
 *	Dumping to files
 */

struct dump_request_file {
  struct dump_request dr;
  uint pos, max; int fd;
  uint last_progress_info;
  char data[0];
};

static void
dump_to_file_flush(struct dump_request_file *req)
{
  if (req->fd < 0)
    return;

  for (uint sent = 0; sent < req->pos; )
  {
    int e = write(req->fd, &req->data[sent], req->pos - sent);
    if (e <= 0)
    {
      req->dr.report(&req->dr, 8009, "Failed to write data: %m");
      close(req->fd);
      req->fd = -1;
      return;
    }
    sent += e;
  }

  req->dr.size += req->pos;
  req->pos = 0;

  for (uint reported = 0; req->dr.size >> req->last_progress_info; req->last_progress_info++)
    if (!reported++)
      req->dr.report(&req->dr, -13, "... dumped %lu bytes in %t s",
	  req->dr.size, current_time_now() - req->dr.begin);
}

static void
dump_to_file_write(struct dump_request *dr, const char *fmt, ...)
{
  struct dump_request_file *req = SKIP_BACK(struct dump_request_file, dr, dr);

  for (uint phase = 0; (req->fd >= 0) && (phase < 2); phase++)
  {
    va_list args;
    va_start(args, fmt);
    int i = bvsnprintf(&req->data[req->pos], req->max - req->pos, fmt, args);
    va_end(args);

    if (i >= 0)
    {
      req->pos += i;
      return;
    }
    else
      dump_to_file_flush(req);
  }

  bug("Too long dump call");
}

struct dump_request *
dump_to_file_init(off_t offset)
{
  ASSERT_DIE(offset + sizeof(struct dump_request_file) + 1024 < (unsigned long) page_size);

  struct dump_request_file *req = alloc_page() + offset;
  *req = (struct dump_request_file) {
    .dr = {
      .write = dump_to_file_write,
      .begin = current_time_now(),
      .offset = offset,
    },
    .max = page_size - offset - OFFSETOF(struct dump_request_file, data[0]),
    .fd = -1,
  };

  return &req->dr;
}

void
dump_to_file_run(struct dump_request *dr, const char *file, const char *what, void (*dump)(struct dump_request *))
{
  struct dump_request_file *req = SKIP_BACK(struct dump_request_file, dr, dr);
  req->fd = open(file, O_CREAT | O_WRONLY | O_TRUNC, S_IRUSR);

  if (req->fd < 0)
  {
    dr->report(dr, 8009, "Failed to open file %s: %m", file);
    goto cleanup;
  }

  dr->report(dr, -13, "Dumping %s to %s", what, file);

  dump(dr);

  if (req->fd >= 0)
  {
    dump_to_file_flush(req);
    close(req->fd);
  }

  btime end = current_time_now();
  dr->report(dr, 13, "Dumped %lu bytes in %t s", dr->size, end - dr->begin);

cleanup:
  free_page(((void *) req) - dr->offset);
}

struct dump_request_cli {
  cli *cli;
  struct dump_request dr;
};

static void
cmd_dump_report(struct dump_request *dr, int state, const char *fmt, ...)
{
  struct dump_request_cli *req = SKIP_BACK(struct dump_request_cli, dr, dr);
  va_list args;
  va_start(args, fmt);
  cli_vprintf(req->cli, state, fmt, args);
  va_end(args);
}

void
cmd_dump_file(struct cli *cli, const char *file, const char *what, void (*dump)(struct dump_request *))
{
  if (cli->restricted)
    return cli_printf(cli, 8007, "Access denied");

  struct dump_request_cli *req = SKIP_BACK(struct dump_request_cli, dr,
      dump_to_file_init(OFFSETOF(struct dump_request_cli, dr)));

  req->cli = cli;
  req->dr.report = cmd_dump_report;

  dump_to_file_run(&req->dr, file, what, dump);
}


/*
 *	Time clock
 */

btime boot_time;


void
times_update(void)
{
  struct timespec ts;
  int rv;

  btime old_time = current_time();
  btime old_real_time = current_real_time();

  rv = clock_gettime(CLOCK_MONOTONIC, &ts);
  if (rv < 0)
    die("Monotonic clock is missing");

  if ((ts.tv_sec < 0) || (((u64) ts.tv_sec) > ((u64) 1 << 40)))
    log(L_WARN "Monotonic clock is crazy");

  btime new_time = ts.tv_sec S + ts.tv_nsec NS;

  if (new_time < old_time)
    log(L_ERR "Monotonic clock is broken");

  rv = clock_gettime(CLOCK_REALTIME, &ts);
  if (rv < 0)
    die("clock_gettime: %m");

  btime new_real_time = ts.tv_sec S + ts.tv_nsec NS;

  if (!atomic_compare_exchange_strong_explicit(
      &last_time,
      &old_time,
      new_time,
      memory_order_acq_rel,
      memory_order_relaxed))
    DBG("Time update collision: last_time");

  if (!atomic_compare_exchange_strong_explicit(
      &real_time,
      &old_real_time,
      new_real_time,
      memory_order_acq_rel,
      memory_order_relaxed))
    DBG("Time update collision: real_time");
}

btime
current_time_now(void)
{
  struct timespec ts;
  int rv;

  rv = clock_gettime(CLOCK_MONOTONIC, &ts);
  if (rv < 0)
    die("clock_gettime: %m");

  return ts.tv_sec S + ts.tv_nsec NS;
}

/**
 * DOC: Sockets
 *
 * Socket resources represent network connections. Their data structure (&socket)
 * contains a lot of fields defining the exact type of the socket, the local and
 * remote addresses and ports, pointers to socket buffers and finally pointers to
 * hook functions to be called when new data have arrived to the receive buffer
 * (@rx_hook), when the contents of the transmit buffer have been transmitted
 * (@tx_hook) and when an error or connection close occurs (@err_hook).
 *
 * Freeing of sockets from inside socket hooks is perfectly safe.
 */

#ifndef SOL_IP
#define SOL_IP IPPROTO_IP
#endif

#ifndef SOL_IPV6
#define SOL_IPV6 IPPROTO_IPV6
#endif

#ifndef SOL_ICMPV6
#define SOL_ICMPV6 IPPROTO_ICMPV6
#endif


/*
 *	Sockaddr helper functions
 */

static inline int UNUSED sockaddr_length(int af)
{ return (af == AF_INET) ? sizeof(struct sockaddr_in) : sizeof(struct sockaddr_in6); }

static inline void
sockaddr_fill4(struct sockaddr_in *sa, ip_addr a, uint port)
{
  memset(sa, 0, sizeof(struct sockaddr_in));
#ifdef HAVE_STRUCT_SOCKADDR_SA_LEN
  sa->sin_len = sizeof(struct sockaddr_in);
#endif
  sa->sin_family = AF_INET;
  sa->sin_port = htons(port);
  sa->sin_addr = ipa_to_in4(a);
}

static inline void
sockaddr_fill6(struct sockaddr_in6 *sa, ip_addr a, struct iface *ifa, uint port)
{
  memset(sa, 0, sizeof(struct sockaddr_in6));
#ifdef SIN6_LEN
  sa->sin6_len = sizeof(struct sockaddr_in6);
#endif
  sa->sin6_family = AF_INET6;
  sa->sin6_port = htons(port);
  sa->sin6_flowinfo = 0;
  sa->sin6_addr = ipa_to_in6(a);

  if (ifa && ipa_is_link_local(a))
    sa->sin6_scope_id = ifa->index;
}

void
sockaddr_fill(sockaddr *sa, int af, ip_addr a, struct iface *ifa, uint port)
{
  if (af == AF_INET)
    sockaddr_fill4((struct sockaddr_in *) sa, a, port);
  else if (af == AF_INET6)
    sockaddr_fill6((struct sockaddr_in6 *) sa, a, ifa, port);
  else
    bug("Unknown AF");
}

static inline void
sockaddr_read4(struct sockaddr_in *sa, ip_addr *a, uint *port)
{
  *port = ntohs(sa->sin_port);
  *a = ipa_from_in4(sa->sin_addr);
}

static inline void
sockaddr_read6(struct sockaddr_in6 *sa, ip_addr *a, struct iface **ifa, uint *port)
{
  *port = ntohs(sa->sin6_port);
  *a = ipa_from_in6(sa->sin6_addr);

  if (ifa && ipa_is_link_local(*a))
    *ifa = if_find_by_index(sa->sin6_scope_id);
}

int
sockaddr_read(sockaddr *sa, int af, ip_addr *a, struct iface **ifa, uint *port)
{
  if (sa->sa.sa_family != af)
    goto fail;

  if (af == AF_INET)
    sockaddr_read4((struct sockaddr_in *) sa, a, port);
  else if (af == AF_INET6)
    sockaddr_read6((struct sockaddr_in6 *) sa, a, ifa, port);
  else
    goto fail;

  return 0;

 fail:
  *a = IPA_NONE;
  *port = 0;
  return -1;
}


/*
 *	IPv6 multicast syscalls
 */

/* Fortunately standardized in RFC 3493 */

#define INIT_MREQ6(maddr,ifa) \
  { .ipv6mr_multiaddr = ipa_to_in6(maddr), .ipv6mr_interface = ifa->index }

static inline int
sk_setup_multicast6(sock *s)
{
  int index = s->iface->index;
  int ttl = s->ttl;
  int n = 0;

  if (setsockopt(s->fd, SOL_IPV6, IPV6_MULTICAST_IF, &index, sizeof(index)) < 0)
    ERR("IPV6_MULTICAST_IF");

  if (setsockopt(s->fd, SOL_IPV6, IPV6_MULTICAST_HOPS, &ttl, sizeof(ttl)) < 0)
    ERR("IPV6_MULTICAST_HOPS");

  if (setsockopt(s->fd, SOL_IPV6, IPV6_MULTICAST_LOOP, &n, sizeof(n)) < 0)
    ERR("IPV6_MULTICAST_LOOP");

  return 0;
}

static inline int
sk_join_group6(sock *s, ip_addr maddr)
{
  struct ipv6_mreq mr = INIT_MREQ6(maddr, s->iface);

  if (setsockopt(s->fd, SOL_IPV6, IPV6_JOIN_GROUP, &mr, sizeof(mr)) < 0)
    ERR("IPV6_JOIN_GROUP");

  return 0;
}

static inline int
sk_leave_group6(sock *s, ip_addr maddr)
{
  struct ipv6_mreq mr = INIT_MREQ6(maddr, s->iface);

  if (setsockopt(s->fd, SOL_IPV6, IPV6_LEAVE_GROUP, &mr, sizeof(mr)) < 0)
    ERR("IPV6_LEAVE_GROUP");

  return 0;
}


/*
 *	IPv6 packet control messages
 */

/* Also standardized, in RFC 3542 */

/*
 * RFC 2292 uses IPV6_PKTINFO for both the socket option and the cmsg
 * type, RFC 3542 changed the socket option to IPV6_RECVPKTINFO. If we
 * don't have IPV6_RECVPKTINFO we suppose the OS implements the older
 * RFC and we use IPV6_PKTINFO.
 */
#ifndef IPV6_RECVPKTINFO
#define IPV6_RECVPKTINFO IPV6_PKTINFO
#endif
/*
 * Same goes for IPV6_HOPLIMIT -> IPV6_RECVHOPLIMIT.
 */
#ifndef IPV6_RECVHOPLIMIT
#define IPV6_RECVHOPLIMIT IPV6_HOPLIMIT
#endif


#define CMSG6_SPACE_PKTINFO CMSG_SPACE(sizeof(struct in6_pktinfo))
#define CMSG6_SPACE_TTL CMSG_SPACE(sizeof(int))

static inline int
sk_request_cmsg6_pktinfo(sock *s)
{
  int y = 1;

  if (setsockopt(s->fd, SOL_IPV6, IPV6_RECVPKTINFO, &y, sizeof(y)) < 0)
    ERR("IPV6_RECVPKTINFO");

  return 0;
}

static inline int
sk_request_cmsg6_ttl(sock *s)
{
  int y = 1;

  if (setsockopt(s->fd, SOL_IPV6, IPV6_RECVHOPLIMIT, &y, sizeof(y)) < 0)
    ERR("IPV6_RECVHOPLIMIT");

  return 0;
}

static inline void
sk_process_cmsg6_pktinfo(sock *s, struct cmsghdr *cm)
{
  if (cm->cmsg_type == IPV6_PKTINFO)
  {
    struct in6_pktinfo *pi = (struct in6_pktinfo *) CMSG_DATA(cm);
    s->laddr = ipa_from_in6(pi->ipi6_addr);
    s->lifindex = pi->ipi6_ifindex;
  }
}

static inline void
sk_process_cmsg6_ttl(sock *s, struct cmsghdr *cm)
{
  if (cm->cmsg_type == IPV6_HOPLIMIT)
    s->rcv_ttl = * (int *) CMSG_DATA(cm);
}

static inline void
sk_prepare_cmsgs6(sock *s, struct msghdr *msg, void *cbuf, size_t cbuflen)
{
  struct cmsghdr *cm;
  struct in6_pktinfo *pi;
  int controllen = 0;

  msg->msg_control = cbuf;
  msg->msg_controllen = cbuflen;

  cm = CMSG_FIRSTHDR(msg);
  cm->cmsg_level = SOL_IPV6;
  cm->cmsg_type = IPV6_PKTINFO;
  cm->cmsg_len = CMSG_LEN(sizeof(*pi));
  controllen += CMSG_SPACE(sizeof(*pi));

  pi = (struct in6_pktinfo *) CMSG_DATA(cm);
  pi->ipi6_ifindex = s->iface ? s->iface->index : 0;
  pi->ipi6_addr = ipa_to_in6(s->saddr);

  msg->msg_controllen = controllen;
}


/*
 *	Miscellaneous socket syscalls
 */

static inline int
sk_set_ttl4(sock *s, int ttl)
{
  if (setsockopt(s->fd, SOL_IP, IP_TTL, &ttl, sizeof(ttl)) < 0)
    ERR("IP_TTL");

  return 0;
}

static inline int
sk_set_ttl6(sock *s, int ttl)
{
  if (setsockopt(s->fd, SOL_IPV6, IPV6_UNICAST_HOPS, &ttl, sizeof(ttl)) < 0)
    ERR("IPV6_UNICAST_HOPS");

  return 0;
}

static inline int
sk_set_tos4(sock *s, int tos)
{
  if (setsockopt(s->fd, SOL_IP, IP_TOS, &tos, sizeof(tos)) < 0)
    ERR("IP_TOS");

  return 0;
}

static inline int
sk_set_tos6(sock *s, int tos)
{
  if (setsockopt(s->fd, SOL_IPV6, IPV6_TCLASS, &tos, sizeof(tos)) < 0)
    ERR("IPV6_TCLASS");

  return 0;
}

static inline int
sk_set_high_port(sock *s UNUSED)
{
  /* Port range setting is optional, ignore it if not supported */

#ifdef IP_PORTRANGE
  if (sk_is_ipv4(s))
  {
    int range = IP_PORTRANGE_HIGH;
    if (setsockopt(s->fd, SOL_IP, IP_PORTRANGE, &range, sizeof(range)) < 0)
      ERR("IP_PORTRANGE");
  }
#endif

#ifdef IPV6_PORTRANGE
  if (sk_is_ipv6(s))
  {
    int range = IPV6_PORTRANGE_HIGH;
    if (setsockopt(s->fd, SOL_IPV6, IPV6_PORTRANGE, &range, sizeof(range)) < 0)
      ERR("IPV6_PORTRANGE");
  }
#endif

  return 0;
}

static inline int
sk_set_min_rcvbuf_(sock *s, int bufsize)
{
  int oldsize = 0, oldsize_s = sizeof(oldsize);

  if (getsockopt(s->fd, SOL_SOCKET, SO_RCVBUF, &oldsize, &oldsize_s) < 0)
    ERR("SO_RCVBUF");

  if (oldsize >= bufsize)
    return 0;

  bufsize = BIRD_ALIGN(bufsize, 64);
  if (setsockopt(s->fd, SOL_SOCKET, SO_RCVBUF, &bufsize, sizeof(bufsize)) < 0)
    ERR("SO_RCVBUF");

  /*
  int newsize = 0, newsize_s = sizeof(newsize);
  if (getsockopt(s->fd, SOL_SOCKET, SO_RCVBUF, &newsize, &newsize_s) < 0)
    ERR("SO_RCVBUF");

  log(L_INFO "Setting rcvbuf on %s from %d to %d",
      s->iface ? s->iface->name : "*", oldsize, newsize);
  */

  return 0;
}

static void
sk_set_min_rcvbuf(sock *s, int bufsize)
{
  if (sk_set_min_rcvbuf_(s, bufsize) < 0)
    log(L_WARN "Socket error: %s%#m", s->err);
}

static inline byte *
sk_skip_ip_header(byte *pkt, int *len)
{
  if ((*len < 20) || ((*pkt & 0xf0) != 0x40))
    return NULL;

  int hlen = (*pkt & 0x0f) * 4;
  if ((hlen < 20) || (hlen > *len))
    return NULL;

  *len -= hlen;
  return pkt + hlen;
}

byte *
sk_rx_buffer(sock *s, int *len)
{
  if (sk_is_ipv4(s) && (s->type == SK_IP))
    return sk_skip_ip_header(s->rbuf, len);
  else
    return s->rbuf;
}


/*
 *	Public socket functions
 */

/**
 * sk_setup_multicast - enable multicast for given socket
 * @s: socket
 *
 * Prepare transmission of multicast packets for given datagram socket.
 * The socket must have defined @iface.
 *
 * Result: 0 for success, -1 for an error.
 */

int
sk_setup_multicast(sock *s)
{
  ASSERT(s->iface);

  if (sk_is_ipv4(s))
    return sk_setup_multicast4(s);
  else
    return sk_setup_multicast6(s);
}

/**
 * sk_join_group - join multicast group for given socket
 * @s: socket
 * @maddr: multicast address
 *
 * Join multicast group for given datagram socket and associated interface.
 * The socket must have defined @iface.
 *
 * Result: 0 for success, -1 for an error.
 */

int
sk_join_group(sock *s, ip_addr maddr)
{
  if (sk_is_ipv4(s))
    return sk_join_group4(s, maddr);
  else
    return sk_join_group6(s, maddr);
}

/**
 * sk_leave_group - leave multicast group for given socket
 * @s: socket
 * @maddr: multicast address
 *
 * Leave multicast group for given datagram socket and associated interface.
 * The socket must have defined @iface.
 *
 * Result: 0 for success, -1 for an error.
 */

int
sk_leave_group(sock *s, ip_addr maddr)
{
  if (sk_is_ipv4(s))
    return sk_leave_group4(s, maddr);
  else
    return sk_leave_group6(s, maddr);
}

/**
 * sk_setup_broadcast - enable broadcast for given socket
 * @s: socket
 *
 * Allow reception and transmission of broadcast packets for given datagram
 * socket. The socket must have defined @iface. For transmission, packets should
 * be send to @brd address of @iface.
 *
 * Result: 0 for success, -1 for an error.
 */

int
sk_setup_broadcast(sock *s)
{
  int y = 1;

  if (setsockopt(s->fd, SOL_SOCKET, SO_BROADCAST, &y, sizeof(y)) < 0)
    ERR("SO_BROADCAST");

  return 0;
}

/**
 * sk_set_ttl - set transmit TTL for given socket
 * @s: socket
 * @ttl: TTL value
 *
 * Set TTL for already opened connections when TTL was not set before. Useful
 * for accepted connections when different ones should have different TTL.
 *
 * Result: 0 for success, -1 for an error.
 */

int
sk_set_ttl(sock *s, int ttl)
{
  s->ttl = ttl;

  if (sk_is_ipv4(s))
    return sk_set_ttl4(s, ttl);
  else
    return sk_set_ttl6(s, ttl);
}

/**
 * sk_set_min_ttl - set minimal accepted TTL for given socket
 * @s: socket
 * @ttl: TTL value
 *
 * Set minimal accepted TTL for given socket. Can be used for TTL security.
 * implementations.
 *
 * Result: 0 for success, -1 for an error.
 */

int
sk_set_min_ttl(sock *s, int ttl)
{
  if (sk_is_ipv4(s))
    return sk_set_min_ttl4(s, ttl);
  else
    return sk_set_min_ttl6(s, ttl);
}

#if 0
/**
 * sk_set_md5_auth - add / remove MD5 security association for given socket
 * @s: socket
 * @local: IP address of local side
 * @remote: IP address of remote side
 * @ifa: Interface for link-local IP address
 * @passwd: Password used for MD5 authentication
 * @setkey: Update also system SA/SP database
 *
 * In TCP MD5 handling code in kernel, there is a set of security associations
 * used for choosing password and other authentication parameters according to
 * the local and remote address. This function is useful for listening socket,
 * for active sockets it may be enough to set s->password field.
 *
 * When called with passwd != NULL, the new pair is added,
 * When called with passwd == NULL, the existing pair is removed.
 *
 * Note that while in Linux, the MD5 SAs are specific to socket, in BSD they are
 * stored in global SA/SP database (but the behavior also must be enabled on
 * per-socket basis). In case of multiple sockets to the same neighbor, the
 * socket-specific state must be configured for each socket while global state
 * just once per src-dst pair. The @setkey argument controls whether the global
 * state (SA/SP database) is also updated.
 *
 * Result: 0 for success, -1 for an error.
 */

int
sk_set_md5_auth(sock *s, ip_addr local, ip_addr remote, struct iface *ifa, char *passwd, int setkey)
{ DUMMY; }
#endif

/**
 * sk_set_ipv6_checksum - specify IPv6 checksum offset for given socket
 * @s: socket
 * @offset: offset
 *
 * Specify IPv6 checksum field offset for given raw IPv6 socket. After that, the
 * kernel will automatically fill it for outgoing packets and check it for
 * incoming packets. Should not be used on ICMPv6 sockets, where the position is
 * known to the kernel.
 *
 * Result: 0 for success, -1 for an error.
 */

int
sk_set_ipv6_checksum(sock *s, int offset)
{
  if (setsockopt(s->fd, SOL_IPV6, IPV6_CHECKSUM, &offset, sizeof(offset)) < 0)
    ERR("IPV6_CHECKSUM");

  return 0;
}

int
sk_set_icmp6_filter(sock *s, int p1, int p2)
{
  /* a bit of lame interface, but it is here only for Radv */
  struct icmp6_filter f;

  ICMP6_FILTER_SETBLOCKALL(&f);
  ICMP6_FILTER_SETPASS(p1, &f);
  ICMP6_FILTER_SETPASS(p2, &f);

  if (setsockopt(s->fd, SOL_ICMPV6, ICMP6_FILTER, &f, sizeof(f)) < 0)
    ERR("ICMP6_FILTER");

  return 0;
}

void
sk_log_error(sock *s, const char *p)
{
  log(L_ERR "%s: Socket error: %s%#m", p, s->err);
}


/*
 *	Actual struct birdsock code
 */

sock *
sk_next(sock *s)
{
  if (!s->n.next->next)
    return NULL;
  else
    return SKIP_BACK(sock, n, s->n.next);
}

static void
sk_alloc_bufs(sock *s)
{
  if (!s->rbuf && s->rbsize)
    s->rbuf = s->rbuf_alloc = xmalloc(s->rbsize);
  s->rpos = s->rbuf;
  if (!s->tbuf && s->tbsize)
    s->tbuf = s->tbuf_alloc = xmalloc(s->tbsize);
  s->tpos = s->ttx = s->tbuf;
}

static void
sk_free_bufs(sock *s)
{
  if (s->rbuf_alloc)
  {
    xfree(s->rbuf_alloc);
    s->rbuf = s->rbuf_alloc = NULL;
  }
  if (s->tbuf_alloc)
  {
    xfree(s->tbuf_alloc);
    s->tbuf = s->tbuf_alloc = NULL;
  }
}

#ifdef HAVE_LIBSSH
static void
sk_ssh_free(sock *s)
{
  struct ssh_sock *ssh = s->ssh;

  if (s->ssh == NULL)
    return;

  s->ssh = NULL;

  if (ssh->channel)
  {
    ssh_channel_close(ssh->channel);
    ssh_channel_free(ssh->channel);
    ssh->channel = NULL;
  }

  if (ssh->session)
  {
    ssh_disconnect(ssh->session);
    ssh_free(ssh->session);
    ssh->session = NULL;
  }
}
#endif


static void
sk_free(resource *r)
{
  sock *s = (sock *) r;

  sk_free_bufs(s);

#ifdef HAVE_LIBSSH
  if (s->type == SK_SSH || s->type == SK_SSH_ACTIVE)
    sk_ssh_free(s);
#endif

  if (s->loop)
    birdloop_remove_socket(s->loop, s);

  if (s->fd >= 0 && s->type != SK_SSH && s->type != SK_SSH_ACTIVE)
    close(s->fd);

  s->fd = -1;
}

void
sk_set_rbsize(sock *s, uint val)
{
  ASSERT(s->rbuf_alloc == s->rbuf);

  if (s->rbsize == val)
    return;

  s->rbsize = val;
  xfree(s->rbuf_alloc);
  s->rbuf_alloc = xmalloc(val);
  s->rpos = s->rbuf = s->rbuf_alloc;

  if ((s->type == SK_UDP) || (s->type == SK_IP))
    sk_set_min_rcvbuf(s, s->rbsize);
}

void
sk_set_tbsize(sock *s, uint val)
{
  ASSERT(s->tbuf_alloc == s->tbuf);

  if (s->tbsize == val)
    return;

  byte *old_tbuf = s->tbuf;

  s->tbsize = val;
  s->tbuf = s->tbuf_alloc = xrealloc(s->tbuf_alloc, val);
  s->tpos = s->tbuf + (s->tpos - old_tbuf);
  s->ttx  = s->tbuf + (s->ttx  - old_tbuf);
}

void
sk_set_tbuf(sock *s, void *tbuf)
{
  s->tbuf = tbuf ?: s->tbuf_alloc;
  s->ttx = s->tpos = s->tbuf;
}

void
sk_reallocate(sock *s)
{
  sk_free_bufs(s);
  sk_alloc_bufs(s);
}

static void
<<<<<<< HEAD
sk_dump(resource *r, unsigned indent UNUSED)
=======
sk_dump(struct dump_request *dreq, resource *r)
>>>>>>> d85fa48e
{
  sock *s = (sock *) r;
  static char *sk_type_names[] = { "TCP<", "TCP>", "TCP", "UDP", NULL, "IP", NULL, "MAGIC", "UNIX<", "UNIX", "SSH>", "SSH", "DEL!" };

  RDUMP("(%s, ud=%p, sa=%I, sp=%d, da=%I, dp=%d, tos=%d, ttl=%d, if=%s)\n",
	sk_type_names[s->type],
	s->data,
	s->saddr,
	s->sport,
	s->daddr,
	s->dport,
	s->tos,
	s->ttl,
	s->iface ? s->iface->name : "none");
}

static struct resclass sk_class = {
  "Socket",
  sizeof(sock),
  sk_free,
  sk_dump,
  NULL,
  NULL
};

/**
 * sk_new - create a socket
 * @p: pool
 *
 * This function creates a new socket resource. If you want to use it,
 * you need to fill in all the required fields of the structure and
 * call sk_open() to do the actual opening of the socket.
 *
 * The real function name is sock_new(), sk_new() is a macro wrapper
 * to avoid collision with OpenSSL.
 */
sock *
sock_new(pool *p)
{
  sock *s = ralloc(p, &sk_class);
  s->pool = p;
  // s->saddr = s->daddr = IPA_NONE;
  s->tos = s->priority = s->ttl = -1;
  s->fd = -1;
  return s;
}

static int
sk_setup(sock *s)
{
  int y = 1;
  int fd = s->fd;

  if (s->type == SK_SSH_ACTIVE)
    return 0;

  if (fcntl(fd, F_SETFL, O_NONBLOCK) < 0)
    ERR("O_NONBLOCK");

  if (!s->af)
    return 0;

  if (ipa_nonzero(s->saddr) && !(s->flags & SKF_BIND))
    s->flags |= SKF_PKTINFO;

#ifdef CONFIG_USE_HDRINCL
  if (sk_is_ipv4(s) && (s->type == SK_IP) && (s->flags & SKF_PKTINFO))
  {
    s->flags &= ~SKF_PKTINFO;
    s->flags |= SKF_HDRINCL;
    if (setsockopt(fd, SOL_IP, IP_HDRINCL, &y, sizeof(y)) < 0)
      ERR("IP_HDRINCL");
  }
#endif

  if (s->vrf && (s->vrf != &default_vrf) && !s->iface && (s->type != SK_TCP))
  {
    /* Bind socket to associated VRF interface.
       This is Linux-specific, but so is SO_BINDTODEVICE.
       For accepted TCP sockets it is inherited from the listening one. */
#ifdef SO_BINDTODEVICE
    struct ifreq ifr = {};
    strcpy(ifr.ifr_name, s->vrf->name);
    if (setsockopt(s->fd, SOL_SOCKET, SO_BINDTODEVICE, &ifr, sizeof(ifr)) < 0)
      ERR("SO_BINDTODEVICE");
#endif
  }

  if (s->iface)
  {
#ifdef SO_BINDTODEVICE
    struct ifreq ifr = {};
    strcpy(ifr.ifr_name, s->iface->name);
    if (setsockopt(s->fd, SOL_SOCKET, SO_BINDTODEVICE, &ifr, sizeof(ifr)) < 0)
      ERR("SO_BINDTODEVICE");
#endif

#ifdef CONFIG_UNIX_DONTROUTE
    if (setsockopt(s->fd, SOL_SOCKET, SO_DONTROUTE, &y, sizeof(y)) < 0)
      ERR("SO_DONTROUTE");
#endif
  }

  if (sk_is_ipv4(s))
  {
    if (s->flags & SKF_LADDR_RX)
      if (sk_request_cmsg4_pktinfo(s) < 0)
	return -1;

    if (s->flags & SKF_TTL_RX)
      if (sk_request_cmsg4_ttl(s) < 0)
	return -1;

    if ((s->type == SK_UDP) || (s->type == SK_IP))
      if (sk_disable_mtu_disc4(s) < 0)
	return -1;

    if (s->ttl >= 0)
      if (sk_set_ttl4(s, s->ttl) < 0)
	return -1;

    if (s->tos >= 0)
      if (sk_set_tos4(s, s->tos) < 0)
	return -1;
  }

  if (sk_is_ipv6(s))
  {
    if ((s->type == SK_TCP_PASSIVE) || (s->type == SK_TCP_ACTIVE) || (s->type == SK_UDP))
      if (setsockopt(fd, SOL_IPV6, IPV6_V6ONLY, &y, sizeof(y)) < 0)
	ERR("IPV6_V6ONLY");

    if (s->flags & SKF_LADDR_RX)
      if (sk_request_cmsg6_pktinfo(s) < 0)
	return -1;

    if (s->flags & SKF_TTL_RX)
      if (sk_request_cmsg6_ttl(s) < 0)
	return -1;

    if ((s->type == SK_UDP) || (s->type == SK_IP))
      if (sk_disable_mtu_disc6(s) < 0)
	return -1;

    if (s->ttl >= 0)
      if (sk_set_ttl6(s, s->ttl) < 0)
	return -1;

    if (s->tos >= 0)
      if (sk_set_tos6(s, s->tos) < 0)
	return -1;

    if ((s->flags & SKF_UDP6_NO_CSUM_RX) && (s->type == SK_UDP))
      if (sk_set_udp6_no_csum_rx(s) < 0)
	return -1;
  }

  /* Must be after sk_set_tos4() as setting ToS on Linux also mangles priority */
  if (s->priority >= 0)
    if (sk_set_priority(s, s->priority) < 0)
      return -1;

  if ((s->type == SK_UDP) || (s->type == SK_IP))
    sk_set_min_rcvbuf(s, s->rbsize);

  return 0;
}

static int
sk_connect(sock *s)
{
  sockaddr sa;
  sockaddr_fill(&sa, s->af, s->daddr, s->iface, s->dport);
  return connect(s->fd, &sa.sa, SA_LEN(sa));
}

static void
sk_tcp_connected(sock *s)
{
  sockaddr sa;
  int sa_len = sizeof(sa);

  if ((getsockname(s->fd, &sa.sa, &sa_len) < 0) ||
      (sockaddr_read(&sa, s->af, &s->saddr, &s->iface, &s->sport) < 0))
    log(L_WARN "SOCK: Cannot get local IP address for TCP>");

  s->type = SK_TCP;
  sk_alloc_bufs(s);
  s->tx_hook(s);
}

#ifdef HAVE_LIBSSH
static void
sk_ssh_connected(sock *s)
{
  sk_alloc_bufs(s);
  s->type = SK_SSH;
  s->tx_hook(s);
}
#endif

static int
sk_passive_connected(sock *s, int type)
{
  sockaddr loc_sa, rem_sa;
  int loc_sa_len = sizeof(loc_sa);
  int rem_sa_len = sizeof(rem_sa);

  int fd = accept(s->fd, ((type == SK_TCP) ? &rem_sa.sa : NULL), &rem_sa_len);
  if (fd < 0)
  {
    if ((errno != EINTR) && (errno != EAGAIN))
      s->err_hook(s, errno);
    return 0;
  }

  struct domain_generic *sock_lock = DG_IS_LOCKED(s->pool->domain) ? NULL : s->pool->domain;
  if (sock_lock)
    DG_LOCK(sock_lock);

  sock *t = sk_new(s->pool);
  t->type = type;
  t->data = s->data;
  t->af = s->af;
  t->fd = fd;
  t->ttl = s->ttl;
  t->tos = s->tos;
  t->vrf = s->vrf;
  t->rbsize = s->rbsize;
  t->tbsize = s->tbsize;

  if (type == SK_TCP)
  {
    if ((getsockname(fd, &loc_sa.sa, &loc_sa_len) < 0) ||
	(sockaddr_read(&loc_sa, s->af, &t->saddr, &t->iface, &t->sport) < 0))
      log(L_WARN "SOCK: Cannot get local IP address for TCP<");

    if (sockaddr_read(&rem_sa, s->af, &t->daddr, &t->iface, &t->dport) < 0)
      log(L_WARN "SOCK: Cannot get remote IP address for TCP<");
  }

  if (sk_setup(t) < 0)
  {
    /* FIXME: Call err_hook instead ? */
    log(L_ERR "SOCK: Incoming connection: %s%#m", t->err);

    /* FIXME: handle it better in rfree() */
    close(t->fd);
    t->fd = -1;
    sk_close(t);
    t = NULL;
  }
  else
  {
    birdloop_add_socket(s->loop, t);
    sk_alloc_bufs(t);
  }

  if (sock_lock)
    DG_UNLOCK(sock_lock);

  if (t)
    s->rx_hook(t, 0);

  return 1;
}

#ifdef HAVE_LIBSSH
/*
 * Return SSH_OK or SSH_AGAIN or SSH_ERROR
 */
static int
sk_ssh_connect(sock *s)
{
  s->fd = ssh_get_fd(s->ssh->session);

  /* Big fall thru automata */
  switch (s->ssh->state)
  {
  case SK_SSH_CONNECT:
  {
    switch (ssh_connect(s->ssh->session))
    {
    case SSH_AGAIN:
      /* A quick look into libSSH shows that ssh_get_fd() should return non-(-1)
       * after SSH_AGAIN is returned by ssh_connect(). This is however nowhere
       * documented but our code relies on that.
       */
      return SSH_AGAIN;

    case SSH_OK:
      break;

    default:
      return SSH_ERROR;
    }
  } /* fallthrough */

  case SK_SSH_SERVER_KNOWN:
  {
    s->ssh->state = SK_SSH_SERVER_KNOWN;

    if (s->ssh->server_hostkey_path)
    {
      int server_identity_is_ok = 1;

#ifdef HAVE_SSH_OLD_SERVER_VALIDATION_API
#define ssh_session_is_known_server	ssh_is_server_known
#define SSH_KNOWN_HOSTS_OK		SSH_SERVER_KNOWN_OK
#define SSH_KNOWN_HOSTS_UNKNOWN		SSH_SERVER_NOT_KNOWN
#define SSH_KNOWN_HOSTS_CHANGED		SSH_SERVER_KNOWN_CHANGED
#define SSH_KNOWN_HOSTS_NOT_FOUND	SSH_SERVER_FILE_NOT_FOUND
#define SSH_KNOWN_HOSTS_ERROR		SSH_SERVER_ERROR
#define SSH_KNOWN_HOSTS_OTHER		SSH_SERVER_FOUND_OTHER
#endif

      /* Check server identity */
      switch (ssh_session_is_known_server(s->ssh->session))
      {
#define LOG_WARN_ABOUT_SSH_SERVER_VALIDATION(s,msg,args...) log(L_WARN "SSH Identity %s@%s:%u: " msg, (s)->ssh->username, (s)->host, (s)->dport, ## args);
      case SSH_KNOWN_HOSTS_OK:
	/* The server is known and has not changed. */
	break;

      case SSH_KNOWN_HOSTS_UNKNOWN:
	LOG_WARN_ABOUT_SSH_SERVER_VALIDATION(s, "The server is unknown, its public key was not found in the known host file %s", s->ssh->server_hostkey_path);
	server_identity_is_ok = 0;
	break;

      case SSH_KNOWN_HOSTS_CHANGED:
	LOG_WARN_ABOUT_SSH_SERVER_VALIDATION(s, "The server key has changed. Either you are under attack or the administrator changed the key.");
	server_identity_is_ok = 0;
	break;

      case SSH_KNOWN_HOSTS_NOT_FOUND:
	LOG_WARN_ABOUT_SSH_SERVER_VALIDATION(s, "The known host file %s does not exist", s->ssh->server_hostkey_path);
	server_identity_is_ok = 0;
	break;

      case SSH_KNOWN_HOSTS_ERROR:
	LOG_WARN_ABOUT_SSH_SERVER_VALIDATION(s, "Some error happened");
	server_identity_is_ok = 0;
	break;

      case SSH_KNOWN_HOSTS_OTHER:
	LOG_WARN_ABOUT_SSH_SERVER_VALIDATION(s, "The server gave use a key of a type while we had another type recorded. " \
					     "It is a possible attack.");
	server_identity_is_ok = 0;
	break;
      }

      if (!server_identity_is_ok)
	return SSH_ERROR;
    }
  } /* fallthrough */

  case SK_SSH_USERAUTH:
  {
    s->ssh->state = SK_SSH_USERAUTH;
    switch (ssh_userauth_publickey_auto(s->ssh->session, NULL, NULL))
    {
    case SSH_AUTH_AGAIN:
      return SSH_AGAIN;

    case SSH_AUTH_SUCCESS:
      break;

    default:
      return SSH_ERROR;
    }
  } /* fallthrough */

  case SK_SSH_CHANNEL:
  {
    s->ssh->state = SK_SSH_CHANNEL;
    s->ssh->channel = ssh_channel_new(s->ssh->session);
    if (s->ssh->channel == NULL)
      return SSH_ERROR;
  } /* fallthrough */

  case SK_SSH_SESSION:
  {
    s->ssh->state = SK_SSH_SESSION;
    switch (ssh_channel_open_session(s->ssh->channel))
    {
    case SSH_AGAIN:
      return SSH_AGAIN;

    case SSH_OK:
      break;

    default:
      return SSH_ERROR;
    }
  } /* fallthrough */

  case SK_SSH_SUBSYSTEM:
  {
    s->ssh->state = SK_SSH_SUBSYSTEM;
    if (s->ssh->subsystem)
    {
      switch (ssh_channel_request_subsystem(s->ssh->channel, s->ssh->subsystem))
      {
      case SSH_AGAIN:
	return SSH_AGAIN;

      case SSH_OK:
	break;

      default:
	return SSH_ERROR;
      }
    }
  } /* fallthrough */

  case SK_SSH_ESTABLISHED:
    s->ssh->state = SK_SSH_ESTABLISHED;
  }

  return SSH_OK;
}

/*
 * Return file descriptor number if success
 * Return -1 if failed
 */
static int
sk_open_ssh(sock *s)
{
  if (!s->ssh)
    bug("sk_open() sock->ssh is not allocated");

  ssh_session sess = ssh_new();
  if (sess == NULL)
    ERR2("Cannot create a ssh session");
  s->ssh->session = sess;

  const int verbosity = SSH_LOG_NOLOG;
  ssh_options_set(sess, SSH_OPTIONS_LOG_VERBOSITY, &verbosity);
  ssh_options_set(sess, SSH_OPTIONS_HOST, s->host);
  ssh_options_set(sess, SSH_OPTIONS_PORT, &(s->dport));
  /* TODO: Add SSH_OPTIONS_BINDADDR */
  ssh_options_set(sess, SSH_OPTIONS_USER, s->ssh->username);

  if (s->ssh->server_hostkey_path)
    ssh_options_set(sess, SSH_OPTIONS_KNOWNHOSTS, s->ssh->server_hostkey_path);

  if (s->ssh->client_privkey_path)
    ssh_options_set(sess, SSH_OPTIONS_IDENTITY, s->ssh->client_privkey_path);

  ssh_set_blocking(sess, 0);

  switch (sk_ssh_connect(s))
  {
  case SSH_AGAIN:
    break;

  case SSH_OK:
    sk_ssh_connected(s);
    break;

  case SSH_ERROR:
    ERR2(ssh_get_error(sess));
    break;
  }

  return ssh_get_fd(sess);

 err:
  return -1;
}
#endif

/**
 * sk_open - open a socket
 * @loop: loop
 * @s: socket
 *
 * This function takes a socket resource created by sk_new() and
 * initialized by the user and binds a corresponding network connection
 * to it.
 *
 * Result: 0 for success, -1 for an error.
 */
int
sk_open(sock *s, struct birdloop *loop)
{
  int af = AF_UNSPEC;
  int fd = -1;
  int do_bind = 0;
  int bind_port = 0;
  ip_addr bind_addr = IPA_NONE;
  sockaddr sa;

  if (s->type <= SK_IP)
  {
    /*
     * For TCP/IP sockets, Address family (IPv4 or IPv6) can be specified either
     * explicitly (SK_IPV4 or SK_IPV6) or implicitly (based on saddr, daddr).
     * But the specifications have to be consistent.
     */

    switch (s->subtype)
    {
    case 0:
      ASSERT(ipa_zero(s->saddr) || ipa_zero(s->daddr) ||
	     (ipa_is_ip4(s->saddr) == ipa_is_ip4(s->daddr)));
      af = (ipa_is_ip4(s->saddr) || ipa_is_ip4(s->daddr)) ? AF_INET : AF_INET6;
      break;

    case SK_IPV4:
      ASSERT(ipa_zero(s->saddr) || ipa_is_ip4(s->saddr));
      ASSERT(ipa_zero(s->daddr) || ipa_is_ip4(s->daddr));
      af = AF_INET;
      break;

    case SK_IPV6:
      ASSERT(ipa_zero(s->saddr) || !ipa_is_ip4(s->saddr));
      ASSERT(ipa_zero(s->daddr) || !ipa_is_ip4(s->daddr));
      af = AF_INET6;
      break;

    default:
      bug("Invalid subtype %d", s->subtype);
    }
  }

  switch (s->type)
  {
  case SK_TCP_ACTIVE:
    s->ttx = "";			/* Force s->ttx != s->tpos */
    /* Fall thru */
  case SK_TCP_PASSIVE:
    fd = socket(af, SOCK_STREAM, IPPROTO_TCP);
    bind_port = s->sport;
    bind_addr = s->saddr;
    do_bind = bind_port || ipa_nonzero(bind_addr);
    break;

#ifdef HAVE_LIBSSH
  case SK_SSH_ACTIVE:
    s->ttx = "";			/* Force s->ttx != s->tpos */
    fd = sk_open_ssh(s);
    break;
#endif

  case SK_UDP:
    fd = socket(af, SOCK_DGRAM, IPPROTO_UDP);
    bind_port = s->sport;
    bind_addr = (s->flags & SKF_BIND) ? s->saddr : IPA_NONE;
    do_bind = 1;
    break;

  case SK_IP:
    fd = socket(af, SOCK_RAW, s->dport);
    bind_port = 0;
    bind_addr = (s->flags & SKF_BIND) ? s->saddr : IPA_NONE;
    do_bind = ipa_nonzero(bind_addr);
    break;

  case SK_MAGIC:
    af = 0;
    fd = s->fd;
    break;

  default:
    bug("sk_open() called for invalid sock type %d", s->type);
  }

  if (fd < 0)
    ERR("socket");

  s->af = af;
  s->fd = fd;

  if (sk_setup(s) < 0)
    goto err;

  if (do_bind)
  {
    if (bind_port)
    {
      int y = 1;

      if (setsockopt(fd, SOL_SOCKET, SO_REUSEADDR, &y, sizeof(y)) < 0)
	ERR2("SO_REUSEADDR");

#ifdef CONFIG_NO_IFACE_BIND
      /* Workaround missing ability to bind to an iface */
      if ((s->type == SK_UDP) && s->iface && ipa_zero(bind_addr))
      {
	if (setsockopt(fd, SOL_SOCKET, SO_REUSEPORT, &y, sizeof(y)) < 0)
	  ERR2("SO_REUSEPORT");
      }
#endif
    }
    else
      if (s->flags & SKF_HIGH_PORT)
	if (sk_set_high_port(s) < 0)
	  log(L_WARN "Socket error: %s%#m", s->err);

    if (s->flags & SKF_FREEBIND)
      if (sk_set_freebind(s) < 0)
        log(L_WARN "Socket error: %s%#m", s->err);

    sockaddr_fill(&sa, s->af, bind_addr, s->iface, bind_port);
    if (bind(fd, &sa.sa, SA_LEN(sa)) < 0)
      ERR2("bind");
  }

  if (s->password)
    if (sk_set_md5_auth(s, s->saddr, s->daddr, -1, s->iface, s->password, 0) < 0)
      goto err;

  switch (s->type)
  {
  case SK_TCP_ACTIVE:
    if (sk_connect(s) >= 0)
      sk_tcp_connected(s);
    else if (errno != EINTR && errno != EAGAIN && errno != EINPROGRESS &&
	     errno != ECONNREFUSED && errno != EHOSTUNREACH && errno != ENETUNREACH)
      ERR2("connect");
    break;

  case SK_TCP_PASSIVE:
    if (listen(fd, 8) < 0)
      ERR2("listen");
    break;

  case SK_UDP:
    if (s->flags & SKF_CONNECT)
      if (sk_connect(s) < 0)
	ERR2("connect");

    sk_alloc_bufs(s);
    break;

  case SK_SSH_ACTIVE:
  case SK_MAGIC:
    break;

  default:
    sk_alloc_bufs(s);
  }

  birdloop_add_socket(loop, s);
  return 0;

err:
  close(fd);
  s->fd = -1;
  return -1;
}

int
sk_open_unix(sock *s, struct birdloop *loop, const char *name)
{
  struct sockaddr_un sa;
  int fd;

  /* We are sloppy during error (leak fd and not set s->err), but we die anyway */

  fd = socket(AF_UNIX, SOCK_STREAM, 0);
  if (fd < 0)
    return -1;

  if (fcntl(fd, F_SETFL, O_NONBLOCK) < 0)
    return -1;

  /* Path length checked in test_old_bird() but we may need unix sockets for other reasons in future */
  ASSERT_DIE(strlen(name) < sizeof(sa.sun_path));

  sa.sun_family = AF_UNIX;
  strcpy(sa.sun_path, name);

  if (bind(fd, (struct sockaddr *) &sa, SUN_LEN(&sa)) < 0)
    return -1;

  if (listen(fd, 8) < 0)
    return -1;

  s->fd = fd;
  birdloop_add_socket(loop, s);
  return 0;
}


#define CMSG_RX_SPACE MAX(CMSG4_SPACE_PKTINFO+CMSG4_SPACE_TTL, \
			  CMSG6_SPACE_PKTINFO+CMSG6_SPACE_TTL)
#define CMSG_TX_SPACE MAX(CMSG4_SPACE_PKTINFO,CMSG6_SPACE_PKTINFO)

static void
sk_prepare_cmsgs(sock *s, struct msghdr *msg, void *cbuf, size_t cbuflen)
{
  if (sk_is_ipv4(s))
    sk_prepare_cmsgs4(s, msg, cbuf, cbuflen);
  else
    sk_prepare_cmsgs6(s, msg, cbuf, cbuflen);
}

static void
sk_process_cmsgs(sock *s, struct msghdr *msg)
{
  struct cmsghdr *cm;

  s->laddr = IPA_NONE;
  s->lifindex = 0;
  s->rcv_ttl = -1;

  for (cm = CMSG_FIRSTHDR(msg); cm != NULL; cm = CMSG_NXTHDR(msg, cm))
  {
    if ((cm->cmsg_level == SOL_IP) && sk_is_ipv4(s))
    {
      sk_process_cmsg4_pktinfo(s, cm);
      sk_process_cmsg4_ttl(s, cm);
    }

    if ((cm->cmsg_level == SOL_IPV6) && sk_is_ipv6(s))
    {
      sk_process_cmsg6_pktinfo(s, cm);
      sk_process_cmsg6_ttl(s, cm);
    }
  }
}


static inline int
sk_sendmsg(sock *s)
{
  struct iovec iov = {s->tbuf, s->tpos - s->tbuf};
  byte cmsg_buf[CMSG_TX_SPACE];
  sockaddr dst;
  int flags = 0;

  sockaddr_fill(&dst, s->af, s->daddr, s->iface, s->dport);

  struct msghdr msg = {
    .msg_name = &dst.sa,
    .msg_namelen = SA_LEN(dst),
    .msg_iov = &iov,
    .msg_iovlen = 1
  };

#ifdef CONFIG_DONTROUTE_UNICAST
  /* FreeBSD silently changes TTL to 1 when MSG_DONTROUTE is used, therefore we
     cannot use it for other cases (e.g. when TTL security is used). */
  if (ipa_is_ip4(s->daddr) && ip4_is_unicast(ipa_to_ip4(s->daddr)) && (s->ttl == 1))
    flags = MSG_DONTROUTE;
#endif

#ifdef CONFIG_USE_HDRINCL
  byte hdr[20];
  struct iovec iov2[2] = { {hdr, 20}, iov };

  if (s->flags & SKF_HDRINCL)
  {
    sk_prepare_ip_header(s, hdr, iov.iov_len);
    msg.msg_iov = iov2;
    msg.msg_iovlen = 2;
  }
#endif

  if (s->flags & SKF_PKTINFO)
    sk_prepare_cmsgs(s, &msg, cmsg_buf, sizeof(cmsg_buf));

  return sendmsg(s->fd, &msg, flags);
}

static inline int
sk_recvmsg(sock *s)
{
  struct iovec iov = {s->rbuf, s->rbsize};
  byte cmsg_buf[CMSG_RX_SPACE];
  sockaddr src;

  struct msghdr msg = {
    .msg_name = &src.sa,
    .msg_namelen = sizeof(src), // XXXX ??
    .msg_iov = &iov,
    .msg_iovlen = 1,
    .msg_control = cmsg_buf,
    .msg_controllen = sizeof(cmsg_buf),
    .msg_flags = 0
  };

  int rv = recvmsg(s->fd, &msg, 0);
  if (rv < 0)
    return rv;

  //ifdef IPV4
  //  if (cf_type == SK_IP)
  //    rv = ipv4_skip_header(pbuf, rv);
  //endif

  sockaddr_read(&src, s->af, &s->faddr, NULL, &s->fport);
  sk_process_cmsgs(s, &msg);

  if (msg.msg_flags & MSG_TRUNC)
    s->flags |= SKF_TRUNCATED;
  else
    s->flags &= ~SKF_TRUNCATED;

  return rv;
}


static inline void reset_tx_buffer(sock *s) { s->ttx = s->tpos = s->tbuf; }

bool
sk_tx_pending(sock *s)
{
  return s->ttx != s->tpos;
}


static int
sk_maybe_write(sock *s)
{
  int e;

  switch (s->type)
  {
  case SK_TCP:
  case SK_MAGIC:
  case SK_UNIX:
    while (sk_tx_pending(s))
    {
      e = write(s->fd, s->ttx, s->tpos - s->ttx);

      if (e < 0)
      {
	if (errno != EINTR && errno != EAGAIN)
	{
	  reset_tx_buffer(s);
	  /* EPIPE is just a connection close notification during TX */
	  s->err_hook(s, (errno != EPIPE) ? errno : 0);
	  return -1;
	}
	return 0;
      }
      s->ttx += e;
    }
    reset_tx_buffer(s);
    return 1;

#ifdef HAVE_LIBSSH
  case SK_SSH:
    while (sk_tx_pending(s))
    {
      e = ssh_channel_write(s->ssh->channel, s->ttx, s->tpos - s->ttx);

      if (e < 0)
      {
	s->err = ssh_get_error(s->ssh->session);
	s->err_hook(s, ssh_get_error_code(s->ssh->session));

	reset_tx_buffer(s);
	/* EPIPE is just a connection close notification during TX */
	s->err_hook(s, (errno != EPIPE) ? errno : 0);
	return -1;
      }
      s->ttx += e;
    }
    reset_tx_buffer(s);
    return 1;
#endif

  case SK_UDP:
  case SK_IP:
    {
      if (s->tbuf == s->tpos)
	return 1;

      e = sk_sendmsg(s);

      if (e < 0)
      {
	if (errno != EINTR && errno != EAGAIN)
	{
	  reset_tx_buffer(s);
	  s->err_hook(s, errno);
	  return -1;
	}

	if (!s->tx_hook)
	  reset_tx_buffer(s);
	return 0;
      }
      reset_tx_buffer(s);
      return 1;
    }

  default:
    bug("sk_maybe_write: unknown socket type %d", s->type);
  }
}

int
sk_rx_ready(sock *s)
{
  int rv;
  struct pollfd pfd = { .fd = s->fd };
  pfd.events |= POLLIN;

 redo:
  rv = poll(&pfd, 1, 0);

  if ((rv < 0) && (errno == EINTR || errno == EAGAIN))
    goto redo;

  return rv;
}

/**
 * sk_send - send data to a socket
 * @s: socket
 * @len: number of bytes to send
 *
 * This function sends @len bytes of data prepared in the
 * transmit buffer of the socket @s to the network connection.
 * If the packet can be sent immediately, it does so and returns
 * 1, else it queues the packet for later processing, returns 0
 * and calls the @tx_hook of the socket when the tranmission
 * takes place.
 */
int
sk_send(sock *s, unsigned len)
{
  s->ttx = s->tbuf;
  s->tpos = s->tbuf + len;

  int e = sk_maybe_write(s);
  if (e == 0) /* Trigger thread poll reload to poll this socket's write. */
    socket_changed(s);

  return e;
}

/**
 * sk_send_to - send data to a specific destination
 * @s: socket
 * @len: number of bytes to send
 * @addr: IP address to send the packet to
 * @port: port to send the packet to
 *
 * This is a sk_send() replacement for connection-less packet sockets
 * which allows destination of the packet to be chosen dynamically.
 * Raw IP sockets should use 0 for @port.
 */
int
sk_send_to(sock *s, unsigned len, ip_addr addr, unsigned port)
{
  s->daddr = addr;
  if (port)
    s->dport = port;

  s->ttx = s->tbuf;
  s->tpos = s->tbuf + len;
  return sk_maybe_write(s);
}

/*
int
sk_send_full(sock *s, unsigned len, struct iface *ifa,
	     ip_addr saddr, ip_addr daddr, unsigned dport)
{
  s->iface = ifa;
  s->saddr = saddr;
  s->daddr = daddr;
  s->dport = dport;
  s->ttx = s->tbuf;
  s->tpos = s->tbuf + len;
  return sk_maybe_write(s);
}
*/

static void
call_rx_hook(sock *s, int size)
{
  if (s->rx_hook(s, size))
  {
    /* We need to be careful since the socket could have been deleted by the hook */
    if (s->loop->sock_active == s)
      s->rpos = s->rbuf;
  }
}

#ifdef HAVE_LIBSSH
static int
sk_read_ssh(sock *s)
{
  ssh_channel rchans[2] = { s->ssh->channel, NULL };
  struct timeval timev = { 1, 0 };

  if (ssh_channel_select(rchans, NULL, NULL, &timev) == SSH_EINTR)
    return 1; /* Try again */

  if (ssh_channel_is_eof(s->ssh->channel) != 0)
  {
    /* The remote side is closing the connection */
    s->err_hook(s, 0);
    return 0;
  }

  if (rchans[0] == NULL)
    return 0; /* No data is available on the socket */

  const uint used_bytes = s->rpos - s->rbuf;
  const int read_bytes = ssh_channel_read_nonblocking(s->ssh->channel, s->rpos, s->rbsize - used_bytes, 0);
  if (read_bytes > 0)
  {
    /* Received data */
    s->rpos += read_bytes;
    call_rx_hook(s, used_bytes + read_bytes);
    return 1;
  }
  else if (read_bytes == 0)
  {
    if (ssh_channel_is_eof(s->ssh->channel) != 0)
    {
	/* The remote side is closing the connection */
	s->err_hook(s, 0);
    }
  }
  else
  {
    s->err = ssh_get_error(s->ssh->session);
    s->err_hook(s, ssh_get_error_code(s->ssh->session));
  }

  return 0; /* No data is available on the socket */
}
#endif

 /* sk_read() and sk_write() are called from BFD's event loop */

static inline int
sk_read_noflush(sock *s, int revents)
{
  switch (s->type)
  {
  case SK_TCP_PASSIVE:
    return sk_passive_connected(s, SK_TCP);

  case SK_UNIX_PASSIVE:
    return sk_passive_connected(s, SK_UNIX);

  case SK_TCP:
  case SK_UNIX:
    {
      int c = read(s->fd, s->rpos, s->rbuf + s->rbsize - s->rpos);

      if (c < 0)
      {
	if (errno != EINTR && errno != EAGAIN)
	  s->err_hook(s, errno);
	else if (errno == EAGAIN && !(revents & POLLIN))
	{
	  log(L_ERR "Got EAGAIN from read when revents=%x (without POLLIN)", revents);
	  s->err_hook(s, 0);
	}
      }
      else if (!c)
	s->err_hook(s, 0);
      else
      {
	s->rpos += c;
	call_rx_hook(s, s->rpos - s->rbuf);
	return 1;
      }
      return 0;
    }

#ifdef HAVE_LIBSSH
  case SK_SSH:
    return sk_read_ssh(s);
#endif

  case SK_MAGIC:
    return s->rx_hook(s, 0);

  default:
    {
      int e = sk_recvmsg(s);

      if (e < 0)
      {
	if (errno != EINTR && errno != EAGAIN)
	  s->err_hook(s, errno);
	return 0;
      }

      s->rpos = s->rbuf + e;
      s->rx_hook(s, e);
      return 1;
    }
  }
}

int
sk_read(sock *s, int revents)
{
  int e = sk_read_noflush(s, revents);
  tmp_flush();
  return e;
}

static inline int
sk_write_noflush(sock *s)
{
  switch (s->type)
  {
  case SK_TCP_ACTIVE:
    {
      if (sk_connect(s) >= 0 || errno == EISCONN)
	sk_tcp_connected(s);
      else if (errno != EINTR && errno != EAGAIN && errno != EINPROGRESS)
	s->err_hook(s, errno);
      return 0;
    }

#ifdef HAVE_LIBSSH
  case SK_SSH_ACTIVE:
    {
      switch (sk_ssh_connect(s))
      {
	case SSH_OK:
	  sk_ssh_connected(s);
	  break;

	case SSH_AGAIN:
	  return 1;

	case SSH_ERROR:
	  s->err = ssh_get_error(s->ssh->session);
	  s->err_hook(s, ssh_get_error_code(s->ssh->session));
	  break;
      }
      return 0;
    }
#endif

  default:
    if (sk_tx_pending(s) && sk_maybe_write(s) > 0)
    {
      if (s->tx_hook)
	s->tx_hook(s);
      return 1;
    }
    return 0;
  }
}

int
sk_write(sock *s)
{
  int e = sk_write_noflush(s);
  tmp_flush();
  return e;
}

int sk_is_ipv4(sock *s)
{ return s->af == AF_INET; }

int sk_is_ipv6(sock *s)
{ return s->af == AF_INET6; }

void
sk_err(sock *s, int revents)
{
  int se = 0, sse = sizeof(se);
  if ((s->type != SK_MAGIC) && (revents & POLLERR))
    if (getsockopt(s->fd, SOL_SOCKET, SO_ERROR, &se, &sse) < 0)
    {
      log(L_ERR "IO: Socket error: SO_ERROR: %m");
      se = 0;
    }

  s->err_hook(s, se);
  tmp_flush();
}

void
sk_dump_all(struct dump_request *dreq)
{
  node *n;
  sock *s;

<<<<<<< HEAD
  debug("Open sockets:\n");
  WALK_LIST(n, main_birdloop.sock_list)
  {
    s = SKIP_BACK(sock, n, n);
    debug("%p ", s);
    sk_dump(&s->r, 3);
=======
  RDUMP("Open sockets:\n");
  WALK_LIST(n, sock_list)
  {
    s = SKIP_BACK(sock, n, n);
    RDUMP("%p ", s);
    sk_dump(dreq, &s->r);
>>>>>>> d85fa48e
  }
  RDUMP("\n");
}


/*
 *	Internal event log and watchdog
 */

#define EVENT_LOG_LENGTH 32

struct event_log_entry
{
  void *hook;
  void *data;
  btime timestamp;
  btime duration;
};

static struct event_log_entry event_log[EVENT_LOG_LENGTH];
static struct event_log_entry *event_open;
static int event_log_pos, event_log_num, watchdog_active;
static btime last_io_time;
static btime loop_time;

static void
io_update_time(void)
{
  last_io_time = current_time();

  if (event_open)
  {
    event_open->duration = last_io_time - event_open->timestamp;

    struct global_runtime *gr = atomic_load_explicit(&global_runtime, memory_order_relaxed);
    if (event_open->duration > gr->latency_limit)
      log(L_WARN "Event 0x%p 0x%p took %u.%03u ms",
	  event_open->hook, event_open->data, (uint) (event_open->duration TO_MS), (uint) (event_open->duration % 1000));

    event_open = NULL;
  }
}

/**
 * io_log_event - mark approaching event into event log
 * @hook: event hook address
 * @data: event data address
 *
 * Store info (hook, data, timestamp) about the following internal event into
 * a circular event log (@event_log). When latency tracking is enabled, the log
 * entry is kept open (in @event_open) so the duration can be filled later.
 */
void
io_log_event(void *hook, void *data, uint flag)
{
  struct global_runtime *gr = atomic_load_explicit(&global_runtime, memory_order_relaxed);
  if (gr->latency_debug & flag)
    io_update_time();

  struct event_log_entry *en = event_log + event_log_pos;

  en->hook = hook;
  en->data = data;
  en->timestamp = last_io_time;
  en->duration = 0;

  event_log_num++;
  event_log_pos++;
  event_log_pos %= EVENT_LOG_LENGTH;

  event_open = (gr->latency_debug & flag) ? en : NULL;
}

static inline void
io_close_event(void)
{
  if (event_open)
    io_update_time();
}

void
io_log_dump(struct dump_request *dreq)
{
  int i;

  RDUMP("Event log:");
  for (i = 0; i < EVENT_LOG_LENGTH; i++)
  {
    struct event_log_entry *en = event_log + (event_log_pos + i) % EVENT_LOG_LENGTH;
    if (en->hook)
<<<<<<< HEAD
      log(L_DEBUG "  Event 0x%p 0x%p at %8d for %d ms", en->hook, en->data,
	  (int) ((last_io_time - en->timestamp) TO_MS), (int) (en->duration TO_MS));
=======
      RDUMP("  Event 0x%p 0x%p at %8d for %d ms", en->hook, en->data,
	  (int) ((last_time - en->timestamp) TO_MS), (int) (en->duration TO_MS));
>>>>>>> d85fa48e
  }
}

void
watchdog_sigalrm(int sig UNUSED)
{
  /* Update last_io_time and duration, but skip latency check */
  struct global_runtime *gr = atomic_load_explicit(&global_runtime, memory_order_relaxed);
  gr->latency_limit = 0xffffffff;
  io_update_time();

  debug_safe("Watchdog timer timed out\n");

  /* We want core dump */
  abort();
}

static inline void
watchdog_start1(void)
{
  io_update_time();

  loop_time = last_io_time;
}

static inline void
watchdog_start(void)
{
  io_update_time();

  loop_time = last_io_time;
  event_log_num = 0;

  struct global_runtime *gr = atomic_load_explicit(&global_runtime, memory_order_relaxed);
  if (gr->watchdog_timeout)
  {
    alarm(gr->watchdog_timeout);
    watchdog_active = 1;
  }
}

static inline void
watchdog_stop(void)
{
  io_update_time();

  if (watchdog_active)
  {
    alarm(0);
    watchdog_active = 0;
  }

  btime duration = last_io_time - loop_time;
  struct global_runtime *gr = atomic_load_explicit(&global_runtime, memory_order_relaxed);
  if (duration > gr->watchdog_warning)
    log(L_WARN "I/O loop cycle took %u.%03u ms for %d events",
	(uint) (duration TO_MS), (uint) (duration % 1000), event_log_num);
}


/*
 *	Main I/O Loop
 */

void
io_init(void)
{
  init_list(&main_birdloop.sock_list);
  ev_init_list(&global_event_list, &main_birdloop, "Global event list");
  ev_init_list(&global_work_list, &main_birdloop, "Global work list");
  ev_init_list(&main_birdloop.event_list, &main_birdloop, "Global fast event list");
  krt_io_init();
  // XXX init_times();
  // XXX update_times();
  boot_time = current_time();

  u64 now = (u64) current_real_time();
  srandom((uint) (now ^ (now >> 32)));
}

static int short_loops = 0;
#define SHORT_LOOP_MAX 10
#define WORK_EVENTS_MAX 10

sock *stored_sock;

void
io_loop(void)
{
  int poll_tout, timeout;
  int events, pout;
  timer *t;
  struct pfd pfd;
  BUFFER_INIT(pfd.pfd, &root_pool, 16);
  BUFFER_INIT(pfd.loop, &root_pool, 16);

  watchdog_start1();
  for(;;)
    {
      times_update();
      ev_run_list(&global_event_list);
      ev_run_list_limited(&global_work_list, WORK_EVENTS_MAX);
      ev_run_list(&main_birdloop.event_list);
      timers_fire(&main_birdloop.time, 1);
      io_close_event();

      events =
	!ev_list_empty(&global_event_list) ||
	!ev_list_empty(&global_work_list) ||
	!ev_list_empty(&main_birdloop.event_list);

      poll_tout = (events ? 0 : 3000); /* Time in milliseconds */
      if (t = timers_first(&main_birdloop.time))
      {
	times_update();
	timeout = (tm_remains(t) TO_MS) + 1;
	poll_tout = MIN(poll_tout, timeout);
      }

      BUFFER_FLUSH(pfd.pfd);
      BUFFER_FLUSH(pfd.loop);

      pipe_pollin(&main_birdloop.thread->wakeup, &pfd);
      sockets_prepare(&main_birdloop, &pfd);

      /*
       * Yes, this is racy. But even if the signal comes before this test
       * and entering poll(), it gets caught on the next timer tick.
       */

      if (async_config_flag)
	{
	  io_log_event(async_config, NULL, DL_EVENTS);
	  async_config();
	  async_config_flag = 0;
	  continue;
	}
      if (async_dump_flag)
	{
	  io_log_event(async_dump, NULL, DL_EVENTS);
	  async_dump();
	  async_dump_flag = 0;
	  continue;
	}
      if (async_shutdown_flag)
	{
	  io_log_event(async_shutdown, NULL, DL_EVENTS);
	  async_shutdown();
	  async_shutdown_flag = 0;
	  continue;
	}

      /* And finally enter poll() to find active sockets */
      watchdog_stop();
      birdloop_leave(&main_birdloop);
      pout = poll(pfd.pfd.data, pfd.pfd.used, poll_tout);
      birdloop_enter(&main_birdloop);
      watchdog_start();

      if (pout < 0)
	{
	  if (errno == EINTR || errno == EAGAIN)
	    continue;
	  bug("poll: %m");
	}
      if (pout)
	{
	  if (pfd.pfd.data[0].revents & POLLIN)
	  {
	    /* IO loop reload requested */
	    pipe_drain(&main_birdloop.thread->wakeup);
	    atomic_fetch_and_explicit(&main_birdloop.thread_transition, ~LTT_PING, memory_order_acq_rel);
	    continue;
	  }

	  times_update();

	  /* guaranteed to be non-empty */
	  main_birdloop.sock_active = SKIP_BACK(sock, n, HEAD(main_birdloop.sock_list));

	  while (main_birdloop.sock_active)
	  {
	    sock *s = main_birdloop.sock_active;
	    if (s->index != -1)
	    {
	      int e;
	      int steps;

	      steps = MAX_STEPS;
	      if (s->fast_rx && (pfd.pfd.data[s->index].revents & POLLIN) && s->rx_hook)
		do
		  {
		    steps--;
		    io_log_event(s->rx_hook, s->data, DL_SOCKETS);
		    e = sk_read(s, pfd.pfd.data[s->index].revents);
		  }
		while (e && (main_birdloop.sock_active == s) && s->rx_hook && steps);

	      if (s != main_birdloop.sock_active)
		continue;

	      steps = MAX_STEPS;
	      if (pfd.pfd.data[s->index].revents & POLLOUT)
		do
		  {
		    steps--;
		    io_log_event(s->tx_hook, s->data, DL_SOCKETS);
		    e = sk_write(s);
		  }
		while (e && (main_birdloop.sock_active == s) && steps);

	      if (s != main_birdloop.sock_active)
		continue;
	    }

	    main_birdloop.sock_active = sk_next(s);
	  }

	  short_loops++;
	  if (events && (short_loops < SHORT_LOOP_MAX))
	    continue;
	  short_loops = 0;

	  int count = 0;
	  main_birdloop.sock_active = stored_sock;
	  if (main_birdloop.sock_active == NULL)
	    main_birdloop.sock_active = SKIP_BACK(sock, n, HEAD(main_birdloop.sock_list));

	  while (main_birdloop.sock_active && count < MAX_RX_STEPS)
	    {
	      sock *s = main_birdloop.sock_active;
	      if (s->index == -1)
		goto next2;

	      if (!s->fast_rx && (pfd.pfd.data[s->index].revents & POLLIN) && s->rx_hook)
		{
		  count++;
		  io_log_event(s->rx_hook, s->data, DL_SOCKETS);
		  sk_read(s, pfd.pfd.data[s->index].revents);
		  if (s != main_birdloop.sock_active)
		    continue;
		}

	      if (pfd.pfd.data[s->index].revents & (POLLHUP | POLLERR))
		{
		  sk_err(s, pfd.pfd.data[s->index].revents);
		  if (s != main_birdloop.sock_active)
		    continue;
		}

	    next2: ;
	      main_birdloop.sock_active = sk_next(s);
	    }


	  stored_sock = main_birdloop.sock_active;
	}
    }
}

void
test_old_bird(const char *path)
{
  int fd;
  struct sockaddr_un sa;

  fd = socket(AF_UNIX, SOCK_STREAM, 0);
  if (fd < 0)
    die("Cannot create socket: %m");
  if (strlen(path) >= sizeof(sa.sun_path))
    die("Socket path too long");
  bzero(&sa, sizeof(sa));
  sa.sun_family = AF_UNIX;
  strcpy(sa.sun_path, path);
  if (connect(fd, (struct sockaddr *) &sa, SUN_LEN(&sa)) == 0)
    die("I found another BIRD running.");
  close(fd);
}


/*
 *	DNS resolver
 */

ip_addr
resolve_hostname(const char *host, int type, const char **err_msg)
{
  struct addrinfo *res;
  struct addrinfo hints = {
    .ai_family = AF_UNSPEC,
    .ai_socktype = (type == SK_UDP) ? SOCK_DGRAM : SOCK_STREAM,
    .ai_flags = AI_ADDRCONFIG,
  };

  *err_msg = NULL;

  int err_code = getaddrinfo(host, NULL, &hints, &res);
  if (err_code != 0)
  {
    *err_msg = gai_strerror(err_code);
    return IPA_NONE;
  }

  ip_addr addr = IPA_NONE;
  uint unused;

  sockaddr_read((sockaddr *) res->ai_addr, res->ai_family, &addr, NULL, &unused);
  freeaddrinfo(res);

  return addr;
}<|MERGE_RESOLUTION|>--- conflicted
+++ resolved
@@ -92,19 +92,11 @@
 }
 
 static void
-<<<<<<< HEAD
-rf_dump(resource *r, unsigned indent UNUSED)
+rf_dump(struct dump_request *dreq, resource *r)
 {
   struct rfile *a = (struct rfile *) r;
 
-  debug("(fd %d)\n", a->fd);
-=======
-rf_dump(struct dump_request *dreq, resource *r)
-{
-  struct rfile *a = (struct rfile *) r;
-
-  RDUMP("(FILE *%p)\n", a->f);
->>>>>>> d85fa48e
+  RDUMP("(fd %d)\n", a->fd);
 }
 
 static struct resclass rf_class = {
@@ -1220,11 +1212,7 @@
 }
 
 static void
-<<<<<<< HEAD
-sk_dump(resource *r, unsigned indent UNUSED)
-=======
 sk_dump(struct dump_request *dreq, resource *r)
->>>>>>> d85fa48e
 {
   sock *s = (sock *) r;
   static char *sk_type_names[] = { "TCP<", "TCP>", "TCP", "UDP", NULL, "IP", NULL, "MAGIC", "UNIX<", "UNIX", "SSH>", "SSH", "DEL!" };
@@ -2413,22 +2401,15 @@
   node *n;
   sock *s;
 
-<<<<<<< HEAD
-  debug("Open sockets:\n");
+  RDUMP("Open sockets:\n");
+  dreq->indent += 3;
   WALK_LIST(n, main_birdloop.sock_list)
-  {
-    s = SKIP_BACK(sock, n, n);
-    debug("%p ", s);
-    sk_dump(&s->r, 3);
-=======
-  RDUMP("Open sockets:\n");
-  WALK_LIST(n, sock_list)
   {
     s = SKIP_BACK(sock, n, n);
     RDUMP("%p ", s);
     sk_dump(dreq, &s->r);
->>>>>>> d85fa48e
-  }
+  }
+  dreq->indent -= 3;
   RDUMP("\n");
 }
 
@@ -2513,18 +2494,13 @@
 {
   int i;
 
-  RDUMP("Event log:");
+  RDUMP("Event log:\n");
   for (i = 0; i < EVENT_LOG_LENGTH; i++)
   {
     struct event_log_entry *en = event_log + (event_log_pos + i) % EVENT_LOG_LENGTH;
     if (en->hook)
-<<<<<<< HEAD
-      log(L_DEBUG "  Event 0x%p 0x%p at %8d for %d ms", en->hook, en->data,
+      RDUMP("  Event 0x%p 0x%p at %8d for %d ms\n", en->hook, en->data,
 	  (int) ((last_io_time - en->timestamp) TO_MS), (int) (en->duration TO_MS));
-=======
-      RDUMP("  Event 0x%p 0x%p at %8d for %d ms", en->hook, en->data,
-	  (int) ((last_time - en->timestamp) TO_MS), (int) (en->duration TO_MS));
->>>>>>> d85fa48e
   }
 }
 

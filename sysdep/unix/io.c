/*
 *	BIRD Internet Routing Daemon -- Unix I/O
 *
 *	(c) 1998--2004 Martin Mares <mj@ucw.cz>
 *      (c) 2004       Ondrej Filip <feela@network.cz>
 *
 *	Can be freely distributed and used under the terms of the GNU GPL.
 */

/* Unfortunately, some glibc versions hide parts of RFC 3542 API
   if _GNU_SOURCE is not defined. */
#ifndef _GNU_SOURCE
#define _GNU_SOURCE
#endif

#include <stdio.h>
#include <stdlib.h>
#include <time.h>
#include <sys/mman.h>
#include <sys/time.h>
#include <sys/types.h>
#include <sys/stat.h>
#include <sys/socket.h>
#include <sys/uio.h>
#include <sys/un.h>
#include <poll.h>
#include <unistd.h>
#include <fcntl.h>
#include <errno.h>
#include <net/if.h>
#include <netinet/in.h>
#include <netinet/tcp.h>
#include <netinet/udp.h>
#include <netinet/icmp6.h>
#include <netdb.h>

#include "nest/bird.h"
#include "lib/lists.h"
#include "lib/resource.h"
#include "lib/socket.h"
#include "lib/event.h"
#include "lib/locking.h"
#include "lib/timer.h"
#include "lib/string.h"
#include "nest/iface.h"
#include "conf/conf.h"

#include "sysdep/unix/unix.h"
#include "sysdep/unix/io-loop.h"
#include CONFIG_INCLUDE_SYSIO_H

/* Maximum number of calls of tx handler for one socket in one
 * poll iteration. Should be small enough to not monopolize CPU by
 * one protocol instance.
 */
#define MAX_STEPS 4

/* Maximum number of calls of rx handler for all sockets in one poll
   iteration. RX callbacks are often much more costly so we limit
   this to gen small latencies */
#define MAX_RX_STEPS 4


/*
 *	Tracked Files
 */

struct rfile {
  resource r;
  struct stat stat;
  int fd;
  off_t limit;
  _Atomic off_t pos;
  void *mapping;
};

struct rfile rf_stderr = {
  .fd = 2,
};

static void
rf_free(resource *r)
{
  struct rfile *a = (struct rfile *) r;

  if (a->mapping)
    munmap(a->mapping, a->limit);

  close(a->fd);
}

static void
rf_dump(resource *r, unsigned indent UNUSED)
{
  struct rfile *a = (struct rfile *) r;

  debug("(fd %d)\n", a->fd);
}

static struct resclass rf_class = {
  "FILE",
  sizeof(struct rfile),
  rf_free,
  rf_dump,
  NULL,
  NULL
};

int
rf_fileno(struct rfile *f)
{
  return f->fd;
}

static int
rf_open_get_fd(const char *name, enum rf_mode mode)
{
  int omode = S_IRUSR | S_IWUSR | S_IRGRP | S_IWGRP | S_IROTH | S_IWOTH;
  int flags;

  switch (mode)
  {
    case RF_APPEND:
      flags = O_WRONLY | O_CREAT | O_APPEND;
      break;

    case RF_FIXED:
      flags = O_RDWR | O_CREAT;
      break;

    default:
      bug("rf_open() must have the mode set");
  }

  return open(name, flags, omode);
}

static void
rf_stat(struct rfile *r)
{
  if (fstat(r->fd, &r->stat) < 0)
    die("fstat() failed: %m");
}

struct rfile *
rf_open(pool *p, const char *name, enum rf_mode mode, off_t limit)
{
  int fd = rf_open_get_fd(name, mode);
  if (fd < 0)
    return NULL; /* The caller takes care of printing %m. */

  struct rfile *r = ralloc(p, &rf_class);
  r->fd = fd;
  r->limit = limit;

  switch (mode)
  {
    case RF_APPEND:
      rf_stat(r);
      atomic_store_explicit(&r->pos, S_ISREG(r->stat.st_mode) ? r->stat.st_size : 0, memory_order_relaxed);
      break;

    case RF_FIXED:
      if ((ftruncate(fd, limit) < 0)
	  || ((r->mapping = mmap(NULL, limit, PROT_WRITE, MAP_SHARED, fd, 0)) == MAP_FAILED))
      {
	int erf = errno;
	r->mapping = NULL;
	rfree(r);
	errno = erf;
	return NULL;
      }
      break;

    default:
      bug("rf_open() must have the mode set");
  }


  return r;
}

off_t
rf_size(struct rfile *r)
{
  return atomic_load_explicit(&r->pos, memory_order_relaxed);
}

int
rf_same(struct rfile *a, struct rfile *b)
{
  rf_stat(a);
  rf_stat(b);

  return
    (a->limit == b->limit) &&
    (a->stat.st_mode == b->stat.st_mode) &&
    (a->stat.st_dev == b->stat.st_dev) &&
    (a->stat.st_ino == b->stat.st_ino);
}

void
rf_write_crude(struct rfile *r, const char *buf, int sz)
{
  if (r->mapping)
    memcpy(r->mapping, buf, sz);
  else
    write(r->fd, buf, sz);
}


int
rf_writev(struct rfile *r, struct iovec *iov, int iov_count)
{
  off_t size = 0;
  for (int i = 0; i < iov_count; i++)
    size += iov[i].iov_len;

  if (r->mapping)
  {
    /* Update the pointer */
    off_t target = atomic_fetch_add_explicit(&r->pos, size, memory_order_relaxed) % r->limit;

    /* Write the line */
    for (int i = 0; i < iov_count; i++)
    {
      /* Take care of wrapping; this should really happen only once */
      off_t rsz;
      while ((rsz = r->limit - target) < (off_t) iov[i].iov_len)
      {
	memcpy(r->mapping + target, iov[i].iov_base, rsz);
	iov[i].iov_base += rsz;
	iov[i].iov_len -= rsz;
	target = 0;
      }

      memcpy(r->mapping + target, iov[i].iov_base, iov[i].iov_len);
      target += iov[i].iov_len;
    }
    return 1;
  }
  else if (r->limit && (atomic_fetch_add_explicit(&r->pos, size, memory_order_relaxed) + size > r->limit))
  {
    atomic_fetch_sub_explicit(&r->pos, size, memory_order_relaxed);
    return 0;
  }
  else
  {
    while (size > 0)
    {
      /* Try to write */
      ssize_t e = writev(r->fd, iov, iov_count);
      if (e < 0)
	if (errno == EINTR)
	  continue;
	else
	  return 1; /* FIXME: What should we do when we suddenly can't write? */

      /* It is expected that we always write the whole bunch at once */
      if (e == size)
	return 1;

      /* Block split should not happen (we write small enough messages)
       * but if it happens, let's try to write the rest of the log */
      size -= e;
      while (e > 0)
      {
	if ((ssize_t) iov[0].iov_len > e)
	{
	  /* Some bytes are remaining in the first chunk */
	  iov[0].iov_len -= e;
	  iov[0].iov_base += e;
	  break;
	}

	/* First chunk written completely, get rid of it */
	e -= iov[0].iov_len;
	iov++;
	iov_count--;
	ASSERT_DIE(iov_count > 0);
      }
    }

    return 1;
  }
}


/*
 *	Time clock
 */

btime boot_time;


void
times_update(void)
{
  struct timespec ts;
  int rv;

  btime old_time = current_time();
  btime old_real_time = current_real_time();

  rv = clock_gettime(CLOCK_MONOTONIC, &ts);
  if (rv < 0)
    die("Monotonic clock is missing");

  if ((ts.tv_sec < 0) || (((u64) ts.tv_sec) > ((u64) 1 << 40)))
    log(L_WARN "Monotonic clock is crazy");

  btime new_time = ts.tv_sec S + ts.tv_nsec NS;

  if (new_time < old_time)
    log(L_ERR "Monotonic clock is broken");

  rv = clock_gettime(CLOCK_REALTIME, &ts);
  if (rv < 0)
    die("clock_gettime: %m");

  btime new_real_time = ts.tv_sec S + ts.tv_nsec NS;

  if (!atomic_compare_exchange_strong_explicit(
      &last_time,
      &old_time,
      new_time,
      memory_order_acq_rel,
      memory_order_relaxed))
    DBG("Time update collision: last_time");

  if (!atomic_compare_exchange_strong_explicit(
      &real_time,
      &old_real_time,
      new_real_time,
      memory_order_acq_rel,
      memory_order_relaxed))
    DBG("Time update collision: real_time");
}

btime
current_time_now(void)
{
  struct timespec ts;
  int rv;

  rv = clock_gettime(CLOCK_MONOTONIC, &ts);
  if (rv < 0)
    die("clock_gettime: %m");

  return ts.tv_sec S + ts.tv_nsec NS;
}

/**
 * DOC: Sockets
 *
 * Socket resources represent network connections. Their data structure (&socket)
 * contains a lot of fields defining the exact type of the socket, the local and
 * remote addresses and ports, pointers to socket buffers and finally pointers to
 * hook functions to be called when new data have arrived to the receive buffer
 * (@rx_hook), when the contents of the transmit buffer have been transmitted
 * (@tx_hook) and when an error or connection close occurs (@err_hook).
 *
 * Freeing of sockets from inside socket hooks is perfectly safe.
 */

#ifndef SOL_IP
#define SOL_IP IPPROTO_IP
#endif

#ifndef SOL_IPV6
#define SOL_IPV6 IPPROTO_IPV6
#endif

#ifndef SOL_ICMPV6
#define SOL_ICMPV6 IPPROTO_ICMPV6
#endif


/*
 *	Sockaddr helper functions
 */

static inline int UNUSED sockaddr_length(int af)
{ return (af == AF_INET) ? sizeof(struct sockaddr_in) : sizeof(struct sockaddr_in6); }

static inline void
sockaddr_fill4(struct sockaddr_in *sa, ip_addr a, uint port)
{
  memset(sa, 0, sizeof(struct sockaddr_in));
#ifdef HAVE_STRUCT_SOCKADDR_SA_LEN
  sa->sin_len = sizeof(struct sockaddr_in);
#endif
  sa->sin_family = AF_INET;
  sa->sin_port = htons(port);
  sa->sin_addr = ipa_to_in4(a);
}

static inline void
sockaddr_fill6(struct sockaddr_in6 *sa, ip_addr a, struct iface *ifa, uint port)
{
  memset(sa, 0, sizeof(struct sockaddr_in6));
#ifdef SIN6_LEN
  sa->sin6_len = sizeof(struct sockaddr_in6);
#endif
  sa->sin6_family = AF_INET6;
  sa->sin6_port = htons(port);
  sa->sin6_flowinfo = 0;
  sa->sin6_addr = ipa_to_in6(a);

  if (ifa && ipa_is_link_local(a))
    sa->sin6_scope_id = ifa->index;
}

void
sockaddr_fill(sockaddr *sa, int af, ip_addr a, struct iface *ifa, uint port)
{
  if (af == AF_INET)
    sockaddr_fill4((struct sockaddr_in *) sa, a, port);
  else if (af == AF_INET6)
    sockaddr_fill6((struct sockaddr_in6 *) sa, a, ifa, port);
  else
    bug("Unknown AF");
}

static inline void
sockaddr_read4(struct sockaddr_in *sa, ip_addr *a, uint *port)
{
  *port = ntohs(sa->sin_port);
  *a = ipa_from_in4(sa->sin_addr);
}

static inline void
sockaddr_read6(struct sockaddr_in6 *sa, ip_addr *a, struct iface **ifa, uint *port)
{
  *port = ntohs(sa->sin6_port);
  *a = ipa_from_in6(sa->sin6_addr);

  if (ifa && ipa_is_link_local(*a))
    *ifa = if_find_by_index(sa->sin6_scope_id);
}

int
sockaddr_read(sockaddr *sa, int af, ip_addr *a, struct iface **ifa, uint *port)
{
  if (sa->sa.sa_family != af)
    goto fail;

  if (af == AF_INET)
    sockaddr_read4((struct sockaddr_in *) sa, a, port);
  else if (af == AF_INET6)
    sockaddr_read6((struct sockaddr_in6 *) sa, a, ifa, port);
  else
    goto fail;

  return 0;

 fail:
  *a = IPA_NONE;
  *port = 0;
  return -1;
}


/*
 *	IPv6 multicast syscalls
 */

/* Fortunately standardized in RFC 3493 */

#define INIT_MREQ6(maddr,ifa) \
  { .ipv6mr_multiaddr = ipa_to_in6(maddr), .ipv6mr_interface = ifa->index }

static inline int
sk_setup_multicast6(sock *s)
{
  int index = s->iface->index;
  int ttl = s->ttl;
  int n = 0;

  if (setsockopt(s->fd, SOL_IPV6, IPV6_MULTICAST_IF, &index, sizeof(index)) < 0)
    ERR("IPV6_MULTICAST_IF");

  if (setsockopt(s->fd, SOL_IPV6, IPV6_MULTICAST_HOPS, &ttl, sizeof(ttl)) < 0)
    ERR("IPV6_MULTICAST_HOPS");

  if (setsockopt(s->fd, SOL_IPV6, IPV6_MULTICAST_LOOP, &n, sizeof(n)) < 0)
    ERR("IPV6_MULTICAST_LOOP");

  return 0;
}

static inline int
sk_join_group6(sock *s, ip_addr maddr)
{
  struct ipv6_mreq mr = INIT_MREQ6(maddr, s->iface);

  if (setsockopt(s->fd, SOL_IPV6, IPV6_JOIN_GROUP, &mr, sizeof(mr)) < 0)
    ERR("IPV6_JOIN_GROUP");

  return 0;
}

static inline int
sk_leave_group6(sock *s, ip_addr maddr)
{
  struct ipv6_mreq mr = INIT_MREQ6(maddr, s->iface);

  if (setsockopt(s->fd, SOL_IPV6, IPV6_LEAVE_GROUP, &mr, sizeof(mr)) < 0)
    ERR("IPV6_LEAVE_GROUP");

  return 0;
}


/*
 *	IPv6 packet control messages
 */

/* Also standardized, in RFC 3542 */

/*
 * RFC 2292 uses IPV6_PKTINFO for both the socket option and the cmsg
 * type, RFC 3542 changed the socket option to IPV6_RECVPKTINFO. If we
 * don't have IPV6_RECVPKTINFO we suppose the OS implements the older
 * RFC and we use IPV6_PKTINFO.
 */
#ifndef IPV6_RECVPKTINFO
#define IPV6_RECVPKTINFO IPV6_PKTINFO
#endif
/*
 * Same goes for IPV6_HOPLIMIT -> IPV6_RECVHOPLIMIT.
 */
#ifndef IPV6_RECVHOPLIMIT
#define IPV6_RECVHOPLIMIT IPV6_HOPLIMIT
#endif


#define CMSG6_SPACE_PKTINFO CMSG_SPACE(sizeof(struct in6_pktinfo))
#define CMSG6_SPACE_TTL CMSG_SPACE(sizeof(int))

static inline int
sk_request_cmsg6_pktinfo(sock *s)
{
  int y = 1;

  if (setsockopt(s->fd, SOL_IPV6, IPV6_RECVPKTINFO, &y, sizeof(y)) < 0)
    ERR("IPV6_RECVPKTINFO");

  return 0;
}

static inline int
sk_request_cmsg6_ttl(sock *s)
{
  int y = 1;

  if (setsockopt(s->fd, SOL_IPV6, IPV6_RECVHOPLIMIT, &y, sizeof(y)) < 0)
    ERR("IPV6_RECVHOPLIMIT");

  return 0;
}

static inline void
sk_process_cmsg6_pktinfo(sock *s, struct cmsghdr *cm)
{
  if (cm->cmsg_type == IPV6_PKTINFO)
  {
    struct in6_pktinfo *pi = (struct in6_pktinfo *) CMSG_DATA(cm);
    s->laddr = ipa_from_in6(pi->ipi6_addr);
    s->lifindex = pi->ipi6_ifindex;
  }
}

static inline void
sk_process_cmsg6_ttl(sock *s, struct cmsghdr *cm)
{
  if (cm->cmsg_type == IPV6_HOPLIMIT)
    s->rcv_ttl = * (int *) CMSG_DATA(cm);
}

static inline void
sk_prepare_cmsgs6(sock *s, struct msghdr *msg, void *cbuf, size_t cbuflen)
{
  struct cmsghdr *cm;
  struct in6_pktinfo *pi;
  int controllen = 0;

  msg->msg_control = cbuf;
  msg->msg_controllen = cbuflen;

  cm = CMSG_FIRSTHDR(msg);
  cm->cmsg_level = SOL_IPV6;
  cm->cmsg_type = IPV6_PKTINFO;
  cm->cmsg_len = CMSG_LEN(sizeof(*pi));
  controllen += CMSG_SPACE(sizeof(*pi));

  pi = (struct in6_pktinfo *) CMSG_DATA(cm);
  pi->ipi6_ifindex = s->iface ? s->iface->index : 0;
  pi->ipi6_addr = ipa_to_in6(s->saddr);

  msg->msg_controllen = controllen;
}


/*
 *	Miscellaneous socket syscalls
 */

static inline int
sk_set_ttl4(sock *s, int ttl)
{
  if (setsockopt(s->fd, SOL_IP, IP_TTL, &ttl, sizeof(ttl)) < 0)
    ERR("IP_TTL");

  return 0;
}

static inline int
sk_set_ttl6(sock *s, int ttl)
{
  if (setsockopt(s->fd, SOL_IPV6, IPV6_UNICAST_HOPS, &ttl, sizeof(ttl)) < 0)
    ERR("IPV6_UNICAST_HOPS");

  return 0;
}

static inline int
sk_set_tos4(sock *s, int tos)
{
  if (setsockopt(s->fd, SOL_IP, IP_TOS, &tos, sizeof(tos)) < 0)
    ERR("IP_TOS");

  return 0;
}

static inline int
sk_set_tos6(sock *s, int tos)
{
  if (setsockopt(s->fd, SOL_IPV6, IPV6_TCLASS, &tos, sizeof(tos)) < 0)
    ERR("IPV6_TCLASS");

  return 0;
}

static inline int
sk_set_high_port(sock *s UNUSED)
{
  /* Port range setting is optional, ignore it if not supported */

#ifdef IP_PORTRANGE
  if (sk_is_ipv4(s))
  {
    int range = IP_PORTRANGE_HIGH;
    if (setsockopt(s->fd, SOL_IP, IP_PORTRANGE, &range, sizeof(range)) < 0)
      ERR("IP_PORTRANGE");
  }
#endif

#ifdef IPV6_PORTRANGE
  if (sk_is_ipv6(s))
  {
    int range = IPV6_PORTRANGE_HIGH;
    if (setsockopt(s->fd, SOL_IPV6, IPV6_PORTRANGE, &range, sizeof(range)) < 0)
      ERR("IPV6_PORTRANGE");
  }
#endif

  return 0;
}

static inline byte *
sk_skip_ip_header(byte *pkt, int *len)
{
  if ((*len < 20) || ((*pkt & 0xf0) != 0x40))
    return NULL;

  int hlen = (*pkt & 0x0f) * 4;
  if ((hlen < 20) || (hlen > *len))
    return NULL;

  *len -= hlen;
  return pkt + hlen;
}

byte *
sk_rx_buffer(sock *s, int *len)
{
  if (sk_is_ipv4(s) && (s->type == SK_IP))
    return sk_skip_ip_header(s->rbuf, len);
  else
    return s->rbuf;
}


/*
 *	Public socket functions
 */

/**
 * sk_setup_multicast - enable multicast for given socket
 * @s: socket
 *
 * Prepare transmission of multicast packets for given datagram socket.
 * The socket must have defined @iface.
 *
 * Result: 0 for success, -1 for an error.
 */

int
sk_setup_multicast(sock *s)
{
  ASSERT(s->iface);

  if (sk_is_ipv4(s))
    return sk_setup_multicast4(s);
  else
    return sk_setup_multicast6(s);
}

/**
 * sk_join_group - join multicast group for given socket
 * @s: socket
 * @maddr: multicast address
 *
 * Join multicast group for given datagram socket and associated interface.
 * The socket must have defined @iface.
 *
 * Result: 0 for success, -1 for an error.
 */

int
sk_join_group(sock *s, ip_addr maddr)
{
  if (sk_is_ipv4(s))
    return sk_join_group4(s, maddr);
  else
    return sk_join_group6(s, maddr);
}

/**
 * sk_leave_group - leave multicast group for given socket
 * @s: socket
 * @maddr: multicast address
 *
 * Leave multicast group for given datagram socket and associated interface.
 * The socket must have defined @iface.
 *
 * Result: 0 for success, -1 for an error.
 */

int
sk_leave_group(sock *s, ip_addr maddr)
{
  if (sk_is_ipv4(s))
    return sk_leave_group4(s, maddr);
  else
    return sk_leave_group6(s, maddr);
}

/**
 * sk_setup_broadcast - enable broadcast for given socket
 * @s: socket
 *
 * Allow reception and transmission of broadcast packets for given datagram
 * socket. The socket must have defined @iface. For transmission, packets should
 * be send to @brd address of @iface.
 *
 * Result: 0 for success, -1 for an error.
 */

int
sk_setup_broadcast(sock *s)
{
  int y = 1;

  if (setsockopt(s->fd, SOL_SOCKET, SO_BROADCAST, &y, sizeof(y)) < 0)
    ERR("SO_BROADCAST");

  return 0;
}

/**
 * sk_set_ttl - set transmit TTL for given socket
 * @s: socket
 * @ttl: TTL value
 *
 * Set TTL for already opened connections when TTL was not set before. Useful
 * for accepted connections when different ones should have different TTL.
 *
 * Result: 0 for success, -1 for an error.
 */

int
sk_set_ttl(sock *s, int ttl)
{
  s->ttl = ttl;

  if (sk_is_ipv4(s))
    return sk_set_ttl4(s, ttl);
  else
    return sk_set_ttl6(s, ttl);
}

/**
 * sk_set_min_ttl - set minimal accepted TTL for given socket
 * @s: socket
 * @ttl: TTL value
 *
 * Set minimal accepted TTL for given socket. Can be used for TTL security.
 * implementations.
 *
 * Result: 0 for success, -1 for an error.
 */

int
sk_set_min_ttl(sock *s, int ttl)
{
  if (sk_is_ipv4(s))
    return sk_set_min_ttl4(s, ttl);
  else
    return sk_set_min_ttl6(s, ttl);
}

#if 0
/**
 * sk_set_md5_auth - add / remove MD5 security association for given socket
 * @s: socket
 * @local: IP address of local side
 * @remote: IP address of remote side
 * @ifa: Interface for link-local IP address
 * @passwd: Password used for MD5 authentication
 * @setkey: Update also system SA/SP database
 *
 * In TCP MD5 handling code in kernel, there is a set of security associations
 * used for choosing password and other authentication parameters according to
 * the local and remote address. This function is useful for listening socket,
 * for active sockets it may be enough to set s->password field.
 *
 * When called with passwd != NULL, the new pair is added,
 * When called with passwd == NULL, the existing pair is removed.
 *
 * Note that while in Linux, the MD5 SAs are specific to socket, in BSD they are
 * stored in global SA/SP database (but the behavior also must be enabled on
 * per-socket basis). In case of multiple sockets to the same neighbor, the
 * socket-specific state must be configured for each socket while global state
 * just once per src-dst pair. The @setkey argument controls whether the global
 * state (SA/SP database) is also updated.
 *
 * Result: 0 for success, -1 for an error.
 */

int
sk_set_md5_auth(sock *s, ip_addr local, ip_addr remote, struct iface *ifa, char *passwd, int setkey)
{ DUMMY; }
#endif

/**
 * sk_set_ipv6_checksum - specify IPv6 checksum offset for given socket
 * @s: socket
 * @offset: offset
 *
 * Specify IPv6 checksum field offset for given raw IPv6 socket. After that, the
 * kernel will automatically fill it for outgoing packets and check it for
 * incoming packets. Should not be used on ICMPv6 sockets, where the position is
 * known to the kernel.
 *
 * Result: 0 for success, -1 for an error.
 */

int
sk_set_ipv6_checksum(sock *s, int offset)
{
  if (setsockopt(s->fd, SOL_IPV6, IPV6_CHECKSUM, &offset, sizeof(offset)) < 0)
    ERR("IPV6_CHECKSUM");

  return 0;
}

int
sk_set_icmp6_filter(sock *s, int p1, int p2)
{
  /* a bit of lame interface, but it is here only for Radv */
  struct icmp6_filter f;

  ICMP6_FILTER_SETBLOCKALL(&f);
  ICMP6_FILTER_SETPASS(p1, &f);
  ICMP6_FILTER_SETPASS(p2, &f);

  if (setsockopt(s->fd, SOL_ICMPV6, ICMP6_FILTER, &f, sizeof(f)) < 0)
    ERR("ICMP6_FILTER");

  return 0;
}

void
sk_log_error(sock *s, const char *p)
{
  log(L_ERR "%s: Socket error: %s%#m", p, s->err);
}


/*
 *	Actual struct birdsock code
 */

sock *
sk_next(sock *s)
{
  if (!s->n.next->next)
    return NULL;
  else
    return SKIP_BACK(sock, n, s->n.next);
}

static void
sk_alloc_bufs(sock *s)
{
  if (!s->rbuf && s->rbsize)
    s->rbuf = s->rbuf_alloc = xmalloc(s->rbsize);
  s->rpos = s->rbuf;
  if (!s->tbuf && s->tbsize)
    s->tbuf = s->tbuf_alloc = xmalloc(s->tbsize);
  s->tpos = s->ttx = s->tbuf;
}

static void
sk_free_bufs(sock *s)
{
  if (s->rbuf_alloc)
  {
    xfree(s->rbuf_alloc);
    s->rbuf = s->rbuf_alloc = NULL;
  }
  if (s->tbuf_alloc)
  {
    xfree(s->tbuf_alloc);
    s->tbuf = s->tbuf_alloc = NULL;
  }
}

#ifdef HAVE_LIBSSH
static void
sk_ssh_free(sock *s)
{
  struct ssh_sock *ssh = s->ssh;

  if (s->ssh == NULL)
    return;

  s->ssh = NULL;

  if (ssh->channel)
  {
    ssh_channel_close(ssh->channel);
    ssh_channel_free(ssh->channel);
    ssh->channel = NULL;
  }

  if (ssh->session)
  {
    ssh_disconnect(ssh->session);
    ssh_free(ssh->session);
    ssh->session = NULL;
  }
}
#endif


static void
sk_free(resource *r)
{
  sock *s = (sock *) r;

  sk_free_bufs(s);

#ifdef HAVE_LIBSSH
  if (s->type == SK_SSH || s->type == SK_SSH_ACTIVE)
    sk_ssh_free(s);
#endif

  if (s->loop)
    birdloop_remove_socket(s->loop, s);

  if (s->fd >= 0 && s->type != SK_SSH && s->type != SK_SSH_ACTIVE)
    close(s->fd);

  s->fd = -1;
}

void
sk_set_rbsize(sock *s, uint val)
{
  ASSERT(s->rbuf_alloc == s->rbuf);

  if (s->rbsize == val)
    return;

  s->rbsize = val;
  xfree(s->rbuf_alloc);
  s->rbuf_alloc = xmalloc(val);
  s->rpos = s->rbuf = s->rbuf_alloc;
}

void
sk_set_tbsize(sock *s, uint val)
{
  ASSERT(s->tbuf_alloc == s->tbuf);

  if (s->tbsize == val)
    return;

  byte *old_tbuf = s->tbuf;

  s->tbsize = val;
  s->tbuf = s->tbuf_alloc = xrealloc(s->tbuf_alloc, val);
  s->tpos = s->tbuf + (s->tpos - old_tbuf);
  s->ttx  = s->tbuf + (s->ttx  - old_tbuf);
}

void
sk_set_tbuf(sock *s, void *tbuf)
{
  s->tbuf = tbuf ?: s->tbuf_alloc;
  s->ttx = s->tpos = s->tbuf;
}

void
sk_reallocate(sock *s)
{
  sk_free_bufs(s);
  sk_alloc_bufs(s);
}

static void
sk_dump(resource *r, unsigned indent UNUSED)
{
  sock *s = (sock *) r;
  static char *sk_type_names[] = { "TCP<", "TCP>", "TCP", "UDP", NULL, "IP", NULL, "MAGIC", "UNIX<", "UNIX", "SSH>", "SSH", "DEL!" };

  debug("(%s, ud=%p, sa=%I, sp=%d, da=%I, dp=%d, tos=%d, ttl=%d, if=%s)\n",
	sk_type_names[s->type],
	s->data,
	s->saddr,
	s->sport,
	s->daddr,
	s->dport,
	s->tos,
	s->ttl,
	s->iface ? s->iface->name : "none");
}

static struct resclass sk_class = {
  "Socket",
  sizeof(sock),
  sk_free,
  sk_dump,
  NULL,
  NULL
};

/**
 * sk_new - create a socket
 * @p: pool
 *
 * This function creates a new socket resource. If you want to use it,
 * you need to fill in all the required fields of the structure and
 * call sk_open() to do the actual opening of the socket.
 *
 * The real function name is sock_new(), sk_new() is a macro wrapper
 * to avoid collision with OpenSSL.
 */
sock *
sock_new(pool *p)
{
  sock *s = ralloc(p, &sk_class);
  s->pool = p;
  // s->saddr = s->daddr = IPA_NONE;
  s->tos = s->priority = s->ttl = -1;
  s->fd = -1;
  return s;
}

static int
sk_setup(sock *s)
{
  int y = 1;
  int fd = s->fd;

  if (s->type == SK_SSH_ACTIVE)
    return 0;

  if (fcntl(fd, F_SETFL, O_NONBLOCK) < 0)
    ERR("O_NONBLOCK");

  if (!s->af)
    return 0;

  if (ipa_nonzero(s->saddr) && !(s->flags & SKF_BIND))
    s->flags |= SKF_PKTINFO;

#ifdef CONFIG_USE_HDRINCL
  if (sk_is_ipv4(s) && (s->type == SK_IP) && (s->flags & SKF_PKTINFO))
  {
    s->flags &= ~SKF_PKTINFO;
    s->flags |= SKF_HDRINCL;
    if (setsockopt(fd, SOL_IP, IP_HDRINCL, &y, sizeof(y)) < 0)
      ERR("IP_HDRINCL");
  }
#endif

  if (s->vrf && (s->vrf != &default_vrf) && !s->iface)
  {
    /* Bind socket to associated VRF interface.
       This is Linux-specific, but so is SO_BINDTODEVICE. */
#ifdef SO_BINDTODEVICE
    struct ifreq ifr = {};
    strcpy(ifr.ifr_name, s->vrf->name);
    if (setsockopt(s->fd, SOL_SOCKET, SO_BINDTODEVICE, &ifr, sizeof(ifr)) < 0)
      ERR("SO_BINDTODEVICE");
#endif
  }

  if (s->iface)
  {
#ifdef SO_BINDTODEVICE
    struct ifreq ifr = {};
    strcpy(ifr.ifr_name, s->iface->name);
    if (setsockopt(s->fd, SOL_SOCKET, SO_BINDTODEVICE, &ifr, sizeof(ifr)) < 0)
      ERR("SO_BINDTODEVICE");
#endif

#ifdef CONFIG_UNIX_DONTROUTE
    if (setsockopt(s->fd, SOL_SOCKET, SO_DONTROUTE, &y, sizeof(y)) < 0)
      ERR("SO_DONTROUTE");
#endif
  }

  if (sk_is_ipv4(s))
  {
    if (s->flags & SKF_LADDR_RX)
      if (sk_request_cmsg4_pktinfo(s) < 0)
	return -1;

    if (s->flags & SKF_TTL_RX)
      if (sk_request_cmsg4_ttl(s) < 0)
	return -1;

    if ((s->type == SK_UDP) || (s->type == SK_IP))
      if (sk_disable_mtu_disc4(s) < 0)
	return -1;

    if (s->ttl >= 0)
      if (sk_set_ttl4(s, s->ttl) < 0)
	return -1;

    if (s->tos >= 0)
      if (sk_set_tos4(s, s->tos) < 0)
	return -1;
  }

  if (sk_is_ipv6(s))
  {
    if ((s->type == SK_TCP_PASSIVE) || (s->type == SK_TCP_ACTIVE) || (s->type == SK_UDP))
      if (setsockopt(fd, SOL_IPV6, IPV6_V6ONLY, &y, sizeof(y)) < 0)
	ERR("IPV6_V6ONLY");

    if (s->flags & SKF_LADDR_RX)
      if (sk_request_cmsg6_pktinfo(s) < 0)
	return -1;

    if (s->flags & SKF_TTL_RX)
      if (sk_request_cmsg6_ttl(s) < 0)
	return -1;

    if ((s->type == SK_UDP) || (s->type == SK_IP))
      if (sk_disable_mtu_disc6(s) < 0)
	return -1;

    if (s->ttl >= 0)
      if (sk_set_ttl6(s, s->ttl) < 0)
	return -1;

    if (s->tos >= 0)
      if (sk_set_tos6(s, s->tos) < 0)
	return -1;

    if ((s->flags & SKF_UDP6_NO_CSUM_RX) && (s->type == SK_UDP))
      if (sk_set_udp6_no_csum_rx(s) < 0)
	return -1;
  }

  /* Must be after sk_set_tos4() as setting ToS on Linux also mangles priority */
  if (s->priority >= 0)
    if (sk_set_priority(s, s->priority) < 0)
      return -1;

  return 0;
}

static int
sk_connect(sock *s)
{
  sockaddr sa;
  sockaddr_fill(&sa, s->af, s->daddr, s->iface, s->dport);
  return connect(s->fd, &sa.sa, SA_LEN(sa));
}

static void
sk_tcp_connected(sock *s)
{
  sockaddr sa;
  int sa_len = sizeof(sa);

  if ((getsockname(s->fd, &sa.sa, &sa_len) < 0) ||
      (sockaddr_read(&sa, s->af, &s->saddr, &s->iface, &s->sport) < 0))
    log(L_WARN "SOCK: Cannot get local IP address for TCP>");

  s->type = SK_TCP;
  sk_alloc_bufs(s);
  s->tx_hook(s);
}

#ifdef HAVE_LIBSSH
static void
sk_ssh_connected(sock *s)
{
  sk_alloc_bufs(s);
  s->type = SK_SSH;
  s->tx_hook(s);
}
#endif

static int
sk_passive_connected(sock *s, int type)
{
  sockaddr loc_sa, rem_sa;
  int loc_sa_len = sizeof(loc_sa);
  int rem_sa_len = sizeof(rem_sa);

  int fd = accept(s->fd, ((type == SK_TCP) ? &rem_sa.sa : NULL), &rem_sa_len);
  if (fd < 0)
  {
    if ((errno != EINTR) && (errno != EAGAIN))
      s->err_hook(s, errno);
    return 0;
  }

  struct domain_generic *sock_lock = DG_IS_LOCKED(s->pool->domain) ? NULL : s->pool->domain;
  if (sock_lock)
    DG_LOCK(sock_lock);

  sock *t = sk_new(s->pool);
  t->type = type;
  t->data = s->data;
  t->af = s->af;
  t->fd = fd;
  t->ttl = s->ttl;
  t->tos = s->tos;
  t->vrf = s->vrf;
  t->rbsize = s->rbsize;
  t->tbsize = s->tbsize;

  if (type == SK_TCP)
  {
    if ((getsockname(fd, &loc_sa.sa, &loc_sa_len) < 0) ||
	(sockaddr_read(&loc_sa, s->af, &t->saddr, &t->iface, &t->sport) < 0))
      log(L_WARN "SOCK: Cannot get local IP address for TCP<");

    if (sockaddr_read(&rem_sa, s->af, &t->daddr, &t->iface, &t->dport) < 0)
      log(L_WARN "SOCK: Cannot get remote IP address for TCP<");
  }

  if (sk_setup(t) < 0)
  {
    /* FIXME: Call err_hook instead ? */
    log(L_ERR "SOCK: Incoming connection: %s%#m", t->err);

    /* FIXME: handle it better in rfree() */
    close(t->fd);
    t->fd = -1;
    sk_close(t);
    t = NULL;
  }
  else
  {
    birdloop_add_socket(s->loop, t);
    sk_alloc_bufs(t);
  }

  if (sock_lock)
    DG_UNLOCK(sock_lock);

  if (t)
    s->rx_hook(t, 0);

  return 1;
}

#ifdef HAVE_LIBSSH
/*
 * Return SSH_OK or SSH_AGAIN or SSH_ERROR
 */
static int
sk_ssh_connect(sock *s)
{
  s->fd = ssh_get_fd(s->ssh->session);

  /* Big fall thru automata */
  switch (s->ssh->state)
  {
  case SK_SSH_CONNECT:
  {
    switch (ssh_connect(s->ssh->session))
    {
    case SSH_AGAIN:
      /* A quick look into libSSH shows that ssh_get_fd() should return non-(-1)
       * after SSH_AGAIN is returned by ssh_connect(). This is however nowhere
       * documented but our code relies on that.
       */
      return SSH_AGAIN;

    case SSH_OK:
      break;

    default:
      return SSH_ERROR;
    }
  } /* fallthrough */

  case SK_SSH_SERVER_KNOWN:
  {
    s->ssh->state = SK_SSH_SERVER_KNOWN;

    if (s->ssh->server_hostkey_path)
    {
      int server_identity_is_ok = 1;

#ifdef HAVE_SSH_OLD_SERVER_VALIDATION_API
#define ssh_session_is_known_server	ssh_is_server_known
#define SSH_KNOWN_HOSTS_OK		SSH_SERVER_KNOWN_OK
#define SSH_KNOWN_HOSTS_UNKNOWN		SSH_SERVER_NOT_KNOWN
#define SSH_KNOWN_HOSTS_CHANGED		SSH_SERVER_KNOWN_CHANGED
#define SSH_KNOWN_HOSTS_NOT_FOUND	SSH_SERVER_FILE_NOT_FOUND
#define SSH_KNOWN_HOSTS_ERROR		SSH_SERVER_ERROR
#define SSH_KNOWN_HOSTS_OTHER		SSH_SERVER_FOUND_OTHER
#endif

      /* Check server identity */
      switch (ssh_session_is_known_server(s->ssh->session))
      {
#define LOG_WARN_ABOUT_SSH_SERVER_VALIDATION(s,msg,args...) log(L_WARN "SSH Identity %s@%s:%u: " msg, (s)->ssh->username, (s)->host, (s)->dport, ## args);
      case SSH_KNOWN_HOSTS_OK:
	/* The server is known and has not changed. */
	break;

      case SSH_KNOWN_HOSTS_UNKNOWN:
	LOG_WARN_ABOUT_SSH_SERVER_VALIDATION(s, "The server is unknown, its public key was not found in the known host file %s", s->ssh->server_hostkey_path);
	server_identity_is_ok = 0;
	break;

      case SSH_KNOWN_HOSTS_CHANGED:
	LOG_WARN_ABOUT_SSH_SERVER_VALIDATION(s, "The server key has changed. Either you are under attack or the administrator changed the key.");
	server_identity_is_ok = 0;
	break;

      case SSH_KNOWN_HOSTS_NOT_FOUND:
	LOG_WARN_ABOUT_SSH_SERVER_VALIDATION(s, "The known host file %s does not exist", s->ssh->server_hostkey_path);
	server_identity_is_ok = 0;
	break;

      case SSH_KNOWN_HOSTS_ERROR:
	LOG_WARN_ABOUT_SSH_SERVER_VALIDATION(s, "Some error happened");
	server_identity_is_ok = 0;
	break;

      case SSH_KNOWN_HOSTS_OTHER:
	LOG_WARN_ABOUT_SSH_SERVER_VALIDATION(s, "The server gave use a key of a type while we had an other type recorded. " \
					     "It is a possible attack.");
	server_identity_is_ok = 0;
	break;
      }

      if (!server_identity_is_ok)
	return SSH_ERROR;
    }
  } /* fallthrough */

  case SK_SSH_USERAUTH:
  {
    s->ssh->state = SK_SSH_USERAUTH;
    switch (ssh_userauth_publickey_auto(s->ssh->session, NULL, NULL))
    {
    case SSH_AUTH_AGAIN:
      return SSH_AGAIN;

    case SSH_AUTH_SUCCESS:
      break;

    default:
      return SSH_ERROR;
    }
  } /* fallthrough */

  case SK_SSH_CHANNEL:
  {
    s->ssh->state = SK_SSH_CHANNEL;
    s->ssh->channel = ssh_channel_new(s->ssh->session);
    if (s->ssh->channel == NULL)
      return SSH_ERROR;
  } /* fallthrough */

  case SK_SSH_SESSION:
  {
    s->ssh->state = SK_SSH_SESSION;
    switch (ssh_channel_open_session(s->ssh->channel))
    {
    case SSH_AGAIN:
      return SSH_AGAIN;

    case SSH_OK:
      break;

    default:
      return SSH_ERROR;
    }
  } /* fallthrough */

  case SK_SSH_SUBSYSTEM:
  {
    s->ssh->state = SK_SSH_SUBSYSTEM;
    if (s->ssh->subsystem)
    {
      switch (ssh_channel_request_subsystem(s->ssh->channel, s->ssh->subsystem))
      {
      case SSH_AGAIN:
	return SSH_AGAIN;

      case SSH_OK:
	break;

      default:
	return SSH_ERROR;
      }
    }
  } /* fallthrough */

  case SK_SSH_ESTABLISHED:
    s->ssh->state = SK_SSH_ESTABLISHED;
  }

  return SSH_OK;
}

/*
 * Return file descriptor number if success
 * Return -1 if failed
 */
static int
sk_open_ssh(sock *s)
{
  if (!s->ssh)
    bug("sk_open() sock->ssh is not allocated");

  ssh_session sess = ssh_new();
  if (sess == NULL)
    ERR2("Cannot create a ssh session");
  s->ssh->session = sess;

  const int verbosity = SSH_LOG_NOLOG;
  ssh_options_set(sess, SSH_OPTIONS_LOG_VERBOSITY, &verbosity);
  ssh_options_set(sess, SSH_OPTIONS_HOST, s->host);
  ssh_options_set(sess, SSH_OPTIONS_PORT, &(s->dport));
  /* TODO: Add SSH_OPTIONS_BINDADDR */
  ssh_options_set(sess, SSH_OPTIONS_USER, s->ssh->username);

  if (s->ssh->server_hostkey_path)
    ssh_options_set(sess, SSH_OPTIONS_KNOWNHOSTS, s->ssh->server_hostkey_path);

  if (s->ssh->client_privkey_path)
    ssh_options_set(sess, SSH_OPTIONS_IDENTITY, s->ssh->client_privkey_path);

  ssh_set_blocking(sess, 0);

  switch (sk_ssh_connect(s))
  {
  case SSH_AGAIN:
    break;

  case SSH_OK:
    sk_ssh_connected(s);
    break;

  case SSH_ERROR:
    ERR2(ssh_get_error(sess));
    break;
  }

  return ssh_get_fd(sess);

 err:
  return -1;
}
#endif

/**
 * sk_open - open a socket
 * @loop: loop
 * @s: socket
 *
 * This function takes a socket resource created by sk_new() and
 * initialized by the user and binds a corresponding network connection
 * to it.
 *
 * Result: 0 for success, -1 for an error.
 */
int
sk_open(sock *s, struct birdloop *loop)
{
  int af = AF_UNSPEC;
  int fd = -1;
  int do_bind = 0;
  int bind_port = 0;
  ip_addr bind_addr = IPA_NONE;
  sockaddr sa;

  if (s->type <= SK_IP)
  {
    /*
     * For TCP/IP sockets, Address family (IPv4 or IPv6) can be specified either
     * explicitly (SK_IPV4 or SK_IPV6) or implicitly (based on saddr, daddr).
     * But the specifications have to be consistent.
     */

    switch (s->subtype)
    {
    case 0:
      ASSERT(ipa_zero(s->saddr) || ipa_zero(s->daddr) ||
	     (ipa_is_ip4(s->saddr) == ipa_is_ip4(s->daddr)));
      af = (ipa_is_ip4(s->saddr) || ipa_is_ip4(s->daddr)) ? AF_INET : AF_INET6;
      break;

    case SK_IPV4:
      ASSERT(ipa_zero(s->saddr) || ipa_is_ip4(s->saddr));
      ASSERT(ipa_zero(s->daddr) || ipa_is_ip4(s->daddr));
      af = AF_INET;
      break;

    case SK_IPV6:
      ASSERT(ipa_zero(s->saddr) || !ipa_is_ip4(s->saddr));
      ASSERT(ipa_zero(s->daddr) || !ipa_is_ip4(s->daddr));
      af = AF_INET6;
      break;

    default:
      bug("Invalid subtype %d", s->subtype);
    }
  }

  switch (s->type)
  {
  case SK_TCP_ACTIVE:
    s->ttx = "";			/* Force s->ttx != s->tpos */
    /* Fall thru */
  case SK_TCP_PASSIVE:
    fd = socket(af, SOCK_STREAM, IPPROTO_TCP);
    bind_port = s->sport;
    bind_addr = s->saddr;
    do_bind = bind_port || ipa_nonzero(bind_addr);
    break;

#ifdef HAVE_LIBSSH
  case SK_SSH_ACTIVE:
    s->ttx = "";			/* Force s->ttx != s->tpos */
    fd = sk_open_ssh(s);
    break;
#endif

  case SK_UDP:
    fd = socket(af, SOCK_DGRAM, IPPROTO_UDP);
    bind_port = s->sport;
    bind_addr = (s->flags & SKF_BIND) ? s->saddr : IPA_NONE;
    do_bind = 1;
    break;

  case SK_IP:
    fd = socket(af, SOCK_RAW, s->dport);
    bind_port = 0;
    bind_addr = (s->flags & SKF_BIND) ? s->saddr : IPA_NONE;
    do_bind = ipa_nonzero(bind_addr);
    break;

  case SK_MAGIC:
    af = 0;
    fd = s->fd;
    break;

  default:
    bug("sk_open() called for invalid sock type %d", s->type);
  }

  if (fd < 0)
    ERR("socket");

  s->af = af;
  s->fd = fd;

  if (sk_setup(s) < 0)
    goto err;

  if (do_bind)
  {
    if (bind_port)
    {
      int y = 1;

      if (setsockopt(fd, SOL_SOCKET, SO_REUSEADDR, &y, sizeof(y)) < 0)
	ERR2("SO_REUSEADDR");

#ifdef CONFIG_NO_IFACE_BIND
      /* Workaround missing ability to bind to an iface */
      if ((s->type == SK_UDP) && s->iface && ipa_zero(bind_addr))
      {
	if (setsockopt(fd, SOL_SOCKET, SO_REUSEPORT, &y, sizeof(y)) < 0)
	  ERR2("SO_REUSEPORT");
      }
#endif
    }
    else
      if (s->flags & SKF_HIGH_PORT)
	if (sk_set_high_port(s) < 0)
	  log(L_WARN "Socket error: %s%#m", s->err);

    if (s->flags & SKF_FREEBIND)
      if (sk_set_freebind(s) < 0)
        log(L_WARN "Socket error: %s%#m", s->err);

    sockaddr_fill(&sa, s->af, bind_addr, s->iface, bind_port);
    if (bind(fd, &sa.sa, SA_LEN(sa)) < 0)
      ERR2("bind");
  }

  if (s->password)
    if (sk_set_md5_auth(s, s->saddr, s->daddr, -1, s->iface, s->password, 0) < 0)
      goto err;

  switch (s->type)
  {
  case SK_TCP_ACTIVE:
    if (sk_connect(s) >= 0)
      sk_tcp_connected(s);
    else if (errno != EINTR && errno != EAGAIN && errno != EINPROGRESS &&
	     errno != ECONNREFUSED && errno != EHOSTUNREACH && errno != ENETUNREACH)
      ERR2("connect");
    break;

  case SK_TCP_PASSIVE:
    if (listen(fd, 8) < 0)
      ERR2("listen");
    break;

  case SK_UDP:
    if (s->flags & SKF_CONNECT)
      if (sk_connect(s) < 0)
	ERR2("connect");

    sk_alloc_bufs(s);
    break;

  case SK_SSH_ACTIVE:
  case SK_MAGIC:
    break;

  default:
    sk_alloc_bufs(s);
  }

  birdloop_add_socket(loop, s);
  return 0;

err:
  close(fd);
  s->fd = -1;
  return -1;
}

int
<<<<<<< HEAD
sk_open_unix(sock *s, struct birdloop *loop, char *name)
=======
sk_open_unix(sock *s, const char *name)
>>>>>>> a95fff37
{
  struct sockaddr_un sa;
  int fd;

  /* We are sloppy during error (leak fd and not set s->err), but we die anyway */

  fd = socket(AF_UNIX, SOCK_STREAM, 0);
  if (fd < 0)
    return -1;

  if (fcntl(fd, F_SETFL, O_NONBLOCK) < 0)
    return -1;

  /* Path length checked in test_old_bird() but we may need unix sockets for other reasons in future */
  ASSERT_DIE(strlen(name) < sizeof(sa.sun_path));

  sa.sun_family = AF_UNIX;
  strcpy(sa.sun_path, name);

  if (bind(fd, (struct sockaddr *) &sa, SUN_LEN(&sa)) < 0)
    return -1;

  if (listen(fd, 8) < 0)
    return -1;

  s->fd = fd;
  birdloop_add_socket(loop, s);
  return 0;
}


#define CMSG_RX_SPACE MAX(CMSG4_SPACE_PKTINFO+CMSG4_SPACE_TTL, \
			  CMSG6_SPACE_PKTINFO+CMSG6_SPACE_TTL)
#define CMSG_TX_SPACE MAX(CMSG4_SPACE_PKTINFO,CMSG6_SPACE_PKTINFO)

static void
sk_prepare_cmsgs(sock *s, struct msghdr *msg, void *cbuf, size_t cbuflen)
{
  if (sk_is_ipv4(s))
    sk_prepare_cmsgs4(s, msg, cbuf, cbuflen);
  else
    sk_prepare_cmsgs6(s, msg, cbuf, cbuflen);
}

static void
sk_process_cmsgs(sock *s, struct msghdr *msg)
{
  struct cmsghdr *cm;

  s->laddr = IPA_NONE;
  s->lifindex = 0;
  s->rcv_ttl = -1;

  for (cm = CMSG_FIRSTHDR(msg); cm != NULL; cm = CMSG_NXTHDR(msg, cm))
  {
    if ((cm->cmsg_level == SOL_IP) && sk_is_ipv4(s))
    {
      sk_process_cmsg4_pktinfo(s, cm);
      sk_process_cmsg4_ttl(s, cm);
    }

    if ((cm->cmsg_level == SOL_IPV6) && sk_is_ipv6(s))
    {
      sk_process_cmsg6_pktinfo(s, cm);
      sk_process_cmsg6_ttl(s, cm);
    }
  }
}


static inline int
sk_sendmsg(sock *s)
{
  struct iovec iov = {s->tbuf, s->tpos - s->tbuf};
  byte cmsg_buf[CMSG_TX_SPACE];
  sockaddr dst;
  int flags = 0;

  sockaddr_fill(&dst, s->af, s->daddr, s->iface, s->dport);

  struct msghdr msg = {
    .msg_name = &dst.sa,
    .msg_namelen = SA_LEN(dst),
    .msg_iov = &iov,
    .msg_iovlen = 1
  };

#ifdef CONFIG_DONTROUTE_UNICAST
  /* FreeBSD silently changes TTL to 1 when MSG_DONTROUTE is used, therefore we
     cannot use it for other cases (e.g. when TTL security is used). */
  if (ipa_is_ip4(s->daddr) && ip4_is_unicast(ipa_to_ip4(s->daddr)) && (s->ttl == 1))
    flags = MSG_DONTROUTE;
#endif

#ifdef CONFIG_USE_HDRINCL
  byte hdr[20];
  struct iovec iov2[2] = { {hdr, 20}, iov };

  if (s->flags & SKF_HDRINCL)
  {
    sk_prepare_ip_header(s, hdr, iov.iov_len);
    msg.msg_iov = iov2;
    msg.msg_iovlen = 2;
  }
#endif

  if (s->flags & SKF_PKTINFO)
    sk_prepare_cmsgs(s, &msg, cmsg_buf, sizeof(cmsg_buf));

  return sendmsg(s->fd, &msg, flags);
}

static inline int
sk_recvmsg(sock *s)
{
  struct iovec iov = {s->rbuf, s->rbsize};
  byte cmsg_buf[CMSG_RX_SPACE];
  sockaddr src;

  struct msghdr msg = {
    .msg_name = &src.sa,
    .msg_namelen = sizeof(src), // XXXX ??
    .msg_iov = &iov,
    .msg_iovlen = 1,
    .msg_control = cmsg_buf,
    .msg_controllen = sizeof(cmsg_buf),
    .msg_flags = 0
  };

  int rv = recvmsg(s->fd, &msg, 0);
  if (rv < 0)
    return rv;

  //ifdef IPV4
  //  if (cf_type == SK_IP)
  //    rv = ipv4_skip_header(pbuf, rv);
  //endif

  sockaddr_read(&src, s->af, &s->faddr, NULL, &s->fport);
  sk_process_cmsgs(s, &msg);

  if (msg.msg_flags & MSG_TRUNC)
    s->flags |= SKF_TRUNCATED;
  else
    s->flags &= ~SKF_TRUNCATED;

  return rv;
}


static inline void reset_tx_buffer(sock *s) { s->ttx = s->tpos = s->tbuf; }

bool
sk_tx_pending(sock *s)
{
  return s->ttx != s->tpos;
}


static int
sk_maybe_write(sock *s)
{
  int e;

  switch (s->type)
  {
  case SK_TCP:
  case SK_MAGIC:
  case SK_UNIX:
    while (sk_tx_pending(s))
    {
      e = write(s->fd, s->ttx, s->tpos - s->ttx);

      if (e < 0)
      {
	if (errno != EINTR && errno != EAGAIN)
	{
	  reset_tx_buffer(s);
	  /* EPIPE is just a connection close notification during TX */
	  s->err_hook(s, (errno != EPIPE) ? errno : 0);
	  return -1;
	}
	return 0;
      }
      s->ttx += e;
    }
    reset_tx_buffer(s);
    return 1;

#ifdef HAVE_LIBSSH
  case SK_SSH:
    while (sk_tx_pending(s))
    {
      e = ssh_channel_write(s->ssh->channel, s->ttx, s->tpos - s->ttx);

      if (e < 0)
      {
	s->err = ssh_get_error(s->ssh->session);
	s->err_hook(s, ssh_get_error_code(s->ssh->session));

	reset_tx_buffer(s);
	/* EPIPE is just a connection close notification during TX */
	s->err_hook(s, (errno != EPIPE) ? errno : 0);
	return -1;
      }
      s->ttx += e;
    }
    reset_tx_buffer(s);
    return 1;
#endif

  case SK_UDP:
  case SK_IP:
    {
      if (s->tbuf == s->tpos)
	return 1;

      e = sk_sendmsg(s);

      if (e < 0)
      {
	if (errno != EINTR && errno != EAGAIN)
	{
	  reset_tx_buffer(s);
	  s->err_hook(s, errno);
	  return -1;
	}

	if (!s->tx_hook)
	  reset_tx_buffer(s);
	return 0;
      }
      reset_tx_buffer(s);
      return 1;
    }

  default:
    bug("sk_maybe_write: unknown socket type %d", s->type);
  }
}

int
sk_rx_ready(sock *s)
{
  int rv;
  struct pollfd pfd = { .fd = s->fd };
  pfd.events |= POLLIN;

 redo:
  rv = poll(&pfd, 1, 0);

  if ((rv < 0) && (errno == EINTR || errno == EAGAIN))
    goto redo;

  return rv;
}

/**
 * sk_send - send data to a socket
 * @s: socket
 * @len: number of bytes to send
 *
 * This function sends @len bytes of data prepared in the
 * transmit buffer of the socket @s to the network connection.
 * If the packet can be sent immediately, it does so and returns
 * 1, else it queues the packet for later processing, returns 0
 * and calls the @tx_hook of the socket when the tranmission
 * takes place.
 */
int
sk_send(sock *s, unsigned len)
{
  s->ttx = s->tbuf;
  s->tpos = s->tbuf + len;

  int e = sk_maybe_write(s);
  if (e == 0) /* Trigger thread poll reload to poll this socket's write. */
    socket_changed(s);

  return e;
}

/**
 * sk_send_to - send data to a specific destination
 * @s: socket
 * @len: number of bytes to send
 * @addr: IP address to send the packet to
 * @port: port to send the packet to
 *
 * This is a sk_send() replacement for connection-less packet sockets
 * which allows destination of the packet to be chosen dynamically.
 * Raw IP sockets should use 0 for @port.
 */
int
sk_send_to(sock *s, unsigned len, ip_addr addr, unsigned port)
{
  s->daddr = addr;
  if (port)
    s->dport = port;

  s->ttx = s->tbuf;
  s->tpos = s->tbuf + len;
  return sk_maybe_write(s);
}

/*
int
sk_send_full(sock *s, unsigned len, struct iface *ifa,
	     ip_addr saddr, ip_addr daddr, unsigned dport)
{
  s->iface = ifa;
  s->saddr = saddr;
  s->daddr = daddr;
  s->dport = dport;
  s->ttx = s->tbuf;
  s->tpos = s->tbuf + len;
  return sk_maybe_write(s);
}
*/

static void
call_rx_hook(sock *s, int size)
{
  if (s->rx_hook(s, size))
  {
    /* We need to be careful since the socket could have been deleted by the hook */
    if (s->loop->sock_active == s)
      s->rpos = s->rbuf;
  }
}

#ifdef HAVE_LIBSSH
static int
sk_read_ssh(sock *s)
{
  ssh_channel rchans[2] = { s->ssh->channel, NULL };
  struct timeval timev = { 1, 0 };

  if (ssh_channel_select(rchans, NULL, NULL, &timev) == SSH_EINTR)
    return 1; /* Try again */

  if (ssh_channel_is_eof(s->ssh->channel) != 0)
  {
    /* The remote side is closing the connection */
    s->err_hook(s, 0);
    return 0;
  }

  if (rchans[0] == NULL)
    return 0; /* No data is available on the socket */

  const uint used_bytes = s->rpos - s->rbuf;
  const int read_bytes = ssh_channel_read_nonblocking(s->ssh->channel, s->rpos, s->rbsize - used_bytes, 0);
  if (read_bytes > 0)
  {
    /* Received data */
    s->rpos += read_bytes;
    call_rx_hook(s, used_bytes + read_bytes);
    return 1;
  }
  else if (read_bytes == 0)
  {
    if (ssh_channel_is_eof(s->ssh->channel) != 0)
    {
	/* The remote side is closing the connection */
	s->err_hook(s, 0);
    }
  }
  else
  {
    s->err = ssh_get_error(s->ssh->session);
    s->err_hook(s, ssh_get_error_code(s->ssh->session));
  }

  return 0; /* No data is available on the socket */
}
#endif

 /* sk_read() and sk_write() are called from BFD's event loop */

static inline int
sk_read_noflush(sock *s, int revents)
{
  switch (s->type)
  {
  case SK_TCP_PASSIVE:
    return sk_passive_connected(s, SK_TCP);

  case SK_UNIX_PASSIVE:
    return sk_passive_connected(s, SK_UNIX);

  case SK_TCP:
  case SK_UNIX:
    {
      int c = read(s->fd, s->rpos, s->rbuf + s->rbsize - s->rpos);

      if (c < 0)
      {
	if (errno != EINTR && errno != EAGAIN)
	  s->err_hook(s, errno);
	else if (errno == EAGAIN && !(revents & POLLIN))
	{
	  log(L_ERR "Got EAGAIN from read when revents=%x (without POLLIN)", revents);
	  s->err_hook(s, 0);
	}
      }
      else if (!c)
	s->err_hook(s, 0);
      else
      {
	s->rpos += c;
	call_rx_hook(s, s->rpos - s->rbuf);
	return 1;
      }
      return 0;
    }

#ifdef HAVE_LIBSSH
  case SK_SSH:
    return sk_read_ssh(s);
#endif

  case SK_MAGIC:
    return s->rx_hook(s, 0);

  default:
    {
      int e = sk_recvmsg(s);

      if (e < 0)
      {
	if (errno != EINTR && errno != EAGAIN)
	  s->err_hook(s, errno);
	return 0;
      }

      s->rpos = s->rbuf + e;
      s->rx_hook(s, e);
      return 1;
    }
  }
}

int
sk_read(sock *s, int revents)
{
  int e = sk_read_noflush(s, revents);
  tmp_flush();
  return e;
}

static inline int
sk_write_noflush(sock *s)
{
  switch (s->type)
  {
  case SK_TCP_ACTIVE:
    {
      if (sk_connect(s) >= 0 || errno == EISCONN)
	sk_tcp_connected(s);
      else if (errno != EINTR && errno != EAGAIN && errno != EINPROGRESS)
	s->err_hook(s, errno);
      return 0;
    }

#ifdef HAVE_LIBSSH
  case SK_SSH_ACTIVE:
    {
      switch (sk_ssh_connect(s))
      {
	case SSH_OK:
	  sk_ssh_connected(s);
	  break;

	case SSH_AGAIN:
	  return 1;

	case SSH_ERROR:
	  s->err = ssh_get_error(s->ssh->session);
	  s->err_hook(s, ssh_get_error_code(s->ssh->session));
	  break;
      }
      return 0;
    }
#endif

  default:
    if (sk_tx_pending(s) && sk_maybe_write(s) > 0)
    {
      if (s->tx_hook)
	s->tx_hook(s);
      return 1;
    }
    return 0;
  }
}

int
sk_write(sock *s)
{
  int e = sk_write_noflush(s);
  tmp_flush();
  return e;
}

int sk_is_ipv4(sock *s)
{ return s->af == AF_INET; }

int sk_is_ipv6(sock *s)
{ return s->af == AF_INET6; }

void
sk_err(sock *s, int revents)
{
  int se = 0, sse = sizeof(se);
  if ((s->type != SK_MAGIC) && (revents & POLLERR))
    if (getsockopt(s->fd, SOL_SOCKET, SO_ERROR, &se, &sse) < 0)
    {
      log(L_ERR "IO: Socket error: SO_ERROR: %m");
      se = 0;
    }

  s->err_hook(s, se);
  tmp_flush();
}

void
sk_dump_all(void)
{
  node *n;
  sock *s;

  debug("Open sockets:\n");
  WALK_LIST(n, main_birdloop.sock_list)
  {
    s = SKIP_BACK(sock, n, n);
    debug("%p ", s);
    sk_dump(&s->r, 3);
  }
  debug("\n");
}


/*
 *	Internal event log and watchdog
 */

#define EVENT_LOG_LENGTH 32

struct event_log_entry
{
  void *hook;
  void *data;
  btime timestamp;
  btime duration;
};

static struct event_log_entry event_log[EVENT_LOG_LENGTH];
static struct event_log_entry *event_open;
static int event_log_pos, event_log_num, watchdog_active;
static btime last_io_time;
static btime loop_time;

static void
io_update_time(void)
{
  last_io_time = current_time();

  if (event_open)
  {
    event_open->duration = last_io_time - event_open->timestamp;

    struct global_runtime *gr = atomic_load_explicit(&global_runtime, memory_order_relaxed);
    if (event_open->duration > gr->latency_limit)
      log(L_WARN "Event 0x%p 0x%p took %u.%03u ms",
	  event_open->hook, event_open->data, (uint) (event_open->duration TO_MS), (uint) (event_open->duration % 1000));

    event_open = NULL;
  }
}

/**
 * io_log_event - mark approaching event into event log
 * @hook: event hook address
 * @data: event data address
 *
 * Store info (hook, data, timestamp) about the following internal event into
 * a circular event log (@event_log). When latency tracking is enabled, the log
 * entry is kept open (in @event_open) so the duration can be filled later.
 */
void
io_log_event(void *hook, void *data, uint flag)
{
  struct global_runtime *gr = atomic_load_explicit(&global_runtime, memory_order_relaxed);
  if (gr->latency_debug & flag)
    io_update_time();

  struct event_log_entry *en = event_log + event_log_pos;

  en->hook = hook;
  en->data = data;
  en->timestamp = last_io_time;
  en->duration = 0;

  event_log_num++;
  event_log_pos++;
  event_log_pos %= EVENT_LOG_LENGTH;

  event_open = (gr->latency_debug & flag) ? en : NULL;
}

static inline void
io_close_event(void)
{
  if (event_open)
    io_update_time();
}

void
io_log_dump(void)
{
  int i;

  log(L_DEBUG "Event log:");
  for (i = 0; i < EVENT_LOG_LENGTH; i++)
  {
    struct event_log_entry *en = event_log + (event_log_pos + i) % EVENT_LOG_LENGTH;
    if (en->hook)
      log(L_DEBUG "  Event 0x%p 0x%p at %8d for %d ms", en->hook, en->data,
	  (int) ((last_io_time - en->timestamp) TO_MS), (int) (en->duration TO_MS));
  }
}

void
watchdog_sigalrm(int sig UNUSED)
{
  /* Update last_io_time and duration, but skip latency check */
  struct global_runtime *gr = atomic_load_explicit(&global_runtime, memory_order_relaxed);
  gr->latency_limit = 0xffffffff;
  io_update_time();

  debug_safe("Watchdog timer timed out\n");

  /* We want core dump */
  abort();
}

static inline void
watchdog_start1(void)
{
  io_update_time();

  loop_time = last_io_time;
}

static inline void
watchdog_start(void)
{
  io_update_time();

  loop_time = last_io_time;
  event_log_num = 0;

  struct global_runtime *gr = atomic_load_explicit(&global_runtime, memory_order_relaxed);
  if (gr->watchdog_timeout)
  {
    alarm(gr->watchdog_timeout);
    watchdog_active = 1;
  }
}

static inline void
watchdog_stop(void)
{
  io_update_time();

  if (watchdog_active)
  {
    alarm(0);
    watchdog_active = 0;
  }

  btime duration = last_io_time - loop_time;
  struct global_runtime *gr = atomic_load_explicit(&global_runtime, memory_order_relaxed);
  if (duration > gr->watchdog_warning)
    log(L_WARN "I/O loop cycle took %u.%03u ms for %d events",
	(uint) (duration TO_MS), (uint) (duration % 1000), event_log_num);
}


/*
 *	Main I/O Loop
 */

void
io_init(void)
{
  init_list(&main_birdloop.sock_list);
  ev_init_list(&global_event_list, &main_birdloop, "Global event list");
  ev_init_list(&global_work_list, &main_birdloop, "Global work list");
  ev_init_list(&main_birdloop.event_list, &main_birdloop, "Global fast event list");
  krt_io_init();
  // XXX init_times();
  // XXX update_times();
  boot_time = current_time();

  u64 now = (u64) current_real_time();
  srandom((uint) (now ^ (now >> 32)));
}

static int short_loops = 0;
#define SHORT_LOOP_MAX 10
#define WORK_EVENTS_MAX 10

sock *stored_sock;

void
io_loop(void)
{
  int poll_tout, timeout;
  int events, pout;
  timer *t;
  struct pfd pfd;
  BUFFER_INIT(pfd.pfd, &root_pool, 16);
  BUFFER_INIT(pfd.loop, &root_pool, 16);

  watchdog_start1();
  for(;;)
    {
      times_update();
      ev_run_list(&global_event_list);
      ev_run_list_limited(&global_work_list, WORK_EVENTS_MAX);
      ev_run_list(&main_birdloop.event_list);
      timers_fire(&main_birdloop.time, 1);
      io_close_event();

      events =
	!ev_list_empty(&global_event_list) ||
	!ev_list_empty(&global_work_list) ||
	!ev_list_empty(&main_birdloop.event_list);

      poll_tout = (events ? 0 : 3000); /* Time in milliseconds */
      if (t = timers_first(&main_birdloop.time))
      {
	times_update();
	timeout = (tm_remains(t) TO_MS) + 1;
	poll_tout = MIN(poll_tout, timeout);
      }

      BUFFER_FLUSH(pfd.pfd);
      BUFFER_FLUSH(pfd.loop);

      pipe_pollin(&main_birdloop.thread->wakeup, &pfd);
      sockets_prepare(&main_birdloop, &pfd);

      /*
       * Yes, this is racy. But even if the signal comes before this test
       * and entering poll(), it gets caught on the next timer tick.
       */

      if (async_config_flag)
	{
	  io_log_event(async_config, NULL, DL_EVENTS);
	  async_config();
	  async_config_flag = 0;
	  continue;
	}
      if (async_dump_flag)
	{
	  io_log_event(async_dump, NULL, DL_EVENTS);
	  async_dump();
	  async_dump_flag = 0;
	  continue;
	}
      if (async_shutdown_flag)
	{
	  io_log_event(async_shutdown, NULL, DL_EVENTS);
	  async_shutdown();
	  async_shutdown_flag = 0;
	  continue;
	}

      /* And finally enter poll() to find active sockets */
      watchdog_stop();
      birdloop_leave(&main_birdloop);
      pout = poll(pfd.pfd.data, pfd.pfd.used, poll_tout);
      birdloop_enter(&main_birdloop);
      watchdog_start();

      if (pout < 0)
	{
	  if (errno == EINTR || errno == EAGAIN)
	    continue;
	  bug("poll: %m");
	}
      if (pout)
	{
	  if (pfd.pfd.data[0].revents & POLLIN)
	  {
	    /* IO loop reload requested */
	    pipe_drain(&main_birdloop.thread->wakeup);
	    atomic_fetch_and_explicit(&main_birdloop.thread_transition, ~LTT_PING, memory_order_acq_rel);
	    continue;
	  }

	  times_update();

	  /* guaranteed to be non-empty */
	  main_birdloop.sock_active = SKIP_BACK(sock, n, HEAD(main_birdloop.sock_list));

	  while (main_birdloop.sock_active)
	  {
	    sock *s = main_birdloop.sock_active;
	    if (s->index != -1)
	    {
	      int e;
	      int steps;

	      steps = MAX_STEPS;
	      if (s->fast_rx && (pfd.pfd.data[s->index].revents & POLLIN) && s->rx_hook)
		do
		  {
		    steps--;
		    io_log_event(s->rx_hook, s->data, DL_SOCKETS);
		    e = sk_read(s, pfd.pfd.data[s->index].revents);
		  }
		while (e && (main_birdloop.sock_active == s) && s->rx_hook && steps);

	      if (s != main_birdloop.sock_active)
		continue;

	      steps = MAX_STEPS;
	      if (pfd.pfd.data[s->index].revents & POLLOUT)
		do
		  {
		    steps--;
		    io_log_event(s->tx_hook, s->data, DL_SOCKETS);
		    e = sk_write(s);
		  }
		while (e && (main_birdloop.sock_active == s) && steps);

	      if (s != main_birdloop.sock_active)
		continue;
	    }

	    main_birdloop.sock_active = sk_next(s);
	  }

	  short_loops++;
	  if (events && (short_loops < SHORT_LOOP_MAX))
	    continue;
	  short_loops = 0;

	  int count = 0;
	  main_birdloop.sock_active = stored_sock;
	  if (main_birdloop.sock_active == NULL)
	    main_birdloop.sock_active = SKIP_BACK(sock, n, HEAD(main_birdloop.sock_list));

	  while (main_birdloop.sock_active && count < MAX_RX_STEPS)
	    {
	      sock *s = main_birdloop.sock_active;
	      if (s->index == -1)
		goto next2;

	      if (!s->fast_rx && (pfd.pfd.data[s->index].revents & POLLIN) && s->rx_hook)
		{
		  count++;
		  io_log_event(s->rx_hook, s->data, DL_SOCKETS);
		  sk_read(s, pfd.pfd.data[s->index].revents);
		  if (s != main_birdloop.sock_active)
		    continue;
		}

	      if (pfd.pfd.data[s->index].revents & (POLLHUP | POLLERR))
		{
		  sk_err(s, pfd.pfd.data[s->index].revents);
		  if (s != main_birdloop.sock_active)
		    continue;
		}

	    next2: ;
	      main_birdloop.sock_active = sk_next(s);
	    }


	  stored_sock = main_birdloop.sock_active;
	}
    }
}

void
test_old_bird(char *path)
{
  int fd;
  struct sockaddr_un sa;

  fd = socket(AF_UNIX, SOCK_STREAM, 0);
  if (fd < 0)
    die("Cannot create socket: %m");
  if (strlen(path) >= sizeof(sa.sun_path))
    die("Socket path too long");
  bzero(&sa, sizeof(sa));
  sa.sun_family = AF_UNIX;
  strcpy(sa.sun_path, path);
  if (connect(fd, (struct sockaddr *) &sa, SUN_LEN(&sa)) == 0)
    die("I found another BIRD running.");
  close(fd);
}


/*
 *	DNS resolver
 */

ip_addr
resolve_hostname(const char *host, int type, const char **err_msg)
{
  struct addrinfo *res;
  struct addrinfo hints = {
    .ai_family = AF_UNSPEC,
    .ai_socktype = (type == SK_UDP) ? SOCK_DGRAM : SOCK_STREAM,
    .ai_flags = AI_ADDRCONFIG,
  };

  *err_msg = NULL;

  int err_code = getaddrinfo(host, NULL, &hints, &res);
  if (err_code != 0)
  {
    *err_msg = gai_strerror(err_code);
    return IPA_NONE;
  }

  ip_addr addr = IPA_NONE;
  uint unused;

  sockaddr_read((sockaddr *) res->ai_addr, res->ai_family, &addr, NULL, &unused);
  freeaddrinfo(res);

  return addr;
}<|MERGE_RESOLUTION|>--- conflicted
+++ resolved
@@ -1684,11 +1684,7 @@
 }
 
 int
-<<<<<<< HEAD
-sk_open_unix(sock *s, struct birdloop *loop, char *name)
-=======
-sk_open_unix(sock *s, const char *name)
->>>>>>> a95fff37
+sk_open_unix(sock *s, struct birdloop *loop, const char *name)
 {
   struct sockaddr_un sa;
   int fd;

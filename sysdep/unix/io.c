--- conflicted
+++ resolved
@@ -102,58 +102,12 @@
   return f;
 }
 
-<<<<<<< HEAD
 
 /*
  *	Time clock
  */
 
 btime boot_time;
-=======
-/**
- * DOC: Timers
- *
- * Timers are resources which represent a wish of a module to call
- * a function at the specified time. The platform dependent code
- * doesn't guarantee exact timing, only that a timer function
- * won't be called before the requested time.
- *
- * In BIRD, time is represented by values of the &bird_clock_t type
- * which are integral numbers interpreted as a relative number of seconds since
- * some fixed time point in past. The current time can be read
- * from variable @now with reasonable accuracy and is monotonic. There is also
- * a current 'absolute' time in variable @now_real reported by OS.
- *
- * Each timer is described by a &timer structure containing a pointer
- * to the handler function (@hook), data private to this function (@data),
- * time the function should be called at (@expires, 0 for inactive timers),
- * for the other fields see |timer.h|.
- */
-
-#define NEAR_TIMER_LIMIT 4
-
-static list near_timers, far_timers;
-static btime first_far_timer = BTIME_INFINITY;
-
-/* now must be different from 0, because 0 is a special value in timer->expires */
-bird_clock_t now = 1, now_real, boot_time;
-btime now_btime = 1;
-
-static void
-update_times_plain(void)
-{
-  bird_clock_t new_time = time(NULL);
-  int delta = new_time - now_real;
-
-  if ((delta >= 0) && (delta < 60))
-    now_btime += delta S;
-  else if (now_real != 0)
-   log(L_WARN "Time jump, delta %d s", delta);
-
-  now = now_btime TO_S;
-  now_real = new_time;
-}
->>>>>>> 76baa8b3
 
 void
 times_init(struct timeloop *loop)
@@ -162,169 +116,8 @@
   int rv;
 
   rv = clock_gettime(CLOCK_MONOTONIC, &ts);
-<<<<<<< HEAD
   if (rv < 0)
     die("Monotonic clock is missing");
-=======
-  if (rv != 0)
-    die("clock_gettime: %m");
-
-  btime bt = (ts.tv_sec S) + (ts.tv_nsec NS);
-
-  if (bt != now_btime) {
-    if (bt < now_btime)
-      log(L_ERR "Monotonic timer is broken");
-
-    now_btime = bt;
-    now = now_btime TO_S;
-    now_real = time(NULL);
-  }
-}
-
-static int clock_monotonic_available;
-
-static inline void
-update_times(void)
-{
-  if (clock_monotonic_available)
-    update_times_gettime();
-  else
-    update_times_plain();
-}
-
-static inline void
-init_times(void)
-{
- struct timespec ts;
- clock_monotonic_available = (clock_gettime(CLOCK_MONOTONIC, &ts) == 0);
- if (!clock_monotonic_available)
-   log(L_WARN "Monotonic timer is missing");
-}
-
-
-static void
-tm_free(resource *r)
-{
-  timer *t = (timer *) r;
-
-  tm_stop(t);
-}
-
-static void
-tm_dump(resource *r)
-{
-  timer *t = (timer *) r;
-
-  debug("(code %p, data %p, ", t->hook, t->data);
-  if (t->randomize)
-    debug("rand %d, ", t->randomize);
-  if (t->recurrent)
-    debug("recur %d, ", t->recurrent);
-  if (t->expires)
-    debug("expires in %d sec)\n", t->expires - now);
-  else
-    debug("inactive)\n");
-}
-
-static struct resclass tm_class = {
-  "Timer",
-  sizeof(timer),
-  tm_free,
-  tm_dump,
-  NULL,
-  NULL
-};
-
-/**
- * tm_new - create a timer
- * @p: pool
- *
- * This function creates a new timer resource and returns
- * a pointer to it. To use the timer, you need to fill in
- * the structure fields and call tm_start() to start timing.
- */
-timer *
-tm_new(pool *p)
-{
-  timer *t = ralloc(p, &tm_class);
-  return t;
-}
-
-static inline void
-tm_insert_near(timer *t)
-{
-  node *n = HEAD(near_timers);
-
-  while (n->next && (SKIP_BACK(timer, n, n)->expires_btime < t->expires_btime))
-    n = n->next;
-  insert_node(&t->n, n->prev);
-}
-
-/**
- * tm_start - start a timer
- * @t: timer
- * @after: number of seconds the timer should be run after
- *
- * This function schedules the hook function of the timer to
- * be called after @after seconds. If the timer has been already
- * started, it's @expire time is replaced by the new value.
- *
- * You can have set the @randomize field of @t, the timeout
- * will be increased by a random number of seconds chosen
- * uniformly from range 0 .. @randomize.
- *
- * You can call tm_start() from the handler function of the timer
- * to request another run of the timer. Also, you can set the @recurrent
- * field to have the timer re-added automatically with the same timeout.
- */
-void
-tm_start(timer *t, unsigned after)
-{
-  if (t->randomize)
-    after += random() % (t->randomize + 1);
-
-  tm_start_btime(t, after S);
-}
-
-void
-tm_start_btime(timer *t, btime after)
-{
-  btime when;
-
-  when = now_btime + after;
-  if (t->expires_btime == when)
-    return;
-  if (t->expires_btime)
-    rem_node(&t->n);
-  t->expires_btime = when;
-  t->expires = when TO_S;
-  if (after TO_S <= NEAR_TIMER_LIMIT)
-    tm_insert_near(t);
-  else
-    {
-      if (!first_far_timer || first_far_timer > when)
-	first_far_timer = when;
-      add_tail(&far_timers, &t->n);
-    }
-}
-
-/**
- * tm_stop - stop a timer
- * @t: timer
- *
- * This function stops a timer. If the timer is already stopped,
- * nothing happens.
- */
-void
-tm_stop(timer *t)
-{
-  if (t->expires_btime)
-    {
-      rem_node(&t->n);
-      t->expires = t->expires_btime = 0;
-    }
-}
->>>>>>> 76baa8b3
 
   if ((ts.tv_sec < 0) || (((s64) ts.tv_sec) > ((s64) 1 << 40)))
     log(L_WARN "Monotonic clock is crazy");
@@ -334,79 +127,10 @@
 }
 
 void
-<<<<<<< HEAD
 times_update(struct timeloop *loop)
 {
   struct timespec ts;
   int rv;
-=======
-tm_dump_all(void)
-{
-  tm_dump_them("Near", &near_timers);
-  tm_dump_them("Far", &far_timers);
-}
-
-static inline btime
-tm_first_shot(void)
-{
-  btime x = first_far_timer;
-
-  if (!EMPTY_LIST(near_timers))
-    {
-      timer *t = SKIP_BACK(timer, n, HEAD(near_timers));
-      if (t->expires_btime < x)
-	x = t->expires_btime;
-    }
-  return x;
-}
-
-void io_log_event(void *hook, void *data);
-
-static void
-tm_shot(void)
-{
-  timer *t;
-  node *n, *m;
-
-  if (first_far_timer <= now_btime)
-    {
-      btime limit = now_btime + NEAR_TIMER_LIMIT S;
-      first_far_timer = BTIME_INFINITY;
-      n = HEAD(far_timers);
-      while (m = n->next)
-	{
-	  t = SKIP_BACK(timer, n, n);
-	  if (t->expires_btime <= limit)
-	    {
-	      rem_node(n);
-	      tm_insert_near(t);
-	    }
-	  else if (t->expires_btime < first_far_timer)
-	    first_far_timer = t->expires_btime;
-	  n = m;
-	}
-    }
-  while ((n = HEAD(near_timers)) -> next)
-    {
-      int delay;
-      t = SKIP_BACK(timer, n, n);
-      if (t->expires_btime > now_btime)
-	break;
-      rem_node(n);
-      delay = t->expires_btime - now_btime;
-      t->expires = t->expires_btime = 0;
-      if (t->recurrent)
-	{
-	  int i = t->recurrent S - delay;
-	  if (i < 0)
-	    i = 0;
-	  tm_start_btime(t, i);
-	}
-      io_log_event(t->hook, t->data);
-      t->hook(t);
-    }
-}
->>>>>>> 76baa8b3
 
   rv = clock_gettime(CLOCK_MONOTONIC, &ts);
   if (rv < 0)
@@ -770,7 +494,7 @@
 byte *
 sk_rx_buffer(sock *s, int *len)
 {
-  if (sk_is_ipv4(s) && s->type == SK_IP)
+  if (sk_is_ipv4(s) && (s->type == SK_IP))
     return sk_skip_ip_header(s->rbuf, len);
   else
     return s->rbuf;
@@ -1095,8 +819,7 @@
       current_sock = sk_next(s);
     if (s == stored_sock)
       stored_sock = sk_next(s);
-    if (NODE_VALID(&s->n))
-      rem_node(&s->n);
+    rem_node(&s->n);
   }
 
   if (s->type != SK_SSH && s->type != SK_SSH_ACTIVE)
@@ -2447,12 +2170,7 @@
 void
 io_loop(void)
 {
-<<<<<<< HEAD
   int poll_tout, timeout;
-=======
-  int poll_tout;
-  btime tout;
->>>>>>> 76baa8b3
   int nfds, events, pout;
   timer *t;
   sock *s;
@@ -2465,20 +2183,7 @@
     {
       times_update(&main_timeloop);
       events = ev_run_list(&global_event_list);
-<<<<<<< HEAD
       timers_fire(&main_timeloop);
-=======
-    timers:
-      update_times();
-      tout = tm_first_shot();
-      if (tout <= now_btime)
-	{
-	  tm_shot();
-	  goto timers;
-	}
-      poll_tout = (events ? 0 : MIN(tout - now_btime, 3)) TO_MS; /* Time in milliseconds */
-
->>>>>>> 76baa8b3
       io_close_event();
 
       // FIXME

/*
 *	BIRD -- UNIX Configuration
 *
 *	(c) 1999--2000 Martin Mares <mj@ucw.cz>
 *
 *	Can be freely distributed and used under the terms of the GNU GPL.
 */

CF_HDR

#include "sysdep/unix/unix.h"
#include <stdio.h>

CF_DEFINES

static struct log_config *this_log;

CF_DECLS

<<<<<<< HEAD
CF_KEYWORDS(LOG, SYSLOG, ALL, DEBUG, TRACE, INFO, REMOTE, WARNING, ERROR, AUTH, FATAL, BUG, STDERR, SOFT)
CF_KEYWORDS(NAME, CONFIRM, UNDO, CHECK, TIMEOUT, DEBUG, LATENCY, LIMIT, WATCHDOG, WARNING, STATUS)
CF_KEYWORDS(GRACEFUL, RESTART, FIXED)
=======
CF_KEYWORDS(LOG, SYSLOG, NAME, STDERR, UDP, PORT)
CF_KEYWORDS(ALL, DEBUG, TRACE, INFO, REMOTE, WARNING, ERROR, AUTH, FATAL, BUG)
CF_KEYWORDS(DEBUG, LATENCY, LIMIT, WATCHDOG, WARNING, TIMEOUT, THREADS)
>>>>>>> 2c7555cf

%type <i> log_mask log_mask_list log_cat cfg_timeout
%type <t> cfg_name
%type <tf> timeformat_which
%type <t> syslog_name

CF_GRAMMAR

conf: log_config ;

log_begin: { this_log = cfg_allocz(sizeof(struct log_config)); };

log_config: LOG log_begin log_file log_mask ';' {
    this_log->mask = $4;
    add_tail(&new_config->logfiles, &this_log->n);
  }
 ;

syslog_name:
   NAME text { $$ = $2; }
 | { $$ = bird_name; }
 ;

log_limit:
   /* empty */
 | expr text { this_log->limit = $1; this_log->backup = $2; }
 ;

log_file:
   text log_limit {
     if (!parse_and_exit)
     {
       this_log->rf = rf_open(new_config->pool, $1, RF_APPEND, this_log->limit);
       if (!this_log->rf) cf_error("Unable to open log file '%s': %m", $1);
     }
     this_log->filename = $1;
   }
<<<<<<< HEAD
 | FIXED text expr {
     if (!parse_and_exit)
     {
       this_log->rf = rf_open(new_config->pool, $2, RF_FIXED, this_log->limit = $3);
       if (!this_log->rf) cf_error("Unable to open log file '%s': %m", $2);
     }
     this_log->filename = $2;
   }
 | SYSLOG syslog_name { this_log->rf = NULL; new_config->syslog_name = $2; }
 | STDERR { this_log->rf = &rf_stderr; this_log->terminal_flag = 1; }
=======
 | SYSLOG syslog_name { this_log->fh = NULL; new_config->syslog_name = $2; }
 | STDERR { this_log->fh = stderr; }
 | UDP log_udp_host log_udp_port {
     this_log->udp_flag = 1;

     if (!parse_and_exit)
       log_open_udp(this_log, new_config->pool);
   }
>>>>>>> 2c7555cf
 ;

log_udp_host: text_or_ipa
{
  if ($1.type == T_STRING)
    this_log->host = $1.val.s;
  else if ($1.type == T_IP)
    this_log->ip = $1.val.ip;
  else bug("Bad text_or_ipa");
};

log_udp_port:
    /* empty */ { this_log->port = 514; }
  | PORT NUM { check_u16($2); this_log->port = $2; }
  ;

log_mask:
   ALL { $$ = ~0; }
 | '{' log_mask_list '}' { $$ = $2; }
 ;

log_mask_list:
   log_cat { $$ = 1 << $1; }
 | log_mask_list ',' log_cat { $$ = $1 | (1 << $3); }
 ;

log_cat:
   DEBUG { $$ = L_DEBUG[0]; }
 | TRACE { $$ = L_TRACE[0]; }
 | INFO { $$ = L_INFO[0]; }
 | REMOTE { $$ = L_REMOTE[0]; }
 | WARNING { $$ = L_WARN[0]; }
 | ERROR { $$ = L_ERR[0]; }
 | AUTH { $$ = L_AUTH[0]; }
 | FATAL { $$ = L_FATAL[0]; }
 | BUG { $$ = L_BUG[0]; }
 ;


conf: mrtdump_base ;

mrtdump_base:
   MRTDUMP PROTOCOLS mrtdump_mask ';' { new_config->proto_default_mrtdump = $3; }
 | MRTDUMP text ';' {
     if (!parse_and_exit)
     {
       struct rfile *f = rf_open(new_config->pool, $2, RF_APPEND, 0);
       if (!f) cf_error("Unable to open MRTDump file '%s': %m", $2);
       new_config->mrtdump_file = f;
     }
   }
 ;


conf: THREADS expr {
    if ($2 < 1) cf_error("Number of threads must be at least one.");
    new_config->thread_count = $2;
}


conf: debug_unix ;

debug_unix:
   DEBUG LATENCY bool { new_config->latency_debug = $3; }
 | DEBUG LATENCY LIMIT expr_us { new_config->latency_limit = $4; }
 | WATCHDOG WARNING expr_us { new_config->watchdog_warning = $3; }
 | WATCHDOG TIMEOUT expr_us { new_config->watchdog_timeout = ($3 + 999999) TO_S; }
 ;


/* Unix specific commands */

CF_CLI_HELP(CONFIGURE, ..., [[Reload configuration]])

CF_CLI(CONFIGURE, cfg_name cfg_timeout, [\"<file>\"] [timeout [<sec>]], [[Reload configuration]])
{ cmd_reconfig($2, RECONFIG_HARD, $3); } ;

CF_CLI(CONFIGURE SOFT, cfg_name cfg_timeout, [\"<file>\"] [timeout [<sec>]], [[Reload configuration and ignore changes in filters]])
{ cmd_reconfig($3, RECONFIG_SOFT, $4); } ;

/* Hack to get input completion for 'timeout' */
CF_CLI_CMD(CONFIGURE TIMEOUT, [<sec>], [[Reload configuration with undo timeout]])
CF_CLI_CMD(CONFIGURE SOFT TIMEOUT, [<sec>], [[Reload configuration with undo timeout]])

CF_CLI(CONFIGURE CONFIRM,,, [[Confirm last configuration change - deactivate undo timeout]])
{ cmd_reconfig_confirm(); } ;

CF_CLI(CONFIGURE UNDO,,, [[Undo last configuration change]])
{ cmd_reconfig_undo(); } ;

CF_CLI(CONFIGURE STATUS,,, [[Show configuration status]])
{ cmd_reconfig_status(); } ;

CF_CLI(CONFIGURE CHECK, cfg_name, [\"<file>\"], [[Parse configuration and check its validity]])
{ cmd_check_config($3); } ;

CF_CLI(DOWN,,, [[Shut the daemon down]])
{ cmd_shutdown(); } ;

CF_CLI_HELP(GRACEFUL, restart, [[Shut the daemon down for graceful restart]])

CF_CLI(GRACEFUL RESTART,,, [[Shut the daemon down for graceful restart]])
{ cmd_graceful_restart(); } ;

CF_CLI(SHOW THREADS,,, [[Write out thread information]])
{ cmd_show_threads(0); } ;

CF_CLI(SHOW THREADS ALL,,, [[Write out thread and IO loop information]])
{ cmd_show_threads(1); } ;

cfg_name:
   /* empty */ { $$ = NULL; }
 | TEXT
 ;

cfg_timeout:
   /* empty */ { $$ = 0; }
 | TIMEOUT { $$ = UNIX_DEFAULT_CONFIGURE_TIMEOUT; }
 | TIMEOUT expr { $$ = $2; }
 ;

CF_CODE

CF_END<|MERGE_RESOLUTION|>--- conflicted
+++ resolved
@@ -17,15 +17,9 @@
 
 CF_DECLS
 
-<<<<<<< HEAD
-CF_KEYWORDS(LOG, SYSLOG, ALL, DEBUG, TRACE, INFO, REMOTE, WARNING, ERROR, AUTH, FATAL, BUG, STDERR, SOFT)
+CF_KEYWORDS(LOG, SYSLOG, ALL, DEBUG, TRACE, INFO, REMOTE, WARNING, ERROR, AUTH, FATAL, BUG, STDERR, SOFT, UDP, PORT)
 CF_KEYWORDS(NAME, CONFIRM, UNDO, CHECK, TIMEOUT, DEBUG, LATENCY, LIMIT, WATCHDOG, WARNING, STATUS)
 CF_KEYWORDS(GRACEFUL, RESTART, FIXED)
-=======
-CF_KEYWORDS(LOG, SYSLOG, NAME, STDERR, UDP, PORT)
-CF_KEYWORDS(ALL, DEBUG, TRACE, INFO, REMOTE, WARNING, ERROR, AUTH, FATAL, BUG)
-CF_KEYWORDS(DEBUG, LATENCY, LIMIT, WATCHDOG, WARNING, TIMEOUT, THREADS)
->>>>>>> 2c7555cf
 
 %type <i> log_mask log_mask_list log_cat cfg_timeout
 %type <t> cfg_name
@@ -63,7 +57,6 @@
      }
      this_log->filename = $1;
    }
-<<<<<<< HEAD
  | FIXED text expr {
      if (!parse_and_exit)
      {
@@ -74,30 +67,21 @@
    }
  | SYSLOG syslog_name { this_log->rf = NULL; new_config->syslog_name = $2; }
  | STDERR { this_log->rf = &rf_stderr; this_log->terminal_flag = 1; }
-=======
- | SYSLOG syslog_name { this_log->fh = NULL; new_config->syslog_name = $2; }
- | STDERR { this_log->fh = stderr; }
- | UDP log_udp_host log_udp_port {
-     this_log->udp_flag = 1;
-
-     if (!parse_and_exit)
-       log_open_udp(this_log, new_config->pool);
-   }
->>>>>>> 2c7555cf
+ | UDP log_udp_host log_udp_port { this_log->rf = NULL; }
  ;
 
 log_udp_host: text_or_ipa
 {
   if ($1.type == T_STRING)
-    this_log->host = $1.val.s;
+    this_log->udp_host = $1.val.s;
   else if ($1.type == T_IP)
-    this_log->ip = $1.val.ip;
+    this_log->udp_ip = $1.val.ip;
   else bug("Bad text_or_ipa");
 };
 
 log_udp_port:
-    /* empty */ { this_log->port = 514; }
-  | PORT NUM { check_u16($2); this_log->port = $2; }
+    /* empty */ { this_log->udp_port = 514; }
+  | PORT NUM { check_u16($2); this_log->udp_port = $2; }
   ;
 
 log_mask:

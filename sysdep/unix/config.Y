/*
 *	BIRD -- UNIX Configuration
 *
 *	(c) 1999--2000 Martin Mares <mj@ucw.cz>
 *
 *	Can be freely distributed and used under the terms of the GNU GPL.
 */

CF_HDR

#include "sysdep/unix/unix.h"
#include <stdio.h>

CF_DEFINES

static struct log_config *this_log;

CF_DECLS

<<<<<<< HEAD
CF_KEYWORDS(LOG, SYSLOG, ALL, DEBUG, TRACE, INFO, REMOTE, WARNING, ERROR, AUTH, FATAL, BUG, STDERR, SOFT, UDP, PORT)
CF_KEYWORDS(NAME, CONFIRM, UNDO, CHECK, TIMEOUT, DEBUG, LATENCY, LIMIT, WATCHDOG, WARNING, STATUS)
CF_KEYWORDS(PING, WAKEUP, SOCKETS, SCHEDULING, EVENTS, TIMERS, ALLOCATOR)
CF_KEYWORDS(GRACEFUL, RESTART, FIXED)
=======
CF_KEYWORDS(LOG, SYSLOG, NAME, STDERR, UDP, PORT, CLI)
CF_KEYWORDS(ALL, DEBUG, TRACE, INFO, REMOTE, WARNING, ERROR, AUTH, FATAL, BUG)
CF_KEYWORDS(DEBUG, LATENCY, LIMIT, WATCHDOG, WARNING, TIMEOUT, THREADS)
>>>>>>> a95fff37

%type <i> log_mask log_mask_list log_cat cfg_timeout debug_unix latency_debug_mask latency_debug_flag latency_debug_list
%type <t> cfg_name
%type <tf> timeformat_which
%type <t> syslog_name

CF_GRAMMAR

conf: log_config ;

log_begin: { this_log = cfg_allocz(sizeof(struct log_config)); };

log_config: LOG log_begin log_file log_mask ';' {
    this_log->mask = $4;
    add_tail(&new_config->logfiles, &this_log->n);
  }
 ;

syslog_name:
   NAME text { $$ = $2; }
 | { $$ = bird_name; }
 ;

log_limit:
   /* empty */
 | expr text { this_log->limit = $1; this_log->backup = $2; }
 ;

log_file:
   text log_limit {
     if (!parse_and_exit)
     {
       this_log->rf = rf_open(new_config->pool, $1, RF_APPEND, this_log->limit);
       if (!this_log->rf) cf_error("Unable to open log file '%s': %m", $1);
     }
     this_log->filename = $1;
   }
 | FIXED text expr {
     if (!parse_and_exit)
     {
       this_log->rf = rf_open(new_config->pool, $2, RF_FIXED, this_log->limit = $3);
       if (!this_log->rf) cf_error("Unable to open log file '%s': %m", $2);
     }
     this_log->filename = $2;
   }
 | SYSLOG syslog_name { this_log->rf = NULL; new_config->syslog_name = $2; }
 | STDERR { this_log->rf = &rf_stderr; this_log->terminal_flag = 1; }
 | UDP log_udp_host log_udp_port { this_log->rf = NULL; }
 ;

log_udp_host: text_or_ipa
{
  if ($1.type == T_STRING)
    this_log->udp_host = $1.val.s;
  else if ($1.type == T_IP)
    this_log->udp_ip = $1.val.ip;
  else bug("Bad text_or_ipa");
};

log_udp_port:
    /* empty */ { this_log->udp_port = 514; }
  | PORT NUM { check_u16($2); this_log->udp_port = $2; }
  ;

log_mask:
   ALL { $$ = ~0; }
 | '{' log_mask_list '}' { $$ = $2; }
 ;

log_mask_list:
   log_cat { $$ = 1 << $1; }
 | log_mask_list ',' log_cat { $$ = $1 | (1 << $3); }
 ;

log_cat:
   DEBUG { $$ = L_DEBUG[0]; }
 | TRACE { $$ = L_TRACE[0]; }
 | INFO { $$ = L_INFO[0]; }
 | REMOTE { $$ = L_REMOTE[0]; }
 | WARNING { $$ = L_WARN[0]; }
 | ERROR { $$ = L_ERR[0]; }
 | AUTH { $$ = L_AUTH[0]; }
 | FATAL { $$ = L_FATAL[0]; }
 | BUG { $$ = L_BUG[0]; }
 ;


conf: mrtdump_base ;

mrtdump_base:
   MRTDUMP PROTOCOLS mrtdump_mask ';' { new_config->proto_default_mrtdump = $3; }
 | MRTDUMP text ';' {
     if (!parse_and_exit)
     {
       struct rfile *f = rf_open(new_config->pool, $2, RF_APPEND, 0);
       if (!f) cf_error("Unable to open MRTDump file '%s': %m", $2);
       new_config->mrtdump_file = f;
     }
   }
 ;

<<<<<<< HEAD

conf: THREADS expr {
    if ($2 < 1) cf_error("Number of threads must be at least one.");
    new_config->thread_count = $2;
}


=======
>>>>>>> a95fff37
conf: debug_unix ;

debug_unix:
   DEBUG LATENCY latency_debug_mask { new_config->latency_debug = $3; }
 | DEBUG LATENCY LIMIT expr_us { new_config->latency_limit = $4; }
 | WATCHDOG WARNING expr_us { new_config->watchdog_warning = $3; }
 | WATCHDOG TIMEOUT expr_us { new_config->watchdog_timeout = ($3 + 999999) TO_S; }
 ;

latency_debug_mask:
   ALL { $$ = ~0; }
 | OFF { $$ = 0; }
 | '{' latency_debug_list '}' { $$ = $2; }
 ;

latency_debug_list: latency_debug_flag | latency_debug_list ',' latency_debug_flag { $$ = $1 | $3; };

latency_debug_flag:
   PING		{ $$ = DL_PING; }
 | WAKEUP	{ $$ = DL_WAKEUP; }
 | SOCKETS	{ $$ = DL_SOCKETS; }
 | SCHEDULING	{ $$ = DL_SCHEDULING; }
 | ALLOCATOR	{ $$ = DL_ALLOCATOR; }
 | EVENTS	{ $$ = DL_EVENTS; }
 | TIMERS	{ $$ = DL_TIMERS; }
 ;


/* Unix specific commands */

CF_CLI_HELP(CONFIGURE, ..., [[Reload configuration]])

CF_CLI(CONFIGURE, cfg_name cfg_timeout, [\"<file>\"] [timeout [<sec>]], [[Reload configuration]])
{ cmd_reconfig($2, RECONFIG_HARD, $3); } ;

CF_CLI(CONFIGURE SOFT, cfg_name cfg_timeout, [\"<file>\"] [timeout [<sec>]], [[Reload configuration and ignore changes in filters]])
{ cmd_reconfig($3, RECONFIG_SOFT, $4); } ;

/* Hack to get input completion for 'timeout' */
CF_CLI_CMD(CONFIGURE TIMEOUT, [<sec>], [[Reload configuration with undo timeout]])
CF_CLI_CMD(CONFIGURE SOFT TIMEOUT, [<sec>], [[Reload configuration with undo timeout]])

CF_CLI(CONFIGURE CONFIRM,,, [[Confirm last configuration change - deactivate undo timeout]])
{ cmd_reconfig_confirm(); } ;

CF_CLI(CONFIGURE UNDO,,, [[Undo last configuration change]])
{ cmd_reconfig_undo(); } ;

CF_CLI(CONFIGURE STATUS,,, [[Show configuration status]])
{ cmd_reconfig_status(); } ;

CF_CLI(CONFIGURE CHECK, cfg_name, [\"<file>\"], [[Parse configuration and check its validity]])
{ cmd_check_config($3); } ;

CF_CLI(DOWN,,, [[Shut the daemon down]])
{ cmd_shutdown(); } ;

CF_CLI_HELP(GRACEFUL, restart, [[Shut the daemon down for graceful restart]])

CF_CLI(GRACEFUL RESTART,,, [[Shut the daemon down for graceful restart]])
{ cmd_graceful_restart(); } ;

CF_CLI(SHOW THREADS,,, [[Write out thread information]])
{ cmd_show_threads(0); } ;

CF_CLI(SHOW THREADS ALL,,, [[Write out thread and IO loop information]])
{ cmd_show_threads(1); } ;

cfg_name:
   /* empty */ { $$ = NULL; }
 | TEXT
 ;

cfg_timeout:
   /* empty */ { $$ = 0; }
 | TIMEOUT { $$ = UNIX_DEFAULT_CONFIGURE_TIMEOUT; }
 | TIMEOUT expr { $$ = $2; }
 ;

CF_CODE

CF_END<|MERGE_RESOLUTION|>--- conflicted
+++ resolved
@@ -17,16 +17,10 @@
 
 CF_DECLS
 
-<<<<<<< HEAD
-CF_KEYWORDS(LOG, SYSLOG, ALL, DEBUG, TRACE, INFO, REMOTE, WARNING, ERROR, AUTH, FATAL, BUG, STDERR, SOFT, UDP, PORT)
+CF_KEYWORDS(LOG, SYSLOG, ALL, DEBUG, TRACE, INFO, REMOTE, WARNING, ERROR, AUTH, FATAL, BUG, STDERR, SOFT, UDP, PORT, CLI)
 CF_KEYWORDS(NAME, CONFIRM, UNDO, CHECK, TIMEOUT, DEBUG, LATENCY, LIMIT, WATCHDOG, WARNING, STATUS)
 CF_KEYWORDS(PING, WAKEUP, SOCKETS, SCHEDULING, EVENTS, TIMERS, ALLOCATOR)
 CF_KEYWORDS(GRACEFUL, RESTART, FIXED)
-=======
-CF_KEYWORDS(LOG, SYSLOG, NAME, STDERR, UDP, PORT, CLI)
-CF_KEYWORDS(ALL, DEBUG, TRACE, INFO, REMOTE, WARNING, ERROR, AUTH, FATAL, BUG)
-CF_KEYWORDS(DEBUG, LATENCY, LIMIT, WATCHDOG, WARNING, TIMEOUT, THREADS)
->>>>>>> a95fff37
 
 %type <i> log_mask log_mask_list log_cat cfg_timeout debug_unix latency_debug_mask latency_debug_flag latency_debug_list
 %type <t> cfg_name
@@ -128,16 +122,12 @@
    }
  ;
 
-<<<<<<< HEAD
-
 conf: THREADS expr {
     if ($2 < 1) cf_error("Number of threads must be at least one.");
     new_config->thread_count = $2;
 }
 
 
-=======
->>>>>>> a95fff37
 conf: debug_unix ;
 
 debug_unix:

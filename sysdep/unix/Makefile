<<<<<<< HEAD
src := io.c krt.c log.c main.c random.c conf.c
=======
src := io.c krt.c log.c main.c random.c coroutine.c
>>>>>>> 4600e95f
obj := $(src-o-files)
$(all-daemon)
$(cf-local)
$(conf-y-targets): $(s)krt.Y

src := $(filter-out main.c, $(src))
tests_objs := $(tests_objs) $(src-o-files)<|MERGE_RESOLUTION|>--- conflicted
+++ resolved
@@ -1,8 +1,4 @@
-<<<<<<< HEAD
-src := io.c krt.c log.c main.c random.c conf.c
-=======
-src := io.c krt.c log.c main.c random.c coroutine.c
->>>>>>> 4600e95f
+src := conf.c coroutine.c io.c krt.c log.c main.c random.c
 obj := $(src-o-files)
 $(all-daemon)
 $(cf-local)

<<<<<<< HEAD
src := coroutine.c io.c krt.c log.c main.c random.c
=======
src := alloc.c io.c krt.c log.c main.c random.c
>>>>>>> 84b70450
obj := $(src-o-files)
$(all-daemon)
$(cf-local)
$(conf-y-targets): $(s)krt.Y

src := $(filter-out main.c, $(src))
tests_objs := $(tests_objs) $(src-o-files)<|MERGE_RESOLUTION|>--- conflicted
+++ resolved
@@ -1,8 +1,4 @@
-<<<<<<< HEAD
-src := coroutine.c io.c krt.c log.c main.c random.c
-=======
-src := alloc.c io.c krt.c log.c main.c random.c
->>>>>>> 84b70450
+src := alloc.c coroutine.c io.c krt.c log.c main.c random.c
 obj := $(src-o-files)
 $(all-daemon)
 $(cf-local)

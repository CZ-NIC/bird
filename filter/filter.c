/*
 *	Filters: utility functions
 *
 *	Copyright 1998 Pavel Machek <pavel@ucw.cz>
 *
 *	Can be freely distributed and used under the terms of the GNU GPL.
 *
 */

/**
 * DOC: Filters
 *
 * You can find sources of the filter language in |filter/|
 * directory. File |filter/config.Y| contains filter grammar and basically translates
 * the source from user into a tree of &f_inst structures. These trees are
 * later interpreted using code in |filter/filter.c|.
 *
 * A filter is represented by a tree of &f_inst structures, later translated
 * into lists called &f_line. All the instructions are defined and documented
 * in |filter/f-inst.c| definition file.
 *
 * Filters use a &f_val structure for their data. Each &f_val
 * contains type and value (types are constants prefixed with %T_).
 * Look into |filter/data.h| for more information and appropriate calls.
 */

#undef LOCAL_DEBUG

#include "nest/bird.h"
#include "lib/lists.h"
#include "lib/resource.h"
#include "lib/socket.h"
#include "lib/string.h"
#include "lib/unaligned.h"
#include "lib/ip.h"
#include "lib/net.h"
#include "lib/flowspec.h"
#include "nest/route.h"
#include "nest/protocol.h"
#include "nest/iface.h"
#include "lib/attrs.h"
#include "conf/conf.h"
#include "filter/filter.h"
#include "filter/f-inst.h"
#include "filter/data.h"


/* Exception bits */
enum f_exception {
  FE_RETURN = 0x1,
};

struct filter_exec_stack {
  const struct f_line *line;		/* The line that is being executed */
  uint pos;				/* Instruction index in the line */
  uint ventry;				/* Value stack depth on entry */
  uint vbase;				/* Where to index variable positions from */
  enum f_exception emask;		/* Exception mask */
};

/* Internal filter state, to be allocated on stack when executing filters */
struct filter_state {
  /* Stacks needed for execution */
  struct filter_stack {
    /* Current filter stack depth */

    /* Value stack */
    uint vcnt, vlen;
    struct f_val *vstk;

    /* Instruction stack for execution */
    uint ecnt, elen;
    struct filter_exec_stack *estk;
  } stack;

  /* The route we are processing. This may be NULL to indicate no route available. */
  struct rte *rte;

  /* Additional external values provided to the filter */
  const struct f_val *val;

  /* Buffer for log output */
  log_buffer buf;

  /* Filter execution flags */
  int flags;
};

_Thread_local static struct filter_state filter_state;

void (*bt_assert_hook)(int result, const struct f_line_item *assert);

#define _f_stack_init(fs, px, def) ((fs).stack.px##stk = alloca(sizeof(*(fs).stack.px##stk) * ((fs).stack.px##len = (config && config->filter_##px##stk) ? config->filter_##px##stk : (def))))

#define f_stack_init(fs) ( _f_stack_init(fs, v, 128), _f_stack_init(fs, e, 128) )

static struct tbf rl_runtime_err = TBF_DEFAULT_LOG_LIMITS;

/**
 * interpret
 * @fs: filter state
 * @what: filter to interpret
 *
 * Interpret given tree of filter instructions. This is core function
 * of filter system and does all the hard work.
 *
 * Each instruction has 4 fields: code (which is instruction code),
 * aux (which is extension to instruction code, typically type),
 * arg1 and arg2 - arguments. Depending on instruction, arguments
 * are either integers, or pointers to instruction trees. Common
 * instructions like +, that have two expressions as arguments use
 * TWOARGS macro to get both of them evaluated.
 */
static enum filter_return
interpret(struct filter_state *fs, const struct f_line *line, uint argc, const struct f_val *argv, uint resc, struct f_val *resv)
{
  /* Check of appropriate number of arguments */
  ASSERT(line->args == argc);

  /* Initialize the filter stack */
  struct filter_stack *fstk = &fs->stack;

  /* Set the arguments and top-level variables */
  fstk->vcnt = line->vars + line->args;
  memcpy(fstk->vstk, argv, sizeof(struct f_val) * line->args);
  memset(fstk->vstk + argc, 0, sizeof(struct f_val) * line->vars);

  /* The same as with the value stack. Not resetting the stack completely for performance reasons. */
  fstk->ecnt = 1;
  fstk->estk[0] = (struct filter_exec_stack) {
    .line = line,
    .pos = 0,
  };

#define curline fstk->estk[fstk->ecnt-1]
#define prevline fstk->estk[fstk->ecnt-2]

#ifdef LOCAL_DEBUG
  debug("Interpreting line.");
  f_dump_line(line, 1);
#endif

  while (fstk->ecnt > 0) {
    while (curline.pos < curline.line->len) {
      const struct f_line_item *what = &(curline.line->items[curline.pos++]);

      switch (what->fi_code) {
#define res fstk->vstk[fstk->vcnt]
#define vv(i) fstk->vstk[fstk->vcnt + (i)]
#define v1 vv(0)
#define v2 vv(1)
#define v3 vv(2)

#define f_vcnt_check_overflow(n) do { if (fstk->vcnt + n >= fstk->vlen) runtime("Filter execution stack overflow"); } while (0)

#define runtime(fmt, ...) do { \
  if (!(fs->flags & FF_SILENT)) \
    log_rl(&rl_runtime_err, L_ERR "filters, line %d: " fmt, what->lineno, ##__VA_ARGS__); \
  return F_ERROR; \
} while(0)

#define falloc(size)	tmp_alloc(size)
#define fpool		tmp_linpool

#include "filter/inst-interpret.c"
#undef res
#undef v1
#undef v2
#undef v3
#undef runtime
#undef falloc
#undef fpool
      }
    }

    /* End of current line. Drop local variables before exiting. */
    fstk->vcnt = curline.ventry + curline.line->results;
    fstk->ecnt--;
  }

  if (fstk->vcnt != resc)
  {
    log_rl(&rl_runtime_err, L_ERR "Filter expected to leave %d values on stack but %d left instead", resc, fstk->vcnt);
    return F_ERROR;
  }

  memcpy(resv, fstk->vstk, sizeof(struct f_val) * resc);
  return F_NOP;
}


/**
 * f_run - run a filter for a route
 * @filter: filter to run
 * @rte: route being filtered, must be write-able
 * @tmp_pool: all filter allocations go from this pool
 * @flags: flags
 *
 * If @rte->attrs is cached, the returned rte allocates a new rta on
 * tmp_pool, otherwise the filters may modify it.
 */
enum filter_return
f_run(const struct filter *filter, struct rte *rte, int flags)
{
  if (filter == FILTER_ACCEPT)
    return F_ACCEPT;

  if (filter == FILTER_REJECT)
    return F_REJECT;

  return f_run_args(filter, rte, 0, NULL, flags);
}

enum filter_return
f_run_args(const struct filter *filter, struct rte *rte, uint argc, const struct f_val *argv, int flags)
{
  DBG( "Running filter `%s'...", filter->name );

  /* Initialize the filter state */
  filter_state = (struct filter_state) {
    .rte = rte,
    .flags = flags,
  };

  f_stack_init(filter_state);

  /* Run the interpreter itself */
  enum filter_return fret = interpret(&filter_state, filter->root, argc, argv, 0, NULL);

  /* Process the filter output, log it and return */
  if (fret < F_ACCEPT) {
    if (!(filter_state.flags & FF_SILENT))
      log_rl(&rl_runtime_err, L_ERR "Filter %s did not return accept nor reject. Make up your mind", filter_name(filter));
    return F_ERROR;
  }
  DBG( "done (%u)\n", res.val.i );
  return fret;
}

/**
 * f_eval_rte - run a filter line for an uncached route
 * @expr: filter line to run
 * @rte: route being filtered, may be modified
 * @tmp_pool: all filter allocations go from this pool
 *
 * This specific filter entry point runs the given filter line
 * (which must not have any arguments) on the given route.
 *
 * The route MUST NOT have REF_COW set and its attributes MUST NOT
 * be cached by rta_lookup().
 */

enum filter_return
<<<<<<< HEAD
f_eval_rte(const struct f_line *expr, struct rte *rte, uint argc, const struct f_val *argv, struct f_val *pres)
=======
f_eval_rte(const struct f_line *expr, struct rte **rte, struct linpool *tmp_pool, uint argc, const struct f_val *argv, uint resc, struct f_val *resv)
>>>>>>> ba91f4c8
{
  filter_state = (struct filter_state) {
    .rte = rte,
  };

  f_stack_init(filter_state);

  return interpret(&filter_state, expr, argc, argv, resc, resv);
}

/*
 * f_eval - get a value of a term
 * @expr: filter line containing the term
 * @tmp_pool: long data may get allocated from this pool
 * @pres: here the output will be stored if requested
 */
enum filter_return
f_eval(const struct f_line *expr, struct f_val *pres)
{
  filter_state = (struct filter_state) {};

  f_stack_init(filter_state);

  enum filter_return fret = interpret(&filter_state, expr, 0, NULL, !!pres, pres);
  return fret;
}

/*
 * cf_eval_tmp - evaluate a value of a term and check its type
 */
struct f_val
cf_eval_tmp(const struct f_inst *inst, int type)
{
  struct f_val val;

  if (f_eval(f_linearize(inst, 1), &val) > F_RETURN)
    cf_error("Runtime error while evaluating expression; see log for details");

  if (type != T_VOID && val.type != type)
    cf_error("Expression of type %s expected", f_type_name(type));

  return val;
}


/*
 * f_eval_buf - get a value of a term and print it to the supplied buffer
 */
enum filter_return
f_eval_buf(const struct f_line *expr, buffer *buf)
{
  struct f_val val;
  enum filter_return fret = f_eval(expr, &val);
  if (fret <= F_RETURN)
    val_format(&val, buf);
  return fret;
}

/**
 * filter_same - compare two filters
 * @new: first filter to be compared
 * @old: second filter to be compared
 *
 * Returns 1 in case filters are same, otherwise 0. If there are
 * underlying bugs, it will rather say 0 on same filters than say
 * 1 on different.
 */
int
filter_same(const struct filter *new, const struct filter *old)
{
  if (old == new)	/* Handle FILTER_ACCEPT and FILTER_REJECT */
    return 1;
  if (old == FILTER_ACCEPT || old == FILTER_REJECT ||
      new == FILTER_ACCEPT || new == FILTER_REJECT)
    return 0;

  if ((!old->sym) && (!new->sym))
    return f_same(new->root, old->root);

  if ((!old->sym) || (!new->sym))
    return 0;

  if (strcmp(old->sym->name, new->sym->name))
    return 0;

  return new->sym->flags & SYM_FLAG_SAME;
}

/**
 * filter_commit - do filter comparisons on all the named functions and filters
 */
void
filter_commit(struct config *new, struct config *old)
{
  if (!old)
    return;

  struct symbol *sym, *osym;
  WALK_LIST(sym, new->symbols)
    switch (sym->class) {
      case SYM_FUNCTION:
	if ((osym = cf_find_symbol(old, sym->name)) &&
	    (osym->class == SYM_FUNCTION) &&
	    f_same(sym->function, osym->function))
	  sym->flags |= SYM_FLAG_SAME;
	else
	  sym->flags &= ~SYM_FLAG_SAME;
	break;

      case SYM_FILTER:
	if ((osym = cf_find_symbol(old, sym->name)) &&
	    (osym->class == SYM_FILTER) &&
	    f_same(sym->filter->root, osym->filter->root))
	  sym->flags |= SYM_FLAG_SAME;
	else
	  sym->flags &= ~SYM_FLAG_SAME;
	break;
    }
}

void channel_filter_dump(const struct filter *f)
{
  if (f == FILTER_ACCEPT)
    debug(" ALL");
  else if (f == FILTER_REJECT)
    debug(" NONE");
  else if (f == FILTER_UNDEF)
    debug(" UNDEF");
  else if (f->sym) {
    ASSERT(f->sym->filter == f);
    debug(" named filter %s", f->sym->name);
  } else {
    debug("\n");
    f_dump_line(f->root, 2);
  }
}

void filters_dump_all(void)
{
  struct symbol *sym;
  WALK_LIST(sym, config->symbols) {
    switch (sym->class) {
      case SYM_FILTER:
	debug("Named filter %s:\n", sym->name);
	f_dump_line(sym->filter->root, 1);
	break;
      case SYM_FUNCTION:
	debug("Function %s:\n", sym->name);
	f_dump_line(sym->function, 1);
	break;
      case SYM_PROTO:
	{
	  debug("Protocol %s:\n", sym->name);
	  struct channel *c;
	  WALK_LIST(c, sym->proto->proto->channels) {
	    debug(" Channel %s (%s) IMPORT", c->name, net_label[c->net_type]);
	    channel_filter_dump(c->in_filter);
	    debug(" EXPORT", c->name, net_label[c->net_type]);
	    channel_filter_dump(c->out_filter);
	    debug("\n");
	  }
	}
    }
  }
}<|MERGE_RESOLUTION|>--- conflicted
+++ resolved
@@ -251,11 +251,7 @@
  */
 
 enum filter_return
-<<<<<<< HEAD
-f_eval_rte(const struct f_line *expr, struct rte *rte, uint argc, const struct f_val *argv, struct f_val *pres)
-=======
-f_eval_rte(const struct f_line *expr, struct rte **rte, struct linpool *tmp_pool, uint argc, const struct f_val *argv, uint resc, struct f_val *resv)
->>>>>>> ba91f4c8
+f_eval_rte(const struct f_line *expr, struct rte *rte, uint argc, const struct f_val *argv, uint resc, struct f_val *resv)
 {
   filter_state = (struct filter_state) {
     .rte = rte,

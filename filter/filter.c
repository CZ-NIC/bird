/*
 *	Filters: utility functions
 *
 *	Copyright 1998 Pavel Machek <pavel@ucw.cz>
 *
 *	Can be freely distributed and used under the terms of the GNU GPL.
 *
 */

/**
 * DOC: Filters
 *
 * You can find sources of the filter language in |filter/|
 * directory. File |filter/config.Y| contains filter grammar and basically translates
 * the source from user into a tree of &f_inst structures. These trees are
 * later interpreted using code in |filter/filter.c|.
 *
 * A filter is represented by a tree of &f_inst structures, later translated
 * into lists called &f_line. All the instructions are defined and documented
 * in |filter/f-inst.c| definition file.
 *
 * Filters use a &f_val structure for their data. Each &f_val
 * contains type and value (types are constants prefixed with %T_).
 * Look into |filter/data.h| for more information and appropriate calls.
 */

#undef LOCAL_DEBUG

#include "nest/bird.h"
#include "lib/lists.h"
#include "lib/resource.h"
#include "lib/socket.h"
#include "lib/string.h"
#include "lib/unaligned.h"
#include "lib/ip.h"
#include "lib/net.h"
#include "lib/flowspec.h"
#include "nest/rt.h"
#include "nest/protocol.h"
#include "nest/iface.h"
#include "lib/attrs.h"
#include "conf/conf.h"
#include "filter/filter.h"
#include "filter/f-inst.h"
#include "filter/data.h"


/* Exception bits */
enum f_exception {
  FE_RETURN = 0x1,
};

struct filter_exec_stack {
  const struct f_line *line;		/* The line that is being executed */
  uint pos;				/* Instruction index in the line */
  uint ventry;				/* Value stack depth on entry */
  uint vbase;				/* Where to index variable positions from */
  enum f_exception emask;		/* Exception mask */
};

/* Internal filter state, to be allocated on stack when executing filters */
struct filter_state {
  /* Stacks needed for execution */
  struct filter_stack {
    /* Current filter stack depth */

    /* Value stack */
    uint vcnt, vlen;
    struct f_val *vstk;

    /* Instruction stack for execution */
    uint ecnt, elen;
    struct filter_exec_stack *estk;
  } stack;

  /* The route we are processing. This may be NULL to indicate no route available. */
  struct rte *rte;

  /* Buffer for log output */
  log_buffer buf;

  /* Filter execution flags */
  int flags;
};

_Thread_local static struct filter_state filter_state;

void (*bt_assert_hook)(int result, const struct f_line_item *assert);

#define _f_stack_init(fs, px, def) ((fs).stack.px##stk = alloca(sizeof(*(fs).stack.px##stk) * ((fs).stack.px##len = (config && config->filter_##px##stk) ? config->filter_##px##stk : (def))))

#define f_stack_init(fs) ( _f_stack_init(fs, v, 128), _f_stack_init(fs, e, 128) )

static struct tbf rl_runtime_err = TBF_DEFAULT_LOG_LIMITS;

/**
 * interpret
 * @fs: filter state
 * @what: filter to interpret
 *
 * Interpret given tree of filter instructions. This is core function
 * of filter system and does all the hard work.
 *
 * Each instruction has 4 fields: code (which is instruction code),
 * aux (which is extension to instruction code, typically type),
 * arg1 and arg2 - arguments. Depending on instruction, arguments
 * are either integers, or pointers to instruction trees. Common
 * instructions like +, that have two expressions as arguments use
 * TWOARGS macro to get both of them evaluated.
 */
static enum filter_return
interpret(struct filter_state *fs, const struct f_line *line, struct f_val *val)
{
  /* No arguments allowed */
  ASSERT(line->args == 0);

  /* Initialize the filter stack */
  struct filter_stack *fstk = &fs->stack;

  fstk->vcnt = line->vars;
  memset(fstk->vstk, 0, sizeof(struct f_val) * line->vars);

  /* The same as with the value stack. Not resetting the stack for performance reasons. */
  fstk->ecnt = 1;
  fstk->estk[0] = (struct filter_exec_stack) {
    .line = line,
    .pos = 0,
  };

#define curline fstk->estk[fstk->ecnt-1]

#ifdef LOCAL_DEBUG
  debug("Interpreting line.");
  f_dump_line(line, 1);
#endif

  while (fstk->ecnt > 0) {
    while (curline.pos < curline.line->len) {
      const struct f_line_item *what = &(curline.line->items[curline.pos++]);

      switch (what->fi_code) {
#define res fstk->vstk[fstk->vcnt]
#define vv(i) fstk->vstk[fstk->vcnt + (i)]
#define v1 vv(0)
#define v2 vv(1)
#define v3 vv(2)

#define f_vcnt_check_overflow(n) do { if (fstk->vcnt + n >= fstk->vlen) runtime("Filter execution stack overflow"); } while (0)

#define runtime(fmt, ...) do { \
  if (!(fs->flags & FF_SILENT)) \
    log_rl(&rl_runtime_err, L_ERR "filters, line %d: " fmt, what->lineno, ##__VA_ARGS__); \
  return F_ERROR; \
} while(0)

#define falloc(size)	tmp_alloc(size)
#define fpool		tmp_linpool

#include "filter/inst-interpret.c"
#undef res
#undef v1
#undef v2
#undef v3
#undef runtime
#undef falloc
#undef fpool
      }
    }

    /* End of current line. Drop local variables before exiting. */
    fstk->vcnt = curline.ventry + curline.line->results;
    fstk->ecnt--;
  }

  if (fstk->vcnt == 0) {
    if (val) {
      log_rl(&rl_runtime_err, L_ERR "filters: No value left on stack");
      return F_ERROR;
    }
    return F_NOP;
  }

  if (val && (fstk->vcnt == 1)) {
    *val = fstk->vstk[0];
    return F_NOP;
  }

  log_rl(&rl_runtime_err, L_ERR "Too many items left on stack: %u", fstk->vcnt);
  return F_ERROR;
}


/**
 * f_run - run a filter for a route
 * @filter: filter to run
 * @rte: route being filtered, must be write-able
 * @tmp_pool: all filter allocations go from this pool
 * @flags: flags
 *
 * If @rte->attrs is cached, the returned rte allocates a new rta on
 * tmp_pool, otherwise the filters may modify it.
 */
enum filter_return
f_run(const struct filter *filter, struct rte *rte, int flags)
{
  if (filter == FILTER_ACCEPT)
    return F_ACCEPT;

  if (filter == FILTER_REJECT)
    return F_REJECT;

  DBG( "Running filter `%s'...", filter->name );

  /* Initialize the filter state */
  filter_state = (struct filter_state) {
    .rte = rte,
    .flags = flags,
  };

  f_stack_init(filter_state);

  /* Run the interpreter itself */
  enum filter_return fret = interpret(&filter_state, filter->root, NULL);

  /* Process the filter output, log it and return */
  if (fret < F_ACCEPT) {
    if (!(filter_state.flags & FF_SILENT))
      log_rl(&rl_runtime_err, L_ERR "Filter %s did not return accept nor reject. Make up your mind", filter_name(filter));
    return F_ERROR;
  }
  DBG( "done (%u)\n", res.val.i );
  return fret;
}

/**
 * f_eval_rte - run a filter line for an uncached route
 * @expr: filter line to run
 * @rte: route being filtered, may be modified
 * @tmp_pool: all filter allocations go from this pool
 *
 * This specific filter entry point runs the given filter line
 * (which must not have any arguments) on the given route.
 *
 * The route MUST NOT have REF_COW set and its attributes MUST NOT
 * be cached by rta_lookup().
 */

enum filter_return
f_eval_rte(const struct f_line *expr, struct rte *rte)
{
  filter_state = (struct filter_state) {
    .rte = rte,
  };

  f_stack_init(filter_state);

  ASSERT(!rta_is_cached(rte->attrs));

  return interpret(&filter_state, expr, NULL);
}

/*
 * f_eval - get a value of a term
 * @expr: filter line containing the term
 * @tmp_pool: long data may get allocated from this pool
 * @pres: here the output will be stored
 */
enum filter_return
f_eval(const struct f_line *expr, struct f_val *pres)
{
  filter_state = (struct filter_state) {};

  f_stack_init(filter_state);

  enum filter_return fret = interpret(&filter_state, expr, pres);
  return fret;
}

/*
 * cf_eval - evaluate a value of a term and check its type
 * Called internally from the config parser, uses its internal memory pool
 * for allocations. Do not call in other cases.
 */
struct f_val
cf_eval(const struct f_inst *inst, int type)
{
<<<<<<< HEAD
  /* Called independently in parse-time to eval expressions */
  filter_state = (struct filter_state) {};

  f_stack_init(filter_state);

  struct f_val val;

  if (interpret(&filter_state, expr, &val) > F_RETURN)
=======
  struct f_val val;

  if (f_eval(f_linearize(inst, 1), cfg_mem, &val) > F_RETURN)
>>>>>>> 0dbcc927
    cf_error("Runtime error while evaluating expression; see log for details");

  if (type != T_VOID && val.type != type)
    cf_error("Expression of type %s expected", f_type_name(type));

  return val;
}

/*
 * f_eval_buf - get a value of a term and print it to the supplied buffer
 */
enum filter_return
f_eval_buf(const struct f_line *expr, buffer *buf)
{
  struct f_val val;
  enum filter_return fret = f_eval(expr, &val);
  if (fret <= F_RETURN)
    val_format(&val, buf);
  return fret;
}

/**
 * filter_same - compare two filters
 * @new: first filter to be compared
 * @old: second filter to be compared
 *
 * Returns 1 in case filters are same, otherwise 0. If there are
 * underlying bugs, it will rather say 0 on same filters than say
 * 1 on different.
 */
int
filter_same(const struct filter *new, const struct filter *old)
{
  if (old == new)	/* Handle FILTER_ACCEPT and FILTER_REJECT */
    return 1;
  if (old == FILTER_ACCEPT || old == FILTER_REJECT ||
      new == FILTER_ACCEPT || new == FILTER_REJECT)
    return 0;

  if ((!old->sym) && (!new->sym))
    return f_same(new->root, old->root);

  if ((!old->sym) || (!new->sym))
    return 0;

  if (strcmp(old->sym->name, new->sym->name))
    return 0;

  return new->sym->flags & SYM_FLAG_SAME;
}

/**
 * filter_commit - do filter comparisons on all the named functions and filters
 */
void
filter_commit(struct config *new, struct config *old)
{
  if (!old)
    return;

  struct symbol *sym, *osym;
  WALK_LIST(sym, new->symbols)
    switch (sym->class) {
      case SYM_FUNCTION:
	if ((osym = cf_find_symbol(old, sym->name)) &&
	    (osym->class == SYM_FUNCTION) &&
	    f_same(sym->function, osym->function))
	  sym->flags |= SYM_FLAG_SAME;
	else
	  sym->flags &= ~SYM_FLAG_SAME;
	break;

      case SYM_FILTER:
	if ((osym = cf_find_symbol(old, sym->name)) &&
	    (osym->class == SYM_FILTER) &&
	    f_same(sym->filter->root, osym->filter->root))
	  sym->flags |= SYM_FLAG_SAME;
	else
	  sym->flags &= ~SYM_FLAG_SAME;
	break;
    }
}

void channel_filter_dump(const struct filter *f)
{
  if (f == FILTER_ACCEPT)
    debug(" ALL");
  else if (f == FILTER_REJECT)
    debug(" NONE");
  else if (f == FILTER_UNDEF)
    debug(" UNDEF");
  else if (f->sym) {
    ASSERT(f->sym->filter == f);
    debug(" named filter %s", f->sym->name);
  } else {
    debug("\n");
    f_dump_line(f->root, 2);
  }
}

void filters_dump_all(void)
{
  struct symbol *sym;
  WALK_LIST(sym, config->symbols) {
    switch (sym->class) {
      case SYM_FILTER:
	debug("Named filter %s:\n", sym->name);
	f_dump_line(sym->filter->root, 1);
	break;
      case SYM_FUNCTION:
	debug("Function %s:\n", sym->name);
	f_dump_line(sym->function, 1);
	break;
      case SYM_PROTO:
	{
	  debug("Protocol %s:\n", sym->name);
	  struct channel *c;
	  WALK_LIST(c, sym->proto->proto->channels) {
	    debug(" Channel %s (%s) IMPORT", c->name, net_label[c->net_type]);
	    channel_filter_dump(c->in_filter);
	    debug(" EXPORT", c->name, net_label[c->net_type]);
	    channel_filter_dump(c->out_filter);
	    debug("\n");
	  }
	}
    }
  }
}<|MERGE_RESOLUTION|>--- conflicted
+++ resolved
@@ -277,27 +277,14 @@
 }
 
 /*
- * cf_eval - evaluate a value of a term and check its type
- * Called internally from the config parser, uses its internal memory pool
- * for allocations. Do not call in other cases.
+ * cf_eval_tmp - evaluate a value of a term and check its type
  */
 struct f_val
-cf_eval(const struct f_inst *inst, int type)
-{
-<<<<<<< HEAD
-  /* Called independently in parse-time to eval expressions */
-  filter_state = (struct filter_state) {};
-
-  f_stack_init(filter_state);
-
+cf_eval_tmp(const struct f_inst *inst, int type)
+{
   struct f_val val;
 
-  if (interpret(&filter_state, expr, &val) > F_RETURN)
-=======
-  struct f_val val;
-
-  if (f_eval(f_linearize(inst, 1), cfg_mem, &val) > F_RETURN)
->>>>>>> 0dbcc927
+  if (f_eval(f_linearize(inst, 1), &val) > F_RETURN)
     cf_error("Runtime error while evaluating expression; see log for details");
 
   if (type != T_VOID && val.type != type)
@@ -305,6 +292,7 @@
 
   return val;
 }
+
 
 /*
  * f_eval_buf - get a value of a term and print it to the supplied buffer

m4_divert(-1)m4_dnl
#
#	BIRD -- Construction of per-instruction structures
#
#	(c) 2018 Maria Matejka <mq@jmq.cz>
#
#	Can be freely distributed and used under the terms of the GNU GPL.
#
#	THIS IS A M4 MACRO FILE GENERATING 3 FILES ALTOGETHER.
#	KEEP YOUR HANDS OFF UNLESS YOU KNOW WHAT YOU'RE DOING.
#	EDITING AND DEBUGGING THIS FILE MAY DAMAGE YOUR BRAIN SERIOUSLY.
#
#	But you're welcome to read and edit and debug if you aren't scared.
#
#	Uncomment the following line to get exhaustive debug output.
#	m4_debugmode(aceflqtx)
#
#	How it works:
#	1) Instruction to code conversion (uses diversions 100..199)
#	2) Code wrapping (uses diversions 1..99)
#	3) Final preparation (uses diversions 200..299)
#	4) Shipout
#
#	See below for detailed description.
#
#
#	1) Instruction to code conversion
#	The code provided in f-inst.c between consecutive INST() calls
#	is interleaved for many different places. It is here processed
#	and split into separate instances where split-by-instruction
#	happens. These parts are stored in temporary diversions listed:
#
#	101	content of per-inst struct
#	102	constructor arguments
#	110	constructor attributes
#	103	constructor body
#	104	dump line item content
#		(there may be nothing in dump-line content and
#		 it must be handled specially in phase 2)
#	105	linearize body
#	106	comparator body
#	107	struct f_line_item content
#	108	interpreter body
#	109	iterator body
#
#	Here are macros to allow you to _divert to the right directions.
m4_define(FID_STRUCT_IN, `m4_divert(101)')
m4_define(FID_NEW_ARGS, `m4_divert(102)')
m4_define(FID_NEW_ATTRIBUTES, `m4_divert(110)')
m4_define(FID_NEW_BODY, `m4_divert(103)')
m4_define(FID_DUMP_BODY, `m4_divert(104)m4_define([[FID_DUMP_BODY_EXISTS]])')
m4_define(FID_LINEARIZE_BODY, `m4_divert(105)')
m4_define(FID_SAME_BODY, `m4_divert(106)')
m4_define(FID_LINE_IN, `m4_divert(107)')
m4_define(FID_INTERPRET_BODY, `m4_divert(108)')
m4_define(FID_ITERATE_BODY, `m4_divert(109)')

#	Sometimes you want slightly different code versions in different
#	outputs.
#	Use FID_HIC(code for inst-gen.h, code for inst-gen.c, code for inst-interpret.c)
#	and put it into [[ ]] quotes if it shall contain commas.
m4_define(FID_HIC, `m4_ifelse(TARGET, [[H]], [[$1]], TARGET, [[I]], [[$2]], TARGET, [[C]], [[$3]])')

#	In interpreter code, this is quite common.
m4_define(FID_INTERPRET_EXEC, `FID_HIC(,[[FID_INTERPRET_BODY()]],[[m4_divert(-1)]])')
m4_define(FID_INTERPRET_NEW,  `FID_HIC(,[[m4_divert(-1)]],[[FID_INTERPRET_BODY()]])')

#	If the instruction is never converted to constant, the interpret
#	code is not produced at all for constructor
m4_define(NEVER_CONSTANT, `m4_define([[INST_NEVER_CONSTANT]])')
m4_define(FID_IFCONST, `m4_ifdef([[INST_NEVER_CONSTANT]],[[$2]],[[$1]])')

#	If the instruction has some attributes (here called members),
#	these are typically carried with the instruction from constructor
#	to interpreter. This yields a line of code everywhere on the path.
#	FID_MEMBER is a macro to help with this task.
m4_define(FID_MEMBER, `m4_dnl
FID_LINE_IN()m4_dnl
      $1 $2;
FID_STRUCT_IN()m4_dnl
      $1 $2;
FID_NEW_ARGS()m4_dnl
  , $1 $2
FID_NEW_BODY()m4_dnl
whati->$2 = $2;
FID_LINEARIZE_BODY()m4_dnl
item->$2 = whati->$2;
m4_ifelse($3,,,[[
FID_SAME_BODY()m4_dnl
if ($3) return 0;
]])
m4_ifelse($4,,,[[
FID_DUMP_BODY()m4_dnl
debug("%s" $4 "\n", INDENT, $5);
]])
FID_INTERPRET_EXEC()m4_dnl
$1 $2 = whati->$2
FID_INTERPRET_BODY')

#	Instruction arguments are needed only until linearization is done.
#	This puts the arguments into the filter line to be executed before
#	the instruction itself.
#
#	To achieve this, ARG_ANY must be called before anything writes into
#	the instruction line as it moves the instruction pointer forward.
m4_define(ARG_ANY, `
FID_STRUCT_IN()m4_dnl
      struct f_inst * f$1;
FID_NEW_ARGS()m4_dnl
  , struct f_inst * f$1
FID_NEW_ATTRIBUTES()m4_dnl
NONNULL(m4_eval($1+1))
FID_NEW_BODY()m4_dnl
whati->f$1 = f$1;
const struct f_inst *child$1 = f$1;
do {
  what->size += child$1->size;
FID_IFCONST([[
  if (child$1->fi_code != FI_CONSTANT)
    constargs = 0;
]])
} while (child$1 = child$1->next);
FID_LINEARIZE_BODY
pos = linearize(dest, whati->f$1, pos);
FID_INTERPRET_BODY()')

#	Some instructions accept variable number of arguments.
m4_define(VARARG, `
FID_NEW_ARGS()m4_dnl
  , struct f_inst * fvar
FID_STRUCT_IN()m4_dnl
      struct f_inst * fvar;
      uint varcount;
FID_LINE_IN()m4_dnl
      uint varcount;
FID_NEW_BODY()m4_dnl
whati->varcount = 0;
whati->fvar = fvar;
for (const struct f_inst *child = fvar; child; child = child->next, whati->varcount++) {
  what->size += child->size;
FID_IFCONST([[
  if (child->fi_code != FI_CONSTANT)
    constargs = 0;
]])
}
FID_IFCONST([[
  const struct f_inst **items = NULL;
  if (constargs && whati->varcount) {
    items = alloca(whati->varcount * sizeof(struct f_inst *));
    const struct f_inst *child = fvar;
    for (uint i=0; child; i++)
      child = (items[i] = child)->next;
  }
]])
FID_LINEARIZE_BODY()m4_dnl
  pos = linearize(dest, whati->fvar, pos);
  item->varcount = whati->varcount;
FID_DUMP_BODY()m4_dnl
  debug("%snumber of varargs %u\n", INDENT, item->varcount);
FID_SAME_BODY()m4_dnl
  if (f1->varcount != f2->varcount) return 0;
FID_INTERPRET_BODY()
FID_HIC(,[[
  if (fstk->vcnt < whati->varcount) runtime("Stack underflow");
  fstk->vcnt -= whati->varcount;
]],)
')

#	Some arguments need to check their type. After that, ARG_ANY is called.
m4_define(ARG, `ARG_ANY($1) ARG_TYPE($1,$2)')
m4_define(ARG_TYPE, `ARG_TYPE_STATIC($1,$2) ARG_TYPE_DYNAMIC($1,$2)')

m4_define(ARG_TYPE_STATIC, `
FID_NEW_BODY()m4_dnl
if (f$1->type && (f$1->type != ($2)) && !f_const_promotion(f$1, ($2)))
  cf_error("Argument $1 of %s must be of type %s, got type %s",
	   f_instruction_name(what->fi_code), f_type_name($2), f_type_name(f$1->type));
FID_INTERPRET_BODY()')

m4_define(ARG_TYPE_DYNAMIC, `
FID_INTERPRET_EXEC()m4_dnl
if (v$1.type != ($2))
  runtime("Argument $1 of %s must be of type %s, got type %s",
	   f_instruction_name(what->fi_code), f_type_name($2), f_type_name(v$1.type));
FID_INTERPRET_BODY()')

m4_define(ARG_SAME_TYPE, `
FID_NEW_BODY()m4_dnl
if (f$1->type && f$2->type && (f$1->type != f$2->type) &&
   !f_const_promotion(f$2, f$1->type) && !f_const_promotion(f$1, f$2->type))
  cf_error("Arguments $1 and $2 of %s must be of the same type", f_instruction_name(what->fi_code));
FID_INTERPRET_BODY()')

m4_define(ARG_PREFER_SAME_TYPE, `
FID_NEW_BODY()m4_dnl
if (f$1->type && f$2->type && (f$1->type != f$2->type))
   (void) (f_const_promotion(f$2, f$1->type) || f_const_promotion(f$1, f$2->type));
FID_INTERPRET_BODY()')

#	Executing another filter line. This replaces the recursion
#	that was needed in the former implementation.
m4_define(LINEX, `FID_INTERPRET_EXEC()LINEX_($1)FID_INTERPRET_NEW()return $1 FID_INTERPRET_BODY()')
m4_define(LINEX_, `do {
  if (fstk->ecnt + 1 >= fstk->elen) runtime("Filter execution stack overflow");
  fstk->estk[fstk->ecnt].pos = 0;
  fstk->estk[fstk->ecnt].line = $1;
  fstk->estk[fstk->ecnt].ventry = fstk->vcnt;
  fstk->estk[fstk->ecnt].vbase = fstk->estk[fstk->ecnt-1].vbase;
  fstk->estk[fstk->ecnt].emask = 0;
  fstk->ecnt++;
} while (0)')

m4_define(LINE, `
FID_LINE_IN()m4_dnl
      const struct f_line * fl$1;
FID_STRUCT_IN()m4_dnl
      struct f_inst * f$1;
FID_NEW_ARGS()m4_dnl
  , struct f_inst * f$1
FID_NEW_BODY()m4_dnl
whati->f$1 = f$1;
FID_DUMP_BODY()m4_dnl
f_dump_line(item->fl$1, indent + 1);
FID_LINEARIZE_BODY()m4_dnl
item->fl$1 = f_linearize(whati->f$1, $2);
FID_SAME_BODY()m4_dnl
if (!f_same(f1->fl$1, f2->fl$1)) return 0;
FID_ITERATE_BODY()m4_dnl
if (whati->fl$1) BUFFER_PUSH(fit->lines) = whati->fl$1;
FID_INTERPRET_EXEC()m4_dnl
do { if (whati->fl$1) {
  LINEX_(whati->fl$1);
} } while(0)
FID_INTERPRET_NEW()m4_dnl
return whati->f$1
FID_INTERPRET_BODY()')

#	Some of the instructions have a result. These constructions
#	state the result and put it to the right place.
m4_define(RESULT, `RESULT_TYPE([[$1]]) RESULT_([[$1]],[[$2]],[[$3]])')
m4_define(RESULT_, `RESULT_VAL([[ (struct f_val) { .type = $1, .val.$2 = $3 } ]])')
m4_define(RESULT_VAL, `FID_HIC(, [[do { res = $1; f_vcnt_check_overflow(1); fstk->vcnt++; } while (0)]],
[[return fi_constant(what, $1)]])')
m4_define(RESULT_VOID, `RESULT_VAL([[ (struct f_val) { .type = T_VOID } ]])')

m4_define(ERROR,
       `m4_errprint(m4___file__:m4___line__: $*
       )m4_m4exit(1)')

#	This macro specifies result type and makes there are no conflicting definitions
m4_define(RESULT_TYPE,
	`m4_ifdef([[INST_RESULT_TYPE]],
		  [[m4_ifelse(INST_RESULT_TYPE,$1,,[[ERROR([[Multiple type definitions in]] INST_NAME)]])]],
		  [[m4_define(INST_RESULT_TYPE,$1) RESULT_TYPE_($1)]])')

m4_define(RESULT_TYPE_CHECK,
	`m4_ifelse(INST_OUTVAL,0,,
		   [[m4_ifdef([[INST_RESULT_TYPE]],,[[ERROR([[Missing type definition in]] INST_NAME)]])]])')

m4_define(RESULT_TYPE_, `
FID_NEW_BODY()m4_dnl
what->type = $1;
FID_INTERPRET_BODY()')

#	Some common filter instruction members
m4_define(SYMBOL, `FID_MEMBER(struct symbol *, sym, [[strcmp(f1->sym->name, f2->sym->name) || (f1->sym->class != f2->sym->class)]], "symbol %s", item->sym->name)')
m4_define(RTC, `FID_MEMBER(struct rtable_config *, rtc, [[strcmp(f1->rtc->name, f2->rtc->name)]], "route table %s", item->rtc->name)')
m4_define(STATIC_ATTR, `FID_MEMBER(struct f_static_attr, sa, f1->sa.sa_code != f2->sa.sa_code,,)')
m4_define(DYNAMIC_ATTR, `FID_MEMBER(const struct ea_class *, da, f1->da != f2->da,,)')
m4_define(ACCESS_RTE, `FID_HIC(,[[do { if (!fs->rte) runtime("No route to access"); } while (0)]],NEVER_CONSTANT())')

#	2) Code wrapping
#	The code produced in 1xx temporary diversions is a raw code without
#	any auxiliary commands and syntactical structures around. When the
#	instruction is done, INST_FLUSH is called. More precisely, it is called
#	at the beginning of INST() call and at the end of file.
#
#	INST_FLUSH picks all the temporary diversions, wraps their content
#	into appropriate headers and structures and saves them into global
#	diversions listed:
#
#	4	enum fi_code
#	5	enum fi_code to string
#	6	dump line item
#	7	dump line item callers
#	8	linearize
#	9	same (filter comparator)
#	10	iterate
#	1	union in struct f_inst
#	3	constructors + interpreter
#
#	These global diversions contain blocks of code that can be directly
#	put into the final file, yet it still can't be written out now as
#	every instruction writes to all of these diversions.

#	Code wrapping diversion names. Here we want an explicit newline
#	after the C comment.
m4_define(FID_ZONE, `m4_divert($1) /* $2 for INST_NAME() */
')
m4_define(FID_INST, `FID_ZONE(1, Instruction structure for config)')
m4_define(FID_LINE, `FID_ZONE(2, Instruction structure for interpreter)')
m4_define(FID_NEW, `FID_ZONE(3, Constructor)')
m4_define(FID_ENUM, `FID_ZONE(4, Code enum)')
m4_define(FID_ENUM_STR, `FID_ZONE(5, Code enum to string)')
m4_define(FID_DUMP, `FID_ZONE(6, Dump line)')
m4_define(FID_DUMP_CALLER, `FID_ZONE(7, Dump line caller)')
m4_define(FID_LINEARIZE, `FID_ZONE(8, Linearize)')
m4_define(FID_SAME, `FID_ZONE(9, Comparison)')
m4_define(FID_ITERATE, `FID_ZONE(10, Iteration)')

#	This macro does all the code wrapping. See inline comments.
m4_define(INST_FLUSH, `m4_ifdef([[INST_NAME]], [[
RESULT_TYPE_CHECK()m4_dnl		 Check for defined RESULT_TYPE()
FID_ENUM()m4_dnl			 Contents of enum fi_code { ... }
  INST_NAME(),
FID_ENUM_STR()m4_dnl			 Contents of const char * indexed by enum fi_code
  [INST_NAME()] = "INST_NAME()",
FID_INST()m4_dnl			 Anonymous structure inside struct f_inst
    struct {
m4_undivert(101)m4_dnl
    } i_[[]]INST_NAME();
FID_LINE()m4_dnl			 Anonymous structure inside struct f_line_item
    struct {
m4_undivert(107)m4_dnl
    } i_[[]]INST_NAME();
FID_NEW()m4_dnl				 Constructor and interpreter code together
FID_HIC(
[[m4_dnl				 Public declaration of constructor in H file
struct f_inst *
m4_undivert(110)m4_dnl
f_new_inst_]]INST_NAME()[[(enum f_instruction_code fi_code
m4_undivert(102)m4_dnl
);]],
[[m4_dnl				 The one case in The Big Switch inside interpreter
  case INST_NAME():
  #define whati (&(what->i_]]INST_NAME()[[))
  m4_ifelse(m4_eval(INST_INVAL() > 0), 1, [[if (fstk->vcnt < INST_INVAL()) runtime("Stack underflow"); fstk->vcnt -= INST_INVAL(); ]])
  m4_undivert(108)m4_dnl
  #undef whati
  break;
]],
[[m4_dnl				 Constructor itself
struct f_inst *
m4_undivert(110)m4_dnl
f_new_inst_]]INST_NAME()[[(enum f_instruction_code fi_code
m4_undivert(102)m4_dnl
)
  {
    /* Allocate the structure */
    struct f_inst *what = fi_new(fi_code);
    FID_IFCONST([[uint constargs = 1;]])

    /* Initialize all the members */
  #define whati (&(what->i_]]INST_NAME()[[))
  m4_undivert(103)m4_dnl

    /* If not constant, return the instruction itself */
    FID_IFCONST([[if (!constargs)]])
      return what;

    /* Try to pre-calculate the result */
    FID_IFCONST([[m4_undivert(108)]])m4_dnl
  #undef whati
  }
]])

FID_DUMP_CALLER()m4_dnl			 Case in another big switch used in instruction dumping (debug)
case INST_NAME(): f_dump_line_item_]]INST_NAME()[[(item, indent + 1); break;

FID_DUMP()m4_dnl			 The dumper itself
m4_ifdef([[FID_DUMP_BODY_EXISTS]],
[[static inline void f_dump_line_item_]]INST_NAME()[[(const struct f_line_item *item_, const int indent)]],
[[static inline void f_dump_line_item_]]INST_NAME()[[(const struct f_line_item *item UNUSED, const int indent UNUSED)]])
m4_undefine([[FID_DUMP_BODY_EXISTS]])
{
#define item (&(item_->i_]]INST_NAME()[[))
m4_undivert(104)m4_dnl
#undef item
}

FID_LINEARIZE()m4_dnl			 The linearizer
case INST_NAME(): {
#define whati (&(what->i_]]INST_NAME()[[))
#define item (&(dest->items[pos].i_]]INST_NAME()[[))
  m4_undivert(105)m4_dnl
#undef whati
#undef item
  dest->items[pos].fi_code = what->fi_code;
  dest->items[pos].flags = what->flags;
  dest->items[pos].lineno = what->lineno;
  break;
}

FID_SAME()m4_dnl			 This code compares two f_line"s while reconfiguring
case INST_NAME():
#define f1 (&(f1_->i_]]INST_NAME()[[))
#define f2 (&(f2_->i_]]INST_NAME()[[))
m4_undivert(106)m4_dnl
#undef f1
#undef f2
break;

FID_ITERATE()m4_dnl			The iterator
case INST_NAME():
#define whati (&(what->i_]]INST_NAME()[[))
m4_undivert(109)m4_dnl
#undef whati
break;

m4_divert(-1)FID_FLUSH(101,200)m4_dnl  And finally this flushes all the unused diversions
]])')

m4_define(INST, `m4_dnl				This macro is called on beginning of each instruction.
INST_FLUSH()m4_dnl				First, old data is flushed
m4_define([[INST_NAME]], [[$1]])m4_dnl		Then we store instruction name,
m4_define([[INST_INVAL]], [[$2]])m4_dnl		instruction input value count,
m4_define([[INST_OUTVAL]], [[$3]])m4_dnl	instruction output value count,
m4_undefine([[INST_NEVER_CONSTANT]])m4_dnl	reset NEVER_CONSTANT trigger,
m4_undefine([[INST_RESULT_TYPE]])m4_dnl		and reset RESULT_TYPE value.
FID_INTERPRET_BODY()m4_dnl 			By default, every code is interpreter code.
')

#	3) Final preparation
#
#	Now we prepare all the code around the global diversions.
#	It must be here, not in m4wrap, as we want M4 to mark the code
#	by #line directives correctly, not to claim that every single line
#	is at the beginning of the m4wrap directive.
#
#	This part is split by the final file.
#	H for inst-gen.h
#	I for inst-interpret.c
#	C for inst-gen.c
#
#	So we in cycle:
#	  A. open a diversion
#	  B. send there some code
#	  C. close that diversion
#	  D. flush a global diversion
#	  E. open another diversion and goto B.
#
#	Final diversions
#	200+	completed text before it is flushed to output

#	This is a list of output diversions
m4_define(FID_WR_PUT_LIST)

#	This macro does the steps C to E, see before.
m4_define(FID_WR_PUT_ALSO, `m4_define([[FID_WR_PUT_LIST]],FID_WR_PUT_LIST()[[FID_WR_DPUT(]]FID_WR_DIDX[[)FID_WR_DPUT(]]$1[[)]])m4_define([[FID_WR_DIDX]],m4_eval(FID_WR_DIDX+1))m4_divert(FID_WR_DIDX)')

#	These macros do the splitting between H/I/C
m4_define(FID_WR_DIRECT, `m4_ifelse(TARGET,[[$1]],[[FID_WR_INIT()]],[[FID_WR_STOP()]])')
m4_define(FID_WR_INIT, `m4_define([[FID_WR_DIDX]],200)m4_define([[FID_WR_PUT]],[[FID_WR_PUT_ALSO($]][[@)]])m4_divert(200)')
m4_define(FID_WR_STOP, `m4_define([[FID_WR_PUT]])m4_divert(-1)')

#	Here is the direct code to be put into the output files
#	together with the undiversions, being hidden under FID_WR_PUT()

m4_changequote([[,]])
FID_WR_DIRECT(I)
FID_WR_PUT(3)
FID_WR_DIRECT(C)

#if defined(__GNUC__) && __GNUC__ >= 6
#pragma GCC diagnostic push
#pragma GCC diagnostic ignored "-Wmisleading-indentation"
#endif

#include "nest/bird.h"
#include "filter/filter.h"
#include "filter/f-inst.h"

/* Instruction codes to string */
static const char * const f_instruction_name_str[] = {
FID_WR_PUT(5)
};

const char *
f_instruction_name_(enum f_instruction_code fi)
{
  if (fi < (sizeof(f_instruction_name_str) / sizeof(f_instruction_name_str[0])))
    return f_instruction_name_str[fi];
  else
    bug("Got unknown instruction code: %d", fi);
}

static inline struct f_inst *
fi_new(enum f_instruction_code fi_code)
{
  struct f_inst *what = cfg_allocz(sizeof(struct f_inst));
  what->lineno = ifs->lino;
  what->size = 1;
  what->fi_code = fi_code;
  return what;
}

static inline struct f_inst *
fi_constant(struct f_inst *what, struct f_val val)
{
  what->fi_code = FI_CONSTANT;
  what->i_FI_CONSTANT.val = val;
  return what;
}

static int
f_const_promotion(struct f_inst *arg, btype want)
{
  if (arg->fi_code != FI_CONSTANT)
    return 0;

  struct f_val *c = &arg->i_FI_CONSTANT.val;

  if ((c->type == T_IP) && ipa_is_ip4(c->val.ip) && (want == T_QUAD)) {
    *c = (struct f_val) {
      .type = T_QUAD,
      .val.i = ipa_to_u32(c->val.ip),
    };
    return 1;
  }

  else if ((c->type == T_SET) && (!c->val.t) && (want == T_PREFIX_SET)) {
    *c = f_const_empty_prefix_set;
    return 1;
  }

  return 0;
}

#define v1 whati->f1->i_FI_CONSTANT.val
#define v2 whati->f2->i_FI_CONSTANT.val
#define v3 whati->f3->i_FI_CONSTANT.val
#define vv(i) items[i]->i_FI_CONSTANT.val
#define runtime(fmt, ...) cf_error("filter preevaluation, line %d: " fmt, ifs->lino, ##__VA_ARGS__)
#define fpool cfg_mem
#define falloc(size) cfg_alloc(size)
/* Instruction constructors */
FID_WR_PUT(3)
#undef v1
#undef v2
#undef v3
#undef vv

/* Line dumpers */
#define INDENT (((const char *) f_dump_line_indent_str) + sizeof(f_dump_line_indent_str) - (indent) - 1)
static const char f_dump_line_indent_str[] = "                                ";

FID_WR_PUT(6)

void f_dump_line(const struct f_line *dest, uint indent)
{
  if (!dest) {
    debug("%sNo filter line (NULL)\n", INDENT);
    return;
  }
  debug("%sFilter line %p (len=%u)\n", INDENT, dest, dest->len);
  for (uint i=0; i<dest->len; i++) {
    const struct f_line_item *item = &dest->items[i];
    debug("%sInstruction %s at line %u\n", INDENT, f_instruction_name_(item->fi_code), item->lineno);
    switch (item->fi_code) {
FID_WR_PUT(7)
      default: bug("Unknown instruction %x in f_dump_line", item->fi_code);
    }
  }
  debug("%sFilter line %p dump done\n", INDENT, dest);
}

/* Linearize */
static uint
linearize(struct f_line *dest, const struct f_inst *what, uint pos)
{
  for ( ; what; what = what->next) {
    switch (what->fi_code) {
FID_WR_PUT(8)
    }
    pos++;
  }
  return pos;
}

struct f_line *
f_linearize_concat(const struct f_inst * const inst[], uint count, uint results)
{
  uint len = 0;
  for (uint i=0; i<count; i++)
    for (const struct f_inst *what = inst[i]; what; what = what->next)
      len += what->size;

  struct f_line *out = cfg_allocz(sizeof(struct f_line) + sizeof(struct f_line_item)*len);

  for (uint i=0; i<count; i++)
    out->len = linearize(out, inst[i], out->len);

    out->results = results;

#ifdef LOCAL_DEBUG
  f_dump_line(out, 0);
#endif
  return out;
}

/* Filter line comparison */
int
f_same(const struct f_line *fl1, const struct f_line *fl2)
{
  if ((!fl1) && (!fl2))
    return 1;
  if ((!fl1) || (!fl2))
    return 0;
  if (fl1->len != fl2->len)
    return 0;
  for (uint i=0; i<fl1->len; i++) {
#define f1_ (&(fl1->items[i]))
#define f2_ (&(fl2->items[i]))
    if (f1_->fi_code != f2_->fi_code)
      return 0;
    if (f1_->flags != f2_->flags)
      return 0;

    switch(f1_->fi_code) {
FID_WR_PUT(9)
    }
  }
#undef f1_
#undef f2_
  return 1;
}


/* Part of FI_SWITCH filter iterator */
static void
f_add_tree_lines(const struct f_tree *t, void *fit_)
{
  struct filter_iterator * fit = fit_;

  if (t->data)
    BUFFER_PUSH(fit->lines) = t->data;
}

/* Filter line iterator */
void
f_add_lines(const struct f_line_item *what, struct filter_iterator *fit)
{
  switch(what->fi_code) {
FID_WR_PUT(10)
  }
}


#if defined(__GNUC__) && __GNUC__ >= 6
#pragma GCC diagnostic pop
#endif

FID_WR_DIRECT(H)
/* Filter instruction codes */
enum f_instruction_code {
FID_WR_PUT(4)m4_dnl
} PACKED;

/* Filter instruction structure for config */
struct f_inst {
  struct f_inst *next;			/* Next instruction */
  enum f_instruction_code fi_code;	/* Instruction code */
<<<<<<< HEAD
  btype type;				/* Type of returned value, if known */
=======
  enum f_instruction_flags flags;	/* Flags, instruction-specific */
  enum f_type type;			/* Type of returned value, if known */
>>>>>>> 2e5bfeb7
  int size;				/* How many instructions are underneath */
  int lineno;				/* Line number */
  union {
FID_WR_PUT(1)m4_dnl
  };
};

/* Filter line item */
struct f_line_item {
  enum f_instruction_code fi_code;	/* What to do */
  enum f_instruction_flags flags;	/* Flags, instruction-specific */
  uint lineno;				/* Where */
  union {
FID_WR_PUT(2)m4_dnl
  };
};

/* Instruction constructors */
FID_WR_PUT(3)
m4_divert(-1)

#	4) Shipout
#
#	Everything is prepared in FID_WR_PUT_LIST now. Let's go!

m4_changequote(`,')

#	Flusher auxiliary macro
m4_define(FID_FLUSH, `m4_ifelse($1,$2,,[[m4_undivert($1)FID_FLUSH(m4_eval($1+1),$2)]])')

#	Defining the macro used in FID_WR_PUT_LIST
m4_define(FID_WR_DPUT, `m4_undivert($1)')

#	After the code is read and parsed, we:
m4_m4wrap(`INST_FLUSH()m4_divert(0)FID_WR_PUT_LIST()m4_divert(-1)FID_FLUSH(1,200)')

m4_changequote([[,]])
#	And now M4 is going to parse f-inst.c, fill the diversions
#	and after the file is done, the content of m4_m4wrap (see before)
#	is executed.<|MERGE_RESOLUTION|>--- conflicted
+++ resolved
@@ -660,12 +660,8 @@
 struct f_inst {
   struct f_inst *next;			/* Next instruction */
   enum f_instruction_code fi_code;	/* Instruction code */
-<<<<<<< HEAD
+  enum f_instruction_flags flags;	/* Flags, instruction-specific */
   btype type;				/* Type of returned value, if known */
-=======
-  enum f_instruction_flags flags;	/* Flags, instruction-specific */
-  enum f_type type;			/* Type of returned value, if known */
->>>>>>> 2e5bfeb7
   int size;				/* How many instructions are underneath */
   int lineno;				/* Line number */
   union {

--- conflicted
+++ resolved
@@ -200,12 +200,8 @@
 #	Executing another filter line. This replaces the recursion
 #	that was needed in the former implementation.
 m4_define(LINEX, `FID_INTERPRET_EXEC()LINEX_($1)FID_INTERPRET_NEW()return $1 FID_INTERPRET_BODY()')
-<<<<<<< HEAD
-m4_define(LINEX_, `do {
+m4_define(LINEX_, `do if ($1) {
   if (fstk->ecnt + 1 >= fstk->elen) runtime("Filter execution stack overflow");
-=======
-m4_define(LINEX_, `do if ($1) {
->>>>>>> 51211011
   fstk->estk[fstk->ecnt].pos = 0;
   fstk->estk[fstk->ecnt].line = $1;
   fstk->estk[fstk->ecnt].ventry = fstk->vcnt;

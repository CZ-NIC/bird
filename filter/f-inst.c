/*
 *	Filters: Instructions themselves
 *
 *	Copyright 1998 Pavel Machek <pavel@ucw.cz>
 *	Copyright 2018 Maria Matejka <mq@jmq.cz>
 *	Copyright 2018 CZ.NIC z.s.p.o.
 *
 *	Can be freely distributed and used under the terms of the GNU GPL.
 *
 *	The filter code goes through several phases:
 *
 *	1  Parsing
 *	Flex- and Bison-generated parser decodes the human-readable data into
 *	a struct f_inst tree. This is an infix tree that was interpreted by
 *	depth-first search execution in previous versions of the interpreter.
 *	All instructions have their constructor: f_new_inst(FI_EXAMPLE, ...)
 *	translates into f_new_inst_FI_EXAMPLE(...) and the types are checked in
 *	compile time. If the result of the instruction is always the same,
 *	it's reduced to FI_CONSTANT directly in constructor. This phase also
 *	counts how many instructions are underlying in means of f_line_item
 *	fields to know how much we have to allocate in the next phase.
 *
 *	2  Linearize before interpreting
 *	The infix tree is always interpreted in the same order. Therefore we
 *	sort the instructions one after another into struct f_line. Results
 *	and arguments of these instructions are implicitly put on a value
 *	stack; e.g. the + operation just takes two arguments from the value
 *	stack and puts the result on there.
 *
 *	3  Interpret
 *	The given line is put on a custom execution stack. If needed (FI_CALL,
 *	FI_SWITCH, FI_AND, FI_OR, FI_CONDITION, ...), another line is put on top
 *	of the stack; when that line finishes, the execution continues on the
 *	older lines on the stack where it stopped before.
 *
 *	4  Same
 *	On config reload, the filters have to be compared whether channel
 *	reload is needed or not. The comparison is done by comparing the
 *	struct f_line's recursively.
 *
 *	The main purpose of this rework was to improve filter performance
 *	by making the interpreter non-recursive.
 *
 *	The other outcome is concentration of instruction definitions to
 *	one place -- right here. You shall define your instruction only here
 *	and nowhere else.
 *
 *	Beware. This file is interpreted by M4 macros. These macros
 *	may be more stupid than you could imagine. If something strange
 *	happens after changing this file, compare the results before and
 *	after your change (see the Makefile to find out where the results are)
 *	and see what really happened.
 *
 *	This file is not directly a C source code -> it is a generator input
 *	for several C sources; every instruction block gets expanded into many
 *	different places.
 *
 *	All the arguments are processed literally; if you need an argument including comma,
 *	you have to quote it by [[ ... ]]
 *
 *	What is the syntax here?
 *	m4_dnl	INST(FI_NOP, in, out) {			enum value, input args, output args
 *	m4_dnl	  ARG(num, type);			argument, its id (in data fields) and type accessible by v1, v2, v3
 *	m4_dnl	  ARG_ANY(num);				argument with no type check accessible by v1, v2, v3
 *	m4_dnl	  ARG_TYPE(num, type);			just declare the type of argument
 *	m4_dnl	  VARARG;				variable-length argument list; accessible by vv(i) and whati->varcount
 *	m4_dnl	  LINE(num, out);			this argument has to be converted to its own f_line
 *	m4_dnl	  SYMBOL;				symbol handed from config
 *	m4_dnl	  STATIC_ATTR;				static attribute definition
 *	m4_dnl	  DYNAMIC_ATTR;				dynamic attribute definition
 *	m4_dnl	  RTC;					route table config
 *	m4_dnl	  ACCESS_RTE;				this instruction needs route
 *
 *	m4_dnl	  METHOD_CONSTRUCTOR(name);		this instruction is in fact a method of the first argument's type; register it with the given name for that type
 *
 *	m4_dnl	  FID_MEMBER(				custom instruction member
 *	m4_dnl	    C type,				for storage in structs
 *	m4_dnl	    name,				how the member is named
 *	m4_dnl	    comparator for same(),		if different, this should be TRUE (CAVEAT)
 *	m4_dnl	    dump format string			debug -> format string for bvsnprintf
 *	m4_dnl	    dump format args			appropriate args
 *	m4_dnl	  )
 *
 *	m4_dnl	  RESULT(type, union-field, value);	putting this on value stack
 *	m4_dnl	  RESULT_(type, union-field, value);	like RESULT(), but do not declare the type
 *	m4_dnl	  RESULT_VAL(value-struct);		pass the struct f_val directly
 *	m4_dnl	  RESULT_TYPE(type);			just declare the type of result value
 *	m4_dnl	  RESULT_VOID;				return undef
 *	m4_dnl	}
 *
 *	Note that runtime arguments m4_dnl (ARG*, VARARG) must be defined before
 *	parse-time arguments m4_dnl (LINE, SYMBOL, ...). During linearization,
 *	first ones move position in f_line by linearizing arguments first, while
 *	second ones store data to the current position.
 *
 *	Also note that the { ... } blocks are not respected by M4 at all.
 *	If you get weird unmatched-brace-pair errors, check what it generated and why.
 *	What is really considered as one instruction is not the { ... } block
 *	after m4_dnl INST() but all the code between them.
 *
 *	Other code is just copied into the interpreter part.
 *
 *	It's also possible to declare type methods in a short way:
 *
 *	m4_dnl	METHOD(type, method name, argument count, code)
 *	m4_dnl	METHOD_R(type, method name, argument count, result type, union-field, value)
 *
 *	The filter language uses a simple type system, where values have types
 *	(constants T_*) and also terms (instructions) are statically typed. Our
 *	static typing is partial (some terms do not declare types of arguments
 *	or results), therefore it can detect most but not all type errors and
 *	therefore we still have runtime type checks.
 *
 *	m4_dnl  Types of arguments are declared by macros ARG() and ARG_TYPE(),
 *	m4_dnl  types of results are declared by RESULT() and RESULT_TYPE().
 *	m4_dnl  Macros ARG_ANY(), RESULT_() and RESULT_VAL() do not declare types
 *	m4_dnl  themselves, but can be combined with ARG_TYPE() / RESULT_TYPE().
 *
 *	m4_dnl  Note that types should be declared only once. If there are
 *	m4_dnl  multiple RESULT() macros in an instruction definition, they must
 *	m4_dnl  use the exact same expression for type, or they should be replaced
 *	m4_dnl  by multiple RESULT_() macros and a common RESULT_TYPE() macro.
 *	m4_dnl  See e.g. FI_EA_GET or FI_MIN instructions.
 *
 *
 *	If you are satisfied with this, you don't need to read the following
 *	detailed description of what is really done with the instruction definitions.
 *
 *	m4_dnl	Now let's look under the cover. The code between each INST()
 *	m4_dnl	is copied to several places, namely these (numbered by the M4 diversions
 *	m4_dnl	used in filter/decl.m4):
 *
 *	m4_dnl	(102)	struct f_inst *f_new_inst(FI_EXAMPLE [[ put it here ]])
 *	m4_dnl		{
 *	m4_dnl		  ... (common code)
 *	m4_dnl	(103)	  [[ put it here ]]
 *	m4_dnl		  ...
 *	m4_dnl		  if (all arguments are constant)
 *	m4_dnl	(108)	    [[ put it here ]]
 *	m4_dnl		}
 *	m4_dnl	For writing directly to constructor argument list, use FID_NEW_ARGS.
 *	m4_dnl	For computing something in constructor (103), use FID_NEW_BODY.
 *	m4_dnl	For constant pre-interpretation (108), see below at FID_INTERPRET_BODY.
 *
 *	m4_dnl		struct f_inst {
 *	m4_dnl		  ... (common fields)
 *	m4_dnl		  union {
 *	m4_dnl		    struct {
 *	m4_dnl	(101)	      [[ put it here ]]
 *	m4_dnl		    } i_FI_EXAMPLE;
 *	m4_dnl		    ...
 *	m4_dnl		  };
 *	m4_dnl		};
 *	m4_dnl	This structure is returned from constructor.
 *	m4_dnl	For writing directly to this structure, use FID_STRUCT_IN.
 *
 *	m4_dnl		linearize(struct f_line *dest, const struct f_inst *what, uint pos) {
 *	m4_dnl		  ...
 *	m4_dnl		    switch (what->fi_code) {
 *	m4_dnl		      case FI_EXAMPLE:
 *	m4_dnl	(105)		[[ put it here ]]
 *	m4_dnl			break;
 *	m4_dnl		    }
 *	m4_dnl		}
 *	m4_dnl	This is called when translating from struct f_inst to struct f_line_item.
 *	m4_dnl	For accessing your custom instruction data, use following macros:
 *	m4_dnl	  whati	-> for accessing (struct f_inst).i_FI_EXAMPLE
 *	m4_dnl	  item	-> for accessing (struct f_line)[pos].i_FI_EXAMPLE
 *	m4_dnl	For writing directly here, use FID_LINEARIZE_BODY.
 *
 *	m4_dnl	(107)	struct f_line_item {
 *	m4_dnl		  ... (common fields)
 *	m4_dnl		  union {
 *	m4_dnl		    struct {
 *	m4_dnl	(101)	      [[ put it here ]]
 *	m4_dnl		    } i_FI_EXAMPLE;
 *	m4_dnl		    ...
 *	m4_dnl		  };
 *	m4_dnl		};
 *	m4_dnl	The same as FID_STRUCT_IN (101) but for the other structure.
 *	m4_dnl	This structure is returned from the linearizer (105).
 *	m4_dnl	For writing directly to this structure, use FID_LINE_IN.
 *
 *	m4_dnl		f_dump_line_item_FI_EXAMPLE(const struct f_line_item *item, const int indent)
 *	m4_dnl		{
 *	m4_dnl	(104)	  [[ put it here ]]
 *	m4_dnl		}
 *	m4_dnl	This code dumps the instruction on debug. Note that the argument
 *	m4_dnl	is the linearized instruction; if the instruction has arguments,
 *	m4_dnl	their code has already been linearized and their value is taken
 *	m4_dnl	from the value stack.
 *	m4_dnl	For writing directly here, use FID_DUMP_BODY.
 *
 *	m4_dnl		f_same(...)
 *	m4_dnl		{
 *	m4_dnl		  switch (f1_->fi_code) {
 *	m4_dnl		    case FI_EXAMPLE:
 *	m4_dnl	(106)	      [[ put it here ]]
 *	m4_dnl		      break;
 *	m4_dnl		  }
 *	m4_dnl		}
 *	m4_dnl	This code compares the two given instrucions (f1_ and f2_)
 *	m4_dnl	on reconfigure. For accessing your custom instruction data,
 *	m4_dnl	use macros f1 and f2.
 *	m4_dnl	For writing directly here, use FID_SAME_BODY.
 *
 *	m4_dnl		f_add_lines(...)
 *	m4_dnl		{
 *	m4_dnl		  switch (what_->fi_code) {
 *	m4_dnl		    case FI_EXAMPLE:
 *	m4_dnl	(109)	      [[ put it here ]]
 *	m4_dnl		      break;
 *	m4_dnl		  }
 *	m4_dnl		}
 *	m4_dnl	This code adds new filter lines reachable from the instruction
 *	m4_dnl	to the filter iterator line buffer. This is for instructions
 *	m4_dnl  that changes conrol flow, like FI_CONDITION or FI_CALL, most
 *	m4_dnl  instructions do not need to update it. It is used in generic
 *	m4_dnl  filter iteration code (FILTER_ITERATE*). For accessing your
 *	m4_dnl  custom instruction data, use macros f1 and f2. For writing
 *	m4_dnl	directly here, use FID_ITERATE_BODY.
 *
 *	m4_dnl		interpret(...)
 *	m4_dnl		{
 *	m4_dnl		  switch (what->fi_code) {
 *	m4_dnl		    case FI_EXAMPLE:
 *	m4_dnl	(108)	      [[ put it here ]]
 *	m4_dnl		      break;
 *	m4_dnl		  }
 *	m4_dnl		}
 *	m4_dnl	This code executes the instruction. Every pre-defined macro
 *	m4_dnl	resets the output here. For setting it explicitly,
 *	m4_dnl	use FID_INTERPRET_BODY.
 *	m4_dnl	This code is put on two places; one is the interpreter, the other
 *	m4_dnl	is instruction constructor. If you need to distinguish between
 *	m4_dnl	these two, use FID_INTERPRET_EXEC or FID_INTERPRET_NEW respectively.
 *	m4_dnl	To address the difference between interpreter and constructor
 *	m4_dnl	environments, there are several convenience macros defined:
 *	m4_dnl	  runtime()	-> for spitting out runtime error like division by zero
 *	m4_dnl	  RESULT(...)	-> declare result; may overwrite arguments
 *	m4_dnl	  v1, v2, v3	-> positional arguments, may be overwritten by RESULT()
 *	m4_dnl	  falloc(size)	-> allocate memory from the appropriate linpool
 *	m4_dnl	  fpool		-> the current linpool
 *	m4_dnl	  NEVER_CONSTANT-> don't generate pre-interpretation code at all
 *	m4_dnl	  ACCESS_RTE	-> check that route is available, also NEVER_CONSTANT
 *
 *	m4_dnl	If you are stymied, see FI_CALL or FI_CONSTANT or just search for
 *	m4_dnl	the mentioned macros in this file to see what is happening there in wild.
 *
 *
 *	A note about soundness of the type system:
 *
 *	A type system is sound when types of expressions are consistent with
 *	types of values resulting from evaluation of such expressions. Untyped
 *	expressions are ok, but badly typed expressions are not sound. So is
 *	the type system of BIRD filtering code sound? There are some points:
 *
 *	All cases of (one) m4_dnl RESULT() macro are obviously ok, as the macro
 *	both declares a type and returns a value. One have to check instructions
 *	that use m4_dnl RESULT_TYPE() macro. There are two issues:
 *
 *	FI_AND, FI_OR - second argument is statically checked to be T_BOOL and
 *	passed as result without dynamic typecheck, declared to be T_BOOL. If
 *	an untyped non-bool expression is used as a second argument, then
 *	the mismatched type is returned.
 *
 *	FI_VAR_GET - soundness depends on consistency of declared symbol types
 *	and stored values. This is maintained when values are stored by
 *	FI_VAR_SET, but when they are stored by FI_CALL, only static checking is
 *	used, so when an untyped expression returning mismatched value is used
 *	as a function argument, then inconsistent value is stored and subsequent
 *	FI_VAR_GET would be unsound.
 *
 *	Both of these issues are inconsequential, as mismatched values from
 *	unsound expressions will be caught by dynamic typechecks like mismatched
 *	values from untyped expressions.
 *
 *	Also note that FI_CALL is the only expression without properly declared
 *	result type.
 */

/* Binary operators */
  INST(FI_ADD, 2, 1) {
    ARG(1,T_INT);
    ARG(2,T_INT);
    RESULT(T_INT, i, v1.val.i + v2.val.i);
  }
  INST(FI_SUBTRACT, 2, 1) {
    ARG(1,T_INT);
    ARG(2,T_INT);
    RESULT(T_INT, i, v1.val.i - v2.val.i);
  }
  INST(FI_MULTIPLY, 2, 1) {
    ARG(1,T_INT);
    ARG(2,T_INT);
    RESULT(T_INT, i, v1.val.i * v2.val.i);
  }
  INST(FI_DIVIDE, 2, 1) {
    ARG(1,T_INT);
    ARG(2,T_INT);
    if (v2.val.i == 0) runtime( "Mother told me not to divide by 0" );
    RESULT(T_INT, i, v1.val.i / v2.val.i);
  }
  INST(FI_BITOR, 2, 1) {
    ARG(1,T_INT);
    ARG(2,T_INT);
    RESULT(T_INT, i, v1.val.i | v2.val.i);
  }
  INST(FI_BITAND, 2, 1) {
    ARG(1,T_INT);
    ARG(2,T_INT);
    RESULT(T_INT, i, v1.val.i & v2.val.i);
  }
  INST(FI_AND, 1, 1) {
    ARG(1,T_BOOL);
    ARG_TYPE_STATIC(2,T_BOOL);
    RESULT_TYPE(T_BOOL);

    if (v1.val.i)
      LINE(2,1);
    else
      RESULT_VAL(v1);
  }
  INST(FI_OR, 1, 1) {
    ARG(1,T_BOOL);
    ARG_TYPE_STATIC(2,T_BOOL);
    RESULT_TYPE(T_BOOL);

    if (!v1.val.i)
      LINE(2,1);
    else
      RESULT_VAL(v1);
  }

  INST(FI_PAIR_CONSTRUCT, 2, 1) {
    ARG(1,T_INT);
    ARG(2,T_INT);
    uint u1 = v1.val.i;
    uint u2 = v2.val.i;
    if ((u1 > 0xFFFF) || (u2 > 0xFFFF))
      runtime( "Can't operate with value out of bounds in pair constructor" );
    RESULT(T_PAIR, i, (u1 << 16) | u2);
  }

  INST(FI_EC_CONSTRUCT, 2, 1) {
    ARG_ANY(1);
    ARG(2, T_INT);

    FID_MEMBER(enum ec_subtype, ecs, f1->ecs != f2->ecs, "ec subtype %s", ec_subtype_str(item->ecs));

    int ipv4_used;
    u32 key, val;

    if (v1.type == T_INT) {
      ipv4_used = 0; key = v1.val.i;
    }
    else if (v1.type == T_QUAD) {
      ipv4_used = 1; key = v1.val.i;
    }
    /* IP->Quad implicit conversion */
    else if (val_is_ip4(&v1)) {
      ipv4_used = 1; key = ipa_to_u32(v1.val.ip);
    }
    else
      runtime("Argument 1 of EC constructor must be integer or IPv4 address, got 0x%02x", v1.type);

    val = v2.val.i;

    if (ecs == EC_GENERIC)
      RESULT(T_EC, ec, ec_generic(key, val));
    else if (ipv4_used)
      if (val <= 0xFFFF)
	RESULT(T_EC, ec, ec_ip4(ecs, key, val));
      else
	runtime("4-byte value %u can't be used with IP-address key in extended community", val);
    else if (key < 0x10000)
      RESULT(T_EC, ec, ec_as2(ecs, key, val));
    else
      if (val <= 0xFFFF)
	RESULT(T_EC, ec, ec_as4(ecs, key, val));
      else
	runtime("4-byte value %u can't be used with 4-byte ASN in extended community", val);
  }

  INST(FI_LC_CONSTRUCT, 3, 1) {
    ARG(1, T_INT);
    ARG(2, T_INT);
    ARG(3, T_INT);
    RESULT(T_LC, lc, [[(lcomm) { v1.val.i, v2.val.i, v3.val.i }]]);
  }

  INST(FI_PATHMASK_CONSTRUCT, 0, 1) {
    VARARG;

    struct f_path_mask *pm = falloc(sizeof(struct f_path_mask) + whati->varcount * sizeof(struct f_path_mask_item));
    pm->len = whati->varcount;

    for (uint i=0; i<whati->varcount; i++) {
      switch (vv(i).type) {
	case T_PATH_MASK_ITEM:
	  if (vv(i).val.pmi.kind == PM_LOOP)
	  {
	    if (i == 0)
	      runtime("Path mask iterator '+' cannot be first");

	    /* We want PM_LOOP as prefix operator */
	    pm->item[i] = pm->item[i - 1];
	    pm->item[i - 1] = vv(i).val.pmi;
	    break;
	  }

	  pm->item[i] = vv(i).val.pmi;
	  break;

	case T_INT:
	  pm->item[i] = (struct f_path_mask_item) {
	    .asn = vv(i).val.i,
	    .kind = PM_ASN,
	  };
	  break;

	case T_SET:
	  if (!path_set_type(vv(i).val.t))
	    runtime("Only integer sets allowed in path mask");

	  pm->item[i] = (struct f_path_mask_item) {
	    .set = vv(i).val.t,
	    .kind = PM_ASN_SET,
	  };
	  break;

	default:
	  runtime( "Error resolving path mask template: value not an integer" );
      }
    }

    RESULT(T_PATH_MASK, path_mask, pm);
  }

/* Relational operators */

  INST(FI_NEQ, 2, 1) {
    ARG_ANY(1);
    ARG_ANY(2);
    ARG_PREFER_SAME_TYPE(1, 2);
    RESULT(T_BOOL, i, !val_same(&v1, &v2));
  }

  INST(FI_EQ, 2, 1) {
    ARG_ANY(1);
    ARG_ANY(2);
    ARG_PREFER_SAME_TYPE(1, 2);
    RESULT(T_BOOL, i, val_same(&v1, &v2));
  }

  INST(FI_LT, 2, 1) {
    ARG_ANY(1);
    ARG_ANY(2);
    ARG_SAME_TYPE(1, 2);

    int i = val_compare(&v1, &v2);
    if (i == F_CMP_ERROR)
      runtime( "Can't compare values of incompatible types" );
    RESULT(T_BOOL, i, (i == -1));
  }

  INST(FI_LTE, 2, 1) {
    ARG_ANY(1);
    ARG_ANY(2);
    ARG_SAME_TYPE(1, 2);

    int i = val_compare(&v1, &v2);
    if (i == F_CMP_ERROR)
      runtime( "Can't compare values of incompatible types" );
    RESULT(T_BOOL, i, (i != 1));
  }

  INST(FI_NOT, 1, 1) {
    ARG(1,T_BOOL);
    RESULT(T_BOOL, i, !v1.val.i);
  }

  INST(FI_MATCH, 2, 1) {
    ARG_ANY(1);
    ARG_ANY(2);
    int i = val_in_range(&v1, &v2);
    if (i == F_CMP_ERROR)
      runtime( "~ applied on unknown type pair" );
    RESULT(T_BOOL, i, !!i);
  }

  INST(FI_NOT_MATCH, 2, 1) {
    ARG_ANY(1);
    ARG_ANY(2);
    int i = val_in_range(&v1, &v2);
    if (i == F_CMP_ERROR)
      runtime( "!~ applied on unknown type pair" );
    RESULT(T_BOOL, i, !i);
  }

  INST(FI_DEFINED, 1, 1) {
    ARG_ANY(1);
    RESULT(T_BOOL, i, (v1.type != T_VOID) && !val_is_undefined(v1));
  }

  METHOD_R(T_NET, type, T_ENUM_NETTYPE, i, v1.val.net->type);
  METHOD_R(T_IP, is_v4, T_BOOL, i, ipa_is_ip4(v1.val.ip));

  /* Add initialized variable */
  INST(FI_VAR_INIT, 1, 0) {
    NEVER_CONSTANT;
    ARG_ANY(1);
    SYMBOL;
    ARG_TYPE(1, sym->class & 0xff);

    /* New variable is always the last on stack */
    uint pos = curline.vbase + sym->offset;
    fstk->vstk[pos] = v1;
    fstk->vcnt = pos + 1;
  }

  /* Add uninitialized variable */
  INST(FI_VAR_INIT0, 0, 0) {
    NEVER_CONSTANT;
    SYMBOL;

    /* New variable is always the last on stack */
    uint pos = curline.vbase + sym->offset;
    fstk->vstk[pos] = f_get_empty(sym->class & 0xff);
    fstk->vcnt = pos + 1;
  }

  /* Set to indirect value prepared in v1 */
  INST(FI_VAR_SET, 1, 0) {
    NEVER_CONSTANT;
    ARG_ANY(1);
    SYMBOL;
    ARG_TYPE(1, sym->class & 0xff);

    fstk->vstk[curline.vbase + sym->offset] = v1;
  }

  INST(FI_VAR_GET, 0, 1) {
    SYMBOL;
    NEVER_CONSTANT;
    RESULT_TYPE(sym->class & 0xff);
    RESULT_VAL(fstk->vstk[curline.vbase + sym->offset]);
  }

  INST(FI_CONSTANT, 0, 1) {
    FID_MEMBER(
      struct f_val,
      val,
      [[ !val_same(&(f1->val), &(f2->val)) ]],
      "value %s",
      val_dump(&(item->val))
    );

    RESULT_TYPE(val.type);
    RESULT_VAL(val);
  }

  METHOD_R(T_PATH, empty, T_PATH, ad, &null_adata);
  METHOD_R(T_CLIST, empty, T_CLIST, ad, &null_adata);
  METHOD_R(T_ECLIST, empty, T_ECLIST, ad, &null_adata);
  METHOD_R(T_LCLIST, empty, T_LCLIST, ad, &null_adata);

  /* Common loop begin instruction, always created by f_for_cycle() */
  INST(FI_FOR_LOOP_START, 0, 3) {
    NEVER_CONSTANT;
    SYMBOL;

    /* Repeat the instruction which called us */
    ASSERT_DIE(fstk->ecnt > 1);
    prevline.pos--;

    /* There should be exactly three items on the value stack to be taken care of */
    fstk->vcnt += 3;

    /* And these should also stay there after we finish for the caller instruction */
    curline.ventry += 3;

    /* Assert the iterator variable positioning */
    ASSERT_DIE(curline.vbase + sym->offset == fstk->vcnt - 1);

    /* The result type declaration makes no sense here but is needed */
    RESULT_TYPE(T_VOID);
  }

  /* Type-specific for_next iterators */
  INST(FI_PATH_FOR_NEXT, 3, 0) {
    NEVER_CONSTANT;
    ARG(1, T_PATH);
    if (as_path_walk(v1.val.ad, &v2.val.i, &v3.val.i))
      LINE(2,0);

    METHOD_CONSTRUCTOR("!for_next");
  }

  INST(FI_CLIST_FOR_NEXT, 3, 0) {
    NEVER_CONSTANT;
    ARG(1, T_CLIST);
    if (int_set_walk(v1.val.ad, &v2.val.i, &v3.val.i))
      LINE(2,0);

    METHOD_CONSTRUCTOR("!for_next");
  }

  INST(FI_ECLIST_FOR_NEXT, 3, 0) {
    NEVER_CONSTANT;
    ARG(1, T_ECLIST);
    if (ec_set_walk(v1.val.ad, &v2.val.i, &v3.val.ec))
      LINE(2,0);

    METHOD_CONSTRUCTOR("!for_next");
  }

  INST(FI_LCLIST_FOR_NEXT, 3, 0) {
    NEVER_CONSTANT;
    ARG(1, T_LCLIST);
    if (lc_set_walk(v1.val.ad, &v2.val.i, &v3.val.lc))
      LINE(2,0);

    METHOD_CONSTRUCTOR("!for_next");
  }

  INST(FI_ROUTES_BLOCK_FOR_NEXT, 3, 0) {
    NEVER_CONSTANT;
    ARG(1, T_ROUTES_BLOCK);

    if (v2.val.i < v1.val.rte_block.len)
    {
      v3.val.rte = v1.val.rte_block.rte[v2.val.i++];
      LINE(2,0);
    }

    METHOD_CONSTRUCTOR("!for_next");
  }

  INST(FI_CONDITION, 1, 0) {
    ARG(1, T_BOOL);
    if (v1.val.i)
      LINE(2,0);
    else
      LINE(3,0);
  }

  INST(FI_PRINT, 1, 0) {
    NEVER_CONSTANT;
    ARG_ANY(1);

    if (!(fs->flags & FF_SILENT))
    {
      if (!fs->buf.class)
	log_prepare(&fs->buf, *L_INFO);

      val_format(&v1, &fs->buf.buf);
    }
  }

  INST(FI_FLUSH, 0, 0) {
    NEVER_CONSTANT;
    if (!(fs->flags & FF_SILENT))
      /* After log_commit, the buffer is reset */
      log_commit(&fs->buf);
  }

  INST(FI_DIE, 0, 0) {
    NEVER_CONSTANT;
    FID_MEMBER(enum filter_return, fret, f1->fret != f2->fret, "%s", filter_return_str(item->fret));

    switch (whati->fret) {
    case F_ACCEPT:	/* Should take care about turning ACCEPT into MODIFY */
    case F_ERROR:
    case F_REJECT:	/* Maybe print complete route along with reason to reject route? */
      return fret;	/* We have to return now, no more processing. */
    default:
      bug( "unknown return type: Can't happen");
    }
  }

  INST(FI_CURRENT_ROUTE, 0, 1) {
    NEVER_CONSTANT;
    ACCESS_RTE;
    RESULT_TYPE(T_ROUTE);
    RESULT_VAL([[(struct f_val) { .type = T_ROUTE, .val.rte = fs->rte, }]]);
  }

  INST(FI_RTA_GET, 1, 1) {
    {
      ARG(1, T_ROUTE);
      STATIC_ATTR;

      struct rte *rte = v1.val.rte;

      switch (sa.sa_code)
      {
      case SA_NET:	RESULT(sa.type, net, rte->net); break;
      case SA_PROTO:	RESULT(sa.type, s, rte->src->owner->name); break;
      default:
	{
	  struct eattr *nhea = ea_find(rte->attrs, &ea_gen_nexthop);
	  struct nexthop_adata *nhad = nhea ? (struct nexthop_adata *) nhea->u.ptr : NULL;
	  struct nexthop *nh = nhad ? &nhad->nh : NULL;

	  switch (sa.sa_code)
	  {
	    case SA_DEST:
	      RESULT(sa.type, i, nhad ?
		  (NEXTHOP_IS_REACHABLE(nhad) ? RTD_UNICAST : nhad->dest)
		  : RTD_NONE);
	      break;
	    case SA_GW:
	      RESULT(sa.type, ip, nh ? nh->gw : IPA_NONE);
	      break;
	    case SA_IFNAME:
	      RESULT(sa.type, s, (nh && nh->iface) ? nh->iface->name : "");
	      break;
	    case SA_IFINDEX:
	      RESULT(sa.type, i, (nh && nh->iface) ? nh->iface->index : 0);
	      break;
	    case SA_WEIGHT:
	      RESULT(sa.type, i, (nh ? nh->weight : 0) + 1);
	      break;
	    case SA_GW_MPLS:
	      RESULT(sa.type, i, (nh && nh->labels) ? nh->label[0] : MPLS_NULL);
	      break;
	    default:
	      bug("Invalid static attribute access (%u/%u)", sa.type, sa.sa_code);
	  }
	}
      }
    }
  }

  INST(FI_RTA_SET, 1, 0) {
    ACCESS_RTE;
    ARG_ANY(1);
    STATIC_ATTR;
    ARG_TYPE(1, sa.type);
    {
      union {
	struct nexthop_adata nha;
	struct {
	  struct adata ad;
	  struct nexthop nh;
	  u32 label;
	};
      } nha;

      nha.ad = (struct adata) {
	.length = sizeof (struct nexthop_adata) - sizeof (struct adata),
      };

      eattr *a = NULL;

      switch (sa.sa_code)
      {
      case SA_DEST:
	{
	  int i = v1.val.i;
	  if ((i != RTD_BLACKHOLE) && (i != RTD_UNREACHABLE) && (i != RTD_PROHIBIT))
	    runtime( "Destination can be changed only to blackhole, unreachable or prohibit" );

	  nha.nha.dest = i;
	  nha.ad.length = NEXTHOP_DEST_SIZE;
	  break;
	}
      case SA_GW:
	{
	  struct eattr *nh_ea = ea_find(fs->rte->attrs, &ea_gen_nexthop);

	  ip_addr ip = v1.val.ip;
	  struct iface *ifa = (ipa_is_link_local(ip) && nh_ea) ?
	    ((struct nexthop_adata *) nh_ea->u.ptr)->nh.iface : NULL;
	  
	  /* XXX this code supposes that every owner is a protocol XXX */
	  neighbor *n = neigh_find(SKIP_BACK(struct proto, sources, fs->rte->src->owner), ip, ifa, 0);
	  if (!n || (n->scope == SCOPE_HOST))
	    runtime( "Invalid gw address" );

	  nha.nh = (struct nexthop) {
	    .gw = ip,
	    .iface = n->iface,
	  };
	}
	break;

      case SA_IFNAME:
	{
	  struct iface *ifa = if_find_by_name(v1.val.s);
	  if (!ifa)
	    runtime( "Invalid iface name" );

	  nha.nh = (struct nexthop) {
	    .iface = ifa,
	  };
	}
	break;

      case SA_GW_MPLS:
	{
	  if (v1.val.i >= 0x100000)
	    runtime( "Invalid MPLS label" );

	  struct eattr *nh_ea = ea_find(fs->rte->attrs, &ea_gen_nexthop);
	  if (!nh_ea)
	    runtime( "No nexthop to add a MPLS label to" );

	  nha.nh = ((struct nexthop_adata *) nh_ea->u.ptr)->nh;
	  
	  if (v1.val.i != MPLS_NULL)
	  {
	    nha.nh.label[0] = v1.val.i;
	    nha.nh.labels = 1;
	    nha.ad.length = sizeof nha - sizeof (struct adata);
	  }
	  else
	    nha.nh.labels = 0;
	}
	break;

      case SA_WEIGHT:
        {
	  int i = v1.val.i;
	  if (i < 1 || i > 256)
	    runtime( "Setting weight value out of bounds" );

	  struct eattr *nh_ea = ea_find(fs->rte->attrs, &ea_gen_nexthop);
	  if (!nh_ea)
	    runtime( "No nexthop to set weight on" );

	  struct nexthop_adata *nhad = (struct nexthop_adata *) nh_ea->u.ptr;
	  if (!NEXTHOP_IS_REACHABLE(nhad))
	    runtime( "Setting weight needs regular nexthop " );

	  struct nexthop_adata *nhax = (struct nexthop_adata *) tmp_copy_adata(&nhad->ad);

	  /* Set weight on all next hops */
	  NEXTHOP_WALK(nh, nhax)
	    nh->weight = i - 1;

	  a = ea_set_attr(&fs->rte->attrs,
	      EA_LITERAL_DIRECT_ADATA(&ea_gen_nexthop, 0, &nhax->ad));
        }
	break;

      default:
	bug("Invalid static attribute access (%u/%u)", sa.type, sa.sa_code);
      }

      if (!a)
	a = ea_set_attr(&fs->rte->attrs,
	    EA_LITERAL_DIRECT_ADATA(&ea_gen_nexthop, 0, tmp_copy_adata(&nha.ad)));

      a->originated = 1;
      a->fresh = 1;
    }
  }

  INST(FI_EA_GET, 1, 1) {	/* Access to extended attributes */
    ARG(1, T_ROUTE);
    DYNAMIC_ATTR;
    RESULT_TYPE(da->type);
    {
      struct f_val empty;
      const eattr *e = ea_find(v1.val.rte->attrs, da->id);

      if (e)
      {
	ASSERT_DIE(e->type == da->type);

<<<<<<< HEAD
	switch (e->type) {
	  case T_IP:
	    RESULT_(T_IP, ip, *((const ip_addr *) e->u.ptr->data));
	    break;
	  default:
	    RESULT_VAL([[(struct f_val) {
		.type = e->type,
		.val.bval = e->u,
		}]]);
	}
=======
      switch (e->type & EAF_TYPE_MASK) {
      case EAF_TYPE_INT:
	RESULT_(da.f_type, i, e->u.data);
	break;
      case EAF_TYPE_ROUTER_ID:
	RESULT_(T_QUAD, i, e->u.data);
	break;
      case EAF_TYPE_OPAQUE:
	if (da.f_type == T_ENUM_EMPTY)
	  RESULT_(T_ENUM_EMPTY, i, 0);
	else
	  RESULT_(T_BYTESTRING, ad, e->u.ptr);
	break;
      case EAF_TYPE_IP_ADDRESS:
	RESULT_(T_IP, ip, *((ip_addr *) e->u.ptr->data));
	break;
      case EAF_TYPE_AS_PATH:
	RESULT_(T_PATH, ad, e->u.ptr);
	break;
      case EAF_TYPE_BITFIELD:
	RESULT_(T_BOOL, i, !!(e->u.data & (1u << da.bit)));
	break;
      case EAF_TYPE_INT_SET:
	RESULT_(T_CLIST, ad, e->u.ptr);
	break;
      case EAF_TYPE_EC_SET:
	RESULT_(T_ECLIST, ad, e->u.ptr);
	break;
      case EAF_TYPE_LC_SET:
	RESULT_(T_LCLIST, ad, e->u.ptr);
	break;
      default:
	bug("Unknown dynamic attribute type");
>>>>>>> 761649e6
      }
      else if ((empty = f_get_empty(da->type)).type != T_VOID)
	RESULT_VAL(empty);
      else
	RESULT_VOID;
    }
  }

  INST(FI_EA_SET, 1, 0) {
    ACCESS_RTE;
    ARG_ANY(1);
    DYNAMIC_ATTR;
<<<<<<< HEAD
    ARG_TYPE(1, da->type);
=======
    ARG_TYPE(1, da.f_type);

    FID_NEW_BODY;
      if (da.f_type == T_ENUM_EMPTY)
	cf_error("Setting opaque attribute is not allowed");

    FID_INTERPRET_BODY;
>>>>>>> 761649e6
    {
      struct eattr *a;

      if (da->type >= EAF_TYPE__MAX)
	bug("Unsupported attribute type");

      switch (da->type) {
      case T_IFACE:
      case T_OPAQUE:
	runtime( "Setting opaque attribute is not allowed" );
	break;

      case T_IP:
	a = ea_set_attr(&fs->rte->attrs,
	    EA_LITERAL_STORE_ADATA(da, 0, &v1.val.ip, sizeof(ip_addr)));
	break;

      default:
	a = ea_set_attr(&fs->rte->attrs,
	    EA_LITERAL_GENERIC(da->id, da->type, 0, .u = v1.val.bval));
	break;
      }

      a->originated = 1;
      a->fresh = 1;
    }
  }

  INST(FI_EA_UNSET, 0, 0) {
    DYNAMIC_ATTR;
    ACCESS_RTE;

    ea_unset_attr(&fs->rte->attrs, 1, da);
  }

  INST(FI_DEFAULT, 2, 1) {
    ARG_ANY(1);
    ARG_ANY(2);
    RESULT_TYPE(f_type_element_type(v2.type));

    log(L_INFO "Type of arg 1 is: %d", v1.type);

    if (v1.type == T_VOID)
      RESULT_VAL(v2);
    else
      RESULT_VAL(v1);
  }

  /* Get length of */
  METHOD_R(T_NET, len, T_INT, i, net_pxlen(v1.val.net));
  METHOD_R(T_PATH, len, T_INT, i, as_path_getlen(v1.val.ad));
  METHOD_R(T_CLIST, len, T_INT, i, int_set_get_size(v1.val.ad));
  METHOD_R(T_ECLIST, len, T_INT, i, ec_set_get_size(v1.val.ad));
  METHOD_R(T_LCLIST, len, T_INT, i, lc_set_get_size(v1.val.ad));

  INST(FI_NET_SRC, 1, 1) { 	/* Get src prefix */
    ARG(1, T_NET);
    METHOD_CONSTRUCTOR("src");

    net_addr_union *net = (void *) v1.val.net;
    net_addr *src = falloc(sizeof(net_addr_ip6));
    const byte *part;

    switch(v1.val.net->type) {
    case NET_FLOW4:
      part = flow4_get_part(&net->flow4, FLOW_TYPE_SRC_PREFIX);
      if (part)
	net_fill_ip4(src, flow_read_ip4_part(part), flow_read_pxlen(part));
      else
	net_fill_ip4(src, IP4_NONE, 0);
      break;

    case NET_FLOW6:
      part = flow6_get_part(&net->flow6, FLOW_TYPE_SRC_PREFIX);
      if (part)
	net_fill_ip6(src, flow_read_ip6_part(part), flow_read_pxlen(part));
      else
	net_fill_ip6(src, IP6_NONE, 0);
      break;

    case NET_IP6_SADR:
      net_fill_ip6(src, net->ip6_sadr.src_prefix, net->ip6_sadr.src_pxlen);
      break;

    default:
      runtime( "Flow or SADR expected" );
    }

    RESULT(T_NET, net, src);
  }

  INST(FI_NET_DST, 1, 1) { 	/* Get dst prefix */
    ARG(1, T_NET);
    METHOD_CONSTRUCTOR("dst");

    net_addr_union *net = (void *) v1.val.net;
    net_addr *dst = falloc(sizeof(net_addr_ip6));
    const byte *part;

    switch(v1.val.net->type) {
    case NET_FLOW4:
      part = flow4_get_part(&net->flow4, FLOW_TYPE_DST_PREFIX);
      if (part)
	net_fill_ip4(dst, flow_read_ip4_part(part), flow_read_pxlen(part));
      else
	net_fill_ip4(dst, IP4_NONE, 0);
      break;

    case NET_FLOW6:
      part = flow6_get_part(&net->flow6, FLOW_TYPE_DST_PREFIX);
      if (part)
	net_fill_ip6(dst, flow_read_ip6_part(part), flow_read_pxlen(part));
      else
	net_fill_ip6(dst, IP6_NONE, 0);
      break;

    case NET_IP6_SADR:
      net_fill_ip6(dst, net->ip6_sadr.dst_prefix, net->ip6_sadr.dst_pxlen);
      break;

    default:
      runtime( "Flow or SADR expected" );
    }

    RESULT(T_NET, net, dst);
  }

  /* Get ROA max prefix length */
  METHOD(T_NET, maxlen, 0, [[
    if (!net_is_roa(v1.val.net))
      runtime( "ROA expected" );

    RESULT(T_INT, i, (v1.val.net->type == NET_ROA4) ?
      ((net_addr_roa4 *) v1.val.net)->max_pxlen :
      ((net_addr_roa6 *) v1.val.net)->max_pxlen);
  ]]);

  /* Get ROA ASN */
  METHOD(T_NET, asn, 0, [[
        if (!net_is_roa(v1.val.net))
          runtime( "ROA expected" );

        RESULT(T_INT, i, (v1.val.net->type == NET_ROA4) ?
          ((net_addr_roa4 *) v1.val.net)->asn :
          ((net_addr_roa6 *) v1.val.net)->asn);
  ]]);

  /* Convert prefix to IP */
  METHOD_R(T_NET, ip, T_IP, ip, net_prefix(v1.val.net));

  INST(FI_ROUTE_DISTINGUISHER, 1, 1) {
    ARG(1, T_NET);
    METHOD_CONSTRUCTOR("rd");
    if (!net_is_vpn(v1.val.net))
      runtime( "VPN address expected" );
    RESULT(T_RD, ec, net_rd(v1.val.net));
  }

  /* Get first ASN from AS PATH */
  METHOD_R(T_PATH, first, T_INT, i, ({ u32 as = 0; as_path_get_first(v1.val.ad, &as); as; }));

  /* Get last ASN from AS PATH */
  METHOD_R(T_PATH, last, T_INT, i, ({ u32 as = 0; as_path_get_last(v1.val.ad, &as); as; }));

  /* Get last ASN from non-aggregated part of AS PATH */
  METHOD_R(T_PATH, last_nonaggregated, T_INT, i, as_path_get_last_nonaggregated(v1.val.ad));

  /* Get ASN part from the standard community ASN */
  METHOD_R(T_PAIR, asn, T_INT, i, v1.val.i >> 16);

  /* Get data part from the standard community */
  METHOD_R(T_PAIR, data, T_INT, i, v1.val.i & 0xFFFF);

  /* Get ASN part from the large community */
  METHOD_R(T_LC, asn, T_INT, i, v1.val.lc.asn);

  /* Get data1 part from the large community */
  METHOD_R(T_LC, data1, T_INT, i, v1.val.lc.ldp1);

  /* Get data2 part from the large community */
  METHOD_R(T_LC, data2, T_INT, i, v1.val.lc.ldp2);

  /* Get minimum element from clist */
  METHOD_R(T_CLIST, min, T_PAIR, i, ({ u32 val = 0; int_set_min(v1.val.ad, &val); val; }));

  /* Get maximum element from clist */
  METHOD_R(T_CLIST, max, T_PAIR, i, ({ u32 val = 0; int_set_max(v1.val.ad, &val); val; }));

  /* Get minimum element from eclist */
  METHOD_R(T_ECLIST, min, T_EC, ec, ({ u64 val = 0; ec_set_min(v1.val.ad, &val); val; }));

  /* Get maximum element from eclist */
  METHOD_R(T_ECLIST, max, T_EC, ec, ({ u64 val = 0; ec_set_max(v1.val.ad, &val); val; }));

  /* Get minimum element from lclist */
  METHOD_R(T_LCLIST, min, T_LC, lc, ({ lcomm val = {}; lc_set_min(v1.val.ad, &val); val; }));

  /* Get maximum element from lclist */
  METHOD_R(T_LCLIST, max, T_LC, lc, ({ lcomm val = {}; lc_set_max(v1.val.ad, &val); val; }));

  INST(FI_RETURN, 1, 0) {
    NEVER_CONSTANT;
    /* Acquire the return value */
    ARG_ANY(1);
    uint retpos = fstk->vcnt;

    /* Drop every sub-block including ourselves */
    do fstk->ecnt--;
    while ((fstk->ecnt > 0) && !(fstk->estk[fstk->ecnt].emask & FE_RETURN));

    /* Now we are at the caller frame; if no such, try to convert to accept/reject. */
    if (!fstk->ecnt)
    {
      if (fstk->vstk[retpos].type == T_BOOL)
	return (fstk->vstk[retpos].val.i) ? F_ACCEPT :  F_REJECT;
      else
	runtime("Can't return non-bool from non-function");
    }

    /* Set the value stack position, overwriting the former implicit void */
    fstk->vcnt = fstk->estk[fstk->ecnt].ventry - 1;

    /* Copy the return value */
    RESULT_VAL(fstk->vstk[retpos]);
  }

  INST(FI_CALL, 0, 1) {
    NEVER_CONSTANT;
    VARARG;
    SYMBOL;
    RESULT_TYPE(sym->function->return_type);

    FID_NEW_BODY()
    ASSERT(sym->class == SYM_FUNCTION);

    if (whati->varcount != sym->function->args)
      cf_error("Function '%s' expects %u arguments, got %u arguments",
	       sym->name, sym->function->args, whati->varcount);

    /* Typecheck individual arguments */
    struct f_inst *a = fvar;
    struct f_arg *b = sym->function->arg_list;
    for (uint i = 1; a && b; a = a->next, b = b->next, i++)
    {
      enum btype b_type = b->arg->class & 0xff;

      if (a->type && (a->type != b_type) && !f_const_promotion(a, b_type))
	cf_error("Argument %u of '%s' must be %s, got %s",
		 i, sym->name, f_type_name(b_type), f_type_name(a->type));
    }
    ASSERT(!a && !b);

    /* Add implicit void slot for the return value */
    struct f_inst *tmp = f_new_inst(FI_CONSTANT, (struct f_val) { .type = T_VOID });
    tmp->next = whati->fvar;
    whati->fvar = tmp;
    what->size += tmp->size;

    /* Mark recursive calls, they have dummy f_line */
    if (!sym->function->len)
      what->flags |= FIF_RECURSIVE;

    FID_SAME_BODY()
    if (!(f1->sym->flags & SYM_FLAG_SAME) && !(f1_->flags & FIF_RECURSIVE))
      return 0;

    FID_ITERATE_BODY()
    if (!(what->flags & FIF_RECURSIVE))
      BUFFER_PUSH(fit->lines) = whati->sym->function;

    FID_INTERPRET_BODY()

    /* Push the body on stack */
    LINEX(sym->function);
    curline.vbase = curline.ventry;
    curline.emask |= FE_RETURN;

    /* Arguments on stack */
    fstk->vcnt += sym->function->args;

    /* Storage for local variables */
    f_vcnt_check_overflow(sym->function->vars);
    memset(&(fstk->vstk[fstk->vcnt]), 0, sizeof(struct f_val) * sym->function->vars);
    fstk->vcnt += sym->function->vars;
  }

  INST(FI_DROP_RESULT, 1, 0) {
    NEVER_CONSTANT;
    ARG_ANY(1);
  }

  INST(FI_SWITCH, 1, 0) {
    ARG_ANY(1);

    FID_MEMBER(struct f_tree *, tree, [[!same_tree(f1->tree, f2->tree)]], "tree %p", item->tree);

    FID_LINEARIZE_BODY()
    /* Linearize all branches in switch */
    struct f_inst *last_inst = NULL;
    struct f_line *last_line = NULL;
    for (struct f_tree *t = whati->tree; t; t = t->left)
    {
      if (t->data != last_inst)
      {
	last_inst = t->data;
	last_line = f_linearize(t->data, 0);
      }

      t->data = last_line;
    }

    /* Balance the tree */
    item->tree = build_tree(whati->tree);

    FID_ITERATE_BODY()
    tree_walk(whati->tree, f_add_tree_lines, fit);

    FID_INTERPRET_BODY()
    /* In parse-time use find_tree_linear(), in runtime use find_tree() */
    const struct f_tree *t = FID_HIC(,find_tree,find_tree_linear)(tree, &v1);
    if (!t) {
      v1.type = T_VOID;
      t = FID_HIC(,find_tree,find_tree_linear)(tree, &v1);
      if (!t) {
	debug( "No else statement?\n");
	FID_HIC(,break,return NULL);
      }
    }

    LINEX(t->data);
  }

  INST(FI_IP_MASK, 2, 1) { /* IP.MASK(val) */
    ARG(1, T_IP);
    ARG(2, T_INT);
    METHOD_CONSTRUCTOR("mask");
    RESULT(T_IP, ip, [[ ipa_is_ip4(v1.val.ip) ?
      ipa_from_ip4(ip4_and(ipa_to_ip4(v1.val.ip), ip4_mkmask(v2.val.i))) :
      ipa_from_ip6(ip6_and(ipa_to_ip6(v1.val.ip), ip6_mkmask(v2.val.i))) ]]);
  }

  INST(FI_PATH_PREPEND, 2, 1) {	/* Path prepend */
    ARG(1, T_PATH);
    ARG(2, T_INT);
    METHOD_CONSTRUCTOR("prepend");
    RESULT(T_PATH, ad, [[ as_path_prepend(fpool, v1.val.ad, v2.val.i) ]]);
  }

  /* Community list add */
  INST(FI_CLIST_ADD_PAIR, 2, 1) {
    ARG(1, T_CLIST);
    ARG(2, T_PAIR);
    METHOD_CONSTRUCTOR("add");
    RESULT(T_CLIST, ad, [[ int_set_add(fpool, v1.val.ad, v2.val.i) ]]);
  }

  INST(FI_CLIST_ADD_IP, 2, 1) {
    ARG(1, T_CLIST);
    ARG(2, T_IP);
    METHOD_CONSTRUCTOR("add");

    FID_NEW_BODY();
    /* IP->Quad implicit conversion, must be before FI_CLIST_ADD_QUAD */
    cf_warn("Method add(clist, ip) is deprecated, please use add(clist, quad)");

    FID_INTERPRET_BODY();
    if (!val_is_ip4(&v2)) runtime("Mismatched IP type");
    RESULT(T_CLIST, ad, [[ int_set_add(fpool, v1.val.ad, ipa_to_u32(v2.val.ip)) ]]);
  }

  INST(FI_CLIST_ADD_QUAD, 2, 1) {
    ARG(1, T_CLIST);
    ARG(2, T_QUAD);
    METHOD_CONSTRUCTOR("add");
    RESULT(T_CLIST, ad, [[ int_set_add(fpool, v1.val.ad, v2.val.i) ]]);
  }

  INST(FI_CLIST_ADD_CLIST, 2, 1) {
    ARG(1, T_CLIST);
    ARG(2, T_CLIST);
    METHOD_CONSTRUCTOR("add");
    RESULT(T_CLIST, ad, [[ int_set_union(fpool, v1.val.ad, v2.val.ad) ]]);
  }

  INST(FI_ECLIST_ADD_EC, 2, 1) {
    ARG(1, T_ECLIST);
    ARG(2, T_EC);
    METHOD_CONSTRUCTOR("add");
    RESULT(T_ECLIST, ad, [[ ec_set_add(fpool, v1.val.ad, v2.val.ec) ]]);
  }

  INST(FI_ECLIST_ADD_ECLIST, 2, 1) {
    ARG(1, T_ECLIST);
    ARG(2, T_ECLIST);
    METHOD_CONSTRUCTOR("add");
    RESULT(T_ECLIST, ad, [[ ec_set_union(fpool, v1.val.ad, v2.val.ad) ]]);
  }

  INST(FI_LCLIST_ADD_LC, 2, 1) {
    ARG(1, T_LCLIST);
    ARG(2, T_LC);
    METHOD_CONSTRUCTOR("add");
    RESULT(T_LCLIST, ad, [[ lc_set_add(fpool, v1.val.ad, v2.val.lc) ]]);
  }

  INST(FI_LCLIST_ADD_LCLIST, 2, 1) {
    ARG(1, T_LCLIST);
    ARG(2, T_LCLIST);
    METHOD_CONSTRUCTOR("add");
    RESULT(T_LCLIST, ad, [[ lc_set_union(fpool, v1.val.ad, v2.val.ad) ]]);
  }

  INST(FI_PATH_DELETE_INT, 2, 1) {
    ARG(1, T_PATH);
    ARG(2, T_INT);
    METHOD_CONSTRUCTOR("delete");
    RESULT(T_PATH, ad, [[ as_path_filter(fpool, v1.val.ad, &v2, 0) ]]);
  }

  INST(FI_PATH_DELETE_SET, 2, 1) {
    ARG(1, T_PATH);
    ARG(2, T_SET);
    METHOD_CONSTRUCTOR("delete");

    if (!path_set_type(v2.val.t))
      runtime("Mismatched set type");

    RESULT(T_PATH, ad, [[ as_path_filter(fpool, v1.val.ad, &v2, 0) ]]);
  }

  /* Community list delete */
  INST(FI_CLIST_DELETE_PAIR, 2, 1) {
    ARG(1, T_CLIST);
    ARG(2, T_PAIR);
    METHOD_CONSTRUCTOR("delete");
    RESULT(T_CLIST, ad, [[ int_set_del(fpool, v1.val.ad, v2.val.i) ]]);
  }

  INST(FI_CLIST_DELETE_IP, 2, 1) {
    ARG(1, T_CLIST);
    ARG(2, T_IP);
    METHOD_CONSTRUCTOR("delete");

    FID_NEW_BODY();
    /* IP->Quad implicit conversion, must be before FI_CLIST_DELETE_QUAD */
    cf_warn("Method delete(clist, ip) is deprecated, please use delete(clist, quad)");

    FID_INTERPRET_BODY();
    if (!val_is_ip4(&v2)) runtime("Mismatched IP type");
    RESULT(T_CLIST, ad, [[ int_set_del(fpool, v1.val.ad, ipa_to_u32(v2.val.ip)) ]]);
  }

  INST(FI_CLIST_DELETE_QUAD, 2, 1) {
    ARG(1, T_CLIST);
    ARG(2, T_QUAD);
    METHOD_CONSTRUCTOR("delete");
    RESULT(T_CLIST, ad, [[ int_set_del(fpool, v1.val.ad, v2.val.i) ]]);
  }

  INST(FI_CLIST_DELETE_CLIST, 2, 1) {
    ARG(1, T_CLIST);
    ARG(2, T_CLIST);
    METHOD_CONSTRUCTOR("delete");
    RESULT(T_CLIST, ad, [[ clist_filter(fpool, v1.val.ad, &v2, 0) ]]);
  }

  INST(FI_CLIST_DELETE_SET, 2, 1) {
    ARG(1, T_CLIST);
    ARG(2, T_SET);
    METHOD_CONSTRUCTOR("delete");

    if (!clist_set_type(v2.val.t, &(struct f_val){}))
      runtime("Mismatched set type");

    RESULT(T_CLIST, ad, [[ clist_filter(fpool, v1.val.ad, &v2, 0) ]]);
  }

  INST(FI_ECLIST_DELETE_EC, 2, 1) {
    ARG(1, T_ECLIST);
    ARG(2, T_EC);
    METHOD_CONSTRUCTOR("delete");
    RESULT(T_ECLIST, ad, [[ ec_set_del(fpool, v1.val.ad, v2.val.ec) ]]);
  }

  INST(FI_ECLIST_DELETE_ECLIST, 2, 1) {
    ARG(1, T_ECLIST);
    ARG(2, T_ECLIST);
    METHOD_CONSTRUCTOR("delete");
    RESULT(T_ECLIST, ad, [[ eclist_filter(fpool, v1.val.ad, &v2, 0) ]]);
  }

  INST(FI_ECLIST_DELETE_SET, 2, 1) {
    ARG(1, T_ECLIST);
    ARG(2, T_SET);
    METHOD_CONSTRUCTOR("delete");

    if (!eclist_set_type(v2.val.t))
      runtime("Mismatched set type");

    RESULT(T_ECLIST, ad, [[ eclist_filter(fpool, v1.val.ad, &v2, 0) ]]);
  }

  INST(FI_LCLIST_DELETE_LC, 2, 1) {
    ARG(1, T_LCLIST);
    ARG(2, T_LC);
    METHOD_CONSTRUCTOR("delete");
    RESULT(T_LCLIST, ad, [[ lc_set_del(fpool, v1.val.ad, v2.val.lc) ]]);
  }

  INST(FI_LCLIST_DELETE_LCLIST, 2, 1) {
    ARG(1, T_LCLIST);
    ARG(2, T_LCLIST);
    METHOD_CONSTRUCTOR("delete");
    RESULT(T_LCLIST, ad, [[ lclist_filter(fpool, v1.val.ad, &v2, 0) ]]);
  }

  INST(FI_LCLIST_DELETE_SET, 2, 1) {
    ARG(1, T_LCLIST);
    ARG(2, T_SET);
    METHOD_CONSTRUCTOR("delete");

    if (!lclist_set_type(v2.val.t))
      runtime("Mismatched set type");

    RESULT(T_LCLIST, ad, [[ lclist_filter(fpool, v1.val.ad, &v2, 0) ]]);
  }

  INST(FI_PATH_FILTER_SET, 2, 1) {
    ARG(1, T_PATH);
    ARG(2, T_SET);
    METHOD_CONSTRUCTOR("filter");

    if (!path_set_type(v2.val.t))
      runtime("Mismatched set type");

    RESULT(T_PATH, ad, [[ as_path_filter(fpool, v1.val.ad, &v2, 1) ]]);
  }

  INST(FI_CLIST_FILTER_CLIST, 2, 1) {
    ARG(1, T_CLIST);
    ARG(2, T_CLIST);
    METHOD_CONSTRUCTOR("filter");
    RESULT(T_CLIST, ad, [[ clist_filter(fpool, v1.val.ad, &v2, 1) ]]);
  }

  INST(FI_CLIST_FILTER_SET, 2, 1) {
    ARG(1, T_CLIST);
    ARG(2, T_SET);
    METHOD_CONSTRUCTOR("filter");

    if (!clist_set_type(v2.val.t, &(struct f_val){}))
      runtime("Mismatched set type");

    RESULT(T_CLIST, ad, [[ clist_filter(fpool, v1.val.ad, &v2, 1) ]]);
  }

  INST(FI_ECLIST_FILTER_ECLIST, 2, 1) {
    ARG(1, T_ECLIST);
    ARG(2, T_ECLIST);
    METHOD_CONSTRUCTOR("filter");
    RESULT(T_ECLIST, ad, [[ eclist_filter(fpool, v1.val.ad, &v2, 1) ]]);
  }

  INST(FI_ECLIST_FILTER_SET, 2, 1) {
    ARG(1, T_ECLIST);
    ARG(2, T_SET);
    METHOD_CONSTRUCTOR("filter");

    if (!eclist_set_type(v2.val.t))
      runtime("Mismatched set type");

    RESULT(T_ECLIST, ad, [[ eclist_filter(fpool, v1.val.ad, &v2, 1) ]]);
  }

  INST(FI_LCLIST_FILTER_LCLIST, 2, 1) {
    ARG(1, T_LCLIST);
    ARG(2, T_LCLIST);
    METHOD_CONSTRUCTOR("filter");
    RESULT(T_LCLIST, ad, [[ lclist_filter(fpool, v1.val.ad, &v2, 1) ]]);
  }

  INST(FI_LCLIST_FILTER_SET, 2, 1) {
    ARG(1, T_LCLIST);
    ARG(2, T_SET);
    METHOD_CONSTRUCTOR("filter");

    if (!lclist_set_type(v2.val.t))
      runtime("Mismatched set type");

    RESULT(T_LCLIST, ad, [[ lclist_filter(fpool, v1.val.ad, &v2, 1) ]]);
  }

  INST(FI_ROA_CHECK, 2, 1) {	/* ROA Check */
    NEVER_CONSTANT;
    ARG(1, T_NET);
    ARG(2, T_INT);
    RTC(3);
    rtable *table = rtc->table;

    u32 as = v2.val.i;

    if (!table)
      runtime("Missing ROA table");

    if (table->addr_type != NET_ROA4 && table->addr_type != NET_ROA6)
      runtime("Table type must be either ROA4 or ROA6");

    if (table->addr_type != (v1.val.net->type == NET_IP4 ? NET_ROA4 : NET_ROA6))
      RESULT(T_ENUM_ROA, i, ROA_UNKNOWN); /* Prefix and table type mismatch */
    else
      RESULT(T_ENUM_ROA, i, [[ net_roa_check(table, v1.val.net, as) ]]);

  }

  INST(FI_FROM_HEX, 1, 1) {	/* Convert hex text to bytestring */
    ARG(1, T_STRING);

    int len = bstrhextobin(v1.val.s, NULL);
    if (len < 0)
      runtime("Invalid hex string");

    struct adata *bs;
    bs = falloc(sizeof(struct adata) + len);
    bs->length = bstrhextobin(v1.val.s, bs->data);
    ASSERT(bs->length == (size_t) len);

    RESULT(T_BYTESTRING, bs, bs);
  }

  INST(FI_FORMAT, 1, 1) {	/* Format */
    ARG_ANY(1);
    RESULT(T_STRING, s, val_format_str(fpool, &v1));
  }

  INST(FI_ASSERT, 1, 0) {	/* Birdtest Assert */
    NEVER_CONSTANT;
    ARG(1, T_BOOL);

    FID_MEMBER(char *, s, [[strcmp(f1->s, f2->s)]], "string %s", item->s);

    ASSERT(s);

    if (!bt_assert_hook)
      runtime("No bt_assert hook registered, can't assert");

    bt_assert_hook(v1.val.i, what);
  }<|MERGE_RESOLUTION|>--- conflicted
+++ resolved
@@ -870,7 +870,6 @@
       {
 	ASSERT_DIE(e->type == da->type);
 
-<<<<<<< HEAD
 	switch (e->type) {
 	  case T_IP:
 	    RESULT_(T_IP, ip, *((const ip_addr *) e->u.ptr->data));
@@ -881,41 +880,6 @@
 		.val.bval = e->u,
 		}]]);
 	}
-=======
-      switch (e->type & EAF_TYPE_MASK) {
-      case EAF_TYPE_INT:
-	RESULT_(da.f_type, i, e->u.data);
-	break;
-      case EAF_TYPE_ROUTER_ID:
-	RESULT_(T_QUAD, i, e->u.data);
-	break;
-      case EAF_TYPE_OPAQUE:
-	if (da.f_type == T_ENUM_EMPTY)
-	  RESULT_(T_ENUM_EMPTY, i, 0);
-	else
-	  RESULT_(T_BYTESTRING, ad, e->u.ptr);
-	break;
-      case EAF_TYPE_IP_ADDRESS:
-	RESULT_(T_IP, ip, *((ip_addr *) e->u.ptr->data));
-	break;
-      case EAF_TYPE_AS_PATH:
-	RESULT_(T_PATH, ad, e->u.ptr);
-	break;
-      case EAF_TYPE_BITFIELD:
-	RESULT_(T_BOOL, i, !!(e->u.data & (1u << da.bit)));
-	break;
-      case EAF_TYPE_INT_SET:
-	RESULT_(T_CLIST, ad, e->u.ptr);
-	break;
-      case EAF_TYPE_EC_SET:
-	RESULT_(T_ECLIST, ad, e->u.ptr);
-	break;
-      case EAF_TYPE_LC_SET:
-	RESULT_(T_LCLIST, ad, e->u.ptr);
-	break;
-      default:
-	bug("Unknown dynamic attribute type");
->>>>>>> 761649e6
       }
       else if ((empty = f_get_empty(da->type)).type != T_VOID)
 	RESULT_VAL(empty);
@@ -928,17 +892,13 @@
     ACCESS_RTE;
     ARG_ANY(1);
     DYNAMIC_ATTR;
-<<<<<<< HEAD
     ARG_TYPE(1, da->type);
-=======
-    ARG_TYPE(1, da.f_type);
 
     FID_NEW_BODY;
-      if (da.f_type == T_ENUM_EMPTY)
+      if (da->type == T_OPAQUE)
 	cf_error("Setting opaque attribute is not allowed");
 
     FID_INTERPRET_BODY;
->>>>>>> 761649e6
     {
       struct eattr *a;
 

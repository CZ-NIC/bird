--- conflicted
+++ resolved
@@ -870,55 +870,21 @@
       {
 	ASSERT_DIE(e->type == da->type);
 
-<<<<<<< HEAD
 	switch (e->type) {
 	  case T_IP:
 	    RESULT_(T_IP, ip, *((const ip_addr *) e->u.ptr->data));
 	    break;
+
+	  case T_STRING:
+	    RESULT_(T_STRING, s, (const char *) e->u.ptr->data);
+	    break;
+
 	  default:
 	    RESULT_VAL([[(struct f_val) {
 		.type = e->type,
 		.val.bval = e->u,
 		}]]);
 	}
-=======
-      switch (e->type & EAF_TYPE_MASK) {
-      case EAF_TYPE_INT:
-	RESULT_(da.f_type, i, e->u.data);
-	break;
-      case EAF_TYPE_ROUTER_ID:
-	RESULT_(T_QUAD, i, e->u.data);
-	break;
-      case EAF_TYPE_OPAQUE:
-	if (da.f_type == T_ENUM_EMPTY)
-	  RESULT_(T_ENUM_EMPTY, i, 0);
-	else
-	  RESULT_(T_BYTESTRING, ad, e->u.ptr);
-	break;
-      case EAF_TYPE_IP_ADDRESS:
-	RESULT_(T_IP, ip, *((ip_addr *) e->u.ptr->data));
-	break;
-      case EAF_TYPE_AS_PATH:
-	RESULT_(T_PATH, ad, e->u.ptr);
-	break;
-      case EAF_TYPE_BITFIELD:
-	RESULT_(T_BOOL, i, !!(e->u.data & (1u << da.bit)));
-	break;
-      case EAF_TYPE_INT_SET:
-	RESULT_(T_CLIST, ad, e->u.ptr);
-	break;
-      case EAF_TYPE_EC_SET:
-	RESULT_(T_ECLIST, ad, e->u.ptr);
-	break;
-      case EAF_TYPE_LC_SET:
-	RESULT_(T_LCLIST, ad, e->u.ptr);
-	break;
-      case EAF_TYPE_STRING:
-	RESULT_(T_STRING, s, (const char *) e->u.ptr->data);
-	break;
-      default:
-	bug("Unknown dynamic attribute type");
->>>>>>> 224a152c
       }
       else if ((empty = f_get_empty(da->type)).type != T_VOID)
 	RESULT_VAL(empty);
@@ -950,29 +916,14 @@
 	runtime( "Setting opaque attribute is not allowed" );
 	break;
 
-<<<<<<< HEAD
       case T_IP:
 	a = ea_set_attr(&fs->rte->attrs,
 	    EA_LITERAL_STORE_ADATA(da, 0, &v1.val.ip, sizeof(ip_addr)));
-=======
-      case EAF_TYPE_STRING:;
-	struct adata *d = lp_alloc_adata(fs->pool, strlen(v1.val.s) + 1);
-	memcpy(d->data, v1.val.s, d->length);
-	l->attrs[0].u.ptr = d;
 	break;
 
-      case EAF_TYPE_BITFIELD:
-	{
-	  /* First, we have to find the old value */
-	  eattr *e = ea_find(*fs->eattrs, da.ea_code);
-	  u32 data = e ? e->u.data : 0;
-
-	  if (v1.val.i)
-	    l->attrs[0].u.data = data | (1u << da.bit);
-	  else
-	    l->attrs[0].u.data = data & ~(1u << da.bit);
-	}
->>>>>>> 224a152c
+      case T_STRING:
+	a = ea_set_attr(&fs->rte->attrs,
+	    EA_LITERAL_STORE_ADATA(da, 0, &v1.val.s, strlen(v1.val.s) + 1));
 	break;
 
       default:

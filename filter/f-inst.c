/*
 *	Filters: Instructions themselves
 *
 *	Copyright 1998 Pavel Machek <pavel@ucw.cz>
 *	Copyright 2018 Maria Matejka <mq@jmq.cz>
 *	Copyright 2018 CZ.NIC z.s.p.o.
 *
 *	Can be freely distributed and used under the terms of the GNU GPL.
 *
 *	The filter code goes through several phases:
 *
 *	1  Parsing
 *	Flex- and Bison-generated parser decodes the human-readable data into
 *	a struct f_inst tree. This is an infix tree that was interpreted by
 *	depth-first search execution in previous versions of the interpreter.
 *	All instructions have their constructor: f_new_inst(FI_EXAMPLE, ...)
 *	translates into f_new_inst_FI_EXAMPLE(...) and the types are checked in
 *	compile time. If the result of the instruction is always the same,
 *	it's reduced to FI_CONSTANT directly in constructor. This phase also
 *	counts how many instructions are underlying in means of f_line_item
 *	fields to know how much we have to allocate in the next phase.
 *
 *	2  Linearize before interpreting
 *	The infix tree is always interpreted in the same order. Therefore we
 *	sort the instructions one after another into struct f_line. Results
 *	and arguments of these instructions are implicitly put on a value
 *	stack; e.g. the + operation just takes two arguments from the value
 *	stack and puts the result on there.
 *
 *	3  Interpret
 *	The given line is put on a custom execution stack. If needed (FI_CALL,
 *	FI_SWITCH, FI_AND, FI_OR, FI_CONDITION, ...), another line is put on top
 *	of the stack; when that line finishes, the execution continues on the
 *	older lines on the stack where it stopped before.
 *
 *	4  Same
 *	On config reload, the filters have to be compared whether channel
 *	reload is needed or not. The comparison is done by comparing the
 *	struct f_line's recursively.
 *
 *	The main purpose of this rework was to improve filter performance
 *	by making the interpreter non-recursive.
 *
 *	The other outcome is concentration of instruction definitions to
 *	one place -- right here. You shall define your instruction only here
 *	and nowhere else.
 *
 *	Beware. This file is interpreted by M4 macros. These macros
 *	may be more stupid than you could imagine. If something strange
 *	happens after changing this file, compare the results before and
 *	after your change (see the Makefile to find out where the results are)
 *	and see what really happened.
 *
 *	This file is not directly a C source code -> it is a generator input
 *	for several C sources; every instruction block gets expanded into many
 *	different places.
 *
 *	All the arguments are processed literally; if you need an argument including comma,
 *	you have to quote it by [[ ... ]]
 *
 *	What is the syntax here?
 *	m4_dnl	INST(FI_NOP, in, out) {			enum value, input args, output args
 *	m4_dnl	  ARG(num, type);			argument, its id (in data fields) and type accessible by v1, v2, v3
 *	m4_dnl	  ARG_ANY(num);				argument with no type check accessible by v1, v2, v3
 *	m4_dnl	  ARG_TYPE(num, type);			just declare the type of argument
 *	m4_dnl	  VARARG;				variable-length argument list; accessible by vv(i) and whati->varcount
 *	m4_dnl	  LINE(num, out);			this argument has to be converted to its own f_line
 *	m4_dnl	  SYMBOL;				symbol handed from config
 *	m4_dnl	  STATIC_ATTR;				static attribute definition
 *	m4_dnl	  DYNAMIC_ATTR;				dynamic attribute definition
 *	m4_dnl	  RTC;					route table config
 *	m4_dnl	  ACCESS_RTE;				this instruction needs route
 *
 *	m4_dnl	  METHOD_CONSTRUCTOR(name);		this instruction is in fact a method of the first argument's type; register it with the given name for that type
 *
 *	m4_dnl	  FID_MEMBER(				custom instruction member
 *	m4_dnl	    C type,				for storage in structs
 *	m4_dnl	    name,				how the member is named
 *	m4_dnl	    comparator for same(),		if different, this should be TRUE (CAVEAT)
 *	m4_dnl	    dump format string			debug -> format string for bvsnprintf
 *	m4_dnl	    dump format args			appropriate args
 *	m4_dnl	  )
 *
 *	m4_dnl	  RESULT(type, union-field, value);	putting this on value stack
 *	m4_dnl	  RESULT_(type, union-field, value);	like RESULT(), but do not declare the type
 *	m4_dnl	  RESULT_VAL(value-struct);		pass the struct f_val directly
 *	m4_dnl	  RESULT_TYPE(type);			just declare the type of result value
 *	m4_dnl	  RESULT_VOID;				return undef
 *	m4_dnl	}
 *
 *	Note that runtime arguments m4_dnl (ARG*, VARARG) must be defined before
 *	parse-time arguments m4_dnl (LINE, SYMBOL, ...). During linearization,
 *	first ones move position in f_line by linearizing arguments first, while
 *	second ones store data to the current position.
 *
 *	Also note that the { ... } blocks are not respected by M4 at all.
 *	If you get weird unmatched-brace-pair errors, check what it generated and why.
 *	What is really considered as one instruction is not the { ... } block
 *	after m4_dnl INST() but all the code between them.
 *
 *	Other code is just copied into the interpreter part.
 *
 *	It's also possible to declare type methods in a short way:
 *
 *	m4_dnl	METHOD(type, method name, argument count, code)
 *	m4_dnl	METHOD_R(type, method name, argument count, result type, union-field, value)
 *
 *	The filter language uses a simple type system, where values have types
 *	(constants T_*) and also terms (instructions) are statically typed. Our
 *	static typing is partial (some terms do not declare types of arguments
 *	or results), therefore it can detect most but not all type errors and
 *	therefore we still have runtime type checks.
 *
 *	m4_dnl  Types of arguments are declared by macros ARG() and ARG_TYPE(),
 *	m4_dnl  types of results are declared by RESULT() and RESULT_TYPE().
 *	m4_dnl  Macros ARG_ANY(), RESULT_() and RESULT_VAL() do not declare types
 *	m4_dnl  themselves, but can be combined with ARG_TYPE() / RESULT_TYPE().
 *
 *	m4_dnl  Note that types should be declared only once. If there are
 *	m4_dnl  multiple RESULT() macros in an instruction definition, they must
 *	m4_dnl  use the exact same expression for type, or they should be replaced
 *	m4_dnl  by multiple RESULT_() macros and a common RESULT_TYPE() macro.
 *	m4_dnl  See e.g. FI_EA_GET or FI_MIN instructions.
 *
 *
 *	If you are satisfied with this, you don't need to read the following
 *	detailed description of what is really done with the instruction definitions.
 *
 *	m4_dnl	Now let's look under the cover. The code between each INST()
 *	m4_dnl	is copied to several places, namely these (numbered by the M4 diversions
 *	m4_dnl	used in filter/decl.m4):
 *
 *	m4_dnl	(102)	struct f_inst *f_new_inst(FI_EXAMPLE [[ put it here ]])
 *	m4_dnl		{
 *	m4_dnl		  ... (common code)
 *	m4_dnl	(103)	  [[ put it here ]]
 *	m4_dnl		  ...
 *	m4_dnl		  if (all arguments are constant)
 *	m4_dnl	(108)	    [[ put it here ]]
 *	m4_dnl		}
 *	m4_dnl	For writing directly to constructor argument list, use FID_NEW_ARGS.
 *	m4_dnl	For computing something in constructor (103), use FID_NEW_BODY.
 *	m4_dnl	For constant pre-interpretation (108), see below at FID_INTERPRET_BODY.
 *
 *	m4_dnl		struct f_inst {
 *	m4_dnl		  ... (common fields)
 *	m4_dnl		  union {
 *	m4_dnl		    struct {
 *	m4_dnl	(101)	      [[ put it here ]]
 *	m4_dnl		    } i_FI_EXAMPLE;
 *	m4_dnl		    ...
 *	m4_dnl		  };
 *	m4_dnl		};
 *	m4_dnl	This structure is returned from constructor.
 *	m4_dnl	For writing directly to this structure, use FID_STRUCT_IN.
 *
 *	m4_dnl		linearize(struct f_line *dest, const struct f_inst *what, uint pos) {
 *	m4_dnl		  ...
 *	m4_dnl		    switch (what->fi_code) {
 *	m4_dnl		      case FI_EXAMPLE:
 *	m4_dnl	(105)		[[ put it here ]]
 *	m4_dnl			break;
 *	m4_dnl		    }
 *	m4_dnl		}
 *	m4_dnl	This is called when translating from struct f_inst to struct f_line_item.
 *	m4_dnl	For accessing your custom instruction data, use following macros:
 *	m4_dnl	  whati	-> for accessing (struct f_inst).i_FI_EXAMPLE
 *	m4_dnl	  item	-> for accessing (struct f_line)[pos].i_FI_EXAMPLE
 *	m4_dnl	For writing directly here, use FID_LINEARIZE_BODY.
 *
 *	m4_dnl	(107)	struct f_line_item {
 *	m4_dnl		  ... (common fields)
 *	m4_dnl		  union {
 *	m4_dnl		    struct {
 *	m4_dnl	(101)	      [[ put it here ]]
 *	m4_dnl		    } i_FI_EXAMPLE;
 *	m4_dnl		    ...
 *	m4_dnl		  };
 *	m4_dnl		};
 *	m4_dnl	The same as FID_STRUCT_IN (101) but for the other structure.
 *	m4_dnl	This structure is returned from the linearizer (105).
 *	m4_dnl	For writing directly to this structure, use FID_LINE_IN.
 *
 *	m4_dnl		f_dump_line_item_FI_EXAMPLE(const struct f_line_item *item, const int indent)
 *	m4_dnl		{
 *	m4_dnl	(104)	  [[ put it here ]]
 *	m4_dnl		}
 *	m4_dnl	This code dumps the instruction on debug. Note that the argument
 *	m4_dnl	is the linearized instruction; if the instruction has arguments,
 *	m4_dnl	their code has already been linearized and their value is taken
 *	m4_dnl	from the value stack.
 *	m4_dnl	For writing directly here, use FID_DUMP_BODY.
 *
 *	m4_dnl		f_same(...)
 *	m4_dnl		{
 *	m4_dnl		  switch (f1_->fi_code) {
 *	m4_dnl		    case FI_EXAMPLE:
 *	m4_dnl	(106)	      [[ put it here ]]
 *	m4_dnl		      break;
 *	m4_dnl		  }
 *	m4_dnl		}
 *	m4_dnl	This code compares the two given instrucions (f1_ and f2_)
 *	m4_dnl	on reconfigure. For accessing your custom instruction data,
 *	m4_dnl	use macros f1 and f2.
 *	m4_dnl	For writing directly here, use FID_SAME_BODY.
 *
 *	m4_dnl		f_add_lines(...)
 *	m4_dnl		{
 *	m4_dnl		  switch (what_->fi_code) {
 *	m4_dnl		    case FI_EXAMPLE:
 *	m4_dnl	(109)	      [[ put it here ]]
 *	m4_dnl		      break;
 *	m4_dnl		  }
 *	m4_dnl		}
 *	m4_dnl	This code adds new filter lines reachable from the instruction
 *	m4_dnl	to the filter iterator line buffer. This is for instructions
 *	m4_dnl  that changes conrol flow, like FI_CONDITION or FI_CALL, most
 *	m4_dnl  instructions do not need to update it. It is used in generic
 *	m4_dnl  filter iteration code (FILTER_ITERATE*). For accessing your
 *	m4_dnl  custom instruction data, use macros f1 and f2. For writing
 *	m4_dnl	directly here, use FID_ITERATE_BODY.
 *
 *	m4_dnl		interpret(...)
 *	m4_dnl		{
 *	m4_dnl		  switch (what->fi_code) {
 *	m4_dnl		    case FI_EXAMPLE:
 *	m4_dnl	(108)	      [[ put it here ]]
 *	m4_dnl		      break;
 *	m4_dnl		  }
 *	m4_dnl		}
 *	m4_dnl	This code executes the instruction. Every pre-defined macro
 *	m4_dnl	resets the output here. For setting it explicitly,
 *	m4_dnl	use FID_INTERPRET_BODY.
 *	m4_dnl	This code is put on two places; one is the interpreter, the other
 *	m4_dnl	is instruction constructor. If you need to distinguish between
 *	m4_dnl	these two, use FID_INTERPRET_EXEC or FID_INTERPRET_NEW respectively.
 *	m4_dnl	To address the difference between interpreter and constructor
 *	m4_dnl	environments, there are several convenience macros defined:
 *	m4_dnl	  runtime()	-> for spitting out runtime error like division by zero
 *	m4_dnl	  RESULT(...)	-> declare result; may overwrite arguments
 *	m4_dnl	  v1, v2, v3	-> positional arguments, may be overwritten by RESULT()
 *	m4_dnl	  falloc(size)	-> allocate memory from the appropriate linpool
 *	m4_dnl	  fpool		-> the current linpool
 *	m4_dnl	  NEVER_CONSTANT-> don't generate pre-interpretation code at all
 *	m4_dnl	  ACCESS_RTE	-> check that route is available, also NEVER_CONSTANT
 *
 *	m4_dnl	If you are stymied, see FI_CALL or FI_CONSTANT or just search for
 *	m4_dnl	the mentioned macros in this file to see what is happening there in wild.
 *
 *
 *	A note about soundness of the type system:
 *
 *	A type system is sound when types of expressions are consistent with
 *	types of values resulting from evaluation of such expressions. Untyped
 *	expressions are ok, but badly typed expressions are not sound. So is
 *	the type system of BIRD filtering code sound? There are some points:
 *
 *	All cases of (one) m4_dnl RESULT() macro are obviously ok, as the macro
 *	both declares a type and returns a value. One have to check instructions
 *	that use m4_dnl RESULT_TYPE() macro. There are two issues:
 *
 *	FI_AND, FI_OR - second argument is statically checked to be T_BOOL and
 *	passed as result without dynamic typecheck, declared to be T_BOOL. If
 *	an untyped non-bool expression is used as a second argument, then
 *	the mismatched type is returned.
 *
 *	FI_VAR_GET - soundness depends on consistency of declared symbol types
 *	and stored values. This is maintained when values are stored by
 *	FI_VAR_SET, but when they are stored by FI_CALL, only static checking is
 *	used, so when an untyped expression returning mismatched value is used
 *	as a function argument, then inconsistent value is stored and subsequent
 *	FI_VAR_GET would be unsound.
 *
 *	Both of these issues are inconsequential, as mismatched values from
 *	unsound expressions will be caught by dynamic typechecks like mismatched
 *	values from untyped expressions.
 *
 *	Also note that FI_CALL is the only expression without properly declared
 *	result type.
 */

/* Binary operators */
  INST(FI_ADD, 2, 1) {
    ARG(1,T_INT);
    ARG(2,T_INT);
    RESULT(T_INT, i, v1.val.i + v2.val.i);
  }
  INST(FI_SUBTRACT, 2, 1) {
    ARG(1,T_INT);
    ARG(2,T_INT);
    RESULT(T_INT, i, v1.val.i - v2.val.i);
  }
  INST(FI_MULTIPLY, 2, 1) {
    ARG(1,T_INT);
    ARG(2,T_INT);
    RESULT(T_INT, i, v1.val.i * v2.val.i);
  }
  INST(FI_DIVIDE, 2, 1) {
    ARG(1,T_INT);
    ARG(2,T_INT);
    if (v2.val.i == 0) runtime( "Mother told me not to divide by 0" );
    RESULT(T_INT, i, v1.val.i / v2.val.i);
  }
  INST(FI_BITOR, 2, 1) {
    ARG(1,T_INT);
    ARG(2,T_INT);
    RESULT(T_INT, i, v1.val.i | v2.val.i);
  }
  INST(FI_BITAND, 2, 1) {
    ARG(1,T_INT);
    ARG(2,T_INT);
    RESULT(T_INT, i, v1.val.i & v2.val.i);
  }
  INST(FI_AND, 1, 1) {
    ARG(1,T_BOOL);
    ARG_TYPE_STATIC(2,T_BOOL);
    RESULT_TYPE(T_BOOL);

    if (v1.val.i)
      LINE(2,1);
    else
      RESULT_VAL(v1);
  }
  INST(FI_OR, 1, 1) {
    ARG(1,T_BOOL);
    ARG_TYPE_STATIC(2,T_BOOL);
    RESULT_TYPE(T_BOOL);

    if (!v1.val.i)
      LINE(2,1);
    else
      RESULT_VAL(v1);
  }

  INST(FI_PAIR_CONSTRUCT, 2, 1) {
    ARG(1,T_INT);
    ARG(2,T_INT);
    uint u1 = v1.val.i;
    uint u2 = v2.val.i;
    if ((u1 > 0xFFFF) || (u2 > 0xFFFF))
      runtime( "Can't operate with value out of bounds in pair constructor" );
    RESULT(T_PAIR, i, (u1 << 16) | u2);
  }

  INST(FI_EC_CONSTRUCT, 2, 1) {
    ARG_ANY(1);
    ARG(2, T_INT);

    FID_MEMBER(enum ec_subtype, ecs, f1->ecs != f2->ecs, "ec subtype %s", ec_subtype_str(item->ecs));

    int ipv4_used;
    u32 key, val;

    if (v1.type == T_INT) {
      ipv4_used = 0; key = v1.val.i;
    }
    else if (v1.type == T_QUAD) {
      ipv4_used = 1; key = v1.val.i;
    }
    /* IP->Quad implicit conversion */
    else if (val_is_ip4(&v1)) {
      ipv4_used = 1; key = ipa_to_u32(v1.val.ip);
    }
    else
      runtime("Argument 1 of EC constructor must be integer or IPv4 address, got 0x%02x", v1.type);

    val = v2.val.i;

    if (ecs == EC_GENERIC)
      RESULT(T_EC, ec, ec_generic(key, val));
    else if (ipv4_used)
      if (val <= 0xFFFF)
	RESULT(T_EC, ec, ec_ip4(ecs, key, val));
      else
	runtime("4-byte value %u can't be used with IP-address key in extended community", val);
    else if (key < 0x10000)
      RESULT(T_EC, ec, ec_as2(ecs, key, val));
    else
      if (val <= 0xFFFF)
	RESULT(T_EC, ec, ec_as4(ecs, key, val));
      else
	runtime("4-byte value %u can't be used with 4-byte ASN in extended community", val);
  }

  INST(FI_LC_CONSTRUCT, 3, 1) {
    ARG(1, T_INT);
    ARG(2, T_INT);
    ARG(3, T_INT);
    RESULT(T_LC, lc, [[(lcomm) { v1.val.i, v2.val.i, v3.val.i }]]);
  }

  INST(FI_PATHMASK_CONSTRUCT, 0, 1) {
    VARARG;

    struct f_path_mask *pm = falloc(sizeof(struct f_path_mask) + whati->varcount * sizeof(struct f_path_mask_item));
    pm->len = whati->varcount;

    for (uint i=0; i<whati->varcount; i++) {
      switch (vv(i).type) {
	case T_PATH_MASK_ITEM:
	  if (vv(i).val.pmi.kind == PM_LOOP)
	  {
	    if (i == 0)
	      runtime("Path mask iterator '+' cannot be first");

	    /* We want PM_LOOP as prefix operator */
	    pm->item[i] = pm->item[i - 1];
	    pm->item[i - 1] = vv(i).val.pmi;
	    break;
	  }

	  pm->item[i] = vv(i).val.pmi;
	  break;

	case T_INT:
	  pm->item[i] = (struct f_path_mask_item) {
	    .asn = vv(i).val.i,
	    .kind = PM_ASN,
	  };
	  break;

	case T_SET:
	  if (!path_set_type(vv(i).val.t))
	    runtime("Only integer sets allowed in path mask");

	  pm->item[i] = (struct f_path_mask_item) {
	    .set = vv(i).val.t,
	    .kind = PM_ASN_SET,
	  };
	  break;

	default:
	  runtime( "Error resolving path mask template: value not an integer" );
      }
    }

    RESULT(T_PATH_MASK, path_mask, pm);
  }

/* Relational operators */

  INST(FI_NEQ, 2, 1) {
    ARG_ANY(1);
    ARG_ANY(2);
    ARG_PREFER_SAME_TYPE(1, 2);
    RESULT(T_BOOL, i, !val_same(&v1, &v2));
  }

  INST(FI_EQ, 2, 1) {
    ARG_ANY(1);
    ARG_ANY(2);
    ARG_PREFER_SAME_TYPE(1, 2);
    RESULT(T_BOOL, i, val_same(&v1, &v2));
  }

  INST(FI_LT, 2, 1) {
    ARG_ANY(1);
    ARG_ANY(2);
    ARG_SAME_TYPE(1, 2);

    int i = val_compare(&v1, &v2);
    if (i == F_CMP_ERROR)
      runtime( "Can't compare values of incompatible types" );
    RESULT(T_BOOL, i, (i == -1));
  }

  INST(FI_LTE, 2, 1) {
    ARG_ANY(1);
    ARG_ANY(2);
    ARG_SAME_TYPE(1, 2);

    int i = val_compare(&v1, &v2);
    if (i == F_CMP_ERROR)
      runtime( "Can't compare values of incompatible types" );
    RESULT(T_BOOL, i, (i != 1));
  }

  INST(FI_NOT, 1, 1) {
    ARG(1,T_BOOL);
    RESULT(T_BOOL, i, !v1.val.i);
  }

  INST(FI_MATCH, 2, 1) {
    ARG_ANY(1);
    ARG_ANY(2);
    int i = val_in_range(&v1, &v2);
    if (i == F_CMP_ERROR)
      runtime( "~ applied on unknown type pair" );
    RESULT(T_BOOL, i, !!i);
  }

  INST(FI_NOT_MATCH, 2, 1) {
    ARG_ANY(1);
    ARG_ANY(2);
    int i = val_in_range(&v1, &v2);
    if (i == F_CMP_ERROR)
      runtime( "!~ applied on unknown type pair" );
    RESULT(T_BOOL, i, !i);
  }

  INST(FI_DEFINED, 1, 1) {
    ARG_ANY(1);
    RESULT(T_BOOL, i, (v1.type != T_VOID) && !undef_value(v1));
  }

  METHOD_R(T_NET, type, 0, T_ENUM_NETTYPE, i, v1.val.net->type);
  METHOD_R(T_IP, is_v4, 0, T_BOOL, i, ipa_is_ip4(v1.val.ip));

  /* Add initialized variable */
  INST(FI_VAR_INIT, 1, 0) {
    NEVER_CONSTANT;
    ARG_ANY(1);
    SYMBOL;
    ARG_TYPE(1, sym->class & 0xff);

    /* New variable is always the last on stack */
    uint pos = curline.vbase + sym->offset;
    fstk->vstk[pos] = v1;
    fstk->vcnt = pos + 1;
  }

  /* Add uninitialized variable */
  INST(FI_VAR_INIT0, 0, 0) {
    NEVER_CONSTANT;
    SYMBOL;

    /* New variable is always the last on stack */
    uint pos = curline.vbase + sym->offset;
    fstk->vstk[pos] = f_get_empty(sym->class & 0xff);
    fstk->vcnt = pos + 1;
  }

  /* Set to indirect value prepared in v1 */
  INST(FI_VAR_SET, 1, 0) {
    NEVER_CONSTANT;
    ARG_ANY(1);
    SYMBOL;
    ARG_TYPE(1, sym->class & 0xff);

    fstk->vstk[curline.vbase + sym->offset] = v1;
  }

  INST(FI_VAR_GET, 0, 1) {
    SYMBOL;
    NEVER_CONSTANT;
    RESULT_TYPE(sym->class & 0xff);
    RESULT_VAL(fstk->vstk[curline.vbase + sym->offset]);
  }

  INST(FI_CONSTANT, 0, 1) {
    FID_MEMBER(
      struct f_val,
      val,
      [[ !val_same(&(f1->val), &(f2->val)) ]],
      "value %s",
      val_dump(&(item->val))
    );

    RESULT_TYPE(val.type);
    RESULT_VAL(val);
  }

  METHOD_R(T_PATH, empty, 0, T_PATH, ad, &null_adata);
  METHOD_R(T_CLIST, empty, 0, T_CLIST, ad, &null_adata);
  METHOD_R(T_ECLIST, empty, 0, T_ECLIST, ad, &null_adata);
  METHOD_R(T_LCLIST, empty, 0, T_LCLIST, ad, &null_adata);

  /* Common loop begin instruction, always created by f_for_cycle() */
  INST(FI_FOR_LOOP_START, 0, 3) {
    NEVER_CONSTANT;
    SYMBOL;

    /* Repeat the instruction which called us */
    ASSERT_DIE(fstk->ecnt > 1);
    prevline.pos--;

<<<<<<< HEAD
    /* Static type check */
    if (f1->type)
    {
      enum btype t_var = (sym->class & 0xff);
      enum btype t_arg = f_type_element_type(f1->type);
      if (!t_arg)
        cf_error("Value of expression in FOR must be iterable, got %s",
		 f_type_name(f1->type));
      if (t_var != t_arg)
	cf_error("Loop variable '%s' in FOR must be %s, is %s",
		 sym->name, f_type_name(t_arg), f_type_name(t_var));
    }
=======
    /* There should be exactly three items on the value stack to be taken care of */
    fstk->vcnt += 3;
>>>>>>> fdd39c81

    /* And these should also stay there after we finish for the caller instruction */
    curline.ventry += 3;

    /* Assert the iterator variable positioning */
    ASSERT_DIE(curline.vbase + sym->offset == fstk->vcnt - 1);

    /* The result type declaration makes no sense here but is needed */
    RESULT_TYPE(T_VOID);
  }

  /* Type-specific for_next iterators */
  INST(FI_PATH_FOR_NEXT, 3, 0) {
    NEVER_CONSTANT;
    ARG(1, T_PATH);
    if (as_path_walk(v1.val.ad, &v2.val.i, &v3.val.i))
      LINE(2,0);

    METHOD_CONSTRUCTOR("!for_next");
  }

  INST(FI_CLIST_FOR_NEXT, 3, 0) {
    NEVER_CONSTANT;
    ARG(1, T_CLIST);
    if (int_set_walk(v1.val.ad, &v2.val.i, &v3.val.i))
      LINE(2,0);

    METHOD_CONSTRUCTOR("!for_next");
  }

  INST(FI_ECLIST_FOR_NEXT, 3, 0) {
    NEVER_CONSTANT;
    ARG(1, T_ECLIST);
    if (ec_set_walk(v1.val.ad, &v2.val.i, &v3.val.ec))
      LINE(2,0);

    METHOD_CONSTRUCTOR("!for_next");
  }

  INST(FI_LCLIST_FOR_NEXT, 3, 0) {
    NEVER_CONSTANT;
    ARG(1, T_LCLIST);
    if (lc_set_walk(v1.val.ad, &v2.val.i, &v3.val.lc))
      LINE(2,0);

    METHOD_CONSTRUCTOR("!for_next");
  }

  INST(FI_CONDITION, 1, 0) {
    ARG(1, T_BOOL);
    if (v1.val.i)
      LINE(2,0);
    else
      LINE(3,0);
  }

  INST(FI_PRINT, 1, 0) {
    NEVER_CONSTANT;
    ARG_ANY(1);

<<<<<<< HEAD
    if (whati->varcount && !(fs->flags & FF_SILENT))
    {
      if (!fs->buf.class)
	log_prepare(&fs->buf, *L_INFO);

      for (uint i=0; i<whati->varcount; i++)
	val_format(&(vv(i)), &fs->buf.buf);
    }
=======
    if (!(fs->flags & FF_SILENT))
      val_format(&v1, &fs->buf);
>>>>>>> fdd39c81
  }

  INST(FI_FLUSH, 0, 0) {
    NEVER_CONSTANT;
    if (!(fs->flags & FF_SILENT))
      /* After log_commit, the buffer is reset */
      log_commit(&fs->buf);
  }

  INST(FI_DIE, 0, 0) {
    NEVER_CONSTANT;
    FID_MEMBER(enum filter_return, fret, f1->fret != f2->fret, "%s", filter_return_str(item->fret));

    switch (whati->fret) {
    case F_ACCEPT:	/* Should take care about turning ACCEPT into MODIFY */
    case F_ERROR:
    case F_REJECT:	/* Maybe print complete route along with reason to reject route? */
      return fret;	/* We have to return now, no more processing. */
    default:
      bug( "unknown return type: Can't happen");
    }
  }

  INST(FI_RTA_GET, 0, 1) {
    {
      STATIC_ATTR;
      ACCESS_RTE;

      switch (sa.sa_code)
      {
      case SA_NET:	RESULT(sa.type, net, fs->rte->net); break;
      case SA_PROTO:	RESULT(sa.type, s, fs->rte->src->owner->name); break;
      default:
	{
	  struct eattr *nhea = ea_find(fs->rte->attrs, &ea_gen_nexthop);
	  struct nexthop_adata *nhad = nhea ? (struct nexthop_adata *) nhea->u.ptr : NULL;
	  struct nexthop *nh = nhad ? &nhad->nh : NULL;

	  switch (sa.sa_code)
	  {
	    case SA_DEST:
	      RESULT(sa.type, i, nhad ?
		  (NEXTHOP_IS_REACHABLE(nhad) ? RTD_UNICAST : nhad->dest)
		  : RTD_NONE);
	      break;
	    case SA_GW:
	      RESULT(sa.type, ip, nh ? nh->gw : IPA_NONE);
	      break;
	    case SA_IFNAME:
	      RESULT(sa.type, s, (nh && nh->iface) ? nh->iface->name : "");
	      break;
	    case SA_IFINDEX:
	      RESULT(sa.type, i, (nh && nh->iface) ? nh->iface->index : 0);
	      break;
	    case SA_WEIGHT:
	      RESULT(sa.type, i, (nh ? nh->weight : 0) + 1);
	      break;
	    case SA_GW_MPLS:
	      RESULT(sa.type, i, (nh && nh->labels) ? nh->label[0] : MPLS_NULL);
	      break;
	    default:
	      bug("Invalid static attribute access (%u/%u)", sa.type, sa.sa_code);
	  }
	}
      }
    }
  }

  INST(FI_RTA_SET, 1, 0) {
    ACCESS_RTE;
    ARG_ANY(1);
    STATIC_ATTR;
    ARG_TYPE(1, sa.type);
    {
      union {
	struct nexthop_adata nha;
	struct {
	  struct adata ad;
	  struct nexthop nh;
	  u32 label;
	};
      } nha;

      nha.ad = (struct adata) {
	.length = sizeof (struct nexthop_adata) - sizeof (struct adata),
      };

      eattr *a = NULL;

      switch (sa.sa_code)
      {
      case SA_DEST:
	{
	  int i = v1.val.i;
	  if ((i != RTD_BLACKHOLE) && (i != RTD_UNREACHABLE) && (i != RTD_PROHIBIT))
	    runtime( "Destination can be changed only to blackhole, unreachable or prohibit" );

	  nha.nha.dest = i;
	  nha.ad.length = NEXTHOP_DEST_SIZE;
	  break;
	}
      case SA_GW:
	{
	  struct eattr *nh_ea = ea_find(fs->rte->attrs, &ea_gen_nexthop);

	  ip_addr ip = v1.val.ip;
	  struct iface *ifa = (ipa_is_link_local(ip) && nh_ea) ?
	    ((struct nexthop_adata *) nh_ea->u.ptr)->nh.iface : NULL;
	  
	  /* XXX this code supposes that every owner is a protocol XXX */
	  neighbor *n = neigh_find(SKIP_BACK(struct proto, sources, fs->rte->src->owner), ip, ifa, 0);
	  if (!n || (n->scope == SCOPE_HOST))
	    runtime( "Invalid gw address" );

	  nha.nh = (struct nexthop) {
	    .gw = ip,
	    .iface = n->iface,
	  };
	}
	break;

      case SA_IFNAME:
	{
	  struct iface *ifa = if_find_by_name(v1.val.s);
	  if (!ifa)
	    runtime( "Invalid iface name" );

	  nha.nh = (struct nexthop) {
	    .iface = ifa,
	  };
	}
	break;

      case SA_GW_MPLS:
	{
	  if (v1.val.i >= 0x100000)
	    runtime( "Invalid MPLS label" );

	  struct eattr *nh_ea = ea_find(fs->rte->attrs, &ea_gen_nexthop);
	  if (!nh_ea)
	    runtime( "No nexthop to add a MPLS label to" );

	  nha.nh = ((struct nexthop_adata *) nh_ea->u.ptr)->nh;
	  
	  if (v1.val.i != MPLS_NULL)
	  {
	    nha.nh.label[0] = v1.val.i;
	    nha.nh.labels = 1;
	    nha.ad.length = sizeof nha - sizeof (struct adata);
	  }
	  else
	    nha.nh.labels = 0;
	}
	break;

      case SA_WEIGHT:
        {
	  int i = v1.val.i;
	  if (i < 1 || i > 256)
	    runtime( "Setting weight value out of bounds" );

	  struct eattr *nh_ea = ea_find(fs->rte->attrs, &ea_gen_nexthop);
	  if (!nh_ea)
	    runtime( "No nexthop to set weight on" );

	  struct nexthop_adata *nhad = (struct nexthop_adata *) nh_ea->u.ptr;
	  if (!NEXTHOP_IS_REACHABLE(nhad))
	    runtime( "Setting weight needs regular nexthop " );

	  struct nexthop_adata *nhax = (struct nexthop_adata *) tmp_copy_adata(&nhad->ad);

	  /* Set weight on all next hops */
	  NEXTHOP_WALK(nh, nhax)
	    nh->weight = i - 1;

	  a = ea_set_attr(&fs->rte->attrs,
	      EA_LITERAL_DIRECT_ADATA(&ea_gen_nexthop, 0, &nhax->ad));
        }
	break;

      default:
	bug("Invalid static attribute access (%u/%u)", sa.type, sa.sa_code);
      }

      if (!a)
	a = ea_set_attr(&fs->rte->attrs,
	    EA_LITERAL_DIRECT_ADATA(&ea_gen_nexthop, 0, tmp_copy_adata(&nha.ad)));

      a->originated = 1;
      a->fresh = 1;
    }
  }

  INST(FI_EA_GET, 0, 1) {	/* Access to extended attributes */
    DYNAMIC_ATTR;
    ACCESS_RTE;
    RESULT_TYPE(da->type);
    {
      struct f_val empty;
      const eattr *e = ea_find(fs->rte->attrs, da->id);

      if (e)
      {
	ASSERT_DIE(e->type == da->type);

	switch (e->type) {
	  case T_IP:
	    RESULT_(T_IP, ip, *((const ip_addr *) e->u.ptr->data));
	    break;
	  default:
	    RESULT_VAL([[(struct f_val) {
		.type = e->type,
		.val.bval = e->u,
		}]]);
	}
      }
      else if ((empty = f_get_empty(da->type)).type != T_VOID)
	RESULT_VAL(empty);
      else
	RESULT_VOID;
    }
  }

  INST(FI_EA_SET, 1, 0) {
    ACCESS_RTE;
    ARG_ANY(1);
    DYNAMIC_ATTR;
    ARG_TYPE(1, da->type);
    {
      struct eattr *a;

      if (da->type >= EAF_TYPE__MAX)
	bug("Unsupported attribute type");

      switch (da->type) {
      case T_OPAQUE:
      case T_IFACE:
	runtime( "Setting opaque attribute is not allowed" );
	break;

      case T_IP:
	a = ea_set_attr(&fs->rte->attrs,
	    EA_LITERAL_STORE_ADATA(da, 0, &v1.val.ip, sizeof(ip_addr)));
	break;

      default:
	a = ea_set_attr(&fs->rte->attrs,
	    EA_LITERAL_GENERIC(da->id, da->type, 0, .u = v1.val.bval));
	break;
      }

      a->originated = 1;
      a->fresh = 1;
    }
  }

  INST(FI_EA_UNSET, 0, 0) {
    DYNAMIC_ATTR;
    ACCESS_RTE;

    ea_unset_attr(&fs->rte->attrs, 1, da);
  }

  INST(FI_DEFAULT, 2, 1) {
    ARG_ANY(1);
    ARG_ANY(2);
    RESULT_TYPE(f_type_element_type(v2.type));

    log(L_INFO "Type of arg 1 is: %d", v1.type);

    if (v1.type == T_VOID)
      RESULT_VAL(v2);
    else
      RESULT_VAL(v1);
  }

  /* Get length of */
  METHOD_R(T_NET, len, 0, T_INT, i, net_pxlen(v1.val.net));
  METHOD_R(T_PATH, len, 0, T_INT, i, as_path_getlen(v1.val.ad));
  METHOD_R(T_CLIST, len, 0, T_INT, i, int_set_get_size(v1.val.ad));
  METHOD_R(T_ECLIST, len, 0, T_INT, i, ec_set_get_size(v1.val.ad));
  METHOD_R(T_LCLIST, len, 0, T_INT, i, lc_set_get_size(v1.val.ad));

  INST(FI_NET_SRC, 1, 1) { 	/* Get src prefix */
    ARG(1, T_NET);
    METHOD_CONSTRUCTOR("src");

    net_addr_union *net = (void *) v1.val.net;
    net_addr *src = falloc(sizeof(net_addr_ip6));
    const byte *part;

    switch(v1.val.net->type) {
    case NET_FLOW4:
      part = flow4_get_part(&net->flow4, FLOW_TYPE_SRC_PREFIX);
      if (part)
	net_fill_ip4(src, flow_read_ip4_part(part), flow_read_pxlen(part));
      else
	net_fill_ip4(src, IP4_NONE, 0);
      break;

    case NET_FLOW6:
      part = flow6_get_part(&net->flow6, FLOW_TYPE_SRC_PREFIX);
      if (part)
	net_fill_ip6(src, flow_read_ip6_part(part), flow_read_pxlen(part));
      else
	net_fill_ip6(src, IP6_NONE, 0);
      break;

    case NET_IP6_SADR:
      net_fill_ip6(src, net->ip6_sadr.src_prefix, net->ip6_sadr.src_pxlen);
      break;

    default:
      runtime( "Flow or SADR expected" );
    }

    RESULT(T_NET, net, src);
  }

  INST(FI_NET_DST, 1, 1) { 	/* Get dst prefix */
    ARG(1, T_NET);
    METHOD_CONSTRUCTOR("dst");

    net_addr_union *net = (void *) v1.val.net;
    net_addr *dst = falloc(sizeof(net_addr_ip6));
    const byte *part;

    switch(v1.val.net->type) {
    case NET_FLOW4:
      part = flow4_get_part(&net->flow4, FLOW_TYPE_DST_PREFIX);
      if (part)
	net_fill_ip4(dst, flow_read_ip4_part(part), flow_read_pxlen(part));
      else
	net_fill_ip4(dst, IP4_NONE, 0);
      break;

    case NET_FLOW6:
      part = flow6_get_part(&net->flow6, FLOW_TYPE_DST_PREFIX);
      if (part)
	net_fill_ip6(dst, flow_read_ip6_part(part), flow_read_pxlen(part));
      else
	net_fill_ip6(dst, IP6_NONE, 0);
      break;

    case NET_IP6_SADR:
      net_fill_ip6(dst, net->ip6_sadr.dst_prefix, net->ip6_sadr.dst_pxlen);
      break;

    default:
      runtime( "Flow or SADR expected" );
    }

    RESULT(T_NET, net, dst);
  }

  /* Get ROA max prefix length */
  METHOD(T_NET, maxlen, 0, [[
    if (!net_is_roa(v1.val.net))
      runtime( "ROA expected" );

    RESULT(T_INT, i, (v1.val.net->type == NET_ROA4) ?
      ((net_addr_roa4 *) v1.val.net)->max_pxlen :
      ((net_addr_roa6 *) v1.val.net)->max_pxlen);
  ]]);

  /* Get ROA ASN or community ASN part */
  METHOD_R(T_PAIR, asn, 0, T_INT, i, v1.val.i >> 16);
  METHOD_R(T_LC, asn, 0, T_INT, i, v1.val.lc.asn);

  METHOD(T_NET, asn, 0, [[
        if (!net_is_roa(v1.val.net))
          runtime( "ROA expected" );

        RESULT(T_INT, i, (v1.val.net->type == NET_ROA4) ?
          ((net_addr_roa4 *) v1.val.net)->asn :
          ((net_addr_roa6 *) v1.val.net)->asn);
  ]]);


  /* Convert prefix to IP */
  METHOD_R(T_NET, ip, 0, T_IP, ip, net_prefix(v1.val.net));

  INST(FI_ROUTE_DISTINGUISHER, 1, 1) {
    ARG(1, T_NET);
    METHOD_CONSTRUCTOR("rd");
    if (!net_is_vpn(v1.val.net))
      runtime( "VPN address expected" );
    RESULT(T_RD, ec, net_rd(v1.val.net));
  }

  INST(FI_AS_PATH_FIRST, 1, 1) {	/* Get first ASN from AS PATH */
    ARG(1, T_PATH);
    METHOD_CONSTRUCTOR("first");
    u32 as = 0;
    as_path_get_first(v1.val.ad, &as);
    RESULT(T_INT, i, as);
  }

  INST(FI_AS_PATH_LAST, 1, 1) {		/* Get last ASN from AS PATH */
    ARG(1, T_PATH);
    METHOD_CONSTRUCTOR("last");
    u32 as = 0;
    as_path_get_last(v1.val.ad, &as);
    RESULT(T_INT, i, as);
  }

  /* Get last ASN from non-aggregated part of AS PATH */
  METHOD_R(T_PATH, last_nonaggregated, 0, T_INT, i, as_path_get_last_nonaggregated(v1.val.ad));

  /* Get data part from the standard community */
  METHOD_R(T_PAIR, data, 0, T_INT, i, v1.val.i & 0xFFFF);

  /* Get data1 part from the large community */
  METHOD_R(T_LC, data1, 0, T_INT, i, v1.val.lc.ldp1);

  /* Get data2 part from the large community */
  METHOD_R(T_LC, data2, 0, T_INT, i, v1.val.lc.ldp2);

  INST(FI_CLIST_MIN, 1, 1) {	/* Get minimum element from list */
    ARG(1, T_CLIST);
    METHOD_CONSTRUCTOR("min");
    u32 val = 0;
    int_set_min(v1.val.ad, &val);
    RESULT(T_PAIR, i, val);
  }

  INST(FI_CLIST_MAX, 1, 1) {	/* Get minimum element from list */
    ARG(1, T_CLIST);
    METHOD_CONSTRUCTOR("max");
    u32 val = 0;
    int_set_max(v1.val.ad, &val);
    RESULT(T_PAIR, i, val);
  }

  INST(FI_ECLIST_MIN, 1, 1) {	/* Get minimum element from list */
    ARG(1, T_ECLIST);
    METHOD_CONSTRUCTOR("min");
    u64 val = 0;
    ec_set_min(v1.val.ad, &val);
    RESULT(T_EC, ec, val);
  }

  INST(FI_ECLIST_MAX, 1, 1) {	/* Get minimum element from list */
    ARG(1, T_ECLIST);
    METHOD_CONSTRUCTOR("max");
    u64 val = 0;
    ec_set_max(v1.val.ad, &val);
    RESULT(T_EC, ec, val);
  }

  INST(FI_LCLIST_MIN, 1, 1) {	/* Get minimum element from list */
    ARG(1, T_LCLIST);
    METHOD_CONSTRUCTOR("min");
    lcomm val = {};
    lc_set_min(v1.val.ad, &val);
    RESULT(T_LC, lc, val);
  }

  INST(FI_LCLIST_MAX, 1, 1) {	/* Get minimum element from list */
    ARG(1, T_LCLIST);
    METHOD_CONSTRUCTOR("max");
    lcomm val = {};
    lc_set_max(v1.val.ad, &val);
    RESULT(T_LC, lc, val);
  }

  INST(FI_RETURN, 1, 0) {
    NEVER_CONSTANT;
    /* Acquire the return value */
    ARG_ANY(1);
    uint retpos = fstk->vcnt;

    /* Drop every sub-block including ourselves */
    do fstk->ecnt--;
    while ((fstk->ecnt > 0) && !(fstk->estk[fstk->ecnt].emask & FE_RETURN));

    /* Now we are at the caller frame; if no such, try to convert to accept/reject. */
    if (!fstk->ecnt)
    {
      if (fstk->vstk[retpos].type == T_BOOL)
	return (fstk->vstk[retpos].val.i) ? F_ACCEPT :  F_REJECT;
      else
	runtime("Can't return non-bool from non-function");
    }

    /* Set the value stack position, overwriting the former implicit void */
    fstk->vcnt = fstk->estk[fstk->ecnt].ventry - 1;

    /* Copy the return value */
    RESULT_VAL(fstk->vstk[retpos]);
  }

  INST(FI_CALL, 0, 1) {
    NEVER_CONSTANT;
    VARARG;
    SYMBOL;

    /* Fake result type declaration */
    RESULT_TYPE(sym->function->return_type);

    FID_NEW_BODY()
    ASSERT(sym->class == SYM_FUNCTION);

    if (whati->varcount != sym->function->args)
      cf_error("Function '%s' expects %u arguments, got %u arguments",
	       sym->name, sym->function->args, whati->varcount);

    /* Typecheck individual arguments */
    struct f_inst *a = fvar;
    struct f_arg *b = sym->function->arg_list;
    for (uint i = 1; a && b; a = a->next, b = b->next, i++)
    {
      enum btype b_type = b->arg->class & 0xff;

      if (a->type && (a->type != b_type) && !f_const_promotion(a, b_type))
	cf_error("Argument %u of '%s' must be %s, got %s",
		 i, sym->name, f_type_name(b_type), f_type_name(a->type));
    }
    ASSERT(!a && !b);

    /* Add implicit void slot for the return value */
    struct f_inst *tmp = f_new_inst(FI_CONSTANT, (struct f_val) { .type = T_VOID });
    tmp->next = whati->fvar;
    whati->fvar = tmp;
    what->size += tmp->size;

    /* Mark recursive calls, they have dummy f_line */
    if (!sym->function->len)
      what->flags |= FIF_RECURSIVE;

    FID_SAME_BODY()
    if (!(f1->sym->flags & SYM_FLAG_SAME) && !(f1_->flags & FIF_RECURSIVE))
      return 0;

    FID_ITERATE_BODY()
    if (!(what->flags & FIF_RECURSIVE))
      BUFFER_PUSH(fit->lines) = whati->sym->function;

    FID_INTERPRET_BODY()

    /* Push the body on stack */
    LINEX(sym->function);
    curline.vbase = curline.ventry;
    curline.emask |= FE_RETURN;

    /* Arguments on stack */
    fstk->vcnt += sym->function->args;

    /* Storage for local variables */
    f_vcnt_check_overflow(sym->function->vars);
    memset(&(fstk->vstk[fstk->vcnt]), 0, sizeof(struct f_val) * sym->function->vars);
    fstk->vcnt += sym->function->vars;
  }

  INST(FI_DROP_RESULT, 1, 0) {
    NEVER_CONSTANT;
    ARG_ANY(1);
  }

  INST(FI_SWITCH, 1, 0) {
    ARG_ANY(1);

    FID_MEMBER(struct f_tree *, tree, [[!same_tree(f1->tree, f2->tree)]], "tree %p", item->tree);

    FID_LINEARIZE_BODY()
    /* Linearize all branches in switch */
    struct f_inst *last_inst = NULL;
    struct f_line *last_line = NULL;
    for (struct f_tree *t = whati->tree; t; t = t->left)
    {
      if (t->data != last_inst)
      {
	last_inst = t->data;
	last_line = f_linearize(t->data, 0);
      }

      t->data = last_line;
    }

    /* Balance the tree */
    item->tree = build_tree(whati->tree);

    FID_ITERATE_BODY()
    tree_walk(whati->tree, f_add_tree_lines, fit);

    FID_INTERPRET_BODY()
    /* In parse-time use find_tree_linear(), in runtime use find_tree() */
    const struct f_tree *t = FID_HIC(,find_tree,find_tree_linear)(tree, &v1);
    if (!t) {
      v1.type = T_VOID;
      t = FID_HIC(,find_tree,find_tree_linear)(tree, &v1);
      if (!t) {
	debug( "No else statement?\n");
	FID_HIC(,break,return NULL);
      }
    }

    LINEX(t->data);
  }

  INST(FI_IP_MASK, 2, 1) { /* IP.MASK(val) */
    ARG(1, T_IP);
    ARG(2, T_INT);
    METHOD_CONSTRUCTOR("mask");
    RESULT(T_IP, ip, [[ ipa_is_ip4(v1.val.ip) ?
      ipa_from_ip4(ip4_and(ipa_to_ip4(v1.val.ip), ip4_mkmask(v2.val.i))) :
      ipa_from_ip6(ip6_and(ipa_to_ip6(v1.val.ip), ip6_mkmask(v2.val.i))) ]]);
  }

  INST(FI_PATH_PREPEND, 2, 1) {	/* Path prepend */
    ARG(1, T_PATH);
    ARG(2, T_INT);
    METHOD_CONSTRUCTOR("prepend");
    RESULT(T_PATH, ad, [[ as_path_prepend(fpool, v1.val.ad, v2.val.i) ]]);
  }

  INST(FI_CLIST_ADD, 2, 1) {	/* (Extended) Community list add */
    ARG(1, T_CLIST);
    ARG_ANY(2);
    METHOD_CONSTRUCTOR("add");
      struct f_val dummy;
      if ((v2.type == T_PAIR) || (v2.type == T_QUAD))
	RESULT(T_CLIST, ad, [[ int_set_add(fpool, v1.val.ad, v2.val.i) ]]);
      /* IP->Quad implicit conversion */
      else if (val_is_ip4(&v2))
	RESULT(T_CLIST, ad, [[ int_set_add(fpool, v1.val.ad, ipa_to_u32(v2.val.ip)) ]]);
      else if ((v2.type == T_SET) && clist_set_type(v2.val.t, &dummy))
	runtime("Can't add set");
      else if (v2.type == T_CLIST)
	RESULT(T_CLIST, ad, [[ int_set_union(fpool, v1.val.ad, v2.val.ad) ]]);
      else
	runtime("Can't add non-pair");
  }

  INST(FI_ECLIST_ADD, 2, 1) {
    ARG(1, T_ECLIST);
    ARG_ANY(2);
    METHOD_CONSTRUCTOR("add");
      /* v2.val is either EC or EC-set */
      if ((v2.type == T_SET) && eclist_set_type(v2.val.t))
	runtime("Can't add set");
      else if (v2.type == T_ECLIST)
	RESULT(T_ECLIST, ad, [[ ec_set_union(fpool, v1.val.ad, v2.val.ad) ]]);
      else if (v2.type != T_EC)
	runtime("Can't add non-ec");
      else
	RESULT(T_ECLIST, ad, [[ ec_set_add(fpool, v1.val.ad, v2.val.ec) ]]);
  }

  INST(FI_LCLIST_ADD, 2, 1) {
    ARG(1, T_LCLIST);
    ARG_ANY(2);
    METHOD_CONSTRUCTOR("add");
      /* v2.val is either LC or LC-set */
      if ((v2.type == T_SET) && lclist_set_type(v2.val.t))
	runtime("Can't add set");
      else if (v2.type == T_LCLIST)
	RESULT(T_LCLIST, ad, [[ lc_set_union(fpool, v1.val.ad, v2.val.ad) ]]);
      else if (v2.type != T_LC)
	runtime("Can't add non-lc");
      else
	RESULT(T_LCLIST, ad, [[ lc_set_add(fpool, v1.val.ad, v2.val.lc) ]]);
  }

  INST(FI_PATH_DEL, 2, 1) {	/* Path delete */
    ARG(1, T_PATH);
    ARG_ANY(2);
    METHOD_CONSTRUCTOR("delete");
      if ((v2.type == T_SET) && path_set_type(v2.val.t) || (v2.type == T_INT))
	RESULT(T_PATH, ad, [[ as_path_filter(fpool, v1.val.ad, &v2, 0) ]]);
      else
	runtime("Can't delete non-integer (set)");
  }

  INST(FI_CLIST_DEL, 2, 1) {	/* (Extended) Community list add or delete */
    ARG(1, T_CLIST);
    ARG_ANY(2);
    METHOD_CONSTRUCTOR("delete");
      /* Community (or cluster) list */
      struct f_val dummy;

      if ((v2.type == T_PAIR) || (v2.type == T_QUAD))
	RESULT(T_CLIST, ad, [[ int_set_del(fpool, v1.val.ad, v2.val.i) ]]);
      /* IP->Quad implicit conversion */
      else if (val_is_ip4(&v2))
	RESULT(T_CLIST, ad, [[ int_set_del(fpool, v1.val.ad, ipa_to_u32(v2.val.ip)) ]]);
      else if ((v2.type == T_SET) && clist_set_type(v2.val.t, &dummy) || (v2.type == T_CLIST))
	RESULT(T_CLIST, ad, [[ clist_filter(fpool, v1.val.ad, &v2, 0) ]]);
      else
	runtime("Can't delete non-pair");
  }

  INST(FI_ECLIST_DEL, 2, 1) {	/* (Extended) Community list add or delete */
    ARG(1, T_ECLIST);
    ARG_ANY(2);
    METHOD_CONSTRUCTOR("delete");
      /* v2.val is either EC or EC-set */
      if ((v2.type == T_SET) && eclist_set_type(v2.val.t) || (v2.type == T_ECLIST))
	RESULT(T_ECLIST, ad, [[ eclist_filter(fpool, v1.val.ad, &v2, 0) ]]);
      else if (v2.type != T_EC)
	runtime("Can't delete non-ec");
      else
	RESULT(T_ECLIST, ad, [[ ec_set_del(fpool, v1.val.ad, v2.val.ec) ]]);
  }

  INST(FI_LCLIST_DEL, 2, 1) {	/* (Extended) Community list add or delete */
    ARG(1, T_LCLIST);
    ARG_ANY(2);
    METHOD_CONSTRUCTOR("delete");
      /* v2.val is either LC or LC-set */
      if ((v2.type == T_SET) && lclist_set_type(v2.val.t) || (v2.type == T_LCLIST))
	RESULT(T_LCLIST, ad, [[ lclist_filter(fpool, v1.val.ad, &v2, 0) ]]);
      else if (v2.type != T_LC)
	runtime("Can't delete non-lc");
      else
	RESULT(T_LCLIST, ad, [[ lc_set_del(fpool, v1.val.ad, v2.val.lc) ]]);
  }

  INST(FI_PATH_FILTER, 2, 1) {	/* (Extended) Community list add or delete */
    ARG(1, T_PATH);
    ARG_ANY(2);
    METHOD_CONSTRUCTOR("filter");

      if ((v2.type == T_SET) && path_set_type(v2.val.t))
	RESULT(T_PATH, ad, [[ as_path_filter(fpool, v1.val.ad, &v2, 1) ]]);
      else
	runtime("Can't filter integer");
    }

  INST(FI_CLIST_FILTER, 2, 1) {
    ARG(1, T_CLIST);
    ARG_ANY(2);
    METHOD_CONSTRUCTOR("filter");
      /* Community (or cluster) list */
      struct f_val dummy;

      if ((v2.type == T_SET) && clist_set_type(v2.val.t, &dummy) || (v2.type == T_CLIST))
	RESULT(T_CLIST, ad, [[ clist_filter(fpool, v1.val.ad, &v2, 1) ]]);
      else
	runtime("Can't filter pair");
  }

  INST(FI_ECLIST_FILTER, 2, 1) {
    ARG(1, T_ECLIST);
    ARG_ANY(2);
    METHOD_CONSTRUCTOR("filter");
      /* v2.val is either EC or EC-set */
      if ((v2.type == T_SET) && eclist_set_type(v2.val.t) || (v2.type == T_ECLIST))
	RESULT(T_ECLIST, ad, [[ eclist_filter(fpool, v1.val.ad, &v2, 1) ]]);
      else
	runtime("Can't filter ec");
  }

  INST(FI_LCLIST_FILTER, 2, 1) {
    ARG(1, T_LCLIST);
    ARG_ANY(2);
    METHOD_CONSTRUCTOR("filter");
      /* v2.val is either LC or LC-set */
      if ((v2.type == T_SET) && lclist_set_type(v2.val.t) || (v2.type == T_LCLIST))
	RESULT(T_LCLIST, ad, [[ lclist_filter(fpool, v1.val.ad, &v2, 1) ]]);
      else
	runtime("Can't filter lc");
  }

  INST(FI_ROA_CHECK, 2, 1) {	/* ROA Check */
    NEVER_CONSTANT;
    ARG(1, T_NET);
    ARG(2, T_INT);
    RTC(3);
    rtable *table = rtc->table;

    u32 as = v2.val.i;

    if (!table)
      runtime("Missing ROA table");

    if (table->addr_type != NET_ROA4 && table->addr_type != NET_ROA6)
      runtime("Table type must be either ROA4 or ROA6");

    if (table->addr_type != (v1.val.net->type == NET_IP4 ? NET_ROA4 : NET_ROA6))
      RESULT(T_ENUM_ROA, i, ROA_UNKNOWN); /* Prefix and table type mismatch */
    else
      RESULT(T_ENUM_ROA, i, [[ net_roa_check(table, v1.val.net, as) ]]);

  }

  INST(FI_FROM_HEX, 1, 1) {	/* Convert hex text to bytestring */
    ARG(1, T_STRING);

    int len = bstrhextobin(v1.val.s, NULL);
    if (len < 0)
      runtime("Invalid hex string");

    struct bytestring *bs;
    bs = falloc(sizeof(struct bytestring) + len);
    bs->length = bstrhextobin(v1.val.s, bs->data);
    ASSERT(bs->length == (size_t) len);

    RESULT(T_BYTESTRING, bs, bs);
  }

  INST(FI_FORMAT, 1, 1) {	/* Format */
    ARG_ANY(1);
    RESULT(T_STRING, s, val_format_str(fpool, &v1));
  }

  INST(FI_ASSERT, 1, 0) {	/* Birdtest Assert */
    NEVER_CONSTANT;
    ARG(1, T_BOOL);

    FID_MEMBER(char *, s, [[strcmp(f1->s, f2->s)]], "string %s", item->s);

    ASSERT(s);

    if (!bt_assert_hook)
      runtime("No bt_assert hook registered, can't assert");

    bt_assert_hook(v1.val.i, what);
  }<|MERGE_RESOLUTION|>--- conflicted
+++ resolved
@@ -574,23 +574,8 @@
     ASSERT_DIE(fstk->ecnt > 1);
     prevline.pos--;
 
-<<<<<<< HEAD
-    /* Static type check */
-    if (f1->type)
-    {
-      enum btype t_var = (sym->class & 0xff);
-      enum btype t_arg = f_type_element_type(f1->type);
-      if (!t_arg)
-        cf_error("Value of expression in FOR must be iterable, got %s",
-		 f_type_name(f1->type));
-      if (t_var != t_arg)
-	cf_error("Loop variable '%s' in FOR must be %s, is %s",
-		 sym->name, f_type_name(t_arg), f_type_name(t_var));
-    }
-=======
     /* There should be exactly three items on the value stack to be taken care of */
     fstk->vcnt += 3;
->>>>>>> fdd39c81
 
     /* And these should also stay there after we finish for the caller instruction */
     curline.ventry += 3;
@@ -651,19 +636,13 @@
     NEVER_CONSTANT;
     ARG_ANY(1);
 
-<<<<<<< HEAD
-    if (whati->varcount && !(fs->flags & FF_SILENT))
+    if (!(fs->flags & FF_SILENT))
     {
       if (!fs->buf.class)
 	log_prepare(&fs->buf, *L_INFO);
 
-      for (uint i=0; i<whati->varcount; i++)
-	val_format(&(vv(i)), &fs->buf.buf);
-    }
-=======
-    if (!(fs->flags & FF_SILENT))
-      val_format(&v1, &fs->buf);
->>>>>>> fdd39c81
+      val_format(&v1, &fs->buf.buf);
+    }
   }
 
   INST(FI_FLUSH, 0, 0) {

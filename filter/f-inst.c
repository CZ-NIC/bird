/*
 *	Filters: Instructions themselves
 *
 *	Copyright 1998 Pavel Machek <pavel@ucw.cz>
 *	Copyright 2018 Maria Matejka <mq@jmq.cz>
 *	Copyright 2018 CZ.NIC z.s.p.o.
 *
 *	Can be freely distributed and used under the terms of the GNU GPL.
 *
 *	The filter code goes through several phases:
 *
 *	1  Parsing
 *	Flex- and Bison-generated parser decodes the human-readable data into
 *	a struct f_inst tree. This is an infix tree that was interpreted by
 *	depth-first search execution in previous versions of the interpreter.
 *	All instructions have their constructor: f_new_inst(FI_EXAMPLE, ...)
 *	translates into f_new_inst_FI_EXAMPLE(...) and the types are checked in
 *	compile time. If the result of the instruction is always the same,
 *	it's reduced to FI_CONSTANT directly in constructor. This phase also
 *	counts how many instructions are underlying in means of f_line_item
 *	fields to know how much we have to allocate in the next phase.
 *
 *	2  Linearize before interpreting
 *	The infix tree is always interpreted in the same order. Therefore we
 *	sort the instructions one after another into struct f_line. Results
 *	and arguments of these instructions are implicitly put on a value
 *	stack; e.g. the + operation just takes two arguments from the value
 *	stack and puts the result on there.
 *
 *	3  Interpret
 *	The given line is put on a custom execution stack. If needed (FI_CALL,
 *	FI_SWITCH, FI_AND, FI_OR, FI_CONDITION, ...), another line is put on top
 *	of the stack; when that line finishes, the execution continues on the
 *	older lines on the stack where it stopped before.
 *
 *	4  Same
 *	On config reload, the filters have to be compared whether channel
 *	reload is needed or not. The comparison is done by comparing the
 *	struct f_line's recursively.
 *
 *	The main purpose of this rework was to improve filter performance
 *	by making the interpreter non-recursive.
 *
 *	The other outcome is concentration of instruction definitions to
 *	one place -- right here. You shall define your instruction only here
 *	and nowhere else.
 *
 *	Beware. This file is interpreted by M4 macros. These macros
 *	may be more stupid than you could imagine. If something strange
 *	happens after changing this file, compare the results before and
 *	after your change (see the Makefile to find out where the results are)
 *	and see what really happened.
 *
 *	This file is not directly a C source code -> it is a generator input
 *	for several C sources; every instruction block gets expanded into many
 *	different places.
 *
 *	All the arguments are processed literally; if you need an argument including comma,
 *	you have to quote it by [[ ... ]]
 *
 *	What is the syntax here?
 *	m4_dnl	INST(FI_NOP, in, out) {			enum value, input args, output args
 *	m4_dnl	  ARG(num, type);			argument, its id (in data fields) and type accessible by v1, v2, v3
 *	m4_dnl	  ARG_ANY(num);				argument with no type check accessible by v1, v2, v3
 *	m4_dnl	  ARG_TYPE(num, type);			just declare the type of argument
 *	m4_dnl	  VARARG;				variable-length argument list; accessible by vv(i) and whati->varcount
 *	m4_dnl	  LINE(num, out);			this argument has to be converted to its own f_line
 *	m4_dnl	  SYMBOL;				symbol handed from config
 *	m4_dnl	  STATIC_ATTR;				static attribute definition
 *	m4_dnl	  DYNAMIC_ATTR;				dynamic attribute definition
 *	m4_dnl	  RTC;					route table config
 *	m4_dnl	  ACCESS_RTE;				this instruction needs route
 *	m4_dnl	  ACCESS_EATTRS;			this instruction needs extended attributes
 *
 *	m4_dnl	  FID_MEMBER(				custom instruction member
 *	m4_dnl	    C type,				for storage in structs
 *	m4_dnl	    name,				how the member is named
 *	m4_dnl	    comparator for same(),		if different, this should be TRUE (CAVEAT)
 *	m4_dnl	    dump format string			debug -> format string for bvsnprintf
 *	m4_dnl	    dump format args			appropriate args
 *	m4_dnl	  )
 *
 *	m4_dnl	  RESULT(type, union-field, value);	putting this on value stack
 *	m4_dnl	  RESULT_(type, union-field, value);	like RESULT(), but do not declare the type
 *	m4_dnl	  RESULT_VAL(value-struct);		pass the struct f_val directly
 *	m4_dnl	  RESULT_TYPE(type);			just declare the type of result value
 *	m4_dnl	  RESULT_VOID;				return undef
 *	m4_dnl	}
 *
 *	Note that runtime arguments m4_dnl (ARG*, VARARG) must be defined before
 *	parse-time arguments m4_dnl (LINE, SYMBOL, ...). During linearization,
 *	first ones move position in f_line by linearizing arguments first, while
 *	second ones store data to the current position.
 *
 *	Also note that the { ... } blocks are not respected by M4 at all.
 *	If you get weird unmatched-brace-pair errors, check what it generated and why.
 *	What is really considered as one instruction is not the { ... } block
 *	after m4_dnl INST() but all the code between them.
 *
 *	Other code is just copied into the interpreter part.
 *
 *	The filter language uses a simple type system, where values have types
 *	(constants T_*) and also terms (instructions) are statically typed. Our
 *	static typing is partial (some terms do not declare types of arguments
 *	or results), therefore it can detect most but not all type errors and
 *	therefore we still have runtime type checks.
 *
 *	m4_dnl  Types of arguments are declared by macros ARG() and ARG_TYPE(),
 *	m4_dnl  types of results are declared by RESULT() and RESULT_TYPE().
 *	m4_dnl  Macros ARG_ANY(), RESULT_() and RESULT_VAL() do not declare types
 *	m4_dnl  themselves, but can be combined with ARG_TYPE() / RESULT_TYPE().
 *
 *	m4_dnl  Note that types should be declared only once. If there are
 *	m4_dnl  multiple RESULT() macros in an instruction definition, they must
 *	m4_dnl  use the exact same expression for type, or they should be replaced
 *	m4_dnl  by multiple RESULT_() macros and a common RESULT_TYPE() macro.
 *	m4_dnl  See e.g. FI_EA_GET or FI_MIN instructions.
 *
 *
 *	If you are satisfied with this, you don't need to read the following
 *	detailed description of what is really done with the instruction definitions.
 *
 *	m4_dnl	Now let's look under the cover. The code between each INST()
 *	m4_dnl	is copied to several places, namely these (numbered by the M4 diversions
 *	m4_dnl	used in filter/decl.m4):
 *
 *	m4_dnl	(102)	struct f_inst *f_new_inst(FI_EXAMPLE [[ put it here ]])
 *	m4_dnl		{
 *	m4_dnl		  ... (common code)
 *	m4_dnl	(103)	  [[ put it here ]]
 *	m4_dnl		  ...
 *	m4_dnl		  if (all arguments are constant)
 *	m4_dnl	(108)	    [[ put it here ]]
 *	m4_dnl		}
 *	m4_dnl	For writing directly to constructor argument list, use FID_NEW_ARGS.
 *	m4_dnl	For computing something in constructor (103), use FID_NEW_BODY.
 *	m4_dnl	For constant pre-interpretation (108), see below at FID_INTERPRET_BODY.
 *
 *	m4_dnl		struct f_inst {
 *	m4_dnl		  ... (common fields)
 *	m4_dnl		  union {
 *	m4_dnl		    struct {
 *	m4_dnl	(101)	      [[ put it here ]]
 *	m4_dnl		    } i_FI_EXAMPLE;
 *	m4_dnl		    ...
 *	m4_dnl		  };
 *	m4_dnl		};
 *	m4_dnl	This structure is returned from constructor.
 *	m4_dnl	For writing directly to this structure, use FID_STRUCT_IN.
 *
 *	m4_dnl		linearize(struct f_line *dest, const struct f_inst *what, uint pos) {
 *	m4_dnl		  ...
 *	m4_dnl		    switch (what->fi_code) {
 *	m4_dnl		      case FI_EXAMPLE:
 *	m4_dnl	(105)		[[ put it here ]]
 *	m4_dnl			break;
 *	m4_dnl		    }
 *	m4_dnl		}
 *	m4_dnl	This is called when translating from struct f_inst to struct f_line_item.
 *	m4_dnl	For accessing your custom instruction data, use following macros:
 *	m4_dnl	  whati	-> for accessing (struct f_inst).i_FI_EXAMPLE
 *	m4_dnl	  item	-> for accessing (struct f_line)[pos].i_FI_EXAMPLE
 *	m4_dnl	For writing directly here, use FID_LINEARIZE_BODY.
 *
 *	m4_dnl	(107)	struct f_line_item {
 *	m4_dnl		  ... (common fields)
 *	m4_dnl		  union {
 *	m4_dnl		    struct {
 *	m4_dnl	(101)	      [[ put it here ]]
 *	m4_dnl		    } i_FI_EXAMPLE;
 *	m4_dnl		    ...
 *	m4_dnl		  };
 *	m4_dnl		};
 *	m4_dnl	The same as FID_STRUCT_IN (101) but for the other structure.
 *	m4_dnl	This structure is returned from the linearizer (105).
 *	m4_dnl	For writing directly to this structure, use FID_LINE_IN.
 *
 *	m4_dnl		f_dump_line_item_FI_EXAMPLE(const struct f_line_item *item, const int indent)
 *	m4_dnl		{
 *	m4_dnl	(104)	  [[ put it here ]]
 *	m4_dnl		}
 *	m4_dnl	This code dumps the instruction on debug. Note that the argument
 *	m4_dnl	is the linearized instruction; if the instruction has arguments,
 *	m4_dnl	their code has already been linearized and their value is taken
 *	m4_dnl	from the value stack.
 *	m4_dnl	For writing directly here, use FID_DUMP_BODY.
 *
 *	m4_dnl		f_same(...)
 *	m4_dnl		{
 *	m4_dnl		  switch (f1_->fi_code) {
 *	m4_dnl		    case FI_EXAMPLE:
 *	m4_dnl	(106)	      [[ put it here ]]
 *	m4_dnl		      break;
 *	m4_dnl		  }
 *	m4_dnl		}
 *	m4_dnl	This code compares the two given instrucions (f1_ and f2_)
 *	m4_dnl	on reconfigure. For accessing your custom instruction data,
 *	m4_dnl	use macros f1 and f2.
 *	m4_dnl	For writing directly here, use FID_SAME_BODY.
 *
 *	m4_dnl		f_add_lines(...)
 *	m4_dnl		{
 *	m4_dnl		  switch (what_->fi_code) {
 *	m4_dnl		    case FI_EXAMPLE:
 *	m4_dnl	(109)	      [[ put it here ]]
 *	m4_dnl		      break;
 *	m4_dnl		  }
 *	m4_dnl		}
 *	m4_dnl	This code adds new filter lines reachable from the instruction
 *	m4_dnl	to the filter iterator line buffer. This is for instructions
 *	m4_dnl  that changes conrol flow, like FI_CONDITION or FI_CALL, most
 *	m4_dnl  instructions do not need to update it. It is used in generic
 *	m4_dnl  filter iteration code (FILTER_ITERATE*). For accessing your
 *	m4_dnl  custom instruction data, use macros f1 and f2. For writing
 *	m4_dnl	directly here, use FID_ITERATE_BODY.
 *
 *	m4_dnl		interpret(...)
 *	m4_dnl		{
 *	m4_dnl		  switch (what->fi_code) {
 *	m4_dnl		    case FI_EXAMPLE:
 *	m4_dnl	(108)	      [[ put it here ]]
 *	m4_dnl		      break;
 *	m4_dnl		  }
 *	m4_dnl		}
 *	m4_dnl	This code executes the instruction. Every pre-defined macro
 *	m4_dnl	resets the output here. For setting it explicitly,
 *	m4_dnl	use FID_INTERPRET_BODY.
 *	m4_dnl	This code is put on two places; one is the interpreter, the other
 *	m4_dnl	is instruction constructor. If you need to distinguish between
 *	m4_dnl	these two, use FID_INTERPRET_EXEC or FID_INTERPRET_NEW respectively.
 *	m4_dnl	To address the difference between interpreter and constructor
 *	m4_dnl	environments, there are several convenience macros defined:
 *	m4_dnl	  runtime()	-> for spitting out runtime error like division by zero
 *	m4_dnl	  RESULT(...)	-> declare result; may overwrite arguments
 *	m4_dnl	  v1, v2, v3	-> positional arguments, may be overwritten by RESULT()
 *	m4_dnl	  falloc(size)	-> allocate memory from the appropriate linpool
 *	m4_dnl	  fpool		-> the current linpool
 *	m4_dnl	  NEVER_CONSTANT-> don't generate pre-interpretation code at all
 *	m4_dnl	  ACCESS_RTE	-> check that route is available, also NEVER_CONSTANT
 *	m4_dnl	  ACCESS_EATTRS	-> pre-cache the eattrs; use only with ACCESS_RTE
 *
 *	m4_dnl	If you are stymied, see FI_CALL or FI_CONSTANT or just search for
 *	m4_dnl	the mentioned macros in this file to see what is happening there in wild.
 *
 *
 *	A note about soundness of the type system:
 *
 *	A type system is sound when types of expressions are consistent with
 *	types of values resulting from evaluation of such expressions. Untyped
 *	expressions are ok, but badly typed expressions are not sound. So is
 *	the type system of BIRD filtering code sound? There are some points:
 *
 *	All cases of (one) m4_dnl RESULT() macro are obviously ok, as the macro
 *	both declares a type and returns a value. One have to check instructions
 *	that use m4_dnl RESULT_TYPE() macro. There are two issues:
 *
 *	FI_AND, FI_OR - second argument is statically checked to be T_BOOL and
 *	passed as result without dynamic typecheck, declared to be T_BOOL. If
 *	an untyped non-bool expression is used as a second argument, then
 *	the mismatched type is returned.
 *
 *	FI_VAR_GET - soundness depends on consistency of declared symbol types
 *	and stored values. This is maintained when values are stored by
 *	FI_VAR_SET, but when they are stored by FI_CALL, only static checking is
 *	used, so when an untyped expression returning mismatched value is used
 *	as a function argument, then inconsistent value is stored and subsequent
 *	FI_VAR_GET would be unsound.
 *
 *	Both of these issues are inconsequential, as mismatched values from
 *	unsound expressions will be caught by dynamic typechecks like mismatched
 *	values from untyped expressions.
 *
 *	Also note that FI_CALL is the only expression without properly declared
 *	result type.
 */

/* Binary operators */
  INST(FI_ADD, 2, 1) {
    ARG(1,T_INT);
    ARG(2,T_INT);
    RESULT(T_INT, i, v1.val.i + v2.val.i);
  }
  INST(FI_SUBTRACT, 2, 1) {
    ARG(1,T_INT);
    ARG(2,T_INT);
    RESULT(T_INT, i, v1.val.i - v2.val.i);
  }
  INST(FI_MULTIPLY, 2, 1) {
    ARG(1,T_INT);
    ARG(2,T_INT);
    RESULT(T_INT, i, v1.val.i * v2.val.i);
  }
  INST(FI_DIVIDE, 2, 1) {
    ARG(1,T_INT);
    ARG(2,T_INT);
    if (v2.val.i == 0) runtime( "Mother told me not to divide by 0" );
    RESULT(T_INT, i, v1.val.i / v2.val.i);
  }
  INST(FI_BITOR, 2, 1) {
    ARG(1,T_INT);
    ARG(2,T_INT);
    RESULT(T_INT, i, v1.val.i | v2.val.i);
  }
  INST(FI_BITAND, 2, 1) {
    ARG(1,T_INT);
    ARG(2,T_INT);
    RESULT(T_INT, i, v1.val.i & v2.val.i);
  }
  INST(FI_AND, 1, 1) {
    ARG(1,T_BOOL);
    ARG_TYPE_STATIC(2,T_BOOL);
    RESULT_TYPE(T_BOOL);

    if (v1.val.i)
      LINE(2,1);
    else
      RESULT_VAL(v1);
  }
  INST(FI_OR, 1, 1) {
    ARG(1,T_BOOL);
    ARG_TYPE_STATIC(2,T_BOOL);
    RESULT_TYPE(T_BOOL);

    if (!v1.val.i)
      LINE(2,1);
    else
      RESULT_VAL(v1);
  }

  INST(FI_PAIR_CONSTRUCT, 2, 1) {
    ARG(1,T_INT);
    ARG(2,T_INT);
    uint u1 = v1.val.i;
    uint u2 = v2.val.i;
    if ((u1 > 0xFFFF) || (u2 > 0xFFFF))
      runtime( "Can't operate with value out of bounds in pair constructor" );
    RESULT(T_PAIR, i, (u1 << 16) | u2);
  }

  INST(FI_EC_CONSTRUCT, 2, 1) {
    ARG_ANY(1);
    ARG(2, T_INT);

    FID_MEMBER(enum ec_subtype, ecs, f1->ecs != f2->ecs, "ec subtype %s", ec_subtype_str(item->ecs));

    int ipv4_used;
    u32 key, val;

    if (v1.type == T_INT) {
      ipv4_used = 0; key = v1.val.i;
    }
    else if (v1.type == T_QUAD) {
      ipv4_used = 1; key = v1.val.i;
    }
    /* IP->Quad implicit conversion */
    else if (val_is_ip4(&v1)) {
      ipv4_used = 1; key = ipa_to_u32(v1.val.ip);
    }
    else
      runtime("Argument 1 of EC constructor must be integer or IPv4 address, got 0x%02x", v1.type);

    val = v2.val.i;

    if (ecs == EC_GENERIC)
      RESULT(T_EC, ec, ec_generic(key, val));
    else if (ipv4_used)
      if (val <= 0xFFFF)
	RESULT(T_EC, ec, ec_ip4(ecs, key, val));
      else
	runtime("4-byte value %u can't be used with IP-address key in extended community", val);
    else if (key < 0x10000)
      RESULT(T_EC, ec, ec_as2(ecs, key, val));
    else
      if (val <= 0xFFFF)
	RESULT(T_EC, ec, ec_as4(ecs, key, val));
      else
	runtime("4-byte value %u can't be used with 4-byte ASN in extended community", val);
  }

  INST(FI_LC_CONSTRUCT, 3, 1) {
    ARG(1, T_INT);
    ARG(2, T_INT);
    ARG(3, T_INT);
    RESULT(T_LC, lc, [[(lcomm) { v1.val.i, v2.val.i, v3.val.i }]]);
  }

  INST(FI_PATHMASK_CONSTRUCT, 0, 1) {
    VARARG;

    struct f_path_mask *pm = falloc(sizeof(struct f_path_mask) + whati->varcount * sizeof(struct f_path_mask_item));
    pm->len = whati->varcount;

    for (uint i=0; i<whati->varcount; i++) {
      switch (vv(i).type) {
	case T_PATH_MASK_ITEM:
	  if (vv(i).val.pmi.kind == PM_LOOP)
	  {
	    if (i == 0)
	      runtime("Path mask iterator '+' cannot be first");

	    /* We want PM_LOOP as prefix operator */
	    pm->item[i] = pm->item[i - 1];
	    pm->item[i - 1] = vv(i).val.pmi;
	    break;
	  }

	  pm->item[i] = vv(i).val.pmi;
	  break;

	case T_INT:
	  pm->item[i] = (struct f_path_mask_item) {
	    .asn = vv(i).val.i,
	    .kind = PM_ASN,
	  };
	  break;

	case T_SET:
	  if (!path_set_type(vv(i).val.t))
	    runtime("Only integer sets allowed in path mask");

	  pm->item[i] = (struct f_path_mask_item) {
	    .set = vv(i).val.t,
	    .kind = PM_ASN_SET,
	  };
	  break;

	default:
	  runtime( "Error resolving path mask template: value not an integer" );
      }
    }

    RESULT(T_PATH_MASK, path_mask, pm);
  }

/* Relational operators */

  INST(FI_NEQ, 2, 1) {
    ARG_ANY(1);
    ARG_ANY(2);
    ARG_PREFER_SAME_TYPE(1, 2);
    RESULT(T_BOOL, i, !val_same(&v1, &v2));
  }

  INST(FI_EQ, 2, 1) {
    ARG_ANY(1);
    ARG_ANY(2);
    ARG_PREFER_SAME_TYPE(1, 2);
    RESULT(T_BOOL, i, val_same(&v1, &v2));
  }

  INST(FI_LT, 2, 1) {
    ARG_ANY(1);
    ARG_ANY(2);
    ARG_SAME_TYPE(1, 2);

    int i = val_compare(&v1, &v2);
    if (i == F_CMP_ERROR)
      runtime( "Can't compare values of incompatible types" );
    RESULT(T_BOOL, i, (i == -1));
  }

  INST(FI_LTE, 2, 1) {
    ARG_ANY(1);
    ARG_ANY(2);
    ARG_SAME_TYPE(1, 2);

    int i = val_compare(&v1, &v2);
    if (i == F_CMP_ERROR)
      runtime( "Can't compare values of incompatible types" );
    RESULT(T_BOOL, i, (i != 1));
  }

  INST(FI_NOT, 1, 1) {
    ARG(1,T_BOOL);
    RESULT(T_BOOL, i, !v1.val.i);
  }

  INST(FI_MATCH, 2, 1) {
    ARG_ANY(1);
    ARG_ANY(2);
    int i = val_in_range(&v1, &v2);
    if (i == F_CMP_ERROR)
      runtime( "~ applied on unknown type pair" );
    RESULT(T_BOOL, i, !!i);
  }

  INST(FI_NOT_MATCH, 2, 1) {
    ARG_ANY(1);
    ARG_ANY(2);
    int i = val_in_range(&v1, &v2);
    if (i == F_CMP_ERROR)
      runtime( "!~ applied on unknown type pair" );
    RESULT(T_BOOL, i, !i);
  }

  INST(FI_DEFINED, 1, 1) {
    ARG_ANY(1);
    RESULT(T_BOOL, i, (v1.type != T_VOID) && !undef_value(v1));
  }

  INST(FI_TYPE, 1, 1) {
    ARG_ANY(1); /* There may be more types supporting this operation */
    switch (v1.type)
    {
      case T_NET:
	RESULT(T_ENUM_NETTYPE, i, v1.val.net->type);
	break;
      default:
	runtime( "Can't determine type of this item" );
    }
  }

  INST(FI_IS_V4, 1, 1) {
    ARG(1, T_IP);
    RESULT(T_BOOL, i, ipa_is_ip4(v1.val.ip));
  }

  INST(FI_VAR_INIT, 1, 0) {
    NEVER_CONSTANT;
    ARG_ANY(1);
    SYMBOL;
    ARG_TYPE(1, sym->class & 0xff);

    /* New variable is always the last on stack */
    uint pos = curline.vbase + sym->offset;
    fstk->vstk[pos] = v1;
    fstk->vcnt = pos + 1;
  }

  /* Set to indirect value prepared in v1 */
  INST(FI_VAR_SET, 1, 0) {
    NEVER_CONSTANT;
    ARG_ANY(1);
    SYMBOL;
    ARG_TYPE(1, sym->class & 0xff);

    fstk->vstk[curline.vbase + sym->offset] = v1;
  }

  INST(FI_VAR_GET, 0, 1) {
    SYMBOL;
    NEVER_CONSTANT;
    RESULT_TYPE(sym->class & 0xff);
    RESULT_VAL(fstk->vstk[curline.vbase + sym->offset]);
  }

  INST(FI_CONSTANT, 0, 1) {
    FID_MEMBER(
      struct f_val,
      val,
      [[ !val_same(&(f1->val), &(f2->val)) ]],
      "value %s",
      val_dump(&(item->val))
    );

    RESULT_TYPE(val.type);
    RESULT_VAL(val);
  }

  INST(FI_FOR_INIT, 1, 0) {
    NEVER_CONSTANT;
    ARG_ANY(1);
    SYMBOL;

    FID_NEW_BODY()
    ASSERT((sym->class & ~0xff) == SYM_VARIABLE);

    /* Static type check */
    if (f1->type)
    {
      enum btype t_var = (sym->class & 0xff);
      enum btype t_arg = f_type_element_type(f1->type);
      if (!t_arg)
        cf_error("Value of expression in FOR must be iterable, got %s",
		 f_type_name(f1->type));
      if (t_var != t_arg)
	cf_error("Loop variable '%s' in FOR must be %s, is %s",
		 sym->name, f_type_name(t_arg), f_type_name(t_var));
    }

    FID_INTERPRET_BODY()

    /* Dynamic type check */
    if ((sym->class & 0xff) != f_type_element_type(v1.type))
      runtime("Mismatched argument and variable type");

    /* Setup the index */
    v2 = (struct f_val) { .type = T_INT, .val.i = 0 };

    /* Keep v1 and v2 on the stack */
    fstk->vcnt += 2;
  }

  INST(FI_FOR_NEXT, 2, 0) {
    NEVER_CONSTANT;
    SYMBOL;

    /* Type checks are done in FI_FOR_INIT */

    /* Loop variable */
    struct f_val *var = &fstk->vstk[curline.vbase + sym->offset];
    int step = 0;

    switch(v1.type)
    {
    case T_PATH:
      var->type = T_INT;
      step = as_path_walk(v1.val.ad, &v2.val.i, &var->val.i);
      break;

    case T_CLIST:
      var->type = T_PAIR;
      step = int_set_walk(v1.val.ad, &v2.val.i, &var->val.i);
      break;

    case T_ECLIST:
      var->type = T_EC;
      step = ec_set_walk(v1.val.ad, &v2.val.i, &var->val.ec);
      break;

    case T_LCLIST:
      var->type = T_LC;
      step = lc_set_walk(v1.val.ad, &v2.val.i, &var->val.lc);
      break;

    default:
      runtime( "Clist or lclist expected" );
    }

    if (step)
    {
      /* Keep v1 and v2 on the stack */
      fstk->vcnt += 2;

      /* Repeat this instruction */
      curline.pos--;

      /* Execute the loop body */
      LINE(1, 0);

      /* Space for loop variable, may be unused */
      fstk->vcnt += 1;
    }
    else
      var->type = T_VOID;
  }

  INST(FI_CONDITION, 1, 0) {
    ARG(1, T_BOOL);
    if (v1.val.i)
      LINE(2,0);
    else
      LINE(3,0);
  }

  INST(FI_PRINT, 0, 0) {
    NEVER_CONSTANT;
    VARARG;

    if (whati->varcount && !(fs->flags & FF_SILENT))
      for (uint i=0; i<whati->varcount; i++)
	val_format(&(vv(i)), &fs->buf);
  }

  INST(FI_FLUSH, 0, 0) {
    NEVER_CONSTANT;
    if (!(fs->flags & FF_SILENT))
      /* After log_commit, the buffer is reset */
      log_commit(*L_INFO, &fs->buf);
  }

  INST(FI_DIE, 0, 0) {
    NEVER_CONSTANT;
    FID_MEMBER(enum filter_return, fret, f1->fret != f2->fret, "%s", filter_return_str(item->fret));

    switch (whati->fret) {
    case F_ACCEPT:	/* Should take care about turning ACCEPT into MODIFY */
    case F_ERROR:
    case F_REJECT:	/* Maybe print complete route along with reason to reject route? */
      return fret;	/* We have to return now, no more processing. */
    default:
      bug( "unknown return type: Can't happen");
    }
  }

  INST(FI_RTA_GET, 0, 1) {
    {
      STATIC_ATTR;
      ACCESS_RTE;
      ACCESS_EATTRS;

      switch (sa.sa_code)
      {
<<<<<<< HEAD
      case SA_NET:	RESULT(sa.type, net, fs->rte->net); break;
      case SA_PROTO:	RESULT(sa.type, s, fs->rte->src->proto->name); break;
=======
      case SA_FROM:	RESULT(sa.f_type, ip, rta->from); break;
      case SA_GW:	RESULT(sa.f_type, ip, rta->nh.gw); break;
      case SA_NET:	RESULT(sa.f_type, net, fs->rte->net); break;
      case SA_PROTO:	RESULT(sa.f_type, s, fs->rte->src->owner->name); break;
      case SA_SOURCE:	RESULT(sa.f_type, i, rta->source); break;
      case SA_SCOPE:	RESULT(sa.f_type, i, rta->scope); break;
      case SA_DEST:	RESULT(sa.f_type, i, rta->dest); break;
      case SA_IFNAME:	RESULT(sa.f_type, s, rta->nh.iface ? rta->nh.iface->name : ""); break;
      case SA_IFINDEX:	RESULT(sa.f_type, i, rta->nh.iface ? rta->nh.iface->index : 0); break;
      case SA_WEIGHT:	RESULT(sa.f_type, i, rta->nh.weight + 1); break;
      case SA_PREF:	RESULT(sa.f_type, i, rta->pref); break;
      case SA_GW_MPLS:	RESULT(sa.f_type, i, rta->nh.labels ? rta->nh.label[0] : MPLS_NULL); break;

>>>>>>> f0507f05
      default:
	{
	  struct eattr *nhea = ea_find(*fs->eattrs, &ea_gen_nexthop);
	  struct nexthop_adata *nhad = nhea ? (struct nexthop_adata *) nhea->u.ptr : NULL;
	  struct nexthop *nh = nhad ? &nhad->nh : NULL;

	  switch (sa.sa_code)
	  {
	    case SA_DEST:
	      RESULT(sa.type, i, nhad ?
		  (NEXTHOP_IS_REACHABLE(nhad) ? RTD_UNICAST : nhad->dest)
		  : RTD_NONE);
	      break;
	    case SA_GW:
	      RESULT(sa.type, ip, nh ? nh->gw : IPA_NONE);
	      break;
	    case SA_IFNAME:
	      RESULT(sa.type, s, (nh && nh->iface) ? nh->iface->name : "");
	      break;
	    case SA_IFINDEX:
	      RESULT(sa.type, i, (nh && nh->iface) ? nh->iface->index : 0);
	      break;
	    case SA_WEIGHT:
	      RESULT(sa.type, i, (nh ? nh->weight : 0) + 1);
	      break;
	    case SA_GW_MPLS:
	      RESULT(sa.type, i, (nh && nh->labels) ? nh->label[0] : MPLS_NULL);
	      break;
	    default:
	      bug("Invalid static attribute access (%u/%u)", sa.type, sa.sa_code);
	  }
	}
      }
    }
  }

  INST(FI_RTA_SET, 1, 0) {
    ACCESS_RTE;
    ACCESS_EATTRS;
    ARG_ANY(1);
    STATIC_ATTR;
    ARG_TYPE(1, sa.type);
    {
      union {
	struct nexthop_adata nha;
	struct {
	  struct adata ad;
	  struct nexthop nh;
	  u32 label;
	};
      } nha;

      nha.ad = (struct adata) {
	.length = sizeof (struct nexthop_adata) - sizeof (struct adata),
      };

      eattr *a = NULL;

      switch (sa.sa_code)
      {
      case SA_DEST:
	{
	  int i = v1.val.i;
	  if ((i != RTD_BLACKHOLE) && (i != RTD_UNREACHABLE) && (i != RTD_PROHIBIT))
	    runtime( "Destination can be changed only to blackhole, unreachable or prohibit" );

	  nha.nha.dest = i;
	  nha.ad.length = NEXTHOP_DEST_SIZE;
	  break;
	}
      case SA_GW:
	{
	  struct eattr *nh_ea = ea_find(*fs->eattrs, &ea_gen_nexthop);

	  ip_addr ip = v1.val.ip;
<<<<<<< HEAD
	  struct iface *ifa = (ipa_is_link_local(ip) && nh_ea) ?
	    ((struct nexthop_adata *) nh_ea->u.ptr)->nh.iface : NULL;
	  
	  neighbor *n = neigh_find(fs->rte->src->proto, ip, ifa, 0);
=======
	  struct iface *ifa = ipa_is_link_local(ip) ? rta->nh.iface : NULL;
	  /* XXX this code supposes that every owner is a protocol XXX */
	  neighbor *n = neigh_find(SKIP_BACK(struct proto, sources, fs->rte->src->owner), ip, ifa, 0);
>>>>>>> f0507f05
	  if (!n || (n->scope == SCOPE_HOST))
	    runtime( "Invalid gw address" );

	  nha.nh = (struct nexthop) {
	    .gw = ip,
	    .iface = n->iface,
	  };
	}
	break;

      case SA_IFNAME:
	{
	  struct iface *ifa = if_find_by_name(v1.val.s);
	  if (!ifa)
	    runtime( "Invalid iface name" );

	  nha.nh = (struct nexthop) {
	    .iface = ifa,
	  };
	}
	break;

      case SA_GW_MPLS:
	{
	  if (v1.val.i >= 0x100000)
	    runtime( "Invalid MPLS label" );

	  struct eattr *nh_ea = ea_find(*fs->eattrs, &ea_gen_nexthop);
	  if (!nh_ea)
	    runtime( "No nexthop to add a MPLS label to" );

	  nha.nh = ((struct nexthop_adata *) nh_ea->u.ptr)->nh;
	  
	  if (v1.val.i != MPLS_NULL)
	  {
	    nha.nh.label[0] = v1.val.i;
	    nha.nh.labels = 1;
	    nha.ad.length = sizeof nha - sizeof (struct adata);
	  }
	  else
	    nha.nh.labels = 0;
	}
	break;

      case SA_WEIGHT:
        {
	  int i = v1.val.i;
	  if (i < 1 || i > 256)
	    runtime( "Setting weight value out of bounds" );

	  struct eattr *nh_ea = ea_find(*fs->eattrs, &ea_gen_nexthop);
	  if (!nh_ea)
	    runtime( "No nexthop to set weight on" );

	  struct nexthop_adata *nhad = (struct nexthop_adata *) nh_ea->u.ptr;
	  if (!NEXTHOP_IS_REACHABLE(nhad))
	    runtime( "Setting weight needs regular nexthop " );

	  struct nexthop_adata *nhax = (struct nexthop_adata *) tmp_copy_adata(&nhad->ad);

	  /* Set weight on all next hops */
	  NEXTHOP_WALK(nh, nhax)
	    nh->weight = i - 1;

	  a = ea_set_attr(fs->eattrs,
	      EA_LITERAL_DIRECT_ADATA(&ea_gen_nexthop, 0, &nhax->ad));
        }
	break;

      default:
	bug("Invalid static attribute access (%u/%u)", sa.type, sa.sa_code);
      }

      if (!a)
	a = ea_set_attr(fs->eattrs,
	    EA_LITERAL_DIRECT_ADATA(&ea_gen_nexthop, 0, tmp_copy_adata(&nha.ad)));

      a->originated = 1;
      a->fresh = 1;
    }
  }

  INST(FI_EA_GET, 0, 1) {	/* Access to extended attributes */
    DYNAMIC_ATTR;
    ACCESS_RTE;
    ACCESS_EATTRS;
    RESULT_TYPE(da->type);
    {
      const struct f_val *empty;
      const eattr *e = ea_find(*fs->eattrs, da->id);

      if (e)
      {
	ASSERT_DIE(e->type == da->type);

	switch (e->type) {
	  case T_IP:
	    RESULT_(T_IP, ip, *((const ip_addr *) e->u.ptr->data));
	    break;
	  default:
	    RESULT_VAL([[(struct f_val) {
		.type = e->type,
		.val.bval = e->u,
		}]]);
	}
      }
      else if (empty = f_get_empty(da->type))
	RESULT_VAL(*empty);
      else
	RESULT_VOID;
    }
  }

  INST(FI_EA_SET, 1, 0) {
    ACCESS_RTE;
    ACCESS_EATTRS;
    ARG_ANY(1);
    DYNAMIC_ATTR;
    ARG_TYPE(1, da->type);
    {
      struct eattr *a;

      if (da->type >= EAF_TYPE__MAX)
	bug("Unsupported attribute type");

      switch (da->type) {
      case T_OPAQUE:
      case T_IFACE:
	runtime( "Setting opaque attribute is not allowed" );
	break;

      case T_IP:
	a = ea_set_attr(fs->eattrs,
	    EA_LITERAL_STORE_ADATA(da, 0, &v1.val.ip, sizeof(ip_addr)));
	break;

      default:
	a = ea_set_attr(fs->eattrs,
	    EA_LITERAL_GENERIC(da->id, da->type, 0, .u = v1.val.bval));
	break;
      }

      a->originated = 1;
      a->fresh = 1;
    }
  }

  INST(FI_EA_UNSET, 0, 0) {
    DYNAMIC_ATTR;
    ACCESS_RTE;
    ACCESS_EATTRS;

    ea_unset_attr(fs->eattrs, 1, da);
  }

  INST(FI_DEFAULT, 2, 1) {
    ARG_ANY(1);
    ARG_ANY(2);
    RESULT_TYPE(f_type_element_type(v2.type));

    log(L_INFO "Type of arg 1 is: %d", v1.type);

    if (v1.type == T_VOID)
      RESULT_VAL(v2);
    else
      RESULT_VAL(v1);
  }

  INST(FI_LENGTH, 1, 1) {	/* Get length of */
    ARG_ANY(1);
    switch(v1.type) {
    case T_NET:    RESULT(T_INT, i, net_pxlen(v1.val.net)); break;
    case T_PATH:   RESULT(T_INT, i, as_path_getlen(v1.val.ad)); break;
    case T_CLIST:  RESULT(T_INT, i, int_set_get_size(v1.val.ad)); break;
    case T_ECLIST: RESULT(T_INT, i, ec_set_get_size(v1.val.ad)); break;
    case T_LCLIST: RESULT(T_INT, i, lc_set_get_size(v1.val.ad)); break;
    default: runtime( "Prefix, path, clist or eclist expected" );
    }
  }

  INST(FI_NET_SRC, 1, 1) { 	/* Get src prefix */
    ARG(1, T_NET);

    net_addr_union *net = (void *) v1.val.net;
    net_addr *src = falloc(sizeof(net_addr_ip6));
    const byte *part;

    switch(v1.val.net->type) {
    case NET_FLOW4:
      part = flow4_get_part(&net->flow4, FLOW_TYPE_SRC_PREFIX);
      if (part)
	net_fill_ip4(src, flow_read_ip4_part(part), flow_read_pxlen(part));
      else
	net_fill_ip4(src, IP4_NONE, 0);
      break;

    case NET_FLOW6:
      part = flow6_get_part(&net->flow6, FLOW_TYPE_SRC_PREFIX);
      if (part)
	net_fill_ip6(src, flow_read_ip6_part(part), flow_read_pxlen(part));
      else
	net_fill_ip6(src, IP6_NONE, 0);
      break;

    case NET_IP6_SADR:
      net_fill_ip6(src, net->ip6_sadr.src_prefix, net->ip6_sadr.src_pxlen);
      break;

    default:
      runtime( "Flow or SADR expected" );
    }

    RESULT(T_NET, net, src);
  }

  INST(FI_NET_DST, 1, 1) { 	/* Get dst prefix */
    ARG(1, T_NET);

    net_addr_union *net = (void *) v1.val.net;
    net_addr *dst = falloc(sizeof(net_addr_ip6));
    const byte *part;

    switch(v1.val.net->type) {
    case NET_FLOW4:
      part = flow4_get_part(&net->flow4, FLOW_TYPE_DST_PREFIX);
      if (part)
	net_fill_ip4(dst, flow_read_ip4_part(part), flow_read_pxlen(part));
      else
	net_fill_ip4(dst, IP4_NONE, 0);
      break;

    case NET_FLOW6:
      part = flow6_get_part(&net->flow6, FLOW_TYPE_DST_PREFIX);
      if (part)
	net_fill_ip6(dst, flow_read_ip6_part(part), flow_read_pxlen(part));
      else
	net_fill_ip6(dst, IP6_NONE, 0);
      break;

    case NET_IP6_SADR:
      net_fill_ip6(dst, net->ip6_sadr.dst_prefix, net->ip6_sadr.dst_pxlen);
      break;

    default:
      runtime( "Flow or SADR expected" );
    }

    RESULT(T_NET, net, dst);
  }

  INST(FI_ROA_MAXLEN, 1, 1) { 	/* Get ROA max prefix length */
    ARG(1, T_NET);
    if (!net_is_roa(v1.val.net))
      runtime( "ROA expected" );

    RESULT(T_INT, i, (v1.val.net->type == NET_ROA4) ?
      ((net_addr_roa4 *) v1.val.net)->max_pxlen :
      ((net_addr_roa6 *) v1.val.net)->max_pxlen);
  }

  INST(FI_ASN, 1, 1) { 	/* Get ROA ASN or community ASN part */
    ARG_ANY(1);
    RESULT_TYPE(T_INT);
    switch(v1.type)
    {
      case T_NET:
        if (!net_is_roa(v1.val.net))
          runtime( "ROA expected" );

        RESULT_(T_INT, i, (v1.val.net->type == NET_ROA4) ?
          ((net_addr_roa4 *) v1.val.net)->asn :
          ((net_addr_roa6 *) v1.val.net)->asn);
        break;

      case T_PAIR:
        RESULT_(T_INT, i, v1.val.i >> 16);
        break;

      case T_LC:
        RESULT_(T_INT, i, v1.val.lc.asn);
        break;

      default:
        runtime( "Net, pair or lc expected" );
    }
  }

  INST(FI_IP, 1, 1) {	/* Convert prefix to ... */
    ARG(1, T_NET);
    RESULT(T_IP, ip, net_prefix(v1.val.net));
  }

  INST(FI_ROUTE_DISTINGUISHER, 1, 1) {
    ARG(1, T_NET);
    if (!net_is_vpn(v1.val.net))
      runtime( "VPN address expected" );
    RESULT(T_RD, ec, net_rd(v1.val.net));
  }

  INST(FI_AS_PATH_FIRST, 1, 1) {	/* Get first ASN from AS PATH */
    ARG(1, T_PATH);
    u32 as = 0;
    as_path_get_first(v1.val.ad, &as);
    RESULT(T_INT, i, as);
  }

  INST(FI_AS_PATH_LAST, 1, 1) {		/* Get last ASN from AS PATH */
    ARG(1, T_PATH);
    u32 as = 0;
    as_path_get_last(v1.val.ad, &as);
    RESULT(T_INT, i, as);
  }

  INST(FI_AS_PATH_LAST_NAG, 1, 1) {	/* Get last ASN from non-aggregated part of AS PATH */
    ARG(1, T_PATH);
    RESULT(T_INT, i, as_path_get_last_nonaggregated(v1.val.ad));
  }

  INST(FI_PAIR_DATA, 1, 1) {	/* Get data part from the standard community */
    ARG(1, T_PAIR);
    RESULT(T_INT, i, v1.val.i & 0xFFFF);
  }

  INST(FI_LC_DATA1, 1, 1) {	/* Get data1 part from the large community */
    ARG(1, T_LC);
    RESULT(T_INT, i, v1.val.lc.ldp1);
  }

  INST(FI_LC_DATA2, 1, 1) {	/* Get data2 part from the large community */
    ARG(1, T_LC);
    RESULT(T_INT, i, v1.val.lc.ldp2);
  }

  INST(FI_MIN, 1, 1) {	/* Get minimum element from list */
    ARG_ANY(1);
    RESULT_TYPE(f_type_element_type(v1.type));
    switch(v1.type)
    {
      case T_CLIST:
        {
          u32 val = 0;
          int_set_min(v1.val.ad, &val);
          RESULT_(T_PAIR, i, val);
        }
        break;

      case T_ECLIST:
        {
          u64 val = 0;
          ec_set_min(v1.val.ad, &val);
          RESULT_(T_EC, ec, val);
        }
        break;

      case T_LCLIST:
        {
          lcomm val = { 0, 0, 0 };
          lc_set_min(v1.val.ad, &val);
          RESULT_(T_LC, lc, val);
        }
        break;

      default:
        runtime( "Clist or lclist expected" );
    }
  }

  INST(FI_MAX, 1, 1) {	/* Get maximum element from list */
    ARG_ANY(1);
    RESULT_TYPE(f_type_element_type(v1.type));
    switch(v1.type)
    {
      case T_CLIST:
        {
          u32 val = 0;
          int_set_max(v1.val.ad, &val);
          RESULT_(T_PAIR, i, val);
        }
        break;

      case T_ECLIST:
        {
          u64 val = 0;
          ec_set_max(v1.val.ad, &val);
          RESULT_(T_EC, ec, val);
        }
        break;

      case T_LCLIST:
        {
          lcomm val = { 0, 0, 0 };
          lc_set_max(v1.val.ad, &val);
          RESULT_(T_LC, lc, val);
        }
        break;

      default:
        runtime( "Clist or lclist expected" );
    }
  }

  INST(FI_RETURN, 1, 0) {
    NEVER_CONSTANT;
    /* Acquire the return value */
    ARG_ANY(1);
    uint retpos = fstk->vcnt;

    /* Drop every sub-block including ourselves */
    do fstk->ecnt--;
    while ((fstk->ecnt > 0) && !(fstk->estk[fstk->ecnt].emask & FE_RETURN));

    /* Now we are at the caller frame; if no such, try to convert to accept/reject. */
    if (!fstk->ecnt)
    {
      if (fstk->vstk[retpos].type == T_BOOL)
	return (fstk->vstk[retpos].val.i) ? F_ACCEPT :  F_REJECT;
      else
	runtime("Can't return non-bool from non-function");
    }

    /* Set the value stack position, overwriting the former implicit void */
    fstk->vcnt = fstk->estk[fstk->ecnt].ventry - 1;

    /* Copy the return value */
    RESULT_VAL(fstk->vstk[retpos]);
  }

  INST(FI_CALL, 0, 1) {
    NEVER_CONSTANT;
    VARARG;
    SYMBOL;

    /* Fake result type declaration */
    RESULT_TYPE(T_VOID);

    FID_NEW_BODY()
    ASSERT(sym->class == SYM_FUNCTION);

    if (whati->varcount != sym->function->args)
      cf_error("Function '%s' expects %u arguments, got %u arguments",
	       sym->name, sym->function->args, whati->varcount);

    /* Typecheck individual arguments */
    struct f_inst *a = fvar;
    struct f_arg *b = sym->function->arg_list;
    for (uint i = 1; a && b; a = a->next, b = b->next, i++)
    {
      enum btype b_type = b->arg->class & 0xff;

      if (a->type && (a->type != b_type) && !f_const_promotion(a, b_type))
	cf_error("Argument %u of '%s' must be %s, got %s",
		 i, sym->name, f_type_name(b_type), f_type_name(a->type));
    }
    ASSERT(!a && !b);

    /* Add implicit void slot for the return value */
    struct f_inst *tmp = f_new_inst(FI_CONSTANT, (struct f_val) { .type = T_VOID });
    tmp->next = whati->fvar;
    whati->fvar = tmp;
    what->size += tmp->size;

    /* Mark recursive calls, they have dummy f_line */
    if (!sym->function->len)
      what->flags |= FIF_RECURSIVE;

    FID_SAME_BODY()
    if (!(f1->sym->flags & SYM_FLAG_SAME) && !(f1_->flags & FIF_RECURSIVE))
      return 0;

    FID_ITERATE_BODY()
    if (!(what->flags & FIF_RECURSIVE))
      BUFFER_PUSH(fit->lines) = whati->sym->function;

    FID_INTERPRET_BODY()

    /* Push the body on stack */
    LINEX(sym->function);
    curline.vbase = curline.ventry;
    curline.emask |= FE_RETURN;

    /* Arguments on stack */
    fstk->vcnt += sym->function->args;

    /* Storage for local variables */
    f_vcnt_check_overflow(sym->function->vars);
    memset(&(fstk->vstk[fstk->vcnt]), 0, sizeof(struct f_val) * sym->function->vars);
    fstk->vcnt += sym->function->vars;
  }

  INST(FI_DROP_RESULT, 1, 0) {
    NEVER_CONSTANT;
    ARG_ANY(1);
  }

  INST(FI_SWITCH, 1, 0) {
    ARG_ANY(1);

    FID_MEMBER(struct f_tree *, tree, [[!same_tree(f1->tree, f2->tree)]], "tree %p", item->tree);

    FID_ITERATE_BODY()
      tree_walk(whati->tree, f_add_tree_lines, fit);

    FID_INTERPRET_BODY()
    const struct f_tree *t = find_tree(tree, &v1);
    if (!t) {
      v1.type = T_VOID;
      t = find_tree(tree, &v1);
      if (!t) {
	debug( "No else statement?\n");
	FID_HIC(,break,return NULL);
      }
    }
    /* It is actually possible to have t->data NULL */

    LINEX(t->data);
  }

  INST(FI_IP_MASK, 2, 1) { /* IP.MASK(val) */
    ARG(1, T_IP);
    ARG(2, T_INT);
    RESULT(T_IP, ip, [[ ipa_is_ip4(v1.val.ip) ?
      ipa_from_ip4(ip4_and(ipa_to_ip4(v1.val.ip), ip4_mkmask(v2.val.i))) :
      ipa_from_ip6(ip6_and(ipa_to_ip6(v1.val.ip), ip6_mkmask(v2.val.i))) ]]);
  }

  INST(FI_PATH_PREPEND, 2, 1) {	/* Path prepend */
    ARG(1, T_PATH);
    ARG(2, T_INT);
    RESULT(T_PATH, ad, [[ as_path_prepend(fpool, v1.val.ad, v2.val.i) ]]);
  }

  INST(FI_CLIST_ADD, 2, 1) {	/* (Extended) Community list add */
    ARG_ANY(1);
    ARG_ANY(2);
    RESULT_TYPE(f1->type);

    if (v1.type == T_PATH)
      runtime("Can't add to path");

    else if (v1.type == T_CLIST)
    {
      /* Community (or cluster) list */
      struct f_val dummy;

      if ((v2.type == T_PAIR) || (v2.type == T_QUAD))
	RESULT_(T_CLIST, ad, [[ int_set_add(fpool, v1.val.ad, v2.val.i) ]]);
      /* IP->Quad implicit conversion */
      else if (val_is_ip4(&v2))
	RESULT_(T_CLIST, ad, [[ int_set_add(fpool, v1.val.ad, ipa_to_u32(v2.val.ip)) ]]);
      else if ((v2.type == T_SET) && clist_set_type(v2.val.t, &dummy))
	runtime("Can't add set");
      else if (v2.type == T_CLIST)
	RESULT_(T_CLIST, ad, [[ int_set_union(fpool, v1.val.ad, v2.val.ad) ]]);
      else
	runtime("Can't add non-pair");
    }

    else if (v1.type == T_ECLIST)
    {
      /* v2.val is either EC or EC-set */
      if ((v2.type == T_SET) && eclist_set_type(v2.val.t))
	runtime("Can't add set");
      else if (v2.type == T_ECLIST)
	RESULT_(T_ECLIST, ad, [[ ec_set_union(fpool, v1.val.ad, v2.val.ad) ]]);
      else if (v2.type != T_EC)
	runtime("Can't add non-ec");
      else
	RESULT_(T_ECLIST, ad, [[ ec_set_add(fpool, v1.val.ad, v2.val.ec) ]]);
    }

    else if (v1.type == T_LCLIST)
    {
      /* v2.val is either LC or LC-set */
      if ((v2.type == T_SET) && lclist_set_type(v2.val.t))
	runtime("Can't add set");
      else if (v2.type == T_LCLIST)
	RESULT_(T_LCLIST, ad, [[ lc_set_union(fpool, v1.val.ad, v2.val.ad) ]]);
      else if (v2.type != T_LC)
	runtime("Can't add non-lc");
      else
	RESULT_(T_LCLIST, ad, [[ lc_set_add(fpool, v1.val.ad, v2.val.lc) ]]);

    }

    else
      runtime("Can't add to non-[e|l]clist");
  }

  INST(FI_CLIST_DEL, 2, 1) {	/* (Extended) Community list add or delete */
    ARG_ANY(1);
    ARG_ANY(2);
    RESULT_TYPE(f1->type);

    if (v1.type == T_PATH)
    {
      if ((v2.type == T_SET) && path_set_type(v2.val.t) || (v2.type == T_INT))
	RESULT_(T_PATH, ad, [[ as_path_filter(fpool, v1.val.ad, &v2, 0) ]]);
      else
	runtime("Can't delete non-integer (set)");
    }

    else if (v1.type == T_CLIST)
    {
      /* Community (or cluster) list */
      struct f_val dummy;

      if ((v2.type == T_PAIR) || (v2.type == T_QUAD))
	RESULT_(T_CLIST, ad, [[ int_set_del(fpool, v1.val.ad, v2.val.i) ]]);
      /* IP->Quad implicit conversion */
      else if (val_is_ip4(&v2))
	RESULT_(T_CLIST, ad, [[ int_set_del(fpool, v1.val.ad, ipa_to_u32(v2.val.ip)) ]]);
      else if ((v2.type == T_SET) && clist_set_type(v2.val.t, &dummy) || (v2.type == T_CLIST))
	RESULT_(T_CLIST, ad, [[ clist_filter(fpool, v1.val.ad, &v2, 0) ]]);
      else
	runtime("Can't delete non-pair");
    }

    else if (v1.type == T_ECLIST)
    {
      /* v2.val is either EC or EC-set */
      if ((v2.type == T_SET) && eclist_set_type(v2.val.t) || (v2.type == T_ECLIST))
	RESULT_(T_ECLIST, ad, [[ eclist_filter(fpool, v1.val.ad, &v2, 0) ]]);
      else if (v2.type != T_EC)
	runtime("Can't delete non-ec");
      else
	RESULT_(T_ECLIST, ad, [[ ec_set_del(fpool, v1.val.ad, v2.val.ec) ]]);
    }

    else if (v1.type == T_LCLIST)
    {
      /* v2.val is either LC or LC-set */
      if ((v2.type == T_SET) && lclist_set_type(v2.val.t) || (v2.type == T_LCLIST))
	RESULT_(T_LCLIST, ad, [[ lclist_filter(fpool, v1.val.ad, &v2, 0) ]]);
      else if (v2.type != T_LC)
	runtime("Can't delete non-lc");
      else
	RESULT_(T_LCLIST, ad, [[ lc_set_del(fpool, v1.val.ad, v2.val.lc) ]]);
    }

    else
      runtime("Can't delete in non-[e|l]clist");
  }

  INST(FI_CLIST_FILTER, 2, 1) {	/* (Extended) Community list add or delete */
    ARG_ANY(1);
    ARG_ANY(2);
    RESULT_TYPE(f1->type);

    if (v1.type == T_PATH)
    {
      if ((v2.type == T_SET) && path_set_type(v2.val.t))
	RESULT_(T_PATH, ad, [[ as_path_filter(fpool, v1.val.ad, &v2, 1) ]]);
      else
	runtime("Can't filter integer");
    }

    else if (v1.type == T_CLIST)
    {
      /* Community (or cluster) list */
      struct f_val dummy;

      if ((v2.type == T_SET) && clist_set_type(v2.val.t, &dummy) || (v2.type == T_CLIST))
	RESULT_(T_CLIST, ad, [[ clist_filter(fpool, v1.val.ad, &v2, 1) ]]);
      else
	runtime("Can't filter pair");
    }

    else if (v1.type == T_ECLIST)
    {
      /* v2.val is either EC or EC-set */
      if ((v2.type == T_SET) && eclist_set_type(v2.val.t) || (v2.type == T_ECLIST))
	RESULT_(T_ECLIST, ad, [[ eclist_filter(fpool, v1.val.ad, &v2, 1) ]]);
      else
	runtime("Can't filter ec");
    }

    else if (v1.type == T_LCLIST)
    {
      /* v2.val is either LC or LC-set */
      if ((v2.type == T_SET) && lclist_set_type(v2.val.t) || (v2.type == T_LCLIST))
	RESULT_(T_LCLIST, ad, [[ lclist_filter(fpool, v1.val.ad, &v2, 1) ]]);
      else
	runtime("Can't filter lc");
    }

    else
      runtime("Can't filter non-[e|l]clist");
  }

  INST(FI_ROA_CHECK, 2, 1) {	/* ROA Check */
    NEVER_CONSTANT;
    ARG(1, T_NET);
    ARG(2, T_INT);
    RTC(3);
    struct rtable *table = rtc->table;

    u32 as = v2.val.i;

    if (!table)
      runtime("Missing ROA table");

    if (table->addr_type != NET_ROA4 && table->addr_type != NET_ROA6)
      runtime("Table type must be either ROA4 or ROA6");

    if (table->addr_type != (v1.val.net->type == NET_IP4 ? NET_ROA4 : NET_ROA6))
      RESULT(T_ENUM_ROA, i, ROA_UNKNOWN); /* Prefix and table type mismatch */
    else
      RESULT(T_ENUM_ROA, i, [[ net_roa_check(table, v1.val.net, as) ]]);

  }

  INST(FI_FORMAT, 1, 1) {	/* Format */
    ARG_ANY(1);
    RESULT(T_STRING, s, val_format_str(fpool, &v1));
  }

  INST(FI_ASSERT, 1, 0) {	/* Birdtest Assert */
    NEVER_CONSTANT;
    ARG(1, T_BOOL);

    FID_MEMBER(char *, s, [[strcmp(f1->s, f2->s)]], "string %s", item->s);

    ASSERT(s);

    if (!bt_assert_hook)
      runtime("No bt_assert hook registered, can't assert");

    bt_assert_hook(v1.val.i, what);
  }<|MERGE_RESOLUTION|>--- conflicted
+++ resolved
@@ -691,24 +691,8 @@
 
       switch (sa.sa_code)
       {
-<<<<<<< HEAD
       case SA_NET:	RESULT(sa.type, net, fs->rte->net); break;
-      case SA_PROTO:	RESULT(sa.type, s, fs->rte->src->proto->name); break;
-=======
-      case SA_FROM:	RESULT(sa.f_type, ip, rta->from); break;
-      case SA_GW:	RESULT(sa.f_type, ip, rta->nh.gw); break;
-      case SA_NET:	RESULT(sa.f_type, net, fs->rte->net); break;
-      case SA_PROTO:	RESULT(sa.f_type, s, fs->rte->src->owner->name); break;
-      case SA_SOURCE:	RESULT(sa.f_type, i, rta->source); break;
-      case SA_SCOPE:	RESULT(sa.f_type, i, rta->scope); break;
-      case SA_DEST:	RESULT(sa.f_type, i, rta->dest); break;
-      case SA_IFNAME:	RESULT(sa.f_type, s, rta->nh.iface ? rta->nh.iface->name : ""); break;
-      case SA_IFINDEX:	RESULT(sa.f_type, i, rta->nh.iface ? rta->nh.iface->index : 0); break;
-      case SA_WEIGHT:	RESULT(sa.f_type, i, rta->nh.weight + 1); break;
-      case SA_PREF:	RESULT(sa.f_type, i, rta->pref); break;
-      case SA_GW_MPLS:	RESULT(sa.f_type, i, rta->nh.labels ? rta->nh.label[0] : MPLS_NULL); break;
-
->>>>>>> f0507f05
+      case SA_PROTO:	RESULT(sa.type, s, fs->rte->src->owner->name); break;
       default:
 	{
 	  struct eattr *nhea = ea_find(*fs->eattrs, &ea_gen_nexthop);
@@ -784,16 +768,11 @@
 	  struct eattr *nh_ea = ea_find(*fs->eattrs, &ea_gen_nexthop);
 
 	  ip_addr ip = v1.val.ip;
-<<<<<<< HEAD
 	  struct iface *ifa = (ipa_is_link_local(ip) && nh_ea) ?
 	    ((struct nexthop_adata *) nh_ea->u.ptr)->nh.iface : NULL;
 	  
-	  neighbor *n = neigh_find(fs->rte->src->proto, ip, ifa, 0);
-=======
-	  struct iface *ifa = ipa_is_link_local(ip) ? rta->nh.iface : NULL;
 	  /* XXX this code supposes that every owner is a protocol XXX */
 	  neighbor *n = neigh_find(SKIP_BACK(struct proto, sources, fs->rte->src->owner), ip, ifa, 0);
->>>>>>> f0507f05
 	  if (!n || (n->scope == SCOPE_HOST))
 	    runtime( "Invalid gw address" );
 

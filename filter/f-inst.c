--- conflicted
+++ resolved
@@ -526,11 +526,7 @@
 
     /* New variable is always the last on stack */
     uint pos = curline.vbase + sym->offset;
-<<<<<<< HEAD
     fstk->vstk[pos] = f_get_empty(sym->class & 0xff);
-=======
-    fstk->vstk[pos] = val_empty(sym->class & 0xff);
->>>>>>> a3dc2645
     fstk->vcnt = pos + 1;
   }
 
@@ -848,7 +844,6 @@
       struct f_val empty;
       const eattr *e = ea_find(fs->rte->attrs, da->id);
 
-<<<<<<< HEAD
       if (e)
       {
 	ASSERT_DIE(e->type == da->type);
@@ -863,43 +858,6 @@
 		.val.bval = e->u,
 		}]]);
 	}
-=======
-      if (!e) {
-	RESULT_VAL(val_empty(da.f_type));
-	break;
-      }
-
-      switch (e->type & EAF_TYPE_MASK) {
-      case EAF_TYPE_INT:
-	RESULT_(da.f_type, i, e->u.data);
-	break;
-      case EAF_TYPE_ROUTER_ID:
-	RESULT_(T_QUAD, i, e->u.data);
-	break;
-      case EAF_TYPE_OPAQUE:
-	RESULT_(T_ENUM_EMPTY, i, 0);
-	break;
-      case EAF_TYPE_IP_ADDRESS:
-	RESULT_(T_IP, ip, *((ip_addr *) e->u.ptr->data));
-	break;
-      case EAF_TYPE_AS_PATH:
-	RESULT_(T_PATH, ad, e->u.ptr);
-	break;
-      case EAF_TYPE_BITFIELD:
-	RESULT_(T_BOOL, i, !!(e->u.data & (1u << da.bit)));
-	break;
-      case EAF_TYPE_INT_SET:
-	RESULT_(T_CLIST, ad, e->u.ptr);
-	break;
-      case EAF_TYPE_EC_SET:
-	RESULT_(T_ECLIST, ad, e->u.ptr);
-	break;
-      case EAF_TYPE_LC_SET:
-	RESULT_(T_LCLIST, ad, e->u.ptr);
-	break;
-      default:
-	bug("Unknown dynamic attribute type");
->>>>>>> a3dc2645
       }
       else if ((empty = f_get_empty(da->type)).type != T_VOID)
 	RESULT_VAL(empty);

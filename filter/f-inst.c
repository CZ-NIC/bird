--- conflicted
+++ resolved
@@ -668,29 +668,25 @@
 
   INST(FI_CURRENT_ROUTE, 0, 1) {
     NEVER_CONSTANT;
-    ACCESS_EATTRS;
+    ACCESS_RTE;
     RESULT_TYPE(T_ROUTE);
-    RESULT_VAL([[(struct f_val) { .type = T_ROUTE, .val.rte = *fs->rte, .val.eattrs = *fs->eattrs, }]]);
+    RESULT_VAL([[(struct f_val) { .type = T_ROUTE, .val.rte = fs->rte, }]]);
   }
 
   INST(FI_RTA_GET, 1, 1) {
     {
-      ACCESS_RTE;
-<<<<<<< HEAD
-=======
       ARG(1, T_ROUTE);
       STATIC_ATTR;
 
-      struct rta *rta = v1.val.rte->attrs;
->>>>>>> de70474f
+      struct rte *rte = v1.val.rte;
 
       switch (sa.sa_code)
       {
-      case SA_NET:	RESULT(sa.type, net, fs->rte->net); break;
-      case SA_PROTO:	RESULT(sa.type, s, fs->rte->src->owner->name); break;
+      case SA_NET:	RESULT(sa.type, net, rte->net); break;
+      case SA_PROTO:	RESULT(sa.type, s, rte->src->owner->name); break;
       default:
 	{
-	  struct eattr *nhea = ea_find(fs->rte->attrs, &ea_gen_nexthop);
+	  struct eattr *nhea = ea_find(rte->attrs, &ea_gen_nexthop);
 	  struct nexthop_adata *nhad = nhea ? (struct nexthop_adata *) nhea->u.ptr : NULL;
 	  struct nexthop *nh = nhad ? &nhad->nh : NULL;
 
@@ -850,21 +846,12 @@
   }
 
   INST(FI_EA_GET, 1, 1) {	/* Access to extended attributes */
-    ACCESS_RTE;
-<<<<<<< HEAD
+    ARG(1, T_ROUTE);
+    DYNAMIC_ATTR;
     RESULT_TYPE(da->type);
     {
       struct f_val empty;
-      const eattr *e = ea_find(fs->rte->attrs, da->id);
-=======
-    ACCESS_EATTRS;
-    ARG(1, T_ROUTE);
-    DYNAMIC_ATTR;
-    RESULT_TYPE(da.f_type);
-    {
-      struct ea_list *eal = v1.val.eattrs;
-      eattr *e = ea_find(eal, da.ea_code);
->>>>>>> de70474f
+      const eattr *e = ea_find(v1.val.rte->attrs, da->id);
 
       if (e)
       {

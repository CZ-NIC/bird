--- conflicted
+++ resolved
@@ -1295,41 +1295,7 @@
       runtime("Can't filter non-[e|l]clist");
   }
 
-<<<<<<< HEAD
-  INST(FI_ROA_CHECK_IMPLICIT, 0, 1) {	/* ROA Check */
-    NEVER_CONSTANT;
-    RTC(1);
-    struct rtable *table = rtc->table;
-    ACCESS_RTE;
-    ACCESS_EATTRS;
-    const net_addr *net = fs->rte->net;
-
-    /* We ignore temporary attributes, probably not a problem here */
-    /* 0x02 is a value of BA_AS_PATH, we don't want to include BGP headers */
-    eattr *e = ea_find(*fs->eattrs, EA_CODE(PROTOCOL_BGP, 0x02));
-
-    if (!e || ((e->type & EAF_TYPE_MASK) != EAF_TYPE_AS_PATH))
-      runtime("Missing AS_PATH attribute");
-
-    u32 as = 0;
-    as_path_get_last(e->u.ptr, &as);
-
-    if (!table)
-      runtime("Missing ROA table");
-
-    if (table->addr_type != NET_ROA4 && table->addr_type != NET_ROA6)
-      runtime("Table type must be either ROA4 or ROA6");
-
-    if (table->addr_type != (net->type == NET_IP4 ? NET_ROA4 : NET_ROA6))
-      RESULT(T_ENUM_ROA, i, ROA_UNKNOWN); /* Prefix and table type mismatch */
-    else
-      RESULT(T_ENUM_ROA, i, [[ net_roa_check(table, net, as) ]]);
-  }
-
-  INST(FI_ROA_CHECK_EXPLICIT, 2, 1) {	/* ROA Check */
-=======
   INST(FI_ROA_CHECK, 2, 1) {	/* ROA Check */
->>>>>>> cd9550b2
     NEVER_CONSTANT;
     ARG(1, T_NET);
     ARG(2, T_INT);

/*
 *	This is unit testing configuration file for testing filters
 *
 *	FIXME: add all examples from docs here.
 */

router id 62.168.0.1;

/* We have to setup any protocol */
protocol device { }

attribute bgppath mypath;
attribute lclist mylclist;

/* Setting some custom attributes, enough to force BIRD to reallocate the attribute idmap */
attribute int test_ca_int1;
attribute int test_ca_int2;
attribute int test_ca_int3;
attribute int test_ca_int4;
attribute int test_ca_int5;
attribute int test_ca_int6;
attribute int test_ca_int7;
attribute int test_ca_int8;
attribute int test_ca_int9;
attribute int test_ca_int10;

attribute ip test_ca_ip1;
attribute ip test_ca_ip2;
attribute ip test_ca_ip3;
attribute ip test_ca_ip4;
attribute ip test_ca_ip5;
attribute ip test_ca_ip6;
attribute ip test_ca_ip7;
attribute ip test_ca_ip8;
attribute ip test_ca_ip9;
attribute ip test_ca_ip10;

attribute quad test_ca_quad1;
attribute quad test_ca_quad2;
attribute quad test_ca_quad3;
attribute quad test_ca_quad4;
attribute quad test_ca_quad5;
attribute quad test_ca_quad6;
attribute quad test_ca_quad7;
attribute quad test_ca_quad8;
attribute quad test_ca_quad9;
attribute quad test_ca_quad10;

attribute bgppath test_ca_bgppath1;
attribute bgppath test_ca_bgppath2;
attribute bgppath test_ca_bgppath3;
attribute bgppath test_ca_bgppath4;
attribute bgppath test_ca_bgppath5;
attribute bgppath test_ca_bgppath6;
attribute bgppath test_ca_bgppath7;
attribute bgppath test_ca_bgppath8;
attribute bgppath test_ca_bgppath9;
attribute bgppath test_ca_bgppath10;

attribute clist test_ca_clist1;
attribute clist test_ca_clist2;
attribute clist test_ca_clist3;
attribute clist test_ca_clist4;
attribute clist test_ca_clist5;
attribute clist test_ca_clist6;
attribute clist test_ca_clist7;
attribute clist test_ca_clist8;
attribute clist test_ca_clist9;
attribute clist test_ca_clist10;

attribute eclist test_ca_eclist1;
attribute eclist test_ca_eclist2;
attribute eclist test_ca_eclist3;
attribute eclist test_ca_eclist4;
attribute eclist test_ca_eclist5;
attribute eclist test_ca_eclist6;
attribute eclist test_ca_eclist7;
attribute eclist test_ca_eclist8;
attribute eclist test_ca_eclist9;
attribute eclist test_ca_eclist10;

attribute lclist test_ca_lclist1;
attribute lclist test_ca_lclist2;
attribute lclist test_ca_lclist3;
attribute lclist test_ca_lclist4;
attribute lclist test_ca_lclist5;
attribute lclist test_ca_lclist6;
attribute lclist test_ca_lclist7;
attribute lclist test_ca_lclist8;
attribute lclist test_ca_lclist9;
attribute lclist test_ca_lclist10;

attribute lclist test_ca_lclist_max1;
attribute lclist test_ca_lclist_max2;
attribute lclist test_ca_lclist_max3;
attribute lclist test_ca_lclist_max4;
attribute lclist test_ca_lclist_max5;
attribute lclist test_ca_lclist_max6;
attribute lclist test_ca_lclist_max7;
attribute lclist test_ca_lclist_max8;
attribute lclist test_ca_lclist_max9;
attribute lclist test_ca_lclist_max10;
attribute lclist test_ca_lclist_max11;
attribute lclist test_ca_lclist_max12;
attribute lclist test_ca_lclist_max13;
attribute lclist test_ca_lclist_max14;
attribute lclist test_ca_lclist_max15;
attribute lclist test_ca_lclist_max16;
attribute lclist test_ca_lclist_max17;
attribute lclist test_ca_lclist_max18;
attribute lclist test_ca_lclist_max19;
attribute lclist test_ca_lclist_max20;
attribute lclist test_ca_lclist_max21;


/* Uncomment this to get an error */
#attribute int bgp_path;

/*
 * 	Common definitions and functions
 * 	--------------------------------
 */

define one = 1;
define ten = 10;

function onef(int a) -> int
{
	return 1;
}

function twof(int a) -> int
{
	return 2;
}

function oneg(int a) -> int
{
	return 1;
}

bt_test_same(onef, onef, 1);
bt_test_same(onef, oneg, 1);
bt_test_same(onef, twof, 0);

/*
 *	Testing filter corner cases
 *	---------------------------
 */

function t_nothing() {}
bt_test_suite(t_nothing, "Testing nothing");

function t_metanothing() { t_nothing(); }
bt_test_suite(t_metanothing, "Testing meta nothing");


/*
 * 	Testing boolean expressions
 * 	---------------------------
 */

function t_bool()
{
	bool b = true;
	bt_assert(b);
	bt_assert(!!b);

	bt_assert(format(true)  = "TRUE");
	bt_assert(format(false) = "FALSE");

	if ( b = true ) then
		bt_assert(b);
	else
		bt_assert(false);

	bt_assert(true && true);
	bt_assert(true || false);
	bt_assert(! false && ! false && true);
	bt_assert(1 < 2 && 1 != 3);
	bt_assert(true && true && ! false);
	# bt_assert(true || 1+"a");
	# bt_assert(!(false && 1+"a"));
	bt_assert(!(true && false));
}

bt_test_suite(t_bool, "Testing boolean expressions");



/*
 *	Testing integers
 *	----------------
 */

function aux_t_int(int t; int u)
{
	int v;
	case t {
		1: {}
		2: { int u; u = 1; v = 42; }
		3: if true then v = t + u + 53; else v = 35 + u + t;
		else: {}
	}
}

define four = 4;
define xyzzy = (120+10);
define '1a-a1' = (xyzzy-100);

function t_int()
{
	bt_assert(xyzzy = 130);
	bt_assert('1a-a1' = 30);

	int i = four;
	i = 12*100 + 60/2 + i;
	i = (i + 0);
	bt_assert(i = 1234);

	bt_assert(format(i) = "1234");

	i = 4200000000;
	bt_assert(i = 4200000000);
	bt_assert(i > 4100000000);
	bt_assert(!(i > 4250000000));

	bt_assert(1 = 1);
	bt_assert(!(1 != 1));

	bt_assert(1 != 2);
	bt_assert(1 <= 2);

	bt_assert(1 != "a");
	bt_assert(1 != (0,1));

	bt_assert(!(i = 4));
	bt_assert(1 <= 1);
	bt_assert(!(1234 < 1234));

	bt_assert(10 - 5 = 5);
	bt_assert(4294967295 + 1 = 0);
	bt_assert(6*9=54);
	bt_assert(984/41 = 24);
	bt_assert(123/45 = 2);
	bt_assert(0xfee1a | 0xbeef = 0xffeff);
	bt_assert(0xfee1a & 0xbeef = 0xae0a);

	case i {
		4200000000: bt_assert(true);
		else: bt_assert(false);
	}

	case four {
		(2+2): bt_assert(true);
		else: bt_assert(false);
	}

	aux_t_int(1, 2);
	aux_t_int(1, 3);
	aux_t_int(2, 3);
	aux_t_int(2, 2);
}

bt_test_suite(t_int, "Testing integers");




/*
 * 	Testing sets of integers
 * 	------------------------
 */

define is1 = [ one, (2+1), (6-one), 8, 11, 15, 17, 19];
define is2 = [(17+2), 17, 15, 11, 8, 5, 3, 2];
define is3 = [5, 17, 2, 11, 8, 15, 3, 19];

function t_int_set()
{
	int set is = [];
	bt_assert(is = []);
	bt_assert(0 !~ is);

	bt_assert(1 ~ [1,2,3]);
	bt_assert(5 ~ [1..20]);
	bt_assert(2 ~ [ 1, 2, 3 ]);
	bt_assert(5 ~ [ 4 .. 7 ]);
	bt_assert(1 !~ [ 2, 3, 4 ]);
	bt_assert(999 !~ [ 666, 333 ]);
	bt_assert(1 !~ []);
	bt_assert(1 !~ is);

	is = [ 2, 3, 4, 7..11 ];
	bt_assert(10 ~ is);
	bt_assert(5 !~ is);

	bt_assert(1 ~ is1);
	bt_assert(3 ~ is1);
	bt_assert(5 ~ is1);
	bt_assert((one+2) ~ is1);
	bt_assert(2 ~ is2);
	bt_assert(2 ~ is3);
	bt_assert(4 !~ is1);
	bt_assert(4 !~ is2);
	bt_assert(4 !~ is3);
	bt_assert(10 !~ is1);
	bt_assert(10 !~ is2);
	bt_assert(10 !~ is3);
	bt_assert(15 ~ is1);
	bt_assert(15 ~ is2);
	bt_assert(15 ~ is3);
	bt_assert(18 !~ is1);
	bt_assert(18 !~ is2);
	bt_assert(18 !~ is3);
	bt_assert(19 ~ is1);
	bt_assert(19 ~ is2);
	bt_assert(19 ~ is3);
	bt_assert(20 !~ is1);
	bt_assert(20 !~ is2);
	bt_assert(20 !~ is3);

	bt_assert([1,2] != [1,3]);
	bt_assert([1,4..10,20] = [1,4..10,20]);

	bt_assert(format([ 1, 2, 1, 1, 1, 3, 4, 1, 1, 1, 5 ]) = "[1, 1, 1, 1, 1, 1, 1, 2, 3, 4, 5]");
	bt_assert(format([]) = "[]");
}

bt_test_suite(t_int_set, "Testing sets of integers");




/*
 * 	Testing string matching
 * 	-----------------------
 */

function t_string()
{
	string st = "Hello";
	bt_assert(format(st) = "Hello");
	bt_assert(st ~ "Hell*");
	bt_assert(st ~ "?ello");
	bt_assert(st ~ "Hello");
	bt_assert(st ~ "Hell?");
	bt_assert(st !~ "ell*");
}

bt_test_suite(t_string, "Testing string matching");




/*
 * 	Testing bytestings
 * 	------------------
 */

function t_bytestring()
{
	bytestring bs1 = hex:;
	bytestring bs2 = hex:0112233445566778899aabbccddeeff0;

	bt_assert(format(bs1) = "");
	bt_assert(format(bs2) = "01:12:23:34:45:56:67:78:89:9a:ab:bc:cd:de:ef:f0");
	bt_assert(hex:01:12:23:34:45:56:67:78:89:9a:ab:bc:cd:de:ef:f0 = bs2);
	bt_assert(01:12:23:34:45:56:67:78:89:9a:ab:bc:cd:de:ef:f0 = bs2);
	bt_assert(0112233445566778899aabbccddeeff0 = bs2);
	bt_assert(hex:01234567 = hex:01:23:45:67);
	bt_assert(hex:0123456789abcdef != bs2);
	bt_assert(hex:0123456789abcdef != hex:0123);
	bt_assert(format(hex:0123456789abcdef) = "01:23:45:67:89:ab:cd:ef");
	bt_assert(from_hex(" ") = bs1);
	bt_assert(from_hex("01:12:23:34:45:56:67:78:89:9a:ab:bc:cd:de:ef:f0") = bs2);
	bt_assert(from_hex(format(bs2)) = bs2);
	bt_assert(from_hex(" 0112:23-34455667 78-89 - 9a-ab bc:cd : de:eff0 ") = bs2);
}

bt_test_suite(t_bytestring, "Testing bytestrings");




/*
 * 	Testing pairs
 * 	-------------
 */

function 'mkpair-a'(int a) -> pair
{
	return (1, a);
}

function t_pair()
{
	pair pp = (1, 2);
	bt_assert(format(pp) = "(1,2)");
	bt_assert((1,2) = pp);
	bt_assert((1,1+1) = pp);
	bt_assert('mkpair-a'(2) = pp);
	bt_assert((1,2) = (1,1+1));
	bt_assert(((1,2) < (2,2)));
	bt_assert(!((1,1) > (1,1)));
}

bt_test_suite(t_pair, "Testing pairs");




/*
 * 	Testing sets of pairs
 * 	---------------------
 */

function t_pair_set()
{
	pair pp = (1, 2);
	pair set ps = [];
	bt_assert(pp !~ ps);

	ps = [(1,(one+one)), (3,4)..(4,8), (5,*), (6,3..6)];
	bt_assert(format(ps) = "[(1,2), (3,4)..(4,8), (5,0)..(5,65535), (6,3)..(6,6)]");
	bt_assert(pp ~ ps);
	bt_assert((3,5) ~ ps);
	bt_assert((4,1) ~ ps);
	bt_assert((5,4) ~ ps);
	bt_assert((5,65535) ~ ps);
	bt_assert((6,4) ~ ps);
	bt_assert((3, 10000) ~ ps);
	bt_assert((3,3) !~ ps);
	bt_assert((4,9) !~ ps);
	bt_assert((4,65535) !~ ps);
	bt_assert((6,2) !~ ps);
	bt_assert((6,6+one) !~ ps);
	bt_assert(((one+6),2) !~ ps);
	bt_assert((1,1) !~ ps);
	bt_assert(pp !~ []);

	ps = [(20..150, 200..300), (50100..50200, 1000..50000), (*, 5+5)];
	bt_assert((100,200) ~ ps);
	bt_assert((150,300) ~ ps);
	bt_assert((50180,1200) ~ ps);
	bt_assert((50110,49000) ~ ps);
	bt_assert((0,10) ~ ps);
	bt_assert((64000,10) ~ ps);
	bt_assert((20,199) !~ ps);
	bt_assert((151,250) !~ ps);
	bt_assert((50050,2000) !~ ps);
	bt_assert((50150,50050) !~ ps);
	bt_assert((10,9) !~ ps);
	bt_assert((65535,11) !~ ps);
}

bt_test_suite(t_pair_set, "Testing sets of pairs");




/*
 * 	Testing quads
 * 	-------------
 */

function t_quad()
quad qq;
{
	qq = 1.2.3.4;
	bt_assert(format(qq) = "1.2.3.4");
	bt_assert(qq = 1.2.3.4);
	bt_assert(qq != 4.3.2.1);
}

bt_test_suite(t_quad, "Testing quads");




/*
 * 	Testing sets of quads
 * 	---------------------
 */

function t_quad_set()
quad qq;
{
	qq = 1.2.3.4;
	bt_assert(qq ~ [1.2.3.4, 5.6.7.8]);
	bt_assert(qq !~ [1.2.1.1, 1.2.3.5]);
	bt_assert(qq !~ []);
}

bt_test_suite(t_quad_set, "Testing sets of quads");




/*
 * 	Testing ip address
 * 	------------------
 */

define onetwo = 1.2.3.4;

function t_ip()
ip p;
{
	p = 127.1.2.3;
	bt_assert(p.is_v4);
	bt_assert(p.mask(8) = 127.0.0.0);
	bt_assert(1.2.3.4 = 1.2.3.4);
	bt_assert(1.2.3.4 = onetwo);
	bt_assert(format(p) = "127.1.2.3");

	p = ::fffe:6:c0c:936d:88c7:35d3;
	bt_assert(!p.is_v4);
	bt_assert(format(p) = "::fffe:6:c0c:936d:88c7:35d3");

	p = 1234:5678::;
	bt_assert(!p.is_v4);
	bt_assert(p.mask(24) = 1234:5600::);

	p = 1:2:3:4:5:6:7:8;
	bt_assert(!p.is_v4);
	bt_assert(format(p) = "1:2:3:4:5:6:7:8");
	bt_assert(p.mask(64) = 1:2:3:4::);

	p = 10:20:30:40:50:60:70:80;
	bt_assert(!p.is_v4);
	bt_assert(format(p) = "10:20:30:40:50:60:70:80");
	bt_assert(p.mask(64) = 10:20:30:40::);

	p = 1090:20a0:30b0:40c0:50d0:60e0:70f0:8000;
	bt_assert(!p.is_v4);
	bt_assert(format(p) = "1090:20a0:30b0:40c0:50d0:60e0:70f0:8000");
	bt_assert(p.mask(64) = 1090:20a0:30b0:40c0::);

	p = ::fffe:6:c0c:936d:88c7:35d3;
	bt_assert(!p.is_v4);
	bt_assert(format(p) = "::fffe:6:c0c:936d:88c7:35d3");
	bt_assert(p.mask(64) = 0:0:fffe:6::);
}

bt_test_suite(t_ip, "Testing ip address");




/*
 * 	Testing sets of ip address
 * 	--------------------------
 */

define ip1222 = 1.2.2.2;

function t_ip_set()
ip set ips;
{
	ips = [ 1.1.1.0 .. 1.1.1.255, ip1222];
	bt_assert(format(ips) = "[1.1.1.0..1.1.1.255, 1.2.2.2]");
	bt_assert(1.1.1.0 ~ ips);
	bt_assert(1.1.1.100 ~ ips);
	bt_assert(1.2.2.2 ~ ips);
	bt_assert(1.1.0.255 !~ ips);
	bt_assert(1.1.2.0  !~ ips);
	bt_assert(1.2.2.3 !~ ips);
	bt_assert(192.168.1.1 !~ ips);

	bt_assert(1.2.3.4 !~ [ 1.2.3.3, 1.2.3.5 ]);
	bt_assert(1.2.3.4 ~ [ 1.2.3.3..1.2.3.5 ]);
	bt_assert(1.2.3.4 !~ []);
}

bt_test_suite(t_ip_set, "Testing sets of ip address");




/*
 *	Testing enums
 *	-------------
 */

function t_enum()
{
<<<<<<< HEAD
	bt_assert(format(RTS_STATIC) = "(enum 31)1");
	bt_assert(format(NET_IP4) = "(enum 3b)1");
	bt_assert(format(NET_VPN6) = "(enum 3b)4");
=======
	enum rts ev0 = RTS_STATIC;
	enum rtd ev1 = RTD_UNICAST;
	enum scope ev2 = SCOPE_UNIVERSE;
	enum roa ev3 = ROA_VALID;
	enum aspa ev4 = ASPA_VALID;
	enum af ev5 = AF_IPV6;
	enum nettype ev6 = NET_IP6;
	enum bgp_origin ev7 = ORIGIN_IGP;
	enum ra_preference ev8 = RA_PREF_LOW;
	enum mpls_policy ev9 = MPLS_POLICY_STATIC;

	enum nettype set es = [NET_IP6, NET_VPN6];

	bt_assert(format(RTS_STATIC) = "(enum 30)1");
	bt_assert(format(NET_IP4) = "(enum 36)1");
	bt_assert(format(NET_VPN6) = "(enum 36)4");
	bt_assert(format(ev6) = "(enum 36)2");

	bt_assert(ev0 = RTS_STATIC);
	bt_assert(ev6 = NET_IP6);
>>>>>>> 80ca0ed2

	bt_assert(RTS_STATIC ~ [RTS_STATIC, RTS_DEVICE]);
	bt_assert(RTS_BGP !~ [RTS_STATIC, RTS_DEVICE]);
	bt_assert(NET_IP6  ~ es);
	bt_assert(NET_IP4 !~ es);
}

bt_test_suite(t_enum, "Testing enums");




/*
 * 	Testing prefixes
 * 	----------------
 */

define netdoc = 2001:db8::/32;

function t_prefix()
prefix px;
{
	px = 1.2.0.0/18;
	bt_assert(format(px) = "1.2.0.0/18");
	bt_assert(px.ip = 1.2.0.0);
	bt_assert(px.len = 18);

	bt_assert(192.168.0.0/16 ~ 192.168.0.0/16);
	bt_assert(192.168.0.0/17 ~ 192.168.0.0/16);
	bt_assert(192.168.254.0/24 ~ 192.168.0.0/16);
	bt_assert(netdoc ~ 2001::/16);
	bt_assert(192.168.0.0/15 !~ 192.168.0.0/16);
	bt_assert(192.160.0.0/17 !~ 192.168.0.0/16);
	bt_assert(px !~ netdoc);

	bt_assert(1.2.3.4 ~ 1.0.0.0/8);
	bt_assert(1.0.0.0/8 ~ 1.0.0.0/8);
}

bt_test_suite(t_prefix, "Testing prefixes");




/*
 *	Testing prefix sets
 *	-------------------
 */

define net10 = 10.0.0.0/8;
define pxs2 = [ 10.0.0.0/16{8,12}, 20.0.0.0/16{24,28} ];

function test_pxset(prefix set pxs)
{
	bt_assert(net10  ~ pxs);
	bt_assert(10.0.0.0/10  ~ pxs);
	bt_assert(10.0.0.0/12 ~ pxs);
	bt_assert(20.0.0.0/24 ~ pxs);
	bt_assert(20.0.40.0/24 ~ pxs);
	bt_assert(20.0.0.0/26 ~ pxs);
	bt_assert(20.0.100.0/26 ~ pxs);
	bt_assert(20.0.0.0/28 ~ pxs);
	bt_assert(20.0.255.0/28 ~ pxs);

	bt_assert(10.0.0.0/7 !~ pxs);
	bt_assert(10.0.0.0/13 !~ pxs);
	bt_assert(10.0.0.0/16 !~ pxs);
	bt_assert(20.0.0.0/16 !~ pxs);
	bt_assert(20.0.0.0/23 !~ pxs);
	bt_assert(20.0.0.0/29 !~ pxs);
	bt_assert(11.0.0.0/10 !~ pxs);
	bt_assert(20.1.0.0/26 !~ pxs);

	bt_assert(1.0.0.0/8 ~ [ 1.0.0.0/8+ ]);
	bt_assert(1.0.0.0/9 !~ [ 1.0.0.0/8- ]);
	bt_assert(1.2.0.0/17 !~ [ 1.0.0.0/8{ 15 , 16 } ]);
	bt_assert(net10 !~ []);

	bt_assert([ 10.0.0.0/8{ 15 , 17 } ] = [ 10.0.0.0/8{ 15 , 17 } ]);
}

function test_empty_pxset(prefix set pxs)
int set s0;
prefix set s1;
{
	s0 = [];
	s1 = [];
	bt_assert(pxs != s0);
	bt_assert(pxs = s1);
	bt_assert(pxs = []);
}

function t_prefix_set()
prefix set pxs;
{
	pxs = [];
	bt_assert(format(pxs) = "[]");
	bt_assert(pxs = []);
	bt_assert(1.2.0.0/16 !~ []);
	bt_assert(1.2.0.0/16 !~ pxs);

	test_empty_pxset([]);
	test_empty_pxset(pxs);

	pxs = [ 1.2.0.0/16, 1.4.0.0/16+, 44.66.88.64/30{24,28}, 12.34.56.0/24{8,16} ];
	bt_assert(format(pxs) = "[1.2.0.0/16{0.1.0.0}, 1.4.0.0/16{0.1.255.255}, 12.34.0.0/16{1.255.0.0}, 44.66.88.64/28{0.0.1.240}]");

	bt_assert(1.2.0.0/16 ~ pxs);
	bt_assert(1.4.0.0/16 ~ pxs);
	bt_assert(1.4.0.0/18 ~ pxs);
	bt_assert(1.4.0.0/32 ~ pxs);
	bt_assert(1.1.0.0/16 !~ pxs);
	bt_assert(1.3.0.0/16 !~ pxs);
	bt_assert(1.2.0.0/15 !~ pxs);
	bt_assert(1.2.0.0/17 !~ pxs);
	bt_assert(1.2.0.0/32 !~ pxs);
	bt_assert(1.4.0.0/15 !~ pxs);

	test_pxset(pxs2);
	test_pxset([ 10.0.0.0/16{8,12}, 20.0.0.0/16{24,28} ]);

	bt_assert(1.2.0.0/16 ~ [ 1.0.0.0/8{ 15 , 17 } ]);
	bt_assert([ 10.0.0.0/8{ 15 , 17 } ] != [ 11.0.0.0/8{ 15 , 17 } ]);

	/* Formatting of prefix sets, some cases are a bit strange */
	bt_assert(format([ 0.0.0.0/0 ]) = "[0.0.0.0/0]");
	bt_assert(format([ 10.10.0.0/32 ]) = "[10.10.0.0/32{0.0.0.1}]");
	bt_assert(format([ 10.10.0.0/17 ]) = "[10.10.0.0/17{0.0.128.0}]");
	# bt_assert(format([ 10.10.0.0/17{17,19} ]) = "[10.10.0.0/17{0.0.224.0}]"); # 224 = 128+64+32
	bt_assert(format([ 10.10.128.0/17{18,19} ]) = "[10.10.128.0/18{0.0.96.0}, 10.10.192.0/18{0.0.96.0}]"); # 96 = 64+32
	# bt_assert(format([ 10.10.64.0/18- ]) = "[0.0.0.0/0, 0.0.0.0/1{128.0.0.0}, 0.0.0.0/2{64.0.0.0}, 0.0.0.0/3{32.0.0.0}, 10.10.0.0/16{255.255.0.0}, 10.10.0.0/17{0.0.128.0}, 10.10.64.0/18{0.0.64.0}]");
	# bt_assert(format([ 10.10.64.0/18+ ]) = "[10.10.64.0/18{0.0.96.0}, 10.10.64.0/20{0.0.31.255}, 10.10.80.0/20{0.0.31.255}, 10.10.96.0/20{0.0.31.255}, 10.10.112.0/20{0.0.31.255}]");

	bt_assert(format([ 10.10.160.0/19 ]) = "[10.10.160.0/19{0.0.32.0}]");
	bt_assert(format([ 10.10.160.0/19{19,22} ]) = "[10.10.160.0/19{0.0.32.0}, 10.10.160.0/20{0.0.28.0}, 10.10.176.0/20{0.0.28.0}]"); # 28 = 16+8+4
	bt_assert(format([ 10.10.160.0/19+ ]) = "[10.10.160.0/19{0.0.32.0}, 10.10.160.0/20{0.0.31.255}, 10.10.176.0/20{0.0.31.255}]");

	bt_assert(format([ ::/0 ]) = "[::/0]");
	bt_assert(format([ 11:22:33:44:55:66:77:88/128 ]) = "[11:22:33:44:55:66:77:88/128{::1}]");
	bt_assert(format([ 11:22:33:44::/64 ]) = "[11:22:33:44::/64{0:0:0:1::}]");
	bt_assert(format([ 11:22:33:44::/64+ ]) = "[11:22:33:44::/64{::1:ffff:ffff:ffff:ffff}]");

	bt_assert(format([ 11:22:33:44::/65 ]) = "[11:22:33:44::/65{::8000:0:0:0}]");
	# bt_assert(format([ 11:22:33:44::/65{65,67} ]) = "[11:22:33:44::/65{::e000:0:0:0}]"); # e = 8+4+2
	bt_assert(format([ 11:22:33:44:8000::/65{66,67} ]) = "[11:22:33:44:8000::/66{::6000:0:0:0}, 11:22:33:44:c000::/66{::6000:0:0:0}]"); # 6 = 4+2
	# bt_assert(format([ 11:22:33:44:4000::/66- ]) = "[::/0, ::/1{8000::}, ::/2{4000::}, ::/3{2000::}, 11:22:33:44::/64{ffff:ffff:ffff:ffff::}, 11:22:33:44::/65{::8000:0:0:0}, 11:22:33:44:4000::/66{::4000:0:0:0}]");
	# bt_assert(format([ 11:22:33:44:4000::/66+ ]) = "[11:22:33:44:4000::/66{::6000:0:0:0}, 11:22:33:44:4000::/68{::1fff:ffff:ffff:ffff}, 11:22:33:44:5000::/68{::1fff:ffff:ffff:ffff}, 11:22:33:44:6000::/68{::1fff:ffff:ffff:ffff}, 11:22:33:44:7000::/68{::1fff:ffff:ffff:ffff}]");
	bt_assert(format([ 11:22:33:44:c000::/67 ]) = "[11:22:33:44:c000::/67{::2000:0:0:0}]");
	bt_assert(format([ 11:22:33:44:c000::/67{67,71} ]) = "[11:22:33:44:c000::/67{::2000:0:0:0}, 11:22:33:44:c000::/68{::1e00:0:0:0}, 11:22:33:44:d000::/68{::1e00:0:0:0}]");
	bt_assert(format([ 11:22:33:44:c000::/67+ ]) = "[11:22:33:44:c000::/67{::2000:0:0:0}, 11:22:33:44:c000::/68{::1fff:ffff:ffff:ffff}, 11:22:33:44:d000::/68{::1fff:ffff:ffff:ffff}]");
}

bt_test_suite(t_prefix_set, "Testing prefix sets");




/*
 * 	Testing Prefix IPv6
 * 	-------------------
 */

function t_prefix6()
{
	prefix px = 1020::/18;
	bt_assert(format(px) = "1020::/18");
	bt_assert(px.ip = 1020::);
	bt_assert(px.len = 18);

	bt_assert(1020:3040:5060:: ~ 1020:3040:5000::/40);
	bt_assert(1020:3040::/32 ~ 1020:3040::/32);
	bt_assert(1020:3040::/33 ~ 1020:3040::/32);
	bt_assert(1020:3040:5060::/48 ~ 1020:3040::/32);
	bt_assert(1020:3040::/31 !~ 1020:3040::/32);
	bt_assert(1020:3041::/33 !~ 1020:3040::/32);
}

bt_test_suite(t_prefix6, "Testing prefix IPv6");




/*
 *	Testing prefix IPv6 sets
 *	------------------------
 */

function t_prefix6_set()
prefix set pxs;
{
	pxs = [];
	bt_assert(format(pxs) = "[]");
	bt_assert(pxs = []);
	bt_assert(12::34/128 !~ []);
	bt_assert(12::34/128 !~ pxs);

	bt_assert(1180::/16 ~ [ 1100::/8{15, 17} ]);
	bt_assert(12::34 = 12::34);
	bt_assert(12::34 ~ [ 12::33..12::35 ]);
	bt_assert(1020::34 ~ 1000::/8);
	bt_assert(1000::/8 ~ 1000::/8);
	bt_assert(1000::/8 ~ [ 1000::/8+ ]);
	bt_assert(12::34 !~ [ 12::33, 12::35 ]);
	bt_assert(1000::/9 !~ [ 1000::/8- ]);
	bt_assert(1000::/17 !~ [ 1000::/8{15, 16} ]);

	pxs = [ 1102::/16, 1104::/16+];
	bt_assert(1102::/16  ~ pxs);
	bt_assert(1104::/16  ~ pxs);
	bt_assert(1104::/18  ~ pxs);
	bt_assert(1104::/32  ~ pxs);
	bt_assert(1101::/16 !~ pxs);
	bt_assert(1103::/16 !~ pxs);
	bt_assert(1102::/15 !~ pxs);
	bt_assert(1102::/17 !~ pxs);
	bt_assert(1102::/32 !~ pxs);
	bt_assert(1104::/15 !~ pxs);

	pxs = ([ 1000::/16{8,12}, 2000::/16{24,28} ]);
	bt_assert(format(pxs) = "[1000::/12{1f0::}, 2000::/16{0:1f0::}]");
	bt_assert(1000::/8  ~ pxs);
	bt_assert(1000::/10 ~ pxs);
	bt_assert(1000::/12 ~ pxs);
	bt_assert(2000::/24 ~ pxs);
	bt_assert(2000:4000::/24 ~ pxs);
	bt_assert(2000::/26 ~ pxs);
	bt_assert(2000:8000::/26 ~ pxs);
	bt_assert(2000::/28 ~ pxs);
	bt_assert(2000:FFF0::/28 ~ pxs);
	bt_assert(1000::/7  !~ pxs);
	bt_assert(1000::/13 !~ pxs);
	bt_assert(1000::/16 !~ pxs);
	bt_assert(2000::/16 !~ pxs);
	bt_assert(2000::/23 !~ pxs);
	bt_assert(2000::/29 !~ pxs);
	bt_assert(1100::/10 !~ pxs);
	bt_assert(2010::/26 !~ pxs);

	pxs = [ 52E0::/13{13,128} ];
	bt_assert(52E7:BE81:379B:E6FD:541F:B0D0::/93 ~ pxs);

	pxs = [ 41D8:8718::/30{0,30}, 413A:99A8:6C00::/38{38,128} ];
	bt_assert(4180::/9 ~ pxs);
}

bt_test_suite(t_prefix6_set, "Testing prefix IPv6 sets");




/*
 * 	Testing Paths
 * 	-------------
 */

function mkpath(int a; int b) -> bgpmask
{
	return [= a b 3 2 1 =];
}

define set35 = [3 .. 5];

function t_path_old()
bgpmask pm1;
bgppath p2;
int set set12;
{
	pm1 = [= 4 3 2 1 =];
	set12 = [1, 2];

	bt_assert(format(pm1) = "[= 4 3 2 1 =]");

	bt_assert(+empty+ = +empty+);
	bt_assert(10 !~ +empty+);

	p2 = prepend( + empty +, 1 );
	p2 = prepend( p2, 2 );
	p2 = prepend( p2, 3 );
	p2 = prepend( p2, 4 );

	bt_assert(format(p2) = "(path 4 3 2 1)");
	bt_assert(p2.len = 4);
	bt_assert(p2 ~ pm1);
	bt_assert(3 ~ p2);
	bt_assert(p2 ~ [2, 10..20]);
	bt_assert(p2 ~ [4, 10..20]);
	bt_assert(p2 !~ []);

	p2 = prepend(p2, 5);
	bt_assert(p2 !~ pm1);
	bt_assert(10 !~ p2);
	bt_assert(p2 !~ [8, ten..(2*ten)]);
	bt_assert(p2 ~ [= * 4 3 * 1 =]);
	bt_assert(p2 ~ [= (3+2) (2*2) 3 2 1 =]);
	bt_assert(p2 ~ [= 5 [2, 4, 6] 3 [1..2] 1 =]);
	bt_assert(p2 ~ [= 5 set35 3 set12 set12 =]);
	bt_assert(p2 ~ mkpath(5, 4));
	bt_assert(p2 ~ [= * [3] * =]);
	bt_assert(p2 !~ [= * [] * =]);

	bt_assert(p2.len = 5);
	bt_assert(p2.first = 5);
	bt_assert(p2.last = 1);

	bt_assert(p2.len = 5);
	bt_assert(delete(p2, 3) = prepend(prepend(prepend(prepend(+empty+, 1), 2), 4), 5));
	bt_assert(filter(p2, [1..3]) = prepend(prepend(prepend(+empty+, 1), 2), 3));
	bt_assert(delete(p2, []) = p2);
	bt_assert(filter(p2, []) = +empty+);
	bt_assert(delete(prepend(prepend(+empty+, 0), 1), []) = prepend(prepend(+empty+, 0), 1));
	bt_assert(filter(prepend(prepend(+empty+, 0), 1), []) = +empty+);

	p2 = prepend( + empty +, 5 );
	p2 = prepend( p2, 4 );
	p2 = prepend( p2, 3 );
	p2 = prepend( p2, 3 );
	p2 = prepend( p2, 2 );
	p2 = prepend( p2, 1 );

	bt_assert(p2 !~ [= 1 2 3 4 5 =]);
	bt_assert(p2 ~ [= 1 2 * 4 5 =]);
	bt_assert(p2 ~ [= 1 2 * 3 4 5 =]);
	bt_assert(p2 ~ [= 1 2 3+ 4 5 =]);
	bt_assert(p2 ~ [= 1 2 3+ 4+ 5 =]);
	bt_assert(p2 !~ [= 1 2 3+ 5+ 4 5 =]);
	bt_assert(p2 !~ [= 1 2 3 3 5+ 4 5 =]);
	bt_assert(delete(p2, 3) = prepend(prepend(prepend(prepend(+empty+, 5), 4), 2), 1));
	bt_assert(delete(p2, [4..5]) = prepend(prepend(prepend(prepend(+empty+, 3), 3), 2), 1));

	bt_assert(format([= 1 2+ 3 =]) = "[= 1 2 + 3 =]");

	# iteration over path
	int x = 0;
	int y = 0;
	for int i in p2 do {
	    x = x + i;
	    y = y + x;
	}
	bt_assert(x = 18 && y = 50);
}

bt_test_suite(t_path_old, "Testing paths (old syntax)");


function t_path_new()
{
	bgpmask pm1 = [= 4 3 2 1 =];
	int set set12 = [1, 2];

	bt_assert(format(pm1) = "[= 4 3 2 1 =]");

	bt_assert(+empty+ = +empty+);
	bt_assert(10 !~ +empty+);

	bgppath p2;
	bt_assert(p2 = +empty+);
	p2.prepend(1);
	p2.prepend(2);
	p2.prepend(3);
	p2.prepend(4);

	bt_assert(p2.empty = +empty+);

	bt_assert(format(p2) = "(path 4 3 2 1)");
	bt_assert(p2.len = 4);
	bt_assert(p2 ~ pm1);
	bt_assert(3 ~ p2);
	bt_assert(p2 ~ [2, 10..20]);
	bt_assert(p2 ~ [4, 10..20]);
	bt_assert(p2 !~ []);

	p2.prepend(5);
	bt_assert(p2 !~ pm1);
	bt_assert(10 !~ p2);
	bt_assert(p2 !~ [8, ten..(2*ten)]);
	bt_assert(p2 ~ [= * 4 3 * 1 =]);
	bt_assert(p2 ~ [= (3+2) (2*2) 3 2 1 =]);
	bt_assert(p2 ~ [= 5 [2, 4, 6] 3 [1..2] 1 =]);
	bt_assert(p2 ~ [= 5 set35 3 set12 set12 =]);
	bt_assert(p2 ~ mkpath(5, 4));
	bt_assert(p2 ~ [= * [3] * =]);
	bt_assert(p2 !~ [= * [] * =]);

	bt_assert(p2.len = 5);
	bt_assert(p2.first = 5);
	bt_assert(p2.last = 1);

	bt_assert(p2.len = 5);
	bt_assert(p2.delete(3) = +empty+.prepend(1).prepend(2).prepend(4).prepend(5));
	bt_assert(p2.filter([1..3]) = +empty+.prepend(1).prepend(2).prepend(3));
	bt_assert(p2.delete([]) = p2);
	bt_assert(p2.filter([]) = +empty+);
	bt_assert(+empty+.prepend(0).prepend(1).delete([]) = +empty+.prepend(0).prepend(1));
	bt_assert(+empty+.prepend(0).prepend(1).filter([]) = +empty+);

	p2 = +empty+;
	p2.prepend(5);
	p2.prepend(4);
	p2.prepend(3);
	p2.prepend(3);
	p2.prepend(2);
	p2.prepend(1);

	bt_assert(p2 !~ [= 1 2 3 4 5 =]);
	bt_assert(p2 ~ [= 1 2 * 4 5 =]);
	bt_assert(p2 ~ [= 1 2 * 3 4 5 =]);
	bt_assert(p2 ~ [= 1 2 3+ 4 5 =]);
	bt_assert(p2 ~ [= 1 2 3+ 4+ 5 =]);
	bt_assert(p2 !~ [= 1 2 3+ 5+ 4 5 =]);
	bt_assert(p2 !~ [= 1 2 3 3 5+ 4 5 =]);
	bt_assert(p2.delete(3) = +empty+.prepend(5).prepend(4).prepend(2).prepend(1));
	bt_assert(p2.delete([4..5]) = +empty+.prepend(3).prepend(3).prepend(2).prepend(1));

	bt_assert(format([= 1 2+ 3 =]) = "[= 1 2 + 3 =]");

	# iteration over path
	int x = 0;
	int y = 0;
	for int i in p2 do {
	    x = x + i;
	    y = y + x;
	}
	bt_assert(x = 18 && y = 50);
}

bt_test_suite(t_path_new, "Testing paths (new syntax)");




/*
 * 	Testing Community List
 *	----------------------
 */

define p23 = (2, 3);

function t_clist_old()
clist l;
clist l2;
clist r;
{
	bt_assert((10, 20).asn = 10);
	bt_assert((10, 20).data = 20);
	bt_assert(p23.asn = 2);
	bt_assert(p23.data = 3);

	l = - empty -;
	bt_assert(l !~ [(*,*)]);
	bt_assert((l ~ [(*,*)]) != (l !~ [(*,*)]));

	bt_assert(-empty- = -empty-);

	l = add( l, (one,2) );
	bt_assert(l ~ [(*,*)]);
	l = add( l, (2,one+2) );
	bt_assert(format(l) = "(clist (1,2) (2,3))");

	bt_assert((2,3) ~ l);
	bt_assert(l ~ [(1,*)]);
	bt_assert(l ~ [p23]);
	bt_assert(l ~ [(2,2..3)]);
	bt_assert(l ~ [(1,1..2)]);
	bt_assert(l ~ [(1,1)..(1,2)]);
	bt_assert(l !~ []);

	l = add(l, (2,5));
	l = add(l, (5,one));
	l = add(l, (6,one));
	l = add(l, (one,one));
	l = delete(l, [(5,1),(6,one),(one,1)]);
	l = delete(l, [(5,one),(6,one)]);
	l = filter(l, [(1,*)]);
	bt_assert(l = add(-empty-, (1,2)));

	bt_assert((2,3) !~ l);
	bt_assert(l !~ [(2,*)]);
	bt_assert(l !~ [(one,3..6)]);
	bt_assert(l ~ [(*,*)]);

	l = add(l, (3,one));
	l = add(l, (one+one+one,one+one));
	l = add(l, (3,3));
	l = add(l, (3,4));
	l = add(l, (3,5));
	l2 = filter(l, [(3,*)]);
	l = delete(l, [(3,2..4)]);
	bt_assert(l = add(add(add(-empty-, (1,2)), (3,1)), (3,5)));
	bt_assert(l.len = 3);

	l = add(l, (3,2));
	l = add(l, (4,5));
	bt_assert(l = add(add(add(add(add(-empty-, (1,2)), (3,1)), (3,5)), (3,2)), (4,5)));

	bt_assert(l.len = 5);
	bt_assert(l ~ [(*,2)]);
	bt_assert(l ~ [(*,5)]);
	bt_assert(l ~ [(*, one)]);
	bt_assert(l !~ [(*,3)]);
	bt_assert(l !~ [(*,(one+6))]);
	bt_assert(l !~ [(*, (one+one+one))]);

	bt_assert(delete(l, []) = l);
	bt_assert(filter(l, []) = -empty-);

	l = delete(l, [(*,(one+onef(3)))]);
	l = delete(l, [(*,(4+one))]);
	bt_assert(l = add(-empty-, (3,1)));

	l = delete(l, [(*,(onef(5)))]);
	bt_assert(l = -empty-);

	l2 = add(l2, (3,6));
	l = filter(l2, [(3,1..4)]);
	l2 = filter(l2, [(3,3..6)]);

	quad q = 2.0.1.0;
	clist ql = add(add(add(-empty-, 1.0.0.1), q), 3.1.0.0);
	bt_assert(delete(ql, 1.0.0.1) = add(add(-empty-, 2.0.1.0), 3.1.0.0));
	bt_assert(delete(ql, [2.0.0.0 .. 4.0.0.0]) = add(-empty-, 1.0.0.1));
	bt_assert(filter(ql, [3.0.0.0 .. 4.0.0.0]) = add(-empty-, 3.1.0.0));

	#  clist A (10,20,30)
	bt_assert(l = add(add(add(add(-empty-, (3,1)), (3,2)), (3,3)), (3,4)));
	bt_assert(format(l) = "(clist (3,1) (3,2) (3,3) (3,4))");

	#  clist B (30,40,50)
	bt_assert(l2 = add(add(add(add(-empty-, (3,3)), (3,4)), (3,5)), (3,6)));
	bt_assert(format(l2) = "(clist (3,3) (3,4) (3,5) (3,6))");

	#  clist A union B
	r = add(l, l2);
	bt_assert(r = add(add(add(add(add(add(-empty-, (3,1)), (3,2)), (3,3)), (3,4)), (3,5)), (3,6)));
	bt_assert(format(r) = "(clist (3,1) (3,2) (3,3) (3,4) (3,5) (3,6))");

	#  clist A isect B
	r = filter(l, l2);
	bt_assert(r = add(add(-empty-, (3,3)), (3,4)));
	bt_assert(format(r) = "(clist (3,3) (3,4))");

	#  clist A \ B
	r = delete(l, l2);
	bt_assert(r = add(add(-empty-, (3,1)), (3,2)));
	bt_assert(format(r) = "(clist (3,1) (3,2))");

	#  clist in c set
	r = filter(l, [(3,1), (*,2)]);
	bt_assert(r = add(add(-empty-, (3,1)), (3,2)));
	bt_assert(format(r) = "(clist (3,1) (3,2))");

	#  minimim & maximum element
	r = add(add(add(add(add(-empty-, (2,1)), (1,3)), (2,2)), (3,1)), (2,3));
	bt_assert(format(r) = "(clist (2,1) (1,3) (2,2) (3,1) (2,3))");
	bt_assert(r.min = (1,3));
	bt_assert(r.max = (3,1));

	# iteration over clist
	int x = 0;
	for pair c in r do
	    x = x + c.asn * c.asn * c.data;
	bt_assert(x = 36);
}

bt_test_suite(t_clist_old, "Testing lists of communities (old syntax)");

function t_clist_new()
{
	bt_assert((10, 20).asn = 10);
	bt_assert((10, 20).data = 20);
	bt_assert(p23.asn = 2);
	bt_assert(p23.data = 3);

	clist l;
	bt_assert(l = -empty-);
	bt_assert(l !~ [(*,*)]);
	bt_assert((l ~ [(*,*)]) != (l !~ [(*,*)]));

	bt_assert(-empty- = -empty-);

	l.add( (one,2) );
	bt_assert(l ~ [(*,*)]);
	l.add( (2,one+2) );
	bt_assert(format(l) = "(clist (1,2) (2,3))");

	bt_assert(l.empty = -empty-);

	bt_assert((2,3) ~ l);
	bt_assert(l ~ [(1,*)]);
	bt_assert(l ~ [p23]);
	bt_assert(l ~ [(2,2..3)]);
	bt_assert(l ~ [(1,1..2)]);
	bt_assert(l ~ [(1,1)..(1,2)]);
	bt_assert(l !~ []);

	l.add((2,5));
	l.add((5,one));
	l.add((6,one));
	l.add((one,one));
	l.delete([(5,1),(6,one),(one,1)]);
	l.delete([(5,one),(6,one)]);
	l.filter([(1,*)]);
	bt_assert(l = -empty-.add((1,2)));

	bt_assert((2,3) !~ l);
	bt_assert(l !~ [(2,*)]);
	bt_assert(l !~ [(one,3..6)]);
	bt_assert(l ~ [(*,*)]);

	l.add((3,one));
	l.add((one+one+one,one+one));
	l.add((3,3));
	l.add((3,4));
	l.add((3,5));
	clist l2 = l.filter([(3,*)]);
	l.delete([(3,2..4)]);
	bt_assert(l = -empty-.add((1,2)).add((3,1)).add((3,5)));
	bt_assert(l.len = 3);

	l.add((3,2));
	l.add((4,5));
	bt_assert(l = -empty-.add((1,2)).add((3,1)).add((3,5)).add((3,2)).add((4,5)));

	bt_assert(l.len = 5);
	bt_assert(l ~ [(*,2)]);
	bt_assert(l ~ [(*,5)]);
	bt_assert(l ~ [(*, one)]);
	bt_assert(l !~ [(*,3)]);
	bt_assert(l !~ [(*,(one+6))]);
	bt_assert(l !~ [(*, (one+one+one))]);

	bt_assert(l.delete([]) = l);
	bt_assert(l.filter([]) = -empty-);

	l.delete([(*,(one+onef(3)))]);
	l.delete([(*,(4+one))]);
	bt_assert(l = -empty-.add((3,1)));

	l.delete([(*,(onef(5)))]);
	bt_assert(l = -empty-);

	l2.add((3,6));
	l = l2.filter([(3,1..4)]);
	l2.filter([(3,3..6)]);

	quad q = 2.0.1.0;
	clist ql = -empty-.add(1.0.0.1).add(q).add(3.1.0.0);
	bt_assert(delete(ql, 1.0.0.1) = -empty-.add(2.0.1.0).add(3.1.0.0));
	bt_assert(delete(ql, [2.0.0.0 .. 4.0.0.0]) = -empty-.add(1.0.0.1));
	bt_assert(filter(ql, [3.0.0.0 .. 4.0.0.0]) = -empty-.add(3.1.0.0));

	#  clist A (10,20,30)
	bt_assert(l = -empty-.add((3,1)).add((3,2)).add((3,3)).add((3,4)));
	bt_assert(format(l) = "(clist (3,1) (3,2) (3,3) (3,4))");

	#  clist B (30,40,50)
	bt_assert(l2 = -empty-.add((3,3)).add((3,4)).add((3,5)).add((3,6)));
	bt_assert(format(l2) = "(clist (3,3) (3,4) (3,5) (3,6))");

	#  clist A union B
	clist r = l.add(l2);
	bt_assert(r = -empty-.add((3,1)).add((3,2)).add((3,3)).add((3,4)).add((3,5)).add((3,6)));
	bt_assert(format(r) = "(clist (3,1) (3,2) (3,3) (3,4) (3,5) (3,6))");

	#  clist A isect B
	r = l.filter(l2);
	bt_assert(r = -empty-.add((3,3)).add((3,4)));
	bt_assert(format(r) = "(clist (3,3) (3,4))");

	#  clist A \ B
	r = l.delete(l2);
	bt_assert(r = -empty-.add((3,1)).add((3,2)));
	bt_assert(format(r) = "(clist (3,1) (3,2))");

	#  clist in c set
	r = l.filter([(3,1), (*,2)]);
	bt_assert(r = -empty-.add((3,1)).add((3,2)));
	bt_assert(format(r) = "(clist (3,1) (3,2))");

	#  minimim & maximum element
	r = -empty-.add((2,1)).add((1,3)).add((2,2)).add((3,1)).add((2,3));
	bt_assert(format(r) = "(clist (2,1) (1,3) (2,2) (3,1) (2,3))");
	bt_assert(r.min = (1,3));
	bt_assert(r.max = (3,1));

	# iteration over clist
	int x = 0;
	for pair c in r do
	    x = x + c.asn * c.asn * c.data;
	bt_assert(x = 36);
}

bt_test_suite(t_clist_new, "Testing lists of communities (new syntax)");




/*
 * 	Testing Extended Communities
 * 	----------------------------
 */

function t_ec()
{
	ec cc;
	cc = (rt, 12345, 200000);
	bt_assert(format(cc) = "(rt, 12345, 200000)");

	bt_assert(cc = (rt, 12345, 200000));
	bt_assert(cc < (rt, 12345, 200010));
	bt_assert(cc != (rt, 12346, 200000));
	bt_assert(cc != (ro, 12345, 200000));
	bt_assert(!(cc > (rt, 12345, 200010)));

	bt_assert(format((ro, 100000, 20000)) = "(ro, 100000, 20000)");
}

bt_test_suite(t_ec, "Testing extended communities");




/*
 * 	Testing Extended Community List
 * 	-------------------------------
 */

function t_eclist_old()
eclist el;
eclist el2;
eclist r;
{
	# Deprecated syntax
	el = -- empty --;
	el = add(el, (rt, 10, 20));
	el = add(el, (ro, 10.20.30.40, 100));
	el = add(el, (ro, 11.21.31.41.mask(16), 200));

	bt_assert(--empty-- = --empty--);
	bt_assert(((rt, 10, 20)) !~ --empty--);

	bt_assert(format(el) = "(eclist (rt, 10, 20) (ro, 10.20.30.40, 100) (ro, 11.21.0.0, 200))");
	bt_assert(el.len = 3);
	el = delete(el, (rt, 10, 20));
	el = delete(el, (rt, 10, 30));
	bt_assert(el = add(add(--empty--, (ro, 10.20.30.40, 100)), (ro, 11.21.0.0, 200)));
	el = add(el, (unknown 2, ten, 1));
	el = add(el, (unknown 5, ten, 1));
	el = add(el, (rt, ten, one+one));
	el = add(el, (rt, 10, 3));
	el = add(el, (rt, 10, 4));
	el = add(el, (rt, 10, 5));
	el = add(el, (generic, 0x2000a, 3*ten));
	el = delete(el, [(rt, 10, 2..ten)]);
	bt_assert(el = add(add(add(add(add(--empty--, (ro, 10.20.30.40, 100)), (ro, 11.21.0.0, 200)), (rt, 10, 1)), (unknown 5, 10, 1)), (rt, 10, 30)));

	el = filter(el, [(rt, 10, *)]);
	bt_assert(el = add(add(--empty--, (rt, 10, 1)), (rt, 10, 30)));
	bt_assert((rt, 10, 1) ~ el);
	bt_assert(el ~ [(rt, 10, ten..40)]);
	bt_assert((rt, 10, 20) !~ el);
	bt_assert((ro, 10.20.30.40, 100) !~ el);
	bt_assert(el !~ [(rt, 10, 35..40)]);
	bt_assert(el !~ [(ro, 10, *)]);
	bt_assert(el !~ []);

	el = add(el, (rt, 10, 40));
	el2 = filter(el, [(rt, 10, 20..40)] );
	el2 = add(el2, (rt, 10, 50));

	bt_assert(delete(el, []) = el);
	bt_assert(filter(el, []) = --empty--);

	#  eclist A (1,30,40)
	bt_assert(el = add(add(add(--empty--, (rt, 10, 1)), (rt, 10, 30)), (rt, 10, 40)));
	bt_assert(format(el) = "(eclist (rt, 10, 1) (rt, 10, 30) (rt, 10, 40))");

	#  eclist B (30,40,50)
	bt_assert(el2 = add(add(add(--empty--, (rt, 10, 30)), (rt, 10, 40)), (rt, 10, 50)));
	bt_assert(format(el2) = "(eclist (rt, 10, 30) (rt, 10, 40) (rt, 10, 50))");

	#  eclist A union B
	r = add(el2, el);
	bt_assert(r = add(add(add(add(--empty--, (rt, 10, 30)), (rt, 10, 40)), (rt, 10, 50)), (rt, 10, 1)));
	bt_assert(format(r) = "(eclist (rt, 10, 30) (rt, 10, 40) (rt, 10, 50) (rt, 10, 1))");

	#  eclist A isect B
	r = filter(el, el2);
	bt_assert(r = add(add(--empty--, (rt, 10, 30)), (rt, 10, 40)));
	bt_assert(format(r) = "(eclist (rt, 10, 30) (rt, 10, 40))");

	#  eclist A \ B
	r = delete(el, el2);
	bt_assert(r = add(--empty--, (rt, 10, 1)));
	bt_assert(format(r) = "(eclist (rt, 10, 1))");

	#  eclist in ec set
	r = filter(el, [(rt, 10, 1), (rt, 10, 25..30), (ro, 10, 40)]);
	bt_assert(r = add(add(--empty--, (rt, 10, 1)), (rt, 10, 30)));
	bt_assert(format(r) = "(eclist (rt, 10, 1) (rt, 10, 30))");

	#  minimim & maximum element
	r = add(add(add(add(add(--empty--, (rt, 2, 1)), (rt, 1, 3)), (rt, 2, 2)), (rt, 3, 1)), (rt, 2, 3));
	bt_assert(format(r) = "(eclist (rt, 2, 1) (rt, 1, 3) (rt, 2, 2) (rt, 3, 1) (rt, 2, 3))");
	bt_assert(r.min = (rt, 1, 3));
	bt_assert(r.max = (rt, 3, 1));

	# iteration over eclist
	int x = 0;
	for ec c in r do
	  if c > (rt, 2, 0) && c < (rt, 3, 0) then
	    x = x + 1;
	bt_assert(x = 3);
}

bt_test_suite(t_eclist_old, "Testing lists of extended communities");


function t_eclist_new()
{
	# New syntax
	eclist el;
	bt_assert(el = --empty--);
	el.add((rt, 10, 20));
	el.add((ro, 10.20.30.40, 100));
	el.add((ro, 11.21.31.41.mask(16), 200));

	bt_assert(--empty-- = --empty--);
	bt_assert(((rt, 10, 20)) !~ --empty--);

	bt_assert(format(el) = "(eclist (rt, 10, 20) (ro, 10.20.30.40, 100) (ro, 11.21.0.0, 200))");
	bt_assert(el.len = 3);
	el.delete((rt, 10, 20));
	el.delete((rt, 10, 30));
	bt_assert(el = (--empty--).add((ro, 10.20.30.40, 100)).add((ro, 11.21.0.0, 200)));

	bt_assert(el.empty = --empty--);

	el.add((unknown 2, ten, 1));
	el.add((unknown 5, ten, 1));
	el.add((rt, ten, one+one));
	el.add((rt, 10, 3));
	el.add((rt, 10, 4));
	el.add((rt, 10, 5));
	el.add((generic, 0x2000a, 3*ten));
	el.delete([(rt, 10, 2..ten)]);
	bt_assert(el = (--empty--).add((ro, 10.20.30.40, 100)).add((ro, 11.21.0.0, 200)).add((rt, 10, 1)).add((unknown 5, 10, 1)).add((rt, 10, 30)));

	el.filter([(rt, 10, *)]);
	bt_assert(el = (--empty--).add((rt, 10, 1)).add((rt, 10, 30)));
	bt_assert((rt, 10, 1) ~ el);
	bt_assert(el ~ [(rt, 10, ten..40)]);
	bt_assert((rt, 10, 20) !~ el);
	bt_assert((ro, 10.20.30.40, 100) !~ el);
	bt_assert(el !~ [(rt, 10, 35..40)]);
	bt_assert(el !~ [(ro, 10, *)]);
	bt_assert(el !~ []);

	el.add((rt, 10, 40));
	eclist el2 = el.filter([(rt, 10, 20..40)] );
	el2.add((rt, 10, 50));

	bt_assert(el.delete([]) = el);
	bt_assert(el.filter([]) = --empty--);

	#  eclist A (1,30,40)
	bt_assert(el = --empty--.add((rt, 10, 1)).add((rt, 10, 30)).add((rt, 10, 40)));
	bt_assert(format(el) = "(eclist (rt, 10, 1) (rt, 10, 30) (rt, 10, 40))");

	#  eclist B (30,40,50)
	bt_assert(el2 = --empty--.add((rt, 10, 30)).add((rt, 10, 40)).add((rt, 10, 50)));
	bt_assert(format(el2) = "(eclist (rt, 10, 30) (rt, 10, 40) (rt, 10, 50))");

	#  eclist A union B
	eclist r = el2.add(el);
	bt_assert(r = --empty--.add((rt, 10, 30)).add((rt, 10, 40)).add((rt, 10, 50)).add((rt, 10, 1)));
	bt_assert(format(r) = "(eclist (rt, 10, 30) (rt, 10, 40) (rt, 10, 50) (rt, 10, 1))");

	#  eclist A isect B
	r = el.filter(el2);
	bt_assert(r = --empty--.add((rt, 10, 30)).add((rt, 10, 40)));
	bt_assert(format(r) = "(eclist (rt, 10, 30) (rt, 10, 40))");

	#  eclist A \ B
	r = el.delete(el2);
	bt_assert(r = --empty--.add((rt, 10, 1)));
	bt_assert(format(r) = "(eclist (rt, 10, 1))");

	#  eclist in ec set
	r = el.filter([(rt, 10, 1), (rt, 10, 25..30), (ro, 10, 40)]);
	bt_assert(r = --empty--.add((rt, 10, 1)).add((rt, 10, 30)));
	bt_assert(format(r) = "(eclist (rt, 10, 1) (rt, 10, 30))");

	#  minimim & maximum element
	r = --empty--.add((rt, 2, 1)).add((rt, 1, 3)).add((rt, 2, 2)).add((rt, 3, 1)).add((rt, 2, 3));
	bt_assert(format(r) = "(eclist (rt, 2, 1) (rt, 1, 3) (rt, 2, 2) (rt, 3, 1) (rt, 2, 3))");
	bt_assert(r.min = (rt, 1, 3));
	bt_assert(r.max = (rt, 3, 1));

	# iteration over eclist
	int x = 0;
	for ec c in r do
	  if c > (rt, 2, 0) && c < (rt, 3, 0) then
	    x = x + 1;
	bt_assert(x = 3);
}

bt_test_suite(t_eclist_new, "Testing lists of extended communities");




/*
 * 	Testing sets of Extended Communities
 * 	------------------------------------
 */

define ecs2 = [(rt, ten, (one+onef(0))*10), (ro, 100000, 100..200), (rt, 12345, *)];

function t_ec_set()
ec set ecs;
{
	ecs = [(rt, ten, (one+onef(0))*10), (ro, 100000, 100..200), (rt, 12345, *)];
	bt_assert(format(ecs)  = "[(rt, 10, 20), (rt, 12345, 0)..(rt, 12345, 4294967295), (ro, 100000, 100)..(ro, 100000, 200)]");
	bt_assert(format(ecs2) = "[(rt, 10, 20), (rt, 12345, 0)..(rt, 12345, 4294967295), (ro, 100000, 100)..(ro, 100000, 200)]");

	bt_assert((rt, 10, 20) ~ ecs);
	bt_assert((ro, 100000, 100) ~ ecs);
	bt_assert((ro, 100000, 128) ~ ecs);
	bt_assert((ro, 100000, 200) ~ ecs);
	bt_assert((rt, 12345, 0) ~ ecs);
	bt_assert((rt, 12345, 200000) ~ ecs);
	bt_assert((rt, 12345, 4000000) ~ ecs);
	bt_assert((ro, 10, 20) !~ ecs);
	bt_assert((rt, 10, 21) !~ ecs);
	bt_assert((ro, 100000, 99) !~ ecs);
	bt_assert((ro, 12345, 10) !~ ecs);
	bt_assert((rt, 12346, 0) !~ ecs);
	bt_assert((ro, 0.1.134.160, 150) !~ ecs);
}

bt_test_suite(t_ec_set, "Testing sets of extended communities");




/*
 * 	Testing Large Communities
 * 	-------------------------
 */

function mktrip(int a) -> lc
{
	return (a, 2*a, 3*a);
}

function t_lclist_old()
lclist ll;
lclist ll2;
lclist r;
{
	bt_assert(---empty--- = ---empty---);
	bt_assert((10, 20, 30) !~ ---empty---);

	bt_assert((10, 20, 30).asn = 10);
	bt_assert((10, 20, 30).data1 = 20);
	bt_assert((10, 20, 30).data2 = 30);

	ll = --- empty ---;
	ll = add(ll, (ten, 20, 30));
	ll = add(ll, (1000, 2000, 3000));
	ll = add(ll, mktrip(100000));
	bt_assert(format(ll) = "(lclist (10, 20, 30) (1000, 2000, 3000) (100000, 200000, 300000))");
	bt_assert(ll.len = 3);
	bt_assert(ll = add(add(add(---empty---, (10, 20, 30)), (1000, 2000, 3000)), (100000, 200000, 300000)));

	bt_assert(mktrip(1000) ~ ll);
	bt_assert(mktrip(100) !~ ll);

	ll = --- empty ---;
	ll = add(ll, (10, 10, 10));
	ll = add(ll, (20, 20, 20));
	ll = add(ll, (30, 30, 30));

	ll2 = --- empty ---;
	ll2 = add(ll2, (20, 20, 20));
	ll2 = add(ll2, (30, 30, 30));
	ll2 = add(ll2, (40, 40, 40));

	bt_assert(delete(ll, []) = ll);
	bt_assert(filter(ll, []) = ---empty---);

	#  lclist A (10, 20, 30)
	bt_assert(format(ll) = "(lclist (10, 10, 10) (20, 20, 20) (30, 30, 30))");

	#  lclist B (20, 30, 40)
	bt_assert(format(ll2) = "(lclist (20, 20, 20) (30, 30, 30) (40, 40, 40))");

	#  lclist A union B
	r = add(ll, ll2);
	bt_assert(r = add(add(add(add(---empty---, (10,10,10)), (20,20,20)), (30,30,30)), (40,40,40)));
	bt_assert(format(r) = "(lclist (10, 10, 10) (20, 20, 20) (30, 30, 30) (40, 40, 40))");

	#  lclist A isect B
	r = filter(ll, ll2);
	bt_assert(r = add(add(---empty---, (20, 20, 20)), (30, 30, 30)));
	bt_assert(format(r) = "(lclist (20, 20, 20) (30, 30, 30))");

	#  lclist A \ B
	r = delete(ll, ll2);
	bt_assert(r = add(---empty---, (10, 10, 10)));
	bt_assert(format(r) = "(lclist (10, 10, 10))");

	#  lclist in lc set
	r = filter(ll, [(5..15, *, *), (20, 15..25, *)]);
	bt_assert(r = add(add(---empty---, (10, 10, 10)), (20, 20, 20)));
	bt_assert(format(r) = "(lclist (10, 10, 10) (20, 20, 20))");

	#  minimim & maximum element
	r = add(add(add(add(add(---empty---, (2, 3, 3)), (1, 2, 3)), (2, 3, 1)), (3, 1, 2)), (2, 1, 3));
	bt_assert(format(r) = "(lclist (2, 3, 3) (1, 2, 3) (2, 3, 1) (3, 1, 2) (2, 1, 3))");
	bt_assert(r.min = (1, 2, 3));
	bt_assert(r.max = (3, 1, 2));

	# iteration over lclist
	int x = 0;
	int y = 0;
	lc mx = (0, 0, 0);
	for lc c in r do {
	    int asn2 = c.asn * c.asn;
	    x = x + asn2 * c.data1;
	    y = y + asn2 * c.data2;
	    if c > mx then mx = c;
	}
	bt_assert(x = 39 && y = 49);
	bt_assert(mx = r.max);
}

bt_test_suite(t_lclist_old, "Testing lists of large communities");


function t_lclist_new()
{
	bt_assert(---empty--- = ---empty---);
	bt_assert((10, 20, 30) !~ ---empty---);

	bt_assert((10, 20, 30).asn = 10);
	bt_assert((10, 20, 30).data1 = 20);
	bt_assert((10, 20, 30).data2 = 30);

	lclist ll;
	bt_assert(ll = ---empty---);
	ll.add((ten, 20, 30));
	ll.add((1000, 2000, 3000));
	ll.add(mktrip(100000));

	bt_assert(ll.empty = ---empty---);
	bt_assert(format(ll) = "(lclist (10, 20, 30) (1000, 2000, 3000) (100000, 200000, 300000))");
	bt_assert(ll.len = 3);
	bt_assert(ll = ---empty---.add((10, 20, 30)).add((1000, 2000, 3000)).add((100000, 200000, 300000)));

	bt_assert(mktrip(1000) ~ ll);
	bt_assert(mktrip(100) !~ ll);

	ll.empty;
	ll.add((10, 10, 10));
	ll.add((20, 20, 20));
	ll.add((30, 30, 30));

	lclist ll2;
	ll2.add((20, 20, 20));
	ll2.add((30, 30, 30));
	ll2.add((40, 40, 40));

	bt_assert(ll.delete([]) = ll);
	bt_assert(ll.filter([]) = ---empty---);

	#  lclist A (10, 20, 30)
	bt_assert(format(ll) = "(lclist (10, 10, 10) (20, 20, 20) (30, 30, 30))");

	#  lclist B (20, 30, 40)
	bt_assert(format(ll2) = "(lclist (20, 20, 20) (30, 30, 30) (40, 40, 40))");

	#  lclist A union B
	lclist r = ll.add(ll2);
	bt_assert(r = ---empty---.add((10,10,10)).add((20,20,20)).add((30,30,30)).add((40,40,40)));
	bt_assert(format(r) = "(lclist (10, 10, 10) (20, 20, 20) (30, 30, 30) (40, 40, 40))");

	#  lclist A isect B
	r = ll.filter(ll2);
	bt_assert(r = ---empty---.add((20, 20, 20)).add((30, 30, 30)));
	bt_assert(format(r) = "(lclist (20, 20, 20) (30, 30, 30))");

	#  lclist A \ B
	r = ll.delete(ll2);
	bt_assert(r = ---empty---.add((10, 10, 10)));
	bt_assert(format(r) = "(lclist (10, 10, 10))");

	#  lclist in lc set
	r = ll.filter([(5..15, *, *), (20, 15..25, *)]);
	bt_assert(r = ---empty---.add((10, 10, 10)).add((20, 20, 20)));
	bt_assert(format(r) = "(lclist (10, 10, 10) (20, 20, 20))");

	#  minimim & maximum element
	r = ---empty---.add((2, 3, 3)).add((1, 2, 3)).add((2, 3, 1)).add((3, 1, 2)).add((2, 1, 3));
	bt_assert(format(r) = "(lclist (2, 3, 3) (1, 2, 3) (2, 3, 1) (3, 1, 2) (2, 1, 3))");
	bt_assert(r.min = (1, 2, 3));
	bt_assert(r.max = (3, 1, 2));

	# iteration over lclist
	int x = 0;
	int y = 0;
	lc mx = (0, 0, 0);
	for lc c in r do {
	    int asn2 = c.asn * c.asn;
	    x = x + asn2 * c.data1;
	    y = y + asn2 * c.data2;
	    if c > mx then mx = c;
	}
	bt_assert(x = 39 && y = 49);
	bt_assert(mx = r.max);
}

bt_test_suite(t_lclist_new, "Testing lists of large communities");




/*
 * 	Testing sets of Large Communities
 * 	---------------------------------
 */

function t_lclist_set()
lclist ll;
lc set lls;
{
	ll = --- empty ---;
	ll = add(ll, (10, 20, 30));
	ll = add(ll, (1000, 2000, 3000));
	ll = add(ll, mktrip(100000));

	bt_assert(ll ~ [(5,10,15), (10,20,30)]);
	bt_assert(ll ~ [(10,15..25,*)]);
	bt_assert(ll ~ [(ten, *, *)]);

	bt_assert(ll !~ [(5,10,15), (10,21,30)]);
	bt_assert(ll !~ [(10,21..25,*)]);
	bt_assert(ll !~ [(11, *, *)]);
	bt_assert(ll !~ []);

	lls = [(10, 10, 10), (20, 20, 15..25), (30, 30, *), (40, 35..45, *), (50, *, *), (55..65, *, *)];
	bt_assert(format(lls) = "[(10, 10, 10), (20, 20, 15)..(20, 20, 25), (30, 30, 0)..(30, 30, 4294967295), (40, 35, 0)..(40, 45, 4294967295), (50, 0, 0)..(50, 4294967295, 4294967295), (55, 0, 0)..(65, 4294967295, 4294967295)]");
	bt_assert((10, 10, 10)  ~ lls);
	bt_assert((20, 20, 25)  ~ lls);
	bt_assert((20, 20, 26) !~ lls);
	bt_assert((30, 30,  0)  ~ lls);
	bt_assert((40, 35, 40)  ~ lls);
	bt_assert((40, 34, 40) !~ lls);
	bt_assert((50,  0,  0)  ~ lls);
	bt_assert((60, 60, 60)  ~ lls);
	bt_assert((70, 60, 60) !~ lls);
}

bt_test_suite(t_lclist_set, "Testing sets of large communities");




/*
 * 	Testing Route Distinguishers
 * 	----------------------------
 */

function t_rd()
rd x;
{
	x = 12345:20000;
	bt_assert(format(x) = "12345:20000");

	bt_assert(x = 12345:20000);
	bt_assert(x < 12345:20010);
	bt_assert(x != 12346:20000);
	bt_assert(x != 2:12345:20000);
	bt_assert(!(x > 12345:200010));

	bt_assert(format(0:1:2) = "1:2");
	bt_assert(format(10.0.0.1:1000) = "10.0.0.1:1000");
	bt_assert(format(100000:20000) = "100000:20000");
	bt_assert(format(2:100000:20000) = "100000:20000");
	bt_assert(format(2:1000:1000) = "2:1000:1000");
}

bt_test_suite(t_rd, "Testing route distinguishers");




/*
 * 	Testing sets of Route Distinguishers
 * 	------------------------------------
 */

function t_rd_set()
rd set rds;
{
	rds = [];
	bt_assert(rds = []);
	bt_assert(10:20 !~ rds);

	rds = [10:20, 100000:100..100000:200];
	bt_assert(format(rds)  = "[10:20, 100000:100..100000:200]");

	bt_assert(10:20  ~ rds);
	bt_assert(10:21 !~ rds);
	bt_assert(100000:90 !~ rds);
	bt_assert(100000:100 ~ rds);
	bt_assert(100000:128 ~ rds);
	bt_assert(100000:200 ~ rds);
	bt_assert(100010:150 !~ rds);
	bt_assert(100010:150 !~ []);
}

bt_test_suite(t_rd_set, "Testing sets of route distinguishers");




/*
 * 	Testing VPN nets
 * 	----------------
 */

function t_net_vpn()
{
	prefix p;

	p = 100:200 10.0.1.0/24;
	bt_assert(format(p) = "100:200 10.0.1.0/24");
	bt_assert(p.type = NET_VPN4);
	bt_assert(p.len = 24);
	bt_assert(p.ip = 10.0.1.0);
	bt_assert(p.rd = 100:200);

	p = 1012:2024 fe80:386c::/32;
	bt_assert(format(p) = "1012:2024 fe80:386c::/32");
	bt_assert(p.type = NET_VPN6);
	bt_assert(p.len = 32);
	bt_assert(p.ip = fe80:386c::);
	bt_assert(p.rd = 1012:2024);
}

bt_test_suite(t_net_vpn, "Testing VPN nets");




/*
 * 	Testing ROA nets
 * 	----------------
 */


function t_net_roa()
{
	prefix p;

	p = 12.13.0.0/16 max 24 as 1234;
	bt_assert(format(p) = "12.13.0.0/16-24 AS1234");
	bt_assert(p.type = NET_ROA4);
	bt_assert(p.ip = 12.13.0.0);
	bt_assert(p.len = 16);
	bt_assert(p.maxlen = 24);
	bt_assert(p.asn = 1234);

	p = 1000::/8 max 32 as 1234;
	bt_assert(format(p) = "1000::/8-32 AS1234");
	bt_assert(p.type = NET_ROA6);
	bt_assert(p.ip = 1000::);
	bt_assert(p.len = 8);
	bt_assert(p.maxlen = 32);
	bt_assert(p.asn = 1234);
}

bt_test_suite(t_net_roa, "Testing ROA nets");




/*
 * 	Testing Flowspec nets
 * 	---------------------
 */

function t_net_flowspec()
{
	prefix p;

	p = flow4 { dst 10.0.0.0/8; };
	bt_assert(p.type = NET_FLOW4);
	bt_assert(p.ip = 10.0.0.0);
	bt_assert(p.len = 8);
	bt_assert(p.src = 0.0.0.0/0);
	bt_assert(p.dst = 10.0.0.0/8);

	bt_assert(p !~ [ 10.0.0.0/8 ] );
	bt_assert(p.dst ~ [ 10.0.0.0/8 ] );

	p = flow6 { dst ::1/128; };
	bt_assert(p.type = NET_FLOW6);
	bt_assert(p.ip = ::1);
	bt_assert(p.len = 128);
	bt_assert(p.src = ::/0);
	bt_assert(p.dst = ::1/128);

	bt_assert(format(flow4 { dst 10.0.0.0/8; proto = 23; }) = "flow4 { dst 10.0.0.0/8; proto 23; }");
	bt_assert(format(flow6 { dst ::1/128; src ::2/127; }) = "flow6 { dst ::1/128; src ::2/127; }");
	bt_assert(format(flow6 { next header false 42; }) = "flow6 { next header false 42; }");
	bt_assert(format(flow6 { port 80; }) = "flow6 { port 80; }");
	bt_assert(format(flow6 { dport > 24 && < 30 || 40..50,60..70,80 && >= 90; }) = "flow6 { dport > 24 && < 30 || 40..50,60..70,80 && >= 90; }");
	bt_assert(format(flow6 { sport 0..0x400; }) = "flow6 { sport 0..1024; }");
	bt_assert(format(flow6 { icmp type 80; }) = "flow6 { icmp type 80; }");
	bt_assert(format(flow6 { icmp code 90; }) = "flow6 { icmp code 90; }");
	bt_assert(format(flow6 { tcp flags 0x03/0x0f; }) = "flow6 { tcp flags 0x3/0x3 && 0x0/0xc; }");
	bt_assert(format(flow6 { length 0..65535; }) = "flow6 { length 0..65535; }");
	bt_assert(format(flow6 { dscp = 63; }) = "flow6 { dscp 63; }");
	bt_assert(format(flow6 { fragment is_fragment || !first_fragment; }) = "flow6 { fragment is_fragment || !first_fragment; }");
	bt_assert(format(flow6 { label 1000..2000; }) = "flow6 { label 1000..2000; }");
	bt_assert(format(flow6 { }) = "flow6 { }");

}

bt_test_suite(t_net_flowspec, "Testing flowspec networks");




/*
 * 	Testing IPv6 SADR nets
 * 	----------------------
 */

function t_net_sadr()
{
	prefix p;
	p = fe80:386c::/32 from 2001:db8:1:13::/64;
	bt_assert(format(p) = "fe80:386c::/32 from 2001:db8:1:13::/64");
	bt_assert(p.type = NET_IP6_SADR);
	bt_assert(p.ip = fe80:386c::);
	bt_assert(p.len = 32);
	bt_assert(p.src = 2001:db8:1:13::/64);
	bt_assert(p.dst = fe80:386c::/32);
}

bt_test_suite(t_net_sadr, "Testing IPv6 SADR nets");




/*
 * 	Testing defined() function
 * 	--------------------------
 */

function test_undef(int a)
int b;
{
	if a = 3 then {
		b = 4;
		bt_assert(defined(b));
	}
	else {
		bt_assert(!defined(b));
	}
}

function t_define()
int i;
{
	test_undef(2);
	test_undef(3);
	test_undef(2);

	bt_assert(defined(1));
	bt_assert(defined(1.2.3.4));
}

bt_test_suite(t_define, "Testing defined() function");




/*
 *	 Testing calling functions
 *	 -------------------------
 */

function callme(int arg1; int arg2) -> int
int i;
{
	case arg1 {
	1, 42: return 42;
	else: return arg1 * arg2;
	}

	return 0;
}

function callmeagain(int a; int b; int c) -> int
{
	return a + b + c;
}

function fifteen() -> int
{
	return 15;
}

function local_vars(int j)
{
	int k = 10;
	bt_assert(j = 5 && k = 10);
	{
		int j = 15;
		k = 20;
		bt_assert(j = 15 && k = 20);
	}
	bt_assert(j = 5 && k = 20);

	if j < 10 then
	{
		int j = 25;
		string k = "hello";
		bt_assert(j = 25 && k = "hello");
	}
	bt_assert(j = 5 && k = 20);

	int m = 100;
	{
		j = 35;
		int k = 40;
		bt_assert(j = 35 && k = 40 && m = 100);
	}
	bt_assert(j = 35 && k = 20 && m = 100);
}

function factorial(int x) -> int
{
	if x = 0 then return 0;
	if x = 1 then return 1;
	else return x * factorial(x - 1);
}

function fibonacci(int x) -> int
{
	if x = 0 then return 0;
	if x = 1 then return 1;
	else return fibonacci(x - 1) + fibonacci(x - 2);
}

function hanoi_init(int a; int b) -> bgppath
{
	if b = 0
	then return +empty+;
	else return prepend(hanoi_init(a + 1, b - 1), a);
}

function hanoi_solve(int n; bgppath h_src; bgppath h_dst; bgppath h_aux; bool x; bool y) -> bgppath
{
	# x -> return src or dst
	# y -> print state

	if n = 0 then { if x then return h_src; else return h_dst; }

	bgppath tmp1 = hanoi_solve(n - 1, h_src, h_aux, h_dst, true, y);
	bgppath tmp2 = hanoi_solve(n - 1, h_src, h_aux, h_dst, false, false);
	h_src = tmp1;
	h_aux = tmp2;

	int v = h_src.first;
	# bt_assert(h_dst = +empty+ || v < h_dst.first);
	h_src = delete(h_src, v);
	h_dst = prepend(h_dst, v);

	if y then
		print "move: ", v, " src: ", h_src, " dst:", h_dst, " aux:", h_aux;

	tmp1 = hanoi_solve(n - 1, h_aux, h_dst, h_src, true, y);
	tmp2 = hanoi_solve(n - 1, h_aux, h_dst, h_src, false, false);
	h_aux = tmp1;
	h_dst = tmp2;

	if x then return h_src; else return h_dst;
}

function t_call_function()
bgppath h_src;
{
	bt_assert(fifteen() = 15);

	bt_assert(callme(1, 2) = 42);
	bt_assert(callme(42, 2) = 42);

	bt_assert(callme(2, 2) = 4);
	bt_assert(callme(3, 2) = 6);
	bt_assert(callme(4, 4) = 16);
	bt_assert(callme(7, 2) = 14);
	bt_assert(callmeagain(1, 2, 3) = 6);
	local_vars(5);

	bt_assert(factorial(5) = 120);
	bt_assert(factorial(10) = 3628800);

	bt_assert(fibonacci(10) = 55);
	bt_assert(fibonacci(20) = 6765);

	h_src = hanoi_init(1, 6);
	bt_assert(format(h_src) = "(path 1 2 3 4 5 6)");
	bt_assert(hanoi_solve(6, h_src, +empty+, +empty+, false, false) = h_src);
}

bt_test_suite(t_call_function, "Testing calling functions");




/*
 * 	Test including another config file
 * 	----------------------------------
 */

function t_include()
int i;
{
  i = 1;
  include "test.conf.inc";
  bt_assert(i = 42);
}

bt_test_suite(t_include, "Testing including another config file");




/*
 * 	Test if-else statement
 * 	----------------------
 */

function t_if_else()
int i;
{
	/* Empty blocks regression test */
	if true then {}
	else {}

	if true then
		bt_assert(true);

	if false then
		bt_assert(false);
	else if true then
		bt_assert(true);
	else
		bt_assert(false);

	/* Empty blocks regression test */
	if true then {}
	else {}
}

bt_test_suite(t_if_else, "Testing if-else statement");




/*
 * 	Test for-in statement
 * 	---------------------
 */

function t_for_in()
{
	bgppath p = +empty+.prepend(5).prepend(4).prepend(3).prepend(2).prepend(1);
	bgppath q = +empty+.prepend(30).prepend(20).prepend(10);
	int a;

	# basic for loop
	a = 0;
	for int i in p do {
		a = 2 * a + i;
	}
	bt_assert(a = 57);

	# basic for loop, no braces
	a = 0;
	for int i in p do a = 2 * a + i;
	bt_assert(a = 57);

	# for loop with empty body
	a = 0;
	for int i in p do { }
	bt_assert(a = 0);

	# for loop over empty path
	a = 0;
	for int i in +empty+ do a = 1;
	bt_assert(a = 0);

	# for loop with var name shadowing
	a = 0;
	for int p in p do {
		a = 2 * a + p;
	}
	bt_assert(a = 57);

	# nested for loops
	a = 0;
	int n = 1;
	for int i in p do {
		for int j in q do {
			a = a + i * j * n;
			n = n + 1;
		}
	}
	bt_assert(a = 9300);
}

bt_test_suite(t_for_in, "Testing for-in statement");




/*
 *	Unused functions -- testing only parsing
 *	----------------------------------------
 */

function __test1()
{
	if source ~ [ RTS_BGP, RTS_STATIC ] then {
#		ospf_metric1 = 65535;
#		ospf_metric2 = 1000;
		ospf_tag = 0x12345678;
		accept;
	}
	reject;
}

function __test2()
{
	if source ~ [ RTS_BGP, RTS_STATIC ] then {
#		ospf_metric1 = 65535;
#		ospf_metric2 = 1000;
		ospf_tag = 0x12345678;
		accept;
	}
	reject;
}

filter testf
int j;
bool t;
{
	print "Heya, filtering route to ", net.ip, " prefixlen ", net.len, " source ", source;
	print "This route was from ", from;
	j = 7;
	j = 17;
	if rip_metric > 15 then {
		reject "RIP Metric is more than infinity";
	}
	rip_metric = 14;
	unset(rip_metric);

	preference = 1234;

	test_ca_int1 = 42;
	test_ca_ip2 = 1.3.5.7;
	test_ca_quad3 = 2.4.6.8;
	test_ca_bgppath4 = +empty+;
	test_ca_clist5 = -empty-;
	test_ca_eclist6 = --empty--;
	test_ca_lclist7 = ---empty---;

	igp_metric = 53;
	babel_metric = 64;
	t = defined(babel_router_id);

	bgp_origin = ORIGIN_IGP;
	bgp_path = +empty+;
	bgp_next_hop = 3456:789a:bcde:f012::3456:789a;
	bgp_med = 71;
	bgp_local_pref = 942;
	t = defined(bgp_atomic_aggr);
	t = defined(bgp_aggregator);
	bgp_community = -empty-;
	bgp_originator_id = 9.7.5.3;
	bgp_cluster_list = -empty-;
	bgp_ext_community = --empty--;
	t = defined(bgp_aigp);
	bgp_large_community = ---empty---;
	t = defined(bgp_mpls_label_stack);

	ospf_metric1 = 64;
	ospf_metric2 = 111;
	ospf_tag = 654432;

	radv_preference = RA_PREF_LOW;
	radv_lifetime = 28;

	rip_metric = 2;
	rip_tag = 4;

	krt_source = 17;
	krt_metric = 19;

#	if krt_lock_congctl then krt_lock_mtu = false;
#	krt_lock_window = true;
#	krt_lock_rtt = krt_lock_rttvar && krt_lock_ssthresh || krt_lock_cwnd;

	accept "ok I take that";
}

filter roa_filter
{
	if net ~ [ 10.0.0.0/8{16,24} ] || net ~ [ 2000::/3{16,96} ] then {
		accept;
	}
	reject;
}

roa4 table r4;
roa6 table r6;

protocol static
{
	roa4 { table r4; import filter roa_filter; };
	route 10.110.0.0/16 max 16 as 1000;
	route 10.120.0.0/16 max 24 as 1000;
	route 10.130.0.0/16 max 24 as 2000;
	route 10.130.128.0/18 max 24 as 3000;
}

protocol static
{
  roa6 { table r6; import filter roa_filter; };
  route 2001:0db8:85a3:8a2e::/64 max 96 as 1000;
}

function t_roa_check()
prefix pfx;
{
	bt_assert(roa_check(r4, 10.10.0.0/16, 1000) = ROA_UNKNOWN);
	bt_assert(roa_check(r4, 10.0.0.0/8, 1000) = ROA_UNKNOWN);
	bt_assert(roa_check(r4, 10.110.0.0/16, 1000) = ROA_VALID);
	bt_assert(roa_check(r4, 10.110.0.0/16, 2000) = ROA_INVALID);
	bt_assert(roa_check(r4, 10.110.32.0/20, 1000) = ROA_INVALID);
	bt_assert(roa_check(r4, 10.120.32.0/20, 1000) = ROA_VALID);
	bt_assert(roa_check(r4, 10.120.32.0/20, 2000) = ROA_INVALID);
	bt_assert(roa_check(r4, 10.120.32.32/28, 1000) = ROA_INVALID);
	bt_assert(roa_check(r4, 10.130.130.0/24, 1000) = ROA_INVALID);
	bt_assert(roa_check(r4, 10.130.130.0/24, 2000) = ROA_VALID);
	bt_assert(roa_check(r4, 10.130.30.0/24, 3000) = ROA_INVALID);
	bt_assert(roa_check(r4, 10.130.130.0/24, 3000) = ROA_VALID);

	bt_assert(roa_check(r6, 2001:0db8:85a3:8a2e:1234::/80, 1000) = ROA_VALID);
	bt_assert(roa_check(r6, 2001:0db8:85a3:8a2e:1234::/97, 1000) = ROA_INVALID);
	bt_assert(roa_check(r6, 2001:0db8:85a3:8a2e::/64, 1000) = ROA_VALID);
	bt_assert(roa_check(r6, 2001:0db8:85a3::/48, 1000) = ROA_UNKNOWN);

	bt_assert(roa_check(r4, 10.10.0.0/16, 1000) = ROA_UNKNOWN);
	bt_assert(roa_check(r4, 10.0.0.0/8, 1000) = ROA_UNKNOWN);
	bt_assert(roa_check(r4, 10.110.0.0/16, 1000) = ROA_VALID);
	bt_assert(roa_check(r4, 10.110.0.0/16, 2000) = ROA_INVALID);
	bt_assert(roa_check(r4, 10.110.32.0/20, 1000) = ROA_INVALID);
	bt_assert(roa_check(r4, 10.120.32.0/20, 1000) = ROA_VALID);

	bt_assert(roa_check(r6, 2001:0db8:85a3:8a2e:1234::/80, 1000) = ROA_VALID);
	bt_assert(roa_check(r6, 2001:0db8:85a3:8a2e:1234::/97, 1000) = ROA_INVALID);
	bt_assert(roa_check(r6, 2001:0db8:85a3:8a2e::/64, 1000) = ROA_VALID);
	bt_assert(roa_check(r6, 2001:0db8:85a3::/48, 1000) = ROA_UNKNOWN);

	bt_assert(roa_check(r4, 2001:0db8:85a3:8a2e:1234::/97, 1000) = ROA_UNKNOWN);
	bt_assert(roa_check(r6, 2001:0db8:85a3:8a2e:1234::/97, 1000) = ROA_INVALID);

	bt_assert(roa_check(r4, 2001:0db8:85a3:8a2e:1234::/80, 1000) = ROA_UNKNOWN);
	bt_assert(roa_check(r6, 2001:0db8:85a3:8a2e:1234::/80, 1000) = ROA_VALID);
	bt_assert(roa_check(r4, 2001:0db8:85a3::/48, 1000) = ROA_UNKNOWN);
	bt_assert(roa_check(r6, 2001:0db8:85a3::/48, 1000) = ROA_UNKNOWN);

	bt_assert(10.130.130.0/24 ~ 0.0.0.0/0);
	bt_assert(2001:0db8:85a3:8a2e::/64 ~ ::/0);
	bt_assert(10.130.130.0/24 !~ ::/0);
	bt_assert(2001:0db8:85a3:8a2e::/64 !~ 0.0.0.0/0);
}

bt_test_suite(t_roa_check, "Testing ROA");




filter vpn_filter
{
	bt_assert(format(net) = "1:2 10.1.10.0/24");
	bt_assert(net.type = NET_VPN4);
	bt_assert(net.type != NET_IP4);
	bt_assert(net.type != NET_IP6);
	bt_assert(net.rd = 0:1:2);

	bool b = false;
	case (net.type) {
	  NET_IP4: print "IPV4";
	  NET_IP6: print "IPV6";
	  else: b = true;
	}
	bt_assert(b);

	bt_check_assign(from, 10.20.30.40);
	# bt_check_assign(gw, 55.55.55.44);

	bgp_community.add((3,5));
	bgp_ext_community.add((ro, 135, 999));
	bgp_large_community.add((6464156, 89646354, 8675643));

	mypath.prepend(65533);
	mylclist.add((1234, 5678, 90123));

	bgppath locpath;
	lclist loclclist;

	locpath.prepend(65533);
	loclclist.add((1234, 5678, 90123));

	accept;
}

vpn4 table v4;
vpn4 table v6;

protocol static
{
	vpn4 { table v4; import filter vpn_filter; };
	route 0:1:2 10.1.10.0/24 unreachable;
}

protocol static
{
	ipv6 { import where false; };
	route fd01::/48 unreachable;
}<|MERGE_RESOLUTION|>--- conflicted
+++ resolved
@@ -112,6 +112,17 @@
 attribute lclist test_ca_lclist_max20;
 attribute lclist test_ca_lclist_max21;
 
+attribute enum rts test_ca_rts;
+attribute enum rtd test_ca_rtd;
+attribute enum scope test_ca_scope;
+attribute enum roa test_ca_roa;
+attribute enum aspa test_ca_aspa;
+attribute enum af test_ca_af;
+attribute enum nettype test_ca_nettype;
+attribute enum bgp_origin test_ca_bgp_origin;
+attribute enum ra_preference test_ca_ra_preference;
+attribute enum mpls_policy test_ca_mpls_policy;
+attribute enum nettype set test_ca_nettype_set;
 
 /* Uncomment this to get an error */
 #attribute int bgp_path;
@@ -585,11 +596,6 @@
 
 function t_enum()
 {
-<<<<<<< HEAD
-	bt_assert(format(RTS_STATIC) = "(enum 31)1");
-	bt_assert(format(NET_IP4) = "(enum 3b)1");
-	bt_assert(format(NET_VPN6) = "(enum 3b)4");
-=======
 	enum rts ev0 = RTS_STATIC;
 	enum rtd ev1 = RTD_UNICAST;
 	enum scope ev2 = SCOPE_UNIVERSE;
@@ -603,14 +609,13 @@
 
 	enum nettype set es = [NET_IP6, NET_VPN6];
 
-	bt_assert(format(RTS_STATIC) = "(enum 30)1");
-	bt_assert(format(NET_IP4) = "(enum 36)1");
-	bt_assert(format(NET_VPN6) = "(enum 36)4");
-	bt_assert(format(ev6) = "(enum 36)2");
+	bt_assert(format(RTS_STATIC) = "(enum 31)1");
+	bt_assert(format(NET_IP4) = "(enum 3b)1");
+	bt_assert(format(NET_VPN6) = "(enum 3b)4");
+	bt_assert(format(ev6) = "(enum 3b)2");
 
 	bt_assert(ev0 = RTS_STATIC);
 	bt_assert(ev6 = NET_IP6);
->>>>>>> 80ca0ed2
 
 	bt_assert(RTS_STATIC ~ [RTS_STATIC, RTS_DEVICE]);
 	bt_assert(RTS_BGP !~ [RTS_STATIC, RTS_DEVICE]);

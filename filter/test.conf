--- conflicted
+++ resolved
@@ -212,7 +212,6 @@
 	bt_assert(1 <= 1);
 	bt_assert(!(1234 < 1234));
 
-<<<<<<< HEAD
 	bt_assert(10 - 5 = 5);
 	bt_assert(4294967295 + 1 = 0);
 	bt_assert(6*9=54);
@@ -220,7 +219,7 @@
 	bt_assert(123/45 = 2);
 	bt_assert(0xfee1a | 0xbeef = 0xffeff);
 	bt_assert(0xfee1a & 0xbeef = 0xae0a);
-=======
+
 	case i {
 		4200000000: bt_assert(true);
 		else: bt_assert(false);
@@ -232,7 +231,6 @@
 	}
 
 
->>>>>>> 3186ffe7
 }
 
 bt_test_suite(t_int, "Testing integers");

/*
 *	Filters: utility functions
 *
 *	Copyright 1998 Pavel Machek <pavel@ucw.cz>
 *		  2017 Maria Matejka <mq@ucw.cz>
 *
 *	Can be freely distributed and used under the terms of the GNU GPL.
 */

#include "nest/bird.h"
#include "conf/conf.h"
#include "filter/filter.h"
#include "filter/f-inst.h"
#include "lib/idm.h"
#include "nest/protocol.h"
#include "nest/rt.h"

#define P(a,b) ((a<<8) | b)

const char *
filter_name(const struct filter *filter)
{
  if (!filter)
    return "ACCEPT";
  else if (filter == FILTER_REJECT)
    return "REJECT";
  else if (!filter->sym)
    return "(unnamed)";
  else
    return filter->sym->name;
}

struct filter *f_new_where(struct f_inst *where)
{
  struct f_inst *cond = f_new_inst(FI_CONDITION, where,
				   f_new_inst(FI_DIE, F_ACCEPT),
				   f_new_inst(FI_DIE, F_REJECT));

  struct filter *f = cfg_allocz(sizeof(struct filter));
  f->root = f_linearize(cond, 0);
  return f;
<<<<<<< HEAD
}
=======
}

struct f_inst *
f_for_cycle(struct symbol *var, struct f_inst *term, struct f_inst *block)
{
  ASSERT((var->class & ~0xff) == SYM_VARIABLE);
  ASSERT(term->next == NULL);

  /* Static type check */
  if (term->type == T_VOID)
    cf_error("Couldn't infer the type of FOR expression, please assign it to a variable.");

  enum f_type el_type = f_type_element_type(term->type);
  struct sym_scope *scope = el_type ? f_type_method_scope(term->type) : NULL;
  struct symbol *ms = scope ? cf_find_symbol_scope(scope, "!for_next") : NULL;

  if (!ms)
    cf_error("Type %s is not iterable, can't be used in FOR", f_type_name(term->type));

  if (var->class != (SYM_VARIABLE | el_type))
    cf_error("Loop variable '%s' in FOR must be of type %s, got %s",
	var->name, f_type_name(el_type), f_type_name(var->class & 0xff));

  /* Push the iterator auxiliary value onto stack */
  struct f_inst *iter = term->next = f_new_inst(FI_CONSTANT, (struct f_val) {});

  /* Initialize the iterator variable */
  iter->next = f_new_inst(FI_CONSTANT, (struct f_val) { .type = el_type });

  /* Prepend the loop block with loop beginning instruction */
  struct f_inst *loop_start = f_new_inst(FI_FOR_LOOP_START, var);
  loop_start->next = block;

  return ms->method->new_inst(term, loop_start);
}

struct f_inst *
f_print(struct f_inst *vars, int flush, enum filter_return fret)
{
#define AX(...)  do { struct f_inst *_tmp = f_new_inst(__VA_ARGS__); _tmp->next = output; output = _tmp; } while (0)
  struct f_inst *output = NULL;
  if (fret != F_NOP)
    AX(FI_DIE, fret);

  if (flush)
    AX(FI_FLUSH);

  while (vars)
  {
    struct f_inst *tmp = vars;
    vars = vars->next;
    tmp->next = NULL;

    AX(FI_PRINT, tmp);
  }

  return output;
#undef AX
}


#define CA_KEY(n)	n->name, n->fda.type
#define CA_NEXT(n)	n->next
#define CA_EQ(na,ta,nb,tb)	(!strcmp(na,nb) && (ta == tb))
#define CA_FN(n,t)	(mem_hash(n, strlen(n)) ^ (t*0xaae99453U))
#define CA_ORDER	8 /* Fixed */

struct ca_storage {
  struct ca_storage *next;
  struct f_dynamic_attr fda;
  u32 uc;
  char name[0];
};

HASH(struct ca_storage) ca_hash;

static struct idm ca_idm;
static struct ca_storage **ca_storage;
static uint ca_storage_max;

static void
ca_free(resource *r)
{
  struct custom_attribute *ca = (void *) r;
  struct ca_storage *cas = HASH_FIND(ca_hash, CA, ca->name, ca->fda->type);
  ASSERT(cas);

  ca->name = NULL;
  ca->fda = NULL;
  if (!--cas->uc) {
    uint id = EA_CUSTOM_ID(cas->fda.ea_code);
    idm_free(&ca_idm, id);
    HASH_REMOVE(ca_hash, CA, cas);
    ca_storage[id] = NULL;
    mb_free(cas);
  }
}

static void
ca_dump(resource *r)
{
  struct custom_attribute *ca = (void *) r;
  debug("name \"%s\" id 0x%04x ea_type 0x%02x f_type 0x%02x\n",
      ca->name, ca->fda->ea_code, ca->fda->type, ca->fda->f_type);
}

static struct resclass ca_class = {
  .name = "Custom attribute",
  .size = sizeof(struct custom_attribute),
  .free = ca_free,
  .dump = ca_dump,
  .lookup = NULL,
  .memsize = NULL,
};

struct custom_attribute *
ca_lookup(pool *p, const char *name, int f_type)
{
  int ea_type;

  switch (f_type) {
    case T_INT:
      ea_type = EAF_TYPE_INT;
      break;
    case T_IP:
      ea_type = EAF_TYPE_IP_ADDRESS;
      break;
    case T_QUAD:
      ea_type = EAF_TYPE_ROUTER_ID;
      break;
    case T_PATH:
      ea_type = EAF_TYPE_AS_PATH;
      break;
    case T_CLIST:
      ea_type = EAF_TYPE_INT_SET;
      break;
    case T_ECLIST:
      ea_type = EAF_TYPE_EC_SET;
      break;
    case T_LCLIST:
      ea_type = EAF_TYPE_LC_SET;
      break;
    default:
      cf_error("Custom route attribute of unsupported type");
  }

  static int inited = 0;
  if (!inited) {
    idm_init(&ca_idm, config_pool, 8);
    HASH_INIT(ca_hash, config_pool, CA_ORDER);

    ca_storage_max = 256;
    ca_storage = mb_allocz(config_pool, sizeof(struct ca_storage *) * ca_storage_max);

    inited++;
  }

  struct ca_storage *cas = HASH_FIND(ca_hash, CA, name, ea_type);
  if (cas) {
    cas->uc++;
  } else {

    uint id = idm_alloc(&ca_idm);

    if (id >= EA_CUSTOM_BIT)
      cf_error("Too many custom attributes.");

    if (id >= ca_storage_max) {
      ca_storage_max *= 2;
      ca_storage = mb_realloc(ca_storage, sizeof(struct ca_storage *) * ca_storage_max * 2);
    }

    cas = mb_allocz(config_pool, sizeof(struct ca_storage) + strlen(name) + 1);
    cas->fda = f_new_dynamic_attr(ea_type, f_type, EA_CUSTOM(id));
    cas->uc = 1;

    strcpy(cas->name, name);
    ca_storage[id] = cas;

    HASH_INSERT(ca_hash, CA, cas);
  }

  struct custom_attribute *ca = ralloc(p, &ca_class);
  ca->fda = &(cas->fda);
  ca->name = cas->name;
  return ca;
}

const char *
ea_custom_name(uint ea)
{
  uint id = EA_CUSTOM_ID(ea);
  if (id >= ca_storage_max)
    return NULL;

  if (!ca_storage[id])
    return NULL;

  return ca_storage[id]->name;
}
>>>>>>> fdd39c81
<|MERGE_RESOLUTION|>--- conflicted
+++ resolved
@@ -39,9 +39,6 @@
   struct filter *f = cfg_allocz(sizeof(struct filter));
   f->root = f_linearize(cond, 0);
   return f;
-<<<<<<< HEAD
-}
-=======
 }
 
 struct f_inst *
@@ -54,7 +51,7 @@
   if (term->type == T_VOID)
     cf_error("Couldn't infer the type of FOR expression, please assign it to a variable.");
 
-  enum f_type el_type = f_type_element_type(term->type);
+  enum btype el_type = f_type_element_type(term->type);
   struct sym_scope *scope = el_type ? f_type_method_scope(term->type) : NULL;
   struct symbol *ms = scope ? cf_find_symbol_scope(scope, "!for_next") : NULL;
 
@@ -100,146 +97,4 @@
 
   return output;
 #undef AX
-}
-
-
-#define CA_KEY(n)	n->name, n->fda.type
-#define CA_NEXT(n)	n->next
-#define CA_EQ(na,ta,nb,tb)	(!strcmp(na,nb) && (ta == tb))
-#define CA_FN(n,t)	(mem_hash(n, strlen(n)) ^ (t*0xaae99453U))
-#define CA_ORDER	8 /* Fixed */
-
-struct ca_storage {
-  struct ca_storage *next;
-  struct f_dynamic_attr fda;
-  u32 uc;
-  char name[0];
-};
-
-HASH(struct ca_storage) ca_hash;
-
-static struct idm ca_idm;
-static struct ca_storage **ca_storage;
-static uint ca_storage_max;
-
-static void
-ca_free(resource *r)
-{
-  struct custom_attribute *ca = (void *) r;
-  struct ca_storage *cas = HASH_FIND(ca_hash, CA, ca->name, ca->fda->type);
-  ASSERT(cas);
-
-  ca->name = NULL;
-  ca->fda = NULL;
-  if (!--cas->uc) {
-    uint id = EA_CUSTOM_ID(cas->fda.ea_code);
-    idm_free(&ca_idm, id);
-    HASH_REMOVE(ca_hash, CA, cas);
-    ca_storage[id] = NULL;
-    mb_free(cas);
-  }
-}
-
-static void
-ca_dump(resource *r)
-{
-  struct custom_attribute *ca = (void *) r;
-  debug("name \"%s\" id 0x%04x ea_type 0x%02x f_type 0x%02x\n",
-      ca->name, ca->fda->ea_code, ca->fda->type, ca->fda->f_type);
-}
-
-static struct resclass ca_class = {
-  .name = "Custom attribute",
-  .size = sizeof(struct custom_attribute),
-  .free = ca_free,
-  .dump = ca_dump,
-  .lookup = NULL,
-  .memsize = NULL,
-};
-
-struct custom_attribute *
-ca_lookup(pool *p, const char *name, int f_type)
-{
-  int ea_type;
-
-  switch (f_type) {
-    case T_INT:
-      ea_type = EAF_TYPE_INT;
-      break;
-    case T_IP:
-      ea_type = EAF_TYPE_IP_ADDRESS;
-      break;
-    case T_QUAD:
-      ea_type = EAF_TYPE_ROUTER_ID;
-      break;
-    case T_PATH:
-      ea_type = EAF_TYPE_AS_PATH;
-      break;
-    case T_CLIST:
-      ea_type = EAF_TYPE_INT_SET;
-      break;
-    case T_ECLIST:
-      ea_type = EAF_TYPE_EC_SET;
-      break;
-    case T_LCLIST:
-      ea_type = EAF_TYPE_LC_SET;
-      break;
-    default:
-      cf_error("Custom route attribute of unsupported type");
-  }
-
-  static int inited = 0;
-  if (!inited) {
-    idm_init(&ca_idm, config_pool, 8);
-    HASH_INIT(ca_hash, config_pool, CA_ORDER);
-
-    ca_storage_max = 256;
-    ca_storage = mb_allocz(config_pool, sizeof(struct ca_storage *) * ca_storage_max);
-
-    inited++;
-  }
-
-  struct ca_storage *cas = HASH_FIND(ca_hash, CA, name, ea_type);
-  if (cas) {
-    cas->uc++;
-  } else {
-
-    uint id = idm_alloc(&ca_idm);
-
-    if (id >= EA_CUSTOM_BIT)
-      cf_error("Too many custom attributes.");
-
-    if (id >= ca_storage_max) {
-      ca_storage_max *= 2;
-      ca_storage = mb_realloc(ca_storage, sizeof(struct ca_storage *) * ca_storage_max * 2);
-    }
-
-    cas = mb_allocz(config_pool, sizeof(struct ca_storage) + strlen(name) + 1);
-    cas->fda = f_new_dynamic_attr(ea_type, f_type, EA_CUSTOM(id));
-    cas->uc = 1;
-
-    strcpy(cas->name, name);
-    ca_storage[id] = cas;
-
-    HASH_INSERT(ca_hash, CA, cas);
-  }
-
-  struct custom_attribute *ca = ralloc(p, &ca_class);
-  ca->fda = &(cas->fda);
-  ca->name = cas->name;
-  return ca;
-}
-
-const char *
-ea_custom_name(uint ea)
-{
-  uint id = EA_CUSTOM_ID(ea);
-  if (id >= ca_storage_max)
-    return NULL;
-
-  if (!ca_storage[id])
-    return NULL;
-
-  return ca_storage[id]->name;
-}
->>>>>>> fdd39c81
+}
--- conflicted
+++ resolved
@@ -51,13 +51,8 @@
 
 struct rte;
 
-<<<<<<< HEAD
-enum filter_return f_run(const struct filter *filter, struct rte *rte, struct linpool *tmp_pool, int flags);
-enum filter_return f_eval_rte(const struct f_line *expr, struct rte *rte, struct linpool *tmp_pool);
-=======
-enum filter_return f_run(const struct filter *filter, struct rte **rte, int flags);
-enum filter_return f_eval_rte(const struct f_line *expr, struct rte **rte);
->>>>>>> f2f3163f
+enum filter_return f_run(const struct filter *filter, struct rte *rte, int flags);
+enum filter_return f_eval_rte(const struct f_line *expr, struct rte *rte);
 uint f_eval_int(const struct f_line *expr);
 enum filter_return f_eval_buf(const struct f_line *expr, buffer *buf);
 

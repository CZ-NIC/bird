/*
 *	BIRD Internet Routing Daemon -- Filters
 *
 *	(c) 1999 Pavel Machek <pavel@ucw.cz>
 *	(c) 2018--2019 Maria Matejka <mq@jmq.cz>
 *
 *	Can be freely distributed and used under the terms of the GNU GPL.
 */

#ifndef _BIRD_FILT_H_
#define _BIRD_FILT_H_

#include "lib/resource.h"
#include "lib/ip.h"
#include "lib/macro.h"
#include "nest/route.h"
#include "lib/attrs.h"
#include "filter/data.h"
#include "conf/conf.h"

/* Possible return values of filter execution */
enum filter_return {
  F_NOP = 0,
  F_NONL,
  F_RETURN,
  F_ACCEPT,   /* Need to preserve ordering: accepts < rejects! */
  F_REJECT,
  F_ERROR,
};

static inline const char *filter_return_str(const enum filter_return fret) {
  switch (fret) {
#define FRS(x) case x: return #x
    FRS(F_NOP);
    FRS(F_NONL);
    FRS(F_RETURN);
    FRS(F_ACCEPT);
    FRS(F_REJECT);
    FRS(F_ERROR);
#undef FRS
    default: bug("This shall not happen");
  }
}

/* The filter encapsulating structure to be pointed-to from outside */
struct f_inst;
struct f_line;
struct filter {
  struct symbol *sym;
  const struct f_line *root;
};

struct rte;

<<<<<<< HEAD
enum filter_return f_run(const struct filter *filter, struct rte *rte, int flags);
enum filter_return f_eval_rte(const struct f_line *expr, struct rte *rte);
enum filter_return f_eval_buf(const struct f_line *expr, buffer *buf);
=======
enum filter_return f_run(const struct filter *filter, struct rte **rte, struct linpool *tmp_pool, int flags);
enum filter_return f_run_args(const struct filter *filter, struct rte **rte, struct linpool *tmp_pool, uint argc, const struct f_val *argv, int flags);
enum filter_return f_eval_rte(const struct f_line *expr, struct rte **rte, struct linpool *tmp_pool, uint argc, const struct f_val *argv, struct f_val *pres);
enum filter_return f_eval_buf(const struct f_line *expr, struct linpool *tmp_pool, buffer *buf);
>>>>>>> 407eb388

struct f_val cf_eval_tmp(const struct f_inst *inst, int type);
static inline struct f_val *cf_eval(const struct f_inst *inst, int type)
{
  struct f_val val = cf_eval_tmp(inst, type);
  return lp_val_copy(cfg_mem, &val);
}

static inline uint cf_eval_int(const struct f_inst *inst) { return cf_eval_tmp(inst, T_INT).val.i; };

const char *filter_name(const struct filter *filter);
int filter_same(const struct filter *new, const struct filter *old);
int f_same(const struct f_line *f1, const struct f_line *f2);

void filter_commit(struct config *new, struct config *old);

void filters_dump_all(void);

#define FILTER_ACCEPT NULL
#define FILTER_REJECT ((struct filter *) 1)
#define FILTER_UNDEF  ((struct filter *) 2)	/* Used in BGP */

#define FF_SILENT 2			/* Silent filter execution */

#endif<|MERGE_RESOLUTION|>--- conflicted
+++ resolved
@@ -52,16 +52,10 @@
 
 struct rte;
 
-<<<<<<< HEAD
 enum filter_return f_run(const struct filter *filter, struct rte *rte, int flags);
-enum filter_return f_eval_rte(const struct f_line *expr, struct rte *rte);
+enum filter_return f_run_args(const struct filter *filter, struct rte *rte, uint argc, const struct f_val *argv, int flags);
+enum filter_return f_eval_rte(const struct f_line *expr, struct rte *rte, uint argc, const struct f_val *argv, struct f_val *pres);
 enum filter_return f_eval_buf(const struct f_line *expr, buffer *buf);
-=======
-enum filter_return f_run(const struct filter *filter, struct rte **rte, struct linpool *tmp_pool, int flags);
-enum filter_return f_run_args(const struct filter *filter, struct rte **rte, struct linpool *tmp_pool, uint argc, const struct f_val *argv, int flags);
-enum filter_return f_eval_rte(const struct f_line *expr, struct rte **rte, struct linpool *tmp_pool, uint argc, const struct f_val *argv, struct f_val *pres);
-enum filter_return f_eval_buf(const struct f_line *expr, struct linpool *tmp_pool, buffer *buf);
->>>>>>> 407eb388
 
 struct f_val cf_eval_tmp(const struct f_inst *inst, int type);
 static inline struct f_val *cf_eval(const struct f_inst *inst, int type)

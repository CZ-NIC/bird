--- conflicted
+++ resolved
@@ -229,8 +229,7 @@
     (v.val.ad == &null_adata);
 }
 
-<<<<<<< HEAD
-extern const struct f_val f_const_empty_path, f_const_empty_clist, f_const_empty_eclist, f_const_empty_lclist;
+extern const struct f_val f_const_empty_path, f_const_empty_clist, f_const_empty_eclist, f_const_empty_lclist, f_const_empty_prefix_set;
 static inline const struct f_val *f_get_empty(btype t)
 {
   switch (t) {
@@ -241,9 +240,6 @@
     default:		return NULL;
   }
 }
-=======
-extern const struct f_val f_const_empty_path, f_const_empty_clist, f_const_empty_eclist, f_const_empty_lclist, f_const_empty_prefix_set;
->>>>>>> 2e5bfeb7
 
 enum filter_return f_eval(const struct f_line *expr, struct f_val *pres);
 

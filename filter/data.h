--- conflicted
+++ resolved
@@ -230,12 +230,10 @@
 char *val_format_str(struct linpool *lp, const struct f_val *v);
 const char *val_dump(const struct f_val *v);
 
-<<<<<<< HEAD
-struct f_val *lp_val_copy(struct linpool *lp, const struct f_val *v);
-=======
 uint val_hash(struct f_val *);
 void mem_hash_mix_f_val(u64 *, struct f_val *);
->>>>>>> df5a08e7
+
+struct f_val *lp_val_copy(struct linpool *lp, const struct f_val *v);
 
 static inline int val_is_ip4(const struct f_val *v)
 { return (v->type == T_IP) && ipa_is_ip4(v->val.ip); }

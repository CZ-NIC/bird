/*
 *	BIRD Internet Routing Daemon -- Dynamic data structures
 *
 *	(c) 1999 Pavel Machek <pavel@ucw.cz>
 *	(c) 2018--2019 Maria Matejka <mq@jmq.cz>
 *
 *	Can be freely distributed and used under the terms of the GNU GPL.
 */

#ifndef _BIRD_FILTER_DATA_H_
#define _BIRD_FILTER_DATA_H_

#include "nest/bird.h"
#include "lib/type.h"

struct f_method {
  struct symbol *sym;
  struct f_inst *(*new_inst)(struct f_inst *obj, struct f_inst *args);
  uint arg_num;
};

/* Filter value; size of this affects filter memory consumption */
struct f_val {
  btype type;	/* T_*  */
  union bval_long val;
};

#define fputip(a)   ({ ip_addr *ax = falloc(sizeof(*ax)); *ax = (a); ax; })

enum f_sa_code {
  SA_GW = 1,
  SA_NET,
  SA_PROTO,
  SA_DEST,
  SA_IFNAME,
  SA_IFINDEX,
  SA_WEIGHT,
  SA_GW_MPLS,
} PACKED;

/* Static attribute definition (members of struct rta) */
struct f_static_attr {
  btype type;			/* Data type */
  enum f_sa_code sa_code;	/* Static attribute id */
  int readonly:1;		/* Don't allow writing */
};

struct f_attr_bit {
  const struct ea_class *class;
  uint bit;
};

#define f_new_dynamic_attr_bit(_bit, _name)  ((struct f_attr_bit) { .bit = _bit, .class = ea_class_find(_name) })

/* Filter l-value type */
enum f_lval_type {
  F_LVAL_VARIABLE,
  F_LVAL_SA,
  F_LVAL_EA,
  F_LVAL_ATTR_BIT,
};

/* Filter l-value */
struct f_lval {
  enum f_lval_type type;
  union {
    struct symbol *sym;
    const struct ea_class *da;
    struct f_static_attr sa;
    struct f_attr_bit fab;
  };
};

/* IP prefix range structure */
struct f_prefix {
  net_addr net;		/* The matching prefix must match this net */
  u8 lo, hi;		/* And its length must fit between lo and hi */
};

struct f_tree {
  struct f_tree *left, *right;
  struct f_val from, to;
  void *data;
};

#ifdef ENABLE_COMPACT_TRIES
/* Compact 4-way tries */
#define TRIE_STEP		2
#define TRIE_STACK_LENGTH	65
#else
/* Faster 16-way tries */
#define TRIE_STEP		4
#define TRIE_STACK_LENGTH	33
#endif

struct f_trie_node4
{
  ip4_addr addr, mask, accept;
  u16 plen;
  u16 local;
  struct f_trie_node4 *c[1 << TRIE_STEP];
};

struct f_trie_node6
{
  ip6_addr addr, mask, accept;
  u16 plen;
  u16 local;
  struct f_trie_node6 *c[1 << TRIE_STEP];
};

struct f_trie_node
{
  union {
    struct f_trie_node4 v4;
    struct f_trie_node6 v6;
  };
};

struct f_trie
{
  linpool *lp;
  u8 zero;
  s8 ipv4;				/* -1 for undefined / empty */
  u16 data_size;			/* Additional data for each trie node */
  u32 prefix_count;			/* Works only for restricted tries (pxlen == l == h) */
  struct f_trie_node root;		/* Root trie node */
};

struct f_trie_walk_state
{
  u8 ipv4;
  u8 accept_length;			/* Current inter-node prefix position */
  u8 start_pos;				/* Initial prefix position in stack[0] */
  u8 local_pos;				/* Current intra-node prefix position */
  u8 stack_pos;				/* Current node in stack below */
  const struct f_trie_node *stack[TRIE_STACK_LENGTH];
};

struct f_tree *f_new_tree(void);
struct f_tree *build_tree(struct f_tree *);
const struct f_tree *find_tree(const struct f_tree *t, const struct f_val *val);
const struct f_tree *find_tree_linear(const struct f_tree *t, const struct f_val *val);
int same_tree(const struct f_tree *t0, const struct f_tree *t2);
int tree_node_count(const struct f_tree *t);
void tree_format(const struct f_tree *t, buffer *buf);
void tree_walk(const struct f_tree *t, void (*hook)(const struct f_tree *, void *), void *data);

struct f_trie *f_new_trie(linpool *lp, uint data_size);
void *trie_add_prefix(struct f_trie *t, const net_addr *n, uint l, uint h);
int trie_match_net(const struct f_trie *t, const net_addr *n);
int trie_match_longest_ip4(const struct f_trie *t, const net_addr_ip4 *net, net_addr_ip4 *dst, ip4_addr *found0);
int trie_match_longest_ip6(const struct f_trie *t, const net_addr_ip6 *net, net_addr_ip6 *dst, ip6_addr *found0);
void trie_walk_init(struct f_trie_walk_state *s, const struct f_trie *t, const net_addr *from);
int trie_walk_next(struct f_trie_walk_state *s, net_addr *net);
int trie_same(const struct f_trie *t1, const struct f_trie *t2);
void trie_format(const struct f_trie *t, buffer *buf);

static inline int
trie_match_next_longest_ip4(net_addr_ip4 *n, ip4_addr *found)
{
  while (n->pxlen)
  {
    n->pxlen--;
    ip4_clrbit(&n->prefix, n->pxlen);

    if (ip4_getbit(*found, n->pxlen))
      return 1;
  }

  return 0;
}

static inline int
trie_match_next_longest_ip6(net_addr_ip6 *n, ip6_addr *found)
{
  while (n->pxlen)
  {
    n->pxlen--;
    ip6_clrbit(&n->prefix, n->pxlen);

    if (ip6_getbit(*found, n->pxlen))
      return 1;
  }

  return 0;
}


#define TRIE_WALK_TO_ROOT_IP4(trie, net, dst) ({		\
  net_addr_ip4 dst;						\
  ip4_addr _found;						\
  for (int _n = trie_match_longest_ip4(trie, net, &dst, &_found); \
       _n;							\
       _n = trie_match_next_longest_ip4(&dst, &_found))

#define TRIE_WALK_TO_ROOT_IP6(trie, net, dst) ({		\
  net_addr_ip6 dst;						\
  ip6_addr _found;						\
  for (int _n = trie_match_longest_ip6(trie, net, &dst, &_found); \
       _n;							\
       _n = trie_match_next_longest_ip6(&dst, &_found))

#define TRIE_WALK_TO_ROOT_END })


#define TRIE_WALK(trie, net, from) ({				\
  net_addr net;							\
  struct f_trie_walk_state tws_;				\
  trie_walk_init(&tws_, trie, from);				\
  while (trie_walk_next(&tws_, &net))

#define TRIE_WALK_END })


#define F_CMP_ERROR 999

<<<<<<< HEAD
const char *f_type_name(btype t);

enum btype f_type_element_type(btype t);
=======
const char *f_type_name(enum f_type t);
enum f_type f_type_element_type(enum f_type t);
struct sym_scope *f_type_method_scope(enum f_type t);
>>>>>>> fc9d471b

int val_same(const struct f_val *v1, const struct f_val *v2);
int val_compare(const struct f_val *v1, const struct f_val *v2);
void val_format(const struct f_val *v, buffer *buf);
char *val_format_str(struct linpool *lp, const struct f_val *v);
const char *val_dump(const struct f_val *v);

struct f_val *lp_val_copy(struct linpool *lp, const struct f_val *v);

static inline int val_is_ip4(const struct f_val *v)
{ return (v->type == T_IP) && ipa_is_ip4(v->val.ip); }
int val_in_range(const struct f_val *v1, const struct f_val *v2);

int clist_set_type(const struct f_tree *set, struct f_val *v);
static inline int eclist_set_type(const struct f_tree *set)
{ return !set || set->from.type == T_EC; }
static inline int lclist_set_type(const struct f_tree *set)
{ return !set || set->from.type == T_LC; }
static inline int path_set_type(const struct f_tree *set)
{ return !set || set->from.type == T_INT; }

int clist_match_set(const struct adata *clist, const struct f_tree *set);
int eclist_match_set(const struct adata *list, const struct f_tree *set);
int lclist_match_set(const struct adata *list, const struct f_tree *set);

const struct adata *clist_filter(struct linpool *pool, const struct adata *list, const struct f_val *set, int pos);
const struct adata *eclist_filter(struct linpool *pool, const struct adata *list, const struct f_val *set, int pos);
const struct adata *lclist_filter(struct linpool *pool, const struct adata *list, const struct f_val *set, int pos);


/* Special undef value for paths and clists */
static inline int
undef_value(struct f_val v)
{
  return ((v.type == T_PATH) || (v.type == T_CLIST) ||
	  (v.type == T_ECLIST) || (v.type == T_LCLIST)) &&
    (v.val.ad == &null_adata);
}

extern const struct f_val f_const_empty_prefix_set;
static inline struct f_val f_get_empty(btype t)
{
  switch (t) {
    case T_PATH:
    case T_CLIST:
    case T_ECLIST:
    case T_LCLIST:
      return (struct f_val) {
	.type = t,
	.val.ad = &null_adata,
      };
    default:
      return (struct f_val) { .type = T_VOID };
  }
}

enum filter_return f_eval(const struct f_line *expr, struct f_val *pres);

#endif<|MERGE_RESOLUTION|>--- conflicted
+++ resolved
@@ -215,15 +215,9 @@
 
 #define F_CMP_ERROR 999
 
-<<<<<<< HEAD
 const char *f_type_name(btype t);
-
 enum btype f_type_element_type(btype t);
-=======
-const char *f_type_name(enum f_type t);
-enum f_type f_type_element_type(enum f_type t);
-struct sym_scope *f_type_method_scope(enum f_type t);
->>>>>>> fc9d471b
+struct sym_scope *f_type_method_scope(btype t);
 
 int val_same(const struct f_val *v1, const struct f_val *v2);
 int val_compare(const struct f_val *v1, const struct f_val *v2);

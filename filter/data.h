--- conflicted
+++ resolved
@@ -11,64 +11,7 @@
 #define _BIRD_FILTER_DATA_H_
 
 #include "nest/bird.h"
-<<<<<<< HEAD
 #include "lib/type.h"
-=======
-
-/* Type numbers must be in 0..0xff range */
-#define T_MASK 0xff
-
-/* Internal types */
-enum f_type {
-/* Nothing. Simply nothing. */
-  T_VOID = 0,
-
-  T_NONE = 1,		/* Special hack to represent missing arguments */
-
-/* User visible types, which fit in int */
-  T_INT = 0x10,
-  T_BOOL = 0x11,
-  T_PAIR = 0x12,  /*	Notice that pair is stored as integer: first << 16 | second */
-  T_QUAD = 0x13,
-
-/* Put enumerational types in 0x30..0x3f range */
-  T_ENUM_LO = 0x30,
-  T_ENUM_HI = 0x3f,
-
-  T_ENUM_RTS = 0x30,
-  T_ENUM_BGP_ORIGIN = 0x31,
-  T_ENUM_SCOPE = 0x32,
-  T_ENUM_RTC = 0x33,
-  T_ENUM_RTD = 0x34,
-  T_ENUM_ROA = 0x35,
-  T_ENUM_NETTYPE = 0x36,
-  T_ENUM_RA_PREFERENCE = 0x37,
-  T_ENUM_AF = 0x38,
-
-/* new enums go here */
-  T_ENUM_EMPTY = 0x3f,	/* Special hack for atomic_aggr */
-
-#define T_ENUM T_ENUM_LO ... T_ENUM_HI
-
-/* Bigger ones */
-  T_IP = 0x20,
-  T_NET = 0x21,
-  T_STRING = 0x22,
-  T_PATH_MASK = 0x23,	/* mask for BGP path */
-  T_PATH = 0x24,		/* BGP path */
-  T_CLIST = 0x25,		/* Community list */
-  T_EC = 0x26,		/* Extended community value, u64 */
-  T_ECLIST = 0x27,		/* Extended community list */
-  T_LC = 0x28,		/* Large community value, lcomm */
-  T_LCLIST = 0x29,		/* Large community list */
-  T_RD = 0x2a,		/* Route distinguisher for VPN addresses */
-  T_PATH_MASK_ITEM = 0x2b,	/* Path mask item for path mask constructors */
-  T_BYTESTRING = 0x2c,
-
-  T_SET = 0x80,
-  T_PREFIX_SET = 0x81,
-} PACKED;
->>>>>>> a3dc2645
 
 struct f_method {
   struct symbol *sym;
@@ -316,23 +259,6 @@
 	  (v.type == T_ECLIST) || (v.type == T_LCLIST)) &&
     (v.val.ad == &null_adata);
 }
-
-static inline struct f_val
-val_empty(enum f_type t)
-{
-  switch (t)
-  {
-  case T_PATH:
-  case T_CLIST:
-  case T_ECLIST:
-  case T_LCLIST:
-    return (struct f_val) { .type = t, .val.ad = &null_adata };
-
-  default:
-    return (struct f_val) { };
-  }
-}
-
 
 extern const struct f_val f_const_empty_prefix_set;
 static inline struct f_val f_get_empty(btype t)

--- conflicted
+++ resolved
@@ -61,13 +61,10 @@
   [T_RD]	= "rd",
 
   [T_ROUTE]	= "route",
-<<<<<<< HEAD
+  [T_ROUTES_BLOCK] = "block of routes",
 
   [T_SET]	= "set",
   [T_PREFIX_SET] = "prefix set",
-=======
-  [T_ROUTES_BLOCK] = "block of routes",
->>>>>>> f0187d71
 };
 
 STATIC_ASSERT((1 << (8 * sizeof(btype))) == ARRAY_SIZE(f_type_str));
@@ -302,12 +299,10 @@
   case T_ROUTE:
     return rte_same(v1->val.rte, v2->val.rte);
   case T_ROUTES_BLOCK:
-    for (
-	rte *r1 = v1->val.rte, *r2 = v2->val.rte;
-	r1 || r2;
-	r1 = r1->next, r2 = r2->next
-	)
-      if (!r1 || !r2 || !rte_same(r1, r2))
+    if (v1->val.rte_block.len != v2->val.rte_block.len)
+      return 0;
+    for (uint i=0; i < v1->val.rte_block.len; i++)
+      if (!rte_same(v1->val.rte_block.rte[i], v2->val.rte_block.rte[i]))
 	return 0;
     return 1;
   default:
@@ -599,14 +594,14 @@
 }
 
 static void
-rte_block_format(const struct rte *rte, buffer *buf)
+rte_block_format(const struct rte_block *block, buffer *buf)
 {
   buffer_print(buf, "Block of routes:");
 
-  for (int i = 0; rte; rte = rte->next, i++)
+  for (uint i = 0; i < block->len; i++)
   {
     buffer_print(buf, "%s%d: ", i ? "; " : " ", i);
-    rte_format(rte, buf);
+    rte_format(block->rte[i], buf);
   }
 }
 
@@ -641,7 +636,7 @@
   case T_LCLIST: lc_set_format(v->val.ad, -1, buf2, 1000); buffer_print(buf, "(lclist %s)", buf2); return;
   case T_PATH_MASK: pm_format(v->val.path_mask, buf); return;
   case T_ROUTE: rte_format(v->val.rte, buf); return;
-  case T_ROUTES_BLOCK: rte_block_format(v->val.rte, buf); return;
+  case T_ROUTES_BLOCK: rte_block_format(&v->val.rte_block, buf); return;
   default:	buffer_print(buf, "[unknown type %x]", v->type); return;
   }
 }

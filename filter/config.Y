--- conflicted
+++ resolved
@@ -245,21 +245,6 @@
 }
 
 static inline struct f_inst *
-<<<<<<< HEAD
-f_generate_empty(const struct symbol *sym)
-{
-  if (sym->class != SYM_ATTRIBUTE)
-    cf_error("Can't empty %s: not an attribute", sym->name);
-
-  const struct ea_class *def = sym->attribute;
-  const struct f_val empty = f_get_empty(def->type);
-  if (empty.type == T_VOID)
-    cf_error("Can't empty attribute %s", def->name);
-
-  return f_new_inst(FI_EA_SET, f_new_inst(FI_CONSTANT, empty), def);
-}
-
-static inline struct f_inst *
 f_implicit_roa_check(struct rtable_config *tab)
 {
   const struct ea_class *def = ea_class_find("bgp_path");
@@ -274,24 +259,6 @@
 	    tab);
 }
 
-=======
-f_const_empty(enum f_type t)
-{
-  switch (t) {
-    case T_PATH:
-    case T_CLIST:
-    case T_ECLIST:
-    case T_LCLIST:
-      return f_new_inst(FI_CONSTANT, (struct f_val) {
-	.type = t,
-	.val.ad = &null_adata,
-      });
-    default:
-      return f_new_inst(FI_CONSTANT, (struct f_val) {});
-  }
-}
-
->>>>>>> fc9d471b
 /*
  * Remove all new lines and doubled whitespaces
  * and convert all tabulators to spaces
@@ -408,17 +375,8 @@
 	IF, THEN, ELSE, CASE,
 	FOR, IN, DO,
 	TRUE, FALSE, RT, RO, UNKNOWN, GENERIC,
-<<<<<<< HEAD
-	FROM, GW, NET, MASK, PROTO, SCOPE, DEST, IFNAME, IFINDEX, WEIGHT, GW_MPLS,
-	ROA_CHECK, ASN, SRC, DST,
-	IS_V4, IS_V6,
-	LEN, MAXLEN,
-	DATA, DATA1, DATA2,
-=======
-	FROM, GW, NET, PROTO, SOURCE, SCOPE, DEST, IFNAME, IFINDEX, WEIGHT, GW_MPLS, ONLINK,
-	PREFERENCE,
+	FROM, GW, NET, PROTO, SCOPE, DEST, IFNAME, IFINDEX, WEIGHT, GW_MPLS,
 	ROA_CHECK,
->>>>>>> fc9d471b
 	DEFINED,
 	ADD, DELETE, RESET,
 	PREPEND,
@@ -435,12 +393,7 @@
 %nonassoc ELSE
 
 %type <xp> cmds_int cmd_prep
-<<<<<<< HEAD
-%type <x> term term_bs cmd cmd_var cmds cmds_scoped constant constructor print_list var var_list function_call symbol_value bgp_path_expr bgp_path bgp_path_tail method_cmd method_term
-=======
 %type <x> term term_bs cmd cmd_var cmds cmds_scoped constant constructor print_list var var_list function_call symbol_value bgp_path_expr bgp_path bgp_path_tail term_dot_method method_name_cont
-%type <fda> dynamic_attr
->>>>>>> fc9d471b
 %type <fsa> static_attr
 %type <f> filter where_filter
 %type <fl> filter_body function_body
@@ -469,13 +422,9 @@
 filter_def:
    FILTER symbol {
      $2 = cf_define_symbol(new_config, $2, SYM_FILTER, filter, NULL);
-<<<<<<< HEAD
      cf_enter_filters();
      cf_push_scope( new_config, $2 );
-=======
-     cf_push_scope( new_config, $2 );
      this_function = NULL;
->>>>>>> fc9d471b
    } filter_body {
      struct filter *f = cfg_alloc(sizeof(struct filter));
      *f = (struct filter) { .sym = $2, .root = $4 };
@@ -605,13 +554,9 @@
      $$ = $1->filter;
    }
  | {
-<<<<<<< HEAD
      cf_enter_filters();
      cf_push_scope(new_config, NULL);
-=======
-     cf_push_scope(new_config, NULL);
      this_function = NULL;
->>>>>>> fc9d471b
    } filter_body {
      struct filter *f = cfg_alloc(sizeof(struct filter));
      *f = (struct filter) { .root = $2 };
@@ -646,19 +591,12 @@
  ;
 
 function_def:
-<<<<<<< HEAD
-   FUNCTION symbol {
-     DBG( "Beginning of function %s\n", $2->name );
-     $2 = cf_define_symbol(new_config, $2, SYM_FUNCTION, function, NULL);
-     cf_enter_filters();
-     cf_push_scope(new_config, $2);
-=======
    FUNCTION maybe_type symbol {
      DBG( "Beginning of function %s\n", $3->name );
      this_function = cf_define_symbol(new_config, $3, SYM_FUNCTION, function, NULL);
 /*   if ($2 == T_VOID) cf_warn("Support for functions without explicit return type will be removed soon" ); */
+     cf_enter_filters();
      cf_push_scope(new_config, this_function);
->>>>>>> fc9d471b
    } function_args {
      /* Make dummy f_line for storing function prototype */
      struct f_line *dummy = cfg_allocz(sizeof(struct f_line));
@@ -963,35 +901,6 @@
  | GW_MPLS { $$ = f_new_static_attr(T_INT,        SA_GW_MPLS,	0); }
  ;
 
-<<<<<<< HEAD
-method_term:
-   IS_V4 { $$ = f_new_inst(FI_IS_V4, FM.object); }
- | TYPE { $$ = f_new_inst(FI_TYPE, FM.object); }
- | IP { $$ = f_new_inst(FI_IP, FM.object); }
- | RD { $$ = f_new_inst(FI_ROUTE_DISTINGUISHER, FM.object); }
- | LEN { $$ = f_new_inst(FI_LENGTH, FM.object); }
- | MAXLEN { $$ = f_new_inst(FI_ROA_MAXLEN, FM.object); }
- | ASN { $$ = f_new_inst(FI_ASN, FM.object); }
- | SRC { $$ = f_new_inst(FI_NET_SRC, FM.object); }
- | DST { $$ = f_new_inst(FI_NET_DST, FM.object); }
- | MASK '(' term ')' { $$ = f_new_inst(FI_IP_MASK, FM.object, $3); }
- | FIRST { $$ = f_new_inst(FI_AS_PATH_FIRST, FM.object); }
- | LAST  { $$ = f_new_inst(FI_AS_PATH_LAST, FM.object); }
- | LAST_NONAGGREGATED  { $$ = f_new_inst(FI_AS_PATH_LAST_NAG, FM.object); }
- | DATA { $$ = f_new_inst(FI_PAIR_DATA, FM.object); }
- | DATA1 { $$ = f_new_inst(FI_LC_DATA1, FM.object); }
- | DATA2 { $$ = f_new_inst(FI_LC_DATA2, FM.object); }
- | MIN  { $$ = f_new_inst(FI_MIN, FM.object); }
- | MAX  { $$ = f_new_inst(FI_MAX, FM.object); }
- ;
-
-method_cmd:
-   EMPTY		{ $$ = f_new_inst(FI_CONSTANT, f_get_empty(FM.object->i_FI_EA_GET.da->type)); }
- | PREPEND '(' term ')'	{ $$ = f_new_inst(FI_PATH_PREPEND, FM.object, $3 ); }
- | ADD '(' term ')'	{ $$ = f_new_inst(FI_CLIST_ADD, FM.object, $3 ); }
- | DELETE '(' term ')'	{ $$ = f_new_inst(FI_CLIST_DEL, FM.object, $3 ); }
- | FILTER '(' term ')'	{ $$ = f_new_inst(FI_CLIST_FILTER, FM.object, $3 ); }
-=======
 term_dot_method: term '.' { f_method_call_start($1); } method_name_cont { $$ = $4; };
 method_name_cont:
    CF_SYM_METHOD_BARE {
@@ -1004,7 +913,6 @@
      $$ = $1->method->new_inst(FM.object, $4);
      f_method_call_end();
    }
->>>>>>> fc9d471b
  ;
 
 term:
@@ -1034,28 +942,12 @@
 
  | static_attr { $$ = f_new_inst(FI_RTA_GET, $1); }
 
-<<<<<<< HEAD
- | term '.' {
-     f_push_method_scope($1);
-   } method_term {
-     f_pop_method_scope();
-     $$ = $4;
-   }
+ | term_dot_method
 
  | '+' EMPTY '+' { $$ = f_new_inst(FI_CONSTANT, f_get_empty(T_PATH)); }
  | '-' EMPTY '-' { $$ = f_new_inst(FI_CONSTANT, f_get_empty(T_CLIST)); }
  | '-' '-' EMPTY '-' '-' { $$ = f_new_inst(FI_CONSTANT, f_get_empty(T_ECLIST)); }
  | '-' '-' '-' EMPTY '-' '-' '-' { $$ = f_new_inst(FI_CONSTANT, f_get_empty(T_LCLIST)); }
-=======
- | dynamic_attr { $$ = f_new_inst(FI_EA_GET, $1); }
-
- | term_dot_method
-
- | '+' EMPTY '+' { $$ = f_const_empty(T_PATH); }
- | '-' EMPTY '-' { $$ = f_const_empty(T_CLIST); }
- | '-' '-' EMPTY '-' '-' { $$ = f_const_empty(T_ECLIST); }
- | '-' '-' '-' EMPTY '-' '-' '-' { $$ = f_const_empty(T_LCLIST); }
->>>>>>> fc9d471b
  | PREPEND '(' term ',' term ')' { $$ = f_new_inst(FI_PATH_PREPEND, $3, $5); }
  | ADD '(' term ',' term ')' {
      switch ($3->type) {

/*
 *	BIRD - filters
 *
 *	Copyright 1998--2000 Pavel Machek
 *
 *	Can be freely distributed and used under the terms of the GNU GPL.
 *
	FIXME: priority of ! should be lower
 */

CF_HDR

#include "filter/f-inst.h"
#include "filter/data.h"

CF_DEFINES

static inline u32 pair(u32 a, u32 b) { return (a << 16) | b; }
static inline u32 pair_a(u32 p) { return p >> 16; }
static inline u32 pair_b(u32 p) { return p & 0xFFFF; }

static struct f_method_scope {
  struct f_inst *object;
} f_method_scope_stack[32];
static int f_method_scope_pos = -1;

#define FM  (f_method_scope_stack[f_method_scope_pos])

static inline void f_push_method_scope(struct f_inst *object)
{
  if (++f_method_scope_pos >= (int) ARRAY_SIZE(f_method_scope_stack))
    cf_error("Too many nested method calls");
  FM = (struct f_method_scope) {
    .object = object,
  };
}

static inline void f_pop_method_scope(void)
{
  ASSERT_DIE(f_method_scope_pos >= 0);
  f_method_scope_pos--;
}

static int
f_new_var(struct sym_scope *s)
{
  /*
   * - A variable is an offset on vstack from vbase.
   * - Vbase is set on filter start / function call.
   * - Scopes contain (non-frame) block scopes inside filter/function scope
   * - Each scope knows number of vars in that scope
   * - Offset is therefore a sum of 'slots' up to filter/function scope
   * - New variables are added on top of vstk, so intermediate values cannot
   *   be there during FI_VAR_INIT. I.e. no 'var' inside 'term'.
   * - Also, each f_line must always have its scope, otherwise a variable may
   *   be defined but not initialized if relevant f_line is not executed.
   */

  int offset = s->slots++;

  while (s->block)
  {
    s = s->next;
    ASSERT(s);
    offset += s->slots;
  }

  if (offset >= 0xff)
    cf_error("Too many variables, at most 255 allowed");

  return offset;
}

/*
 * Sets and their items are during parsing handled as lists, linked
 * through left ptr. The first item in a list also contains a pointer
 * to the last item in a list (right ptr). For convenience, even items
 * are handled as one-item lists. Lists are merged by f_merge_items().
 */
static int
f_valid_set_type(int type)
{
  switch (type)
  {
  case T_INT:
  case T_PAIR:
  case T_QUAD:
  case T_ENUM:
  case T_IP:
  case T_EC:
  case T_LC:
  case T_RD:
    return 1;

  default:
    return 0;
  }
}

static inline struct f_tree *
f_new_item(struct f_val from, struct f_val to)
{
  struct f_tree *t = f_new_tree();
  t->right = t;
  t->from = from;
  t->to = to;
  return t;
}

static inline struct f_tree *
f_merge_items(struct f_tree *a, struct f_tree *b)
{
  if (!a) return b;
  a->right->left = b;
  a->right = b->right;
  b->right = NULL;
  return a;
}

static inline struct f_tree *
f_new_pair_item(int fa, int ta, int fb, int tb)
{
  check_u16(fa);
  check_u16(ta);
  check_u16(fb);
  check_u16(tb);

  if ((ta < fa) || (tb < fb))
    cf_error( "From value cannot be higher that To value in pair sets");

  struct f_tree *t = f_new_tree();
  t->right = t;
  t->from.type = t->to.type = T_PAIR;
  t->from.val.i = pair(fa, fb);
  t->to.val.i = pair(ta, tb);
  return t;
}

static inline struct f_tree *
f_new_pair_set(int fa, int ta, int fb, int tb)
{
  check_u16(fa);
  check_u16(ta);
  check_u16(fb);
  check_u16(tb);

  if ((ta < fa) || (tb < fb))
    cf_error( "From value cannot be higher that To value in pair sets");

  struct f_tree *lst = NULL;
  int i;

  for (i = fa; i <= ta; i++)
    lst = f_merge_items(lst, f_new_pair_item(i, i, fb, tb));

  return lst;
}

#define CC_ALL 0xFFFF
#define EC_ALL 0xFFFFFFFF
#define LC_ALL 0xFFFFFFFF

static struct f_tree *
f_new_ec_item(u32 kind, u32 ipv4_used, u32 key, u32 vf, u32 vt)
{
  u64 fm, to;

  if ((kind != EC_GENERIC) && (ipv4_used || (key >= 0x10000))) {
    check_u16(vf);
    if (vt == EC_ALL)
      vt = 0xFFFF;
    else
      check_u16(vt);
  }

  if (kind == EC_GENERIC) {
    fm = ec_generic(key, vf);
    to = ec_generic(key, vt);
  }
  else if (ipv4_used) {
    fm = ec_ip4(kind, key, vf);
    to = ec_ip4(kind, key, vt);
  }
  else if (key < 0x10000) {
    fm = ec_as2(kind, key, vf);
    to = ec_as2(kind, key, vt);
  }
  else {
    fm = ec_as4(kind, key, vf);
    to = ec_as4(kind, key, vt);
  }

  struct f_tree *t = f_new_tree();
  t->right = t;
  t->from.type = t->to.type = T_EC;
  t->from.val.ec = fm;
  t->to.val.ec = to;
  return t;
}

static struct f_tree *
f_new_lc_item(u32 f1, u32 t1, u32 f2, u32 t2, u32 f3, u32 t3)
{
  struct f_tree *t = f_new_tree();
  t->right = t;
  t->from.type = t->to.type = T_LC;
  t->from.val.lc = (lcomm) {f1, f2, f3};
  t->to.val.lc = (lcomm) {t1, t2, t3};
  return t;
}

static inline struct f_inst *
f_generate_empty(const struct symbol *sym)
{
  if (sym->class != SYM_ATTRIBUTE)
    cf_error("Can't empty %s: not an attribute", sym->name);

  const struct ea_class *def = sym->attribute;
  const struct f_val empty = f_get_empty(def->type);
  if (empty.type == T_VOID)
    cf_error("Can't empty attribute %s", def->name);

  return f_new_inst(FI_EA_SET, f_new_inst(FI_CONSTANT, empty), def);
}

static inline struct f_inst *
f_implicit_roa_check(struct rtable_config *tab)
{
  const struct ea_class *def = ea_class_find("bgp_path");
  if (!def)
    cf_error("Fatal: Couldn't find BGP path attribute definition.");

  struct f_static_attr fsa = f_new_static_attr(T_NET, SA_NET, 1);

  return f_new_inst(FI_ROA_CHECK,
	    f_new_inst(FI_RTA_GET, fsa),
	    f_new_inst(FI_AS_PATH_LAST, f_new_inst(FI_EA_GET, def)),
	    tab);
}

/*
 * Remove all new lines and doubled whitespaces
 * and convert all tabulators to spaces
 * and return a copy of string
 */
char *
assert_copy_expr(const char *start, size_t len)
{
  /* XXX: Allocates maybe a little more memory than we really finally need */
  char *str = cfg_alloc(len + 1);

  char *dst = str;
  const char *src = start - 1;
  const char *end = start + len;
  while (++src < end)
  {
    if (*src == '\n')
      continue;

    /* Skip doubled whitespaces */
    if (src != start)
    {
      const char *prev = src - 1;
      if ((*src == ' ' || *src == '\t') && (*prev == ' ' || *prev == '\t'))
	continue;
    }

    if (*src == '\t')
      *dst = ' ';
    else
      *dst = *src;

    dst++;
  }
  *dst = '\0';

  return str;
}

/*
 * assert_done - create f_instruction of bt_assert
 * @expr: expression in bt_assert()
 * @start: pointer to first char of test expression
 * @end: pointer to the last char of test expression
 */
static struct f_inst *
assert_done(struct f_inst *expr, const char *start, const char *end)
{
  return f_new_inst(FI_ASSERT, expr,
    (end >= start) ?
      assert_copy_expr(start, end - start + 1)
    : "???");
}

static struct f_inst *
f_lval_getter(struct f_lval *lval)
{
  switch (lval->type) {
    case F_LVAL_VARIABLE:	return f_new_inst(FI_VAR_GET, lval->sym);
    case F_LVAL_SA:		return f_new_inst(FI_RTA_GET, lval->sa);
    case F_LVAL_EA:		return f_new_inst(FI_EA_GET, lval->da);
    case F_LVAL_ATTR_BIT:
      {
	struct f_inst *c = f_new_inst(FI_CONSTANT, (struct f_val) { .type = T_INT, .val.i = (1U << lval->fab.bit)});
	return f_new_inst(FI_EQ, c, f_new_inst(FI_BITAND, f_new_inst(FI_EA_GET, lval->fab.class), c));
      }
    default:			bug("Unknown lval type");
  }
}

static struct f_inst *
f_lval_setter(struct f_lval *lval, struct f_inst *expr)
{
  switch (lval->type) {
    case F_LVAL_VARIABLE:	return f_new_inst(FI_VAR_SET, expr, lval->sym);
    case F_LVAL_SA:		return f_new_inst(FI_RTA_SET, expr, lval->sa);
    case F_LVAL_EA:		return f_new_inst(FI_EA_SET, expr, lval->da);
    case F_LVAL_ATTR_BIT:	return f_new_inst(FI_CONDITION, expr,
	f_new_inst(FI_EA_SET,
	  f_new_inst(FI_BITOR,
	    f_new_inst(FI_CONSTANT, (struct f_val) { .type = T_INT, .val.i = (1U << lval->fab.bit)}),
	    f_new_inst(FI_EA_GET, lval->fab.class)
	  ),
	  lval->fab.class),
	f_new_inst(FI_EA_SET,
	  f_new_inst(FI_BITAND,
	    f_new_inst(FI_CONSTANT, (struct f_val) { .type = T_INT, .val.i = ~(1U << lval->fab.bit)}),
	    f_new_inst(FI_EA_GET, lval->fab.class)
	  ),
	  lval->fab.class)
	);
    default:			bug("Unknown lval type");
  }
}

static struct f_inst *
assert_assign(struct f_lval *lval, struct f_inst *expr, const char *start, const char *end)
{
  struct f_inst *setter = f_lval_setter(lval, expr),
		*getter = f_lval_getter(lval);

  struct f_inst *checker = f_new_inst(FI_EQ, expr, getter);
  setter->next = checker;

  return assert_done(setter, start, end);
}

CF_DECLS

CF_KEYWORDS(FUNCTION, PRINT, PRINTN, UNSET, RETURN,
	ACCEPT, REJECT, ERROR,
	INT, BOOL, IP, TYPE, PREFIX, RD, PAIR, QUAD, EC, LC,
	SET, STRING, BYTESTRING, BGPMASK, BGPPATH, CLIST, ECLIST, LCLIST,
	IF, THEN, ELSE, CASE,
	FOR, IN, DO,
	TRUE, FALSE, RT, RO, UNKNOWN, GENERIC,
	FROM, GW, NET, MASK, PROTO, SCOPE, DEST, IFNAME, IFINDEX, WEIGHT, GW_MPLS,
	ROA_CHECK, ASN, SRC, DST,
	IS_V4, IS_V6,
	LEN, MAXLEN,
	DATA, DATA1, DATA2,
	DEFINED,
	ADD, DELETE, RESET,
	PREPEND, FIRST, LAST, LAST_NONAGGREGATED,
	MIN, MAX,
	EMPTY,
	FILTER, WHERE, EVAL, ATTRIBUTE,
	FROM_HEX,
	BT_ASSERT, BT_TEST_SUITE, BT_CHECK_ASSIGN, BT_TEST_SAME, FORMAT, STACKS)

%nonassoc THEN
%nonassoc ELSE

%type <xp> cmds_int cmd_prep
%type <x> term term_bs cmd cmd_var cmds cmds_scoped constant constructor print_list var var_list function_call symbol_value bgp_path_expr bgp_path bgp_path_tail method_cmd method_term
%type <fsa> static_attr
%type <f> filter where_filter
%type <fl> filter_body function_body
%type <flv> lvalue
%type <i> type function_vars
%type <fa> function_argsn function_args
%type <ecs> ec_kind
%type <fret> break_command
%type <i32> cnum
%type <e> pair_item ec_item lc_item set_item switch_item set_items switch_items switch_body
%type <trie> fprefix_set
%type <v> set_atom switch_atom fipa
%type <px> fprefix
%type <t> get_cf_position
%type <s> for_var

CF_GRAMMAR

conf: FILTER STACKS expr expr ';' {
  new_config->filter_vstk = $3;
  new_config->filter_estk = $4;
 }
 ;

conf: filter_def ;
filter_def:
<<<<<<< HEAD
   FILTER symbol {
     $2 = cf_define_symbol($2, SYM_FILTER, filter, NULL);
     cf_enter_filters();
     cf_push_scope( $2 );
   } filter_body {
=======
   FILTER symbol { $2 = cf_define_symbol(new_config, $2, SYM_FILTER, filter, NULL); cf_push_scope( new_config, $2 ); }
     filter_body {
>>>>>>> 51f2e7af
     struct filter *f = cfg_alloc(sizeof(struct filter));
     *f = (struct filter) { .sym = $2, .root = $4 };
     $2->filter = f;

<<<<<<< HEAD
     cf_pop_scope();
     cf_exit_filters();
=======
     cf_pop_scope(new_config);
>>>>>>> 51f2e7af
   }
 ;

conf: filter_eval ;
filter_eval:
   EVAL term { cf_eval_int($2); }
 ;

conf: custom_attr ;
custom_attr: ATTRIBUTE type symbol ';' {
<<<<<<< HEAD
  if (($3->class == SYM_ATTRIBUTE) && ($3->scope == new_config->root_scope))
    cf_error("Duplicate attribute %s definition", $3->name);

  cf_define_symbol($3, SYM_ATTRIBUTE, attribute,
      ea_register_alloc(new_config->pool, (struct ea_class) {
	.name = $3->name,
	.type = $2,
	})->class);
=======
  cf_define_symbol(new_config, $3, SYM_ATTRIBUTE, attribute, ca_lookup(new_config->pool, $3->name, $2)->fda);
>>>>>>> 51f2e7af
};

conf: bt_test_suite ;
bt_test_suite:
 BT_TEST_SUITE '(' CF_SYM_KNOWN ',' text ')' {
  cf_assert_symbol($3, SYM_FUNCTION);
  struct f_bt_test_suite *t = cfg_allocz(sizeof(struct f_bt_test_suite));
  t->fn = $3->function;
  t->fn_name = $3->name;
  t->dsc = $5;

  add_tail(&new_config->tests, &t->n);
 }
 ;

conf: bt_test_same ;
bt_test_same:
 BT_TEST_SAME '(' CF_SYM_KNOWN ',' CF_SYM_KNOWN ',' NUM ')' {
  cf_assert_symbol($3, SYM_FUNCTION);
  cf_assert_symbol($5, SYM_FUNCTION);
  struct f_bt_test_suite *t = cfg_allocz(sizeof(struct f_bt_test_suite));
  t->fn = $3->function;
  t->cmp = $5->function;
  t->result = $7;
  t->fn_name = $3->name;
  t->dsc = $5->name;
  add_tail(&new_config->tests, &t->n);
 }
 ;

type:
   INT { $$ = T_INT; }
 | BOOL { $$ = T_BOOL; }
 | IP { $$ = T_IP; }
 | RD { $$ = T_RD; }
 | PREFIX { $$ = T_NET; }
 | PAIR { $$ = T_PAIR; }
 | QUAD { $$ = T_QUAD; }
 | EC { $$ = T_EC; }
 | LC { $$ = T_LC; }
 | STRING { $$ = T_STRING; }
 | BYTESTRING { $$ = T_BYTESTRING; }
 | BGPMASK { $$ = T_PATH_MASK; }
 | BGPPATH { $$ = T_PATH; }
 | CLIST { $$ = T_CLIST; }
 | ECLIST { $$ = T_ECLIST; }
 | LCLIST { $$ = T_LCLIST; }
 | type SET {
	switch ($1) {
	  case T_INT:
	  case T_PAIR:
	  case T_QUAD:
	  case T_EC:
	  case T_LC:
	  case T_RD:
	  case T_IP:
	       $$ = T_SET;
	       break;

	  case T_NET:
	       $$ = T_PREFIX_SET;
	    break;

	  default:
		cf_error( "You can't create sets of this type." );
	}
   }
 ;

function_argsn:
   /* EMPTY */ { $$ = NULL; }
 | function_argsn type symbol ';' {
     if ($3->scope->slots >= 0xfe) cf_error("Too many declarations, at most 255 allowed");
     $$ = cfg_alloc(sizeof(struct f_arg));
     $$->arg = cf_define_symbol(new_config, $3, SYM_VARIABLE | $2, offset, sym_->scope->slots++);
     $$->next = $1;
   }
 ;

function_args:
   '(' ')' { $$ = NULL; }
 | '(' function_argsn type symbol ')' {
     $$ = cfg_alloc(sizeof(struct f_arg));
     $$->arg = cf_define_symbol(new_config, $4, SYM_VARIABLE | $3, offset, sym_->scope->slots++);
     $$->next = $2;
   }
 ;

function_vars:
   /* EMPTY */ { $$ = 0; }
 | function_vars type symbol ';' {
     cf_define_symbol(new_config, $3, SYM_VARIABLE | $2, offset, f_new_var(sym_->scope));
     $$ = $1 + 1;
   }
 ;

filter_body: function_body ;

filter:
   CF_SYM_KNOWN {
     cf_assert_symbol($1, SYM_FILTER);
     $$ = $1->filter;
   }
<<<<<<< HEAD
 | {
     cf_enter_filters();
     cf_push_scope(NULL);
   } filter_body {
=======
 | { cf_push_scope(new_config, NULL); } filter_body {
>>>>>>> 51f2e7af
     struct filter *f = cfg_alloc(sizeof(struct filter));
     *f = (struct filter) { .root = $2 };
     $$ = f;

<<<<<<< HEAD
     cf_pop_scope();
     cf_exit_filters();
=======
     cf_pop_scope(new_config);
>>>>>>> 51f2e7af
   }
 ;

where_filter:
   WHERE {
     cf_enter_filters();
   } term {
     /* Construct 'IF term THEN { ACCEPT; } ELSE { REJECT; }' */
     $$ = f_new_where($3);
     cf_exit_filters();
   }
 ;

function_body:
   function_vars '{' cmds '}' {
     $$ = f_linearize($3, 0);
     $$->vars = $1;
   }
 ;

conf: function_def ;
function_def:
   FUNCTION symbol {
     DBG( "Beginning of function %s\n", $2->name );
<<<<<<< HEAD
     $2 = cf_define_symbol($2, SYM_FUNCTION, function, NULL);
     cf_enter_filters();
     cf_push_scope($2);
=======
     $2 = cf_define_symbol(new_config, $2, SYM_FUNCTION, function, NULL);
     cf_push_scope(new_config, $2);
>>>>>>> 51f2e7af
   } function_args {
     /* Make dummy f_line for storing function prototype */
     struct f_line *dummy = cfg_allocz(sizeof(struct f_line));
     $2->function = dummy;

     /* Revert the args */
     while ($4) {
       struct f_arg *tmp = $4;
       $4 = $4->next;

       tmp->next = dummy->arg_list;
       dummy->arg_list = tmp;
       dummy->args++;
     }
   } function_body {
     $6->args = $2->function->args;
     $6->arg_list = $2->function->arg_list;
     $2->function = $6;
<<<<<<< HEAD
     cf_pop_scope();
     cf_exit_filters();
=======
     cf_pop_scope(new_config);
>>>>>>> 51f2e7af
   }
 ;

/* Programs */

cmds: /* EMPTY */ { $$ = NULL; }
 | cmds_int { $$ = $1.begin; }
 ;

cmds_scoped: { cf_push_soft_scope(new_config); } cmds { cf_pop_soft_scope(new_config); $$ = $2; } ;

cmd_var: var | cmd ;

cmd_prep: cmd_var {
  $$.begin = $$.end = $1;
  if ($1)
    while ($$.end->next)
      $$.end = $$.end->next;
}
 ;

cmds_int: cmd_prep
 | cmds_int cmd_prep {
  if (!$1.begin)
    $$ = $2;
  else if (!$2.begin)
    $$ = $1;
  else {
    $$.begin = $1.begin;
    $$.end = $2.end;
    $1.end->next = $2.begin;
  }
 }
 ;

/*
 * Complex types, their bison value is struct f_val
 */
fipa:
   IP4 %prec PREFIX_DUMMY { $$.type = T_IP; $$.val.ip = ipa_from_ip4($1); }
 | IP6 %prec PREFIX_DUMMY { $$.type = T_IP; $$.val.ip = ipa_from_ip6($1); }
 ;



/*
 * Set constants. They are also used in switch cases. We use separate
 * nonterminals for switch (set_atom/switch_atom, set_item/switch_item ...)
 * to elude a collision between symbol (in expr) in set_atom and symbol
 * as a function call in switch case cmds.
 */

set_atom:
   NUM    { $$.type = T_INT; $$.val.i = $1; }
 | fipa   { $$ = $1; }
 | VPN_RD { $$.type = T_RD; $$.val.ec = $1; }
 | ENUM   { $$.type = pair_a($1); $$.val.i = pair_b($1); }
 | '(' term ')' {
     $$ = cf_eval_tmp($2, T_VOID);
     if (!f_valid_set_type($$.type)) cf_error("Set-incompatible type");
   }
 | CF_SYM_KNOWN {
     cf_assert_symbol($1, SYM_CONSTANT);
     if (!f_valid_set_type(SYM_TYPE($1))) cf_error("%s: set-incompatible type", $1->name);
     $$ = *$1->val;
   }
 ;

switch_atom:
   NUM   { $$.type = T_INT; $$.val.i = $1; }
 | '(' term ')' { $$ = cf_eval_tmp($2, T_INT); }
 | fipa  { $$ = $1; }
 | ENUM  { $$.type = pair_a($1); $$.val.i = pair_b($1); }
 ;

cnum:
   term { $$ = cf_eval_int($1); }

pair_item:
   '(' cnum ',' cnum ')'		{ $$ = f_new_pair_item($2, $2, $4, $4); }
 | '(' cnum ',' cnum DDOT cnum ')'	{ $$ = f_new_pair_item($2, $2, $4, $6); }
 | '(' cnum ',' '*' ')'			{ $$ = f_new_pair_item($2, $2, 0, CC_ALL); }
 | '(' cnum DDOT cnum ',' cnum ')'	{ $$ = f_new_pair_set($2, $4, $6, $6); }
 | '(' cnum DDOT cnum ',' cnum DDOT cnum ')' { $$ = f_new_pair_set($2, $4, $6, $8); }
 | '(' cnum DDOT cnum ',' '*' ')'	{ $$ = f_new_pair_item($2, $4, 0, CC_ALL); }
 | '(' '*' ',' cnum ')'			{ $$ = f_new_pair_set(0, CC_ALL, $4, $4); }
 | '(' '*' ',' cnum DDOT cnum ')'	{ $$ = f_new_pair_set(0, CC_ALL, $4, $6); }
 | '(' '*' ',' '*' ')'			{ $$ = f_new_pair_item(0, CC_ALL, 0, CC_ALL); }
 | '(' cnum ',' cnum ')' DDOT '(' cnum ',' cnum ')'
   { $$ = f_new_pair_item($2, $8, $4, $10); }
 ;

ec_kind:
   RT { $$ = EC_RT; }
 | RO { $$ = EC_RO; }
 | UNKNOWN NUM { $$ = $2; }
 | GENERIC { $$ = EC_GENERIC; }
 ;

ec_item:
   '(' ec_kind ',' cnum ',' cnum ')'		{ $$ = f_new_ec_item($2, 0, $4, $6, $6); }
 | '(' ec_kind ',' cnum ',' cnum DDOT cnum ')'	{ $$ = f_new_ec_item($2, 0, $4, $6, $8); }
 | '(' ec_kind ',' cnum ',' '*' ')'		{ $$ = f_new_ec_item($2, 0, $4, 0, EC_ALL); }
 ;

lc_item:
   '(' cnum ',' cnum ',' cnum ')'	    { $$ = f_new_lc_item($2, $2, $4, $4, $6, $6); }
 | '(' cnum ',' cnum ',' cnum DDOT cnum ')' { $$ = f_new_lc_item($2, $2, $4, $4, $6, $8); }
 | '(' cnum ',' cnum ',' '*' ')'	    { $$ = f_new_lc_item($2, $2, $4, $4, 0, LC_ALL); }
 | '(' cnum ',' cnum DDOT cnum ',' '*' ')'  { $$ = f_new_lc_item($2, $2, $4, $6, 0, LC_ALL); }
 | '(' cnum ',' '*' ',' '*' ')'		    { $$ = f_new_lc_item($2, $2, 0, LC_ALL, 0, LC_ALL); }
 | '(' cnum DDOT cnum ',' '*' ',' '*' ')'   { $$ = f_new_lc_item($2, $4, 0, LC_ALL, 0, LC_ALL); }
 | '(' '*' ',' '*' ',' '*' ')'		    { $$ = f_new_lc_item(0, LC_ALL, 0, LC_ALL, 0, LC_ALL); }
 | '(' cnum ',' cnum ',' cnum ')' DDOT '(' cnum ',' cnum ',' cnum ')'
   { $$ = f_new_lc_item($2, $10, $4, $12, $6, $14); }
;

set_item:
   pair_item
 | ec_item
 | lc_item
 | set_atom { $$ = f_new_item($1, $1); }
 | set_atom DDOT set_atom { $$ = f_new_item($1, $3); }
 ;

switch_item:
   pair_item
 | ec_item
 | lc_item
 | switch_atom { $$ = f_new_item($1, $1); }
 | switch_atom DDOT switch_atom { $$ = f_new_item($1, $3); }
 ;

set_items:
   set_item
 | set_items ',' set_item { $$ = f_merge_items($1, $3); }
 ;

switch_items:
   switch_item
 | switch_items ',' switch_item { $$ = f_merge_items($1, $3); }
 ;

fprefix:
   net_ip_	{ $$.net = $1; $$.lo = $1.pxlen; $$.hi = $1.pxlen; }
 | net_ip_ '+'	{ $$.net = $1; $$.lo = $1.pxlen; $$.hi = net_max_prefix_length[$1.type]; }
 | net_ip_ '-'	{ $$.net = $1; $$.lo = 0; $$.hi = $1.pxlen; }
 | net_ip_ '{' NUM ',' NUM '}' {
     $$.net = $1; $$.lo = $3; $$.hi = $5;
     if (($3 > $5) || ($5 > net_max_prefix_length[$1.type]))
       cf_error("Invalid prefix pattern range: {%u, %u}", $3, $5);
   }
 ;

fprefix_set:
   fprefix { $$ = f_new_trie(cfg_mem, 0); trie_add_prefix($$, &($1.net), $1.lo, $1.hi); }
 | fprefix_set ',' fprefix { $$ = $1; if (!trie_add_prefix($$, &($3.net), $3.lo, $3.hi)) cf_error("Mixed IPv4/IPv6 prefixes in prefix set"); }
 ;

switch_body: /* EMPTY */ { $$ = NULL; }
 | switch_body switch_items ':' cmds_scoped  {
     /* Fill data fields */
     struct f_tree *t;
     for (t = $2; t; t = t->left)
       t->data = $4;
     $$ = f_merge_items($1, $2);
   }
 | switch_body ELSECOL cmds_scoped {
     struct f_tree *t = f_new_tree();
     t->from.type = t->to.type = T_VOID;
     t->right = t;
     t->data = $3;
     $$ = f_merge_items($1, t);
 }
 ;

bgp_path_expr:
   symbol_value { $$ = $1; }
 | '(' term ')' { $$ = $2; }
 ;

bgp_path:
   PO  bgp_path_tail PC  { $$ = $2; }
 ;

bgp_path_tail:
   NUM bgp_path_tail		{ $$ = f_new_inst(FI_CONSTANT, (struct f_val) { .type = T_PATH_MASK_ITEM, .val.pmi = { .asn = $1, .kind = PM_ASN, }, }); $$->next = $2;  }
 | NUM DDOT NUM bgp_path_tail	{ $$ = f_new_inst(FI_CONSTANT, (struct f_val) { .type = T_PATH_MASK_ITEM, .val.pmi = { .from = $1, .to = $3, .kind = PM_ASN_RANGE }, }); $$->next = $4; }
 | '[' ']' bgp_path_tail { $$ = f_new_inst(FI_CONSTANT, (struct f_val) { .type = T_PATH_MASK_ITEM, .val.pmi = { .set = NULL, .kind = PM_ASN_SET }, }); $$->next = $3; }
 | '[' set_items ']' bgp_path_tail {
   if ($2->from.type != T_INT) cf_error("Only integer sets allowed in path mask");
   $$ = f_new_inst(FI_CONSTANT, (struct f_val) { .type = T_PATH_MASK_ITEM, .val.pmi = { .set = build_tree($2), .kind = PM_ASN_SET }, }); $$->next = $4;
 }
 | '*' bgp_path_tail		{ $$ = f_new_inst(FI_CONSTANT, (struct f_val) { .type = T_PATH_MASK_ITEM, .val.pmi = { .kind = PM_ASTERISK }, }); $$->next = $2; }
 | '?' bgp_path_tail		{ $$ = f_new_inst(FI_CONSTANT, (struct f_val) { .type = T_PATH_MASK_ITEM, .val.pmi = { .kind = PM_QUESTION }, }); $$->next = $2; }
 | '+' bgp_path_tail 		{ $$ = f_new_inst(FI_CONSTANT, (struct f_val) { .type = T_PATH_MASK_ITEM, .val.pmi = { .kind = PM_LOOP }, }); $$->next = $2; }
 | bgp_path_expr bgp_path_tail	{ $$ = $1; $$->next = $2; }
 | 				{ $$ = NULL; }
 ;

constant:
   NUM      { $$ = f_new_inst(FI_CONSTANT, (struct f_val) { .type = T_INT, .val.i = $1, }); }
 | TRUE     { $$ = f_new_inst(FI_CONSTANT, (struct f_val) { .type = T_BOOL, .val.i = 1, }); }
 | FALSE    { $$ = f_new_inst(FI_CONSTANT, (struct f_val) { .type = T_BOOL, .val.i = 0, }); }
 | TEXT     { $$ = f_new_inst(FI_CONSTANT, (struct f_val) { .type = T_STRING, .val.s = $1, }); }
 | BYTETEXT { $$ = f_new_inst(FI_CONSTANT, (struct f_val) { .type = T_BYTESTRING, .val.bs = $1, }); }
 | fipa     { $$ = f_new_inst(FI_CONSTANT, $1); }
 | VPN_RD   { $$ = f_new_inst(FI_CONSTANT, (struct f_val) { .type = T_RD, .val.ec = $1, }); }
 | net_     { $$ = f_new_inst(FI_CONSTANT, (struct f_val) { .type = T_NET, .val.net = $1, }); }
 | '[' ']' { $$ = f_new_inst(FI_CONSTANT, (struct f_val) { .type = T_SET, .val.t = NULL, }); }
 | '[' set_items ']' {
     DBG( "We've got a set here..." );
     $$ = f_new_inst(FI_CONSTANT, (struct f_val) { .type = T_SET, .val.t = build_tree($2), });
     DBG( "ook\n" );
 }
 | '[' fprefix_set ']' { $$ = f_new_inst(FI_CONSTANT, (struct f_val) { .type = T_PREFIX_SET, .val.ti = $2, }); }
 | ENUM	  { $$ = f_new_inst(FI_CONSTANT, (struct f_val) { .type = $1 >> 16, .val.i = $1 & 0xffff, }); }
 ;

constructor:
   '(' term ',' term ')' { $$ = f_new_inst(FI_PAIR_CONSTRUCT, $2, $4); }
 | '(' ec_kind ',' term ',' term ')' { $$ = f_new_inst(FI_EC_CONSTRUCT, $4, $6, $2); }
 | '(' term ',' term ',' term ')' { $$ = f_new_inst(FI_LC_CONSTRUCT, $2, $4, $6); }
 | bgp_path { $$ = f_new_inst(FI_PATHMASK_CONSTRUCT, $1); }
 ;


/* This generates the function_call variable list backwards. */
var_list: /* EMPTY */ { $$ = NULL; }
 | term { $$ = $1; }
 | var_list ',' term { $$ = $3; $$->next = $1; }

function_call:
   CF_SYM_KNOWN '(' var_list ')'
   {
     if ($1->class != SYM_FUNCTION)
       cf_error("You can't call something which is not a function. Really.");

     /* Revert the var_list */
     struct f_inst *args = NULL;
     while ($3) {
       struct f_inst *tmp = $3;
       $3 = $3->next;

       tmp->next = args;
       args = tmp;
     }

     $$ = f_new_inst(FI_CALL, args, $1);
   }
 ;

symbol_value: CF_SYM_KNOWN
  {
    switch ($1->class) {
      case SYM_CONSTANT_RANGE:
	$$ = f_new_inst(FI_CONSTANT, *($1->val));
	break;
      case SYM_VARIABLE_RANGE:
	$$ = f_new_inst(FI_VAR_GET, $1);
	break;
      case SYM_ATTRIBUTE:
	$$ = f_new_inst(FI_EA_GET, $1->attribute);
	break;
      default:
	cf_error("Can't get value of symbol %s", $1->name);
    }
  }
 ;

static_attr:
   GW      { $$ = f_new_static_attr(T_IP,         SA_GW,	0); }
 | NET     { $$ = f_new_static_attr(T_NET,	  SA_NET,	1); }
 | PROTO   { $$ = f_new_static_attr(T_STRING,     SA_PROTO,	1); }
 | DEST    { $$ = f_new_static_attr(T_ENUM_RTD,   SA_DEST,	0); }
 | IFNAME  { $$ = f_new_static_attr(T_STRING,     SA_IFNAME,	0); }
 | IFINDEX { $$ = f_new_static_attr(T_INT,        SA_IFINDEX,	1); }
 | WEIGHT  { $$ = f_new_static_attr(T_INT,        SA_WEIGHT,	0); }
 | GW_MPLS { $$ = f_new_static_attr(T_INT,        SA_GW_MPLS,	0); }
 ;

method_term:
   IS_V4 { $$ = f_new_inst(FI_IS_V4, FM.object); }
 | TYPE { $$ = f_new_inst(FI_TYPE, FM.object); }
 | IP { $$ = f_new_inst(FI_IP, FM.object); }
 | RD { $$ = f_new_inst(FI_ROUTE_DISTINGUISHER, FM.object); }
 | LEN { $$ = f_new_inst(FI_LENGTH, FM.object); }
 | MAXLEN { $$ = f_new_inst(FI_ROA_MAXLEN, FM.object); }
 | ASN { $$ = f_new_inst(FI_ASN, FM.object); }
 | SRC { $$ = f_new_inst(FI_NET_SRC, FM.object); }
 | DST { $$ = f_new_inst(FI_NET_DST, FM.object); }
 | MASK '(' term ')' { $$ = f_new_inst(FI_IP_MASK, FM.object, $3); }
 | FIRST { $$ = f_new_inst(FI_AS_PATH_FIRST, FM.object); }
 | LAST  { $$ = f_new_inst(FI_AS_PATH_LAST, FM.object); }
 | LAST_NONAGGREGATED  { $$ = f_new_inst(FI_AS_PATH_LAST_NAG, FM.object); }
 | DATA { $$ = f_new_inst(FI_PAIR_DATA, FM.object); }
 | DATA1 { $$ = f_new_inst(FI_LC_DATA1, FM.object); }
 | DATA2 { $$ = f_new_inst(FI_LC_DATA2, FM.object); }
 | MIN  { $$ = f_new_inst(FI_MIN, FM.object); }
 | MAX  { $$ = f_new_inst(FI_MAX, FM.object); }
 ;

method_cmd:
   EMPTY		{ $$ = f_new_inst(FI_CONSTANT, f_get_empty(FM.object->i_FI_EA_GET.da->type)); }
 | PREPEND '(' term ')'	{ $$ = f_new_inst(FI_PATH_PREPEND, FM.object, $3 ); }
 | ADD '(' term ')'	{ $$ = f_new_inst(FI_CLIST_ADD, FM.object, $3 ); }
 | DELETE '(' term ')'	{ $$ = f_new_inst(FI_CLIST_DEL, FM.object, $3 ); }
 | FILTER '(' term ')'	{ $$ = f_new_inst(FI_CLIST_FILTER, FM.object, $3 ); }
 ;

term:
   '(' term ')'		{ $$ = $2; }
 | term '+' term	{ $$ = f_new_inst(FI_ADD, $1, $3); }
 | term '-' term	{ $$ = f_new_inst(FI_SUBTRACT, $1, $3); }
 | term '*' term	{ $$ = f_new_inst(FI_MULTIPLY, $1, $3); }
 | term '/' term	{ $$ = f_new_inst(FI_DIVIDE, $1, $3); }
 | term '&' term	{ $$ = f_new_inst(FI_BITAND, $1, $3); }
 | term '|' term	{ $$ = f_new_inst(FI_BITOR, $1, $3); }
 | term AND term	{ $$ = f_new_inst(FI_AND, $1, $3); }
 | term OR  term	{ $$ = f_new_inst(FI_OR, $1, $3); }
 | term '=' term	{ $$ = f_new_inst(FI_EQ, $1, $3); }
 | term NEQ term	{ $$ = f_new_inst(FI_NEQ, $1, $3); }
 | term '<' term	{ $$ = f_new_inst(FI_LT, $1, $3); }
 | term LEQ term	{ $$ = f_new_inst(FI_LTE, $1, $3); }
 | term '>' term	{ $$ = f_new_inst(FI_LT, $3, $1); }
 | term GEQ term	{ $$ = f_new_inst(FI_LTE, $3, $1); }
 | term '~' term	{ $$ = f_new_inst(FI_MATCH, $1, $3); }
 | term NMA term	{ $$ = f_new_inst(FI_NOT_MATCH, $1, $3); }
 | '!' term		{ $$ = f_new_inst(FI_NOT, $2); }
 | DEFINED '(' term ')' { $$ = f_new_inst(FI_DEFINED, $3); }

 | symbol_value   { $$ = $1; }
 | constant { $$ = $1; }
 | constructor { $$ = $1; }

 | static_attr { $$ = f_new_inst(FI_RTA_GET, $1); }

 | term '.' {
     f_push_method_scope($1);
   } method_term {
     f_pop_method_scope();
     $$ = $4;
   }

 | '+' EMPTY '+' { $$ = f_new_inst(FI_CONSTANT, f_get_empty(T_PATH)); }
 | '-' EMPTY '-' { $$ = f_new_inst(FI_CONSTANT, f_get_empty(T_CLIST)); }
 | '-' '-' EMPTY '-' '-' { $$ = f_new_inst(FI_CONSTANT, f_get_empty(T_ECLIST)); }
 | '-' '-' '-' EMPTY '-' '-' '-' { $$ = f_new_inst(FI_CONSTANT, f_get_empty(T_LCLIST)); }
 | PREPEND '(' term ',' term ')' { $$ = f_new_inst(FI_PATH_PREPEND, $3, $5); }
 | ADD '(' term ',' term ')' { $$ = f_new_inst(FI_CLIST_ADD, $3, $5); }
 | DELETE '(' term ',' term ')' { $$ = f_new_inst(FI_CLIST_DEL, $3, $5); }
 | FILTER '(' term ',' term ')' { $$ = f_new_inst(FI_CLIST_FILTER, $3, $5); }

 | ROA_CHECK '(' rtable ')' { $$ = f_implicit_roa_check($3); }
 | ROA_CHECK '(' rtable ',' term ',' term ')' { $$ = f_new_inst(FI_ROA_CHECK, $5, $7, $3); }

 | FORMAT '(' term ')' {  $$ = f_new_inst(FI_FORMAT, $3); }

 | term_bs
 | function_call
 ;

term_bs:
   FROM_HEX '(' term ')' { $$ = f_new_inst(FI_FROM_HEX, $3); }
 ;

break_command:
   ACCEPT { $$ = F_ACCEPT; }
 | REJECT { $$ = F_REJECT; }
 | ERROR { $$ = F_ERROR; }
 ;

print_list: /* EMPTY */ { $$ = NULL; }
 | term { $$ = $1; }
 | term ',' print_list {
     ASSERT($1);
     ASSERT($1->next == NULL);
     $1->next = $3;
     $$ = $1;
   }
 ;

var:
   type symbol '=' term ';' {
     struct symbol *sym = cf_define_symbol(new_config, $2, SYM_VARIABLE | $1, offset, f_new_var(sym_->scope));
     $$ = f_new_inst(FI_VAR_INIT, $4, sym);
   }
 | type symbol ';' {
     struct symbol *sym = cf_define_symbol(new_config, $2, SYM_VARIABLE | $1, offset, f_new_var(sym_->scope));
     $$ = f_new_inst(FI_VAR_INIT0, sym);
   }
 ;

for_var:
   type symbol { $$ = cf_define_symbol(new_config, $2, SYM_VARIABLE | $1, offset, f_new_var(sym_->scope)); }
 | CF_SYM_KNOWN { $$ = $1; cf_assert_symbol($1, SYM_VARIABLE); }
 ;

cmd:
   '{' cmds_scoped '}' {
     $$ = $2;
   }
 | IF term THEN cmd {
     $$ = f_new_inst(FI_CONDITION, $2, $4, NULL);
   }
 | IF term THEN cmd ELSE cmd {
     $$ = f_new_inst(FI_CONDITION, $2, $4, $6);
   }
 | FOR {
     /* Reserve space for walk data on stack */
     cf_push_block_scope(new_config);
     new_config->current_scope->slots += 2;
   } for_var IN
   /* Parse term in the parent scope */
   { new_config->current_scope->active = 0; } term { new_config->current_scope->active = 1; }
   DO cmd {
     cf_pop_block_scope(new_config);
     $$ = f_new_inst(FI_FOR_INIT, $6, $3);
     $$->next = f_new_inst(FI_FOR_NEXT, $3, $9);
   }
 | CF_SYM_KNOWN '=' term ';' {
     switch ($1->class) {
       case SYM_VARIABLE_RANGE:
	 $$ = f_new_inst(FI_VAR_SET, $3, $1);
	 break;
       case SYM_ATTRIBUTE:
	 if ($1->attribute->readonly)
	   cf_error("Attribute %s is read-only", $1->attribute->name);
	 $$ = f_new_inst(FI_EA_SET, $3, $1->attribute);
	 break;
       default:
	 cf_error("Can't assign to symbol %s", $1->name);
     }
   }
 | RETURN term ';' {
     DBG( "Ook, we'll return the value\n" );
     $$ = f_new_inst(FI_RETURN, $2);
   }
 | static_attr '=' term ';' {
     if ($1.readonly)
       cf_error( "This static attribute is read-only.");
     $$ = f_new_inst(FI_RTA_SET, $3, $1);
   }
 | UNSET '(' CF_SYM_KNOWN ')' ';' {
     if ($3->class != SYM_ATTRIBUTE)
       cf_error("Can't unset %s", $3->name);
     if ($3->attribute->readonly)
       cf_error("Attribute %s is read-only", $3->attribute->name);
     $$ = f_new_inst(FI_EA_UNSET, $3->attribute);
   }
 | break_command print_list ';' {
    struct f_inst *breaker = f_new_inst(FI_DIE, $1);
    if ($2) {
      struct f_inst *printer = f_new_inst(FI_PRINT, $2);
      struct f_inst *flusher = f_new_inst(FI_FLUSH);
      printer->next = flusher;
      flusher->next = breaker;
      $$ = printer;
    } else
      $$ = breaker;
   }
 | PRINT print_list ';' {
    $$ = f_new_inst(FI_PRINT, $2);
    $$->next = f_new_inst(FI_FLUSH);
   }
 | PRINTN print_list ';' {
    $$ = f_new_inst(FI_PRINT, $2);
   }
 | function_call ';' { $$ = f_new_inst(FI_DROP_RESULT, $1); }
 | CASE term '{' switch_body '}' {
      $$ = f_new_inst(FI_SWITCH, $2, $4);
   }

 | lvalue '.' {
     f_push_method_scope(f_lval_getter(&$1));
   } method_cmd ';' {
     f_pop_method_scope();
     $$ = f_lval_setter(&$1, $4);
   }
 | BT_ASSERT '(' get_cf_position term get_cf_position ')' ';' { $$ = assert_done($4, $3 + 1, $5 - 1); }
 | BT_CHECK_ASSIGN '(' get_cf_position lvalue get_cf_position ',' term ')' ';' { $$ = assert_assign(&$4, $7, $3 + 1, $5 - 1); }
 ;

get_cf_position:
{
  $$ = cf_text;
};

lvalue:
   CF_SYM_KNOWN {
     switch ($1->class)
     {
       case SYM_VARIABLE_RANGE:
	 $$ = (struct f_lval) { .type = F_LVAL_VARIABLE, .sym = $1 };
         break;
       case SYM_ATTRIBUTE:
         $$ = (struct f_lval) { .type = F_LVAL_EA, .da = $1->attribute };
	 break;
       default:
	 cf_error("Variable name or attribute name required");
     }
   }
 | static_attr { $$ = (struct f_lval) { .type = F_LVAL_SA, .sa = $1 }; }
 ;

CF_END<|MERGE_RESOLUTION|>--- conflicted
+++ resolved
@@ -399,26 +399,17 @@
 
 conf: filter_def ;
 filter_def:
-<<<<<<< HEAD
    FILTER symbol {
-     $2 = cf_define_symbol($2, SYM_FILTER, filter, NULL);
+     $2 = cf_define_symbol(new_config, $2, SYM_FILTER, filter, NULL);
      cf_enter_filters();
-     cf_push_scope( $2 );
+     cf_push_scope( new_config, $2 );
    } filter_body {
-=======
-   FILTER symbol { $2 = cf_define_symbol(new_config, $2, SYM_FILTER, filter, NULL); cf_push_scope( new_config, $2 ); }
-     filter_body {
->>>>>>> 51f2e7af
      struct filter *f = cfg_alloc(sizeof(struct filter));
      *f = (struct filter) { .sym = $2, .root = $4 };
      $2->filter = f;
 
-<<<<<<< HEAD
-     cf_pop_scope();
+     cf_pop_scope(new_config);
      cf_exit_filters();
-=======
-     cf_pop_scope(new_config);
->>>>>>> 51f2e7af
    }
  ;
 
@@ -429,18 +420,14 @@
 
 conf: custom_attr ;
 custom_attr: ATTRIBUTE type symbol ';' {
-<<<<<<< HEAD
   if (($3->class == SYM_ATTRIBUTE) && ($3->scope == new_config->root_scope))
     cf_error("Duplicate attribute %s definition", $3->name);
 
-  cf_define_symbol($3, SYM_ATTRIBUTE, attribute,
+  cf_define_symbol(new_config, $3, SYM_ATTRIBUTE, attribute,
       ea_register_alloc(new_config->pool, (struct ea_class) {
 	.name = $3->name,
 	.type = $2,
 	})->class);
-=======
-  cf_define_symbol(new_config, $3, SYM_ATTRIBUTE, attribute, ca_lookup(new_config->pool, $3->name, $2)->fda);
->>>>>>> 51f2e7af
 };
 
 conf: bt_test_suite ;
@@ -544,24 +531,16 @@
      cf_assert_symbol($1, SYM_FILTER);
      $$ = $1->filter;
    }
-<<<<<<< HEAD
  | {
      cf_enter_filters();
-     cf_push_scope(NULL);
+     cf_push_scope(new_config, NULL);
    } filter_body {
-=======
- | { cf_push_scope(new_config, NULL); } filter_body {
->>>>>>> 51f2e7af
      struct filter *f = cfg_alloc(sizeof(struct filter));
      *f = (struct filter) { .root = $2 };
      $$ = f;
 
-<<<<<<< HEAD
-     cf_pop_scope();
+     cf_pop_scope(new_config);
      cf_exit_filters();
-=======
-     cf_pop_scope(new_config);
->>>>>>> 51f2e7af
    }
  ;
 
@@ -586,14 +565,9 @@
 function_def:
    FUNCTION symbol {
      DBG( "Beginning of function %s\n", $2->name );
-<<<<<<< HEAD
-     $2 = cf_define_symbol($2, SYM_FUNCTION, function, NULL);
+     $2 = cf_define_symbol(new_config, $2, SYM_FUNCTION, function, NULL);
      cf_enter_filters();
-     cf_push_scope($2);
-=======
-     $2 = cf_define_symbol(new_config, $2, SYM_FUNCTION, function, NULL);
      cf_push_scope(new_config, $2);
->>>>>>> 51f2e7af
    } function_args {
      /* Make dummy f_line for storing function prototype */
      struct f_line *dummy = cfg_allocz(sizeof(struct f_line));
@@ -612,12 +586,8 @@
      $6->args = $2->function->args;
      $6->arg_list = $2->function->arg_list;
      $2->function = $6;
-<<<<<<< HEAD
-     cf_pop_scope();
+     cf_pop_scope(new_config);
      cf_exit_filters();
-=======
-     cf_pop_scope(new_config);
->>>>>>> 51f2e7af
    }
  ;
 

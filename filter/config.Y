/*
 *	BIRD - filters
 *
 *	Copyright 1998--2000 Pavel Machek
 *
 *	Can be freely distributed and used under the terms of the GNU GPL.
 *
	FIXME: priority of ! should be lower
 */

CF_HDR

#include "filter/f-inst.h"
#include "filter/data.h"

CF_DEFINES

static inline u32 pair(u32 a, u32 b) { return (a << 16) | b; }
static inline u32 pair_a(u32 p) { return p >> 16; }
static inline u32 pair_b(u32 p) { return p & 0xFFFF; }

#define f_generate_complex(fi_code, da, arg) \
  f_new_inst(FI_EA_SET, f_new_inst(fi_code, f_new_inst(FI_EA_GET, da), arg), da)

#define f_generate_complex_sym(fi_code, sym, arg) ({ \
  if (sym->class != SYM_ATTRIBUTE) \
    cf_error("Can't empty %s: not an attribute", sym->name); \
  f_generate_complex(fi_code, sym->attribute, arg); \
})

#define f_generate_complex_default(fi_code, da, arg, def) \
  f_new_inst(FI_EA_SET, f_new_inst(fi_code, f_new_inst(FI_DEFAULT, f_new_inst(FI_EA_GET, da), f_new_inst(FI_CONSTANT, (struct f_val) { .type = T_INT, .val.i = def })), arg), da)
  

static int
f_new_var(struct sym_scope *s)
{
  /*
   * - A variable is an offset on vstack from vbase.
   * - Vbase is set on filter start / function call.
   * - Scopes contain (non-frame) block scopes inside filter/function scope
   * - Each scope knows number of vars in that scope
   * - Offset is therefore a sum of 'slots' up to filter/function scope
   * - New variables are added on top of vstk, so intermediate values cannot
   *   be there during FI_VAR_INIT. I.e. no 'var' inside 'term'.
   * - Also, each f_line must always have its scope, otherwise a variable may
   *   be defined but not initialized if relevant f_line is not executed.
   */

  int offset = s->slots++;

  while (s->block)
  {
    s = s->next;
    ASSERT(s);
    offset += s->slots;
  }

  if (offset >= 0xff)
    cf_error("Too many variables, at most 255 allowed");

  return offset;
}

/*
 * Sets and their items are during parsing handled as lists, linked
 * through left ptr. The first item in a list also contains a pointer
 * to the last item in a list (right ptr). For convenience, even items
 * are handled as one-item lists. Lists are merged by f_merge_items().
 */
static int
f_valid_set_type(int type)
{
  switch (type)
  {
  case T_INT:
  case T_PAIR:
  case T_QUAD:
  case T_ENUM:
  case T_IP:
  case T_EC:
  case T_LC:
  case T_RD:
    return 1;

  default:
    return 0;
  }
}

static inline struct f_tree *
f_new_item(struct f_val from, struct f_val to)
{
  struct f_tree *t = f_new_tree();
  t->right = t;
  t->from = from;
  t->to = to;
  return t;
}

static inline struct f_tree *
f_merge_items(struct f_tree *a, struct f_tree *b)
{
  if (!a) return b;
  a->right->left = b;
  a->right = b->right;
  b->right = NULL;
  return a;
}

static inline struct f_tree *
f_new_pair_item(int fa, int ta, int fb, int tb)
{
  check_u16(fa);
  check_u16(ta);
  check_u16(fb);
  check_u16(tb);

  if ((ta < fa) || (tb < fb))
    cf_error( "From value cannot be higher that To value in pair sets");

  struct f_tree *t = f_new_tree();
  t->right = t;
  t->from.type = t->to.type = T_PAIR;
  t->from.val.i = pair(fa, fb);
  t->to.val.i = pair(ta, tb);
  return t;
}

static inline struct f_tree *
f_new_pair_set(int fa, int ta, int fb, int tb)
{
  check_u16(fa);
  check_u16(ta);
  check_u16(fb);
  check_u16(tb);

  if ((ta < fa) || (tb < fb))
    cf_error( "From value cannot be higher that To value in pair sets");

  struct f_tree *lst = NULL;
  int i;

  for (i = fa; i <= ta; i++)
    lst = f_merge_items(lst, f_new_pair_item(i, i, fb, tb));

  return lst;
}

#define CC_ALL 0xFFFF
#define EC_ALL 0xFFFFFFFF
#define LC_ALL 0xFFFFFFFF

static struct f_tree *
f_new_ec_item(u32 kind, u32 ipv4_used, u32 key, u32 vf, u32 vt)
{
  u64 fm, to;

  if ((kind != EC_GENERIC) && (ipv4_used || (key >= 0x10000))) {
    check_u16(vf);
    if (vt == EC_ALL)
      vt = 0xFFFF;
    else
      check_u16(vt);
  }

  if (kind == EC_GENERIC) {
    fm = ec_generic(key, vf);
    to = ec_generic(key, vt);
  }
  else if (ipv4_used) {
    fm = ec_ip4(kind, key, vf);
    to = ec_ip4(kind, key, vt);
  }
  else if (key < 0x10000) {
    fm = ec_as2(kind, key, vf);
    to = ec_as2(kind, key, vt);
  }
  else {
    fm = ec_as4(kind, key, vf);
    to = ec_as4(kind, key, vt);
  }

  struct f_tree *t = f_new_tree();
  t->right = t;
  t->from.type = t->to.type = T_EC;
  t->from.val.ec = fm;
  t->to.val.ec = to;
  return t;
}

static struct f_tree *
f_new_lc_item(u32 f1, u32 t1, u32 f2, u32 t2, u32 f3, u32 t3)
{
  struct f_tree *t = f_new_tree();
  t->right = t;
  t->from.type = t->to.type = T_LC;
  t->from.val.lc = (lcomm) {f1, f2, f3};
  t->to.val.lc = (lcomm) {t1, t2, t3};
  return t;
}

static inline struct f_inst *
f_generate_empty(const struct symbol *sym)
{
  if (sym->class != SYM_ATTRIBUTE)
    cf_error("Can't empty %s: not an attribute", sym->name);

  const struct ea_class *def = sym->attribute;
  const struct f_val *empty = f_get_empty(def->type);
  if (!empty)
    cf_error("Can't empty attribute %s", def->name);

  return f_new_inst(FI_EA_SET, f_new_inst(FI_CONSTANT, *empty), def);
}

static inline struct f_inst *
f_implicit_roa_check(struct rtable_config *tab)
{
  const struct ea_class *def = ea_class_find("bgp_path");
  if (!def)
    cf_error("Fatal: Couldn't find BGP path attribute definition.");

  struct f_static_attr fsa = f_new_static_attr(T_NET, SA_NET, 1);

  return f_new_inst(FI_ROA_CHECK,
	    f_new_inst(FI_RTA_GET, fsa),
	    f_new_inst(FI_AS_PATH_LAST, f_new_inst(FI_EA_GET, def)),
	    tab);
}

/*
 * Remove all new lines and doubled whitespaces
 * and convert all tabulators to spaces
 * and return a copy of string
 */
char *
assert_copy_expr(const char *start, size_t len)
{
  /* XXX: Allocates maybe a little more memory than we really finally need */
  char *str = cfg_alloc(len + 1);

  char *dst = str;
  const char *src = start - 1;
  const char *end = start + len;
  while (++src < end)
  {
    if (*src == '\n')
      continue;

    /* Skip doubled whitespaces */
    if (src != start)
    {
      const char *prev = src - 1;
      if ((*src == ' ' || *src == '\t') && (*prev == ' ' || *prev == '\t'))
	continue;
    }

    if (*src == '\t')
      *dst = ' ';
    else
      *dst = *src;

    dst++;
  }
  *dst = '\0';

  return str;
}

/*
 * assert_done - create f_instruction of bt_assert
 * @expr: expression in bt_assert()
 * @start: pointer to first char of test expression
 * @end: pointer to the last char of test expression
 */
static struct f_inst *
assert_done(struct f_inst *expr, const char *start, const char *end)
{
  return f_new_inst(FI_ASSERT, expr,
    (end >= start) ?
      assert_copy_expr(start, end - start + 1)
    : "???");
}

static struct f_inst *
assert_assign(struct f_lval *lval, struct f_inst *expr, const char *start, const char *end)
{
  struct f_inst *setter, *getter, *checker;
  switch (lval->type) {
    case F_LVAL_VARIABLE:
      setter = f_new_inst(FI_VAR_SET, expr, lval->sym);
      getter = f_new_inst(FI_VAR_GET, lval->sym);
      break;
    case F_LVAL_SA:
      setter = f_new_inst(FI_RTA_SET, expr, lval->sa);
      getter = f_new_inst(FI_RTA_GET, lval->sa);
      break;
    case F_LVAL_EA:
      setter = f_new_inst(FI_EA_SET, expr, lval->da);
      getter = f_new_inst(FI_EA_GET, lval->da);
      break;
    default:
      bug("Unknown lval type");
  }

  checker = f_new_inst(FI_EQ, expr, getter);
  setter->next = checker;

  return assert_done(setter, start, end);
}

CF_DECLS

CF_KEYWORDS(FUNCTION, PRINT, PRINTN, UNSET, RETURN,
	ACCEPT, REJECT, ERROR,
	INT, BOOL, IP, TYPE, PREFIX, RD, PAIR, QUAD, EC, LC,
	SET, STRING, BYTESTRING, BGPMASK, BGPPATH, CLIST, ECLIST, LCLIST,
	IF, THEN, ELSE, CASE,
	FOR, IN, DO,
	TRUE, FALSE, RT, RO, UNKNOWN, GENERIC,
	FROM, GW, NET, MASK, PROTO, SCOPE, DEST, IFNAME, IFINDEX, WEIGHT, GW_MPLS,
	ROA_CHECK, ASN, SRC, DST,
	IS_V4, IS_V6,
	LEN, MAXLEN,
	DATA, DATA1, DATA2,
	DEFINED,
	ADD, DELETE, RESET,
	PREPEND, FIRST, LAST, LAST_NONAGGREGATED,
	MIN, MAX,
	EMPTY,
	FILTER, WHERE, EVAL, ATTRIBUTE,
	FROM_HEX,
	BT_ASSERT, BT_TEST_SUITE, BT_CHECK_ASSIGN, BT_TEST_SAME, FORMAT, STACKS)

%nonassoc THEN
%nonassoc ELSE

%type <xp> cmds_int cmd_prep
%type <x> term term_bs cmd cmd_var cmds cmds_scoped constant constructor print_list var var_init var_list function_call symbol_value bgp_path_expr bgp_path bgp_path_tail
%type <fsa> static_attr
%type <f> filter where_filter
%type <fl> filter_body function_body
%type <flv> lvalue
%type <i> type function_vars
%type <fa> function_argsn function_args
%type <ecs> ec_kind
%type <fret> break_command
%type <i32> cnum
%type <e> pair_item ec_item lc_item set_item switch_item set_items switch_items switch_body
%type <trie> fprefix_set
%type <v> set_atom switch_atom fipa
%type <px> fprefix
%type <t> get_cf_position
%type <s> for_var

CF_GRAMMAR

conf: FILTER STACKS expr expr ';' {
  new_config->filter_vstk = $3;
  new_config->filter_estk = $4;
 }
 ;

conf: filter_def ;
filter_def:
   FILTER symbol { $2 = cf_define_symbol($2, SYM_FILTER, filter, NULL); cf_push_scope( $2 ); }
     filter_body {
     struct filter *f = cfg_alloc(sizeof(struct filter));
     *f = (struct filter) { .sym = $2, .root = $4 };
     $2->filter = f;

     cf_pop_scope();
   }
 ;

conf: filter_eval ;
filter_eval:
   EVAL term { cf_eval_int($2); }
 ;

conf: custom_attr ;
custom_attr: ATTRIBUTE type symbol ';' {
  if (($3->class == SYM_ATTRIBUTE) && ($3->scope == new_config->root_scope))
    cf_error("Duplicate attribute %s definition", $3->name);

  cf_define_symbol($3, SYM_ATTRIBUTE, attribute,
      ea_register_alloc(new_config->pool, (struct ea_class) {
	.name = $3->name,
	.type = $2,
	})->class);
};

conf: bt_test_suite ;
bt_test_suite:
 BT_TEST_SUITE '(' symbol_known ',' text ')' {
  cf_assert_symbol($3, SYM_FUNCTION);
  struct f_bt_test_suite *t = cfg_allocz(sizeof(struct f_bt_test_suite));
  t->fn = $3->function;
  t->fn_name = $3->name;
  t->dsc = $5;

  add_tail(&new_config->tests, &t->n);
 }
 ;

conf: bt_test_same ;
bt_test_same:
 BT_TEST_SAME '(' symbol_known ',' symbol_known ',' NUM ')' {
  cf_assert_symbol($3, SYM_FUNCTION);
  cf_assert_symbol($5, SYM_FUNCTION);
  struct f_bt_test_suite *t = cfg_allocz(sizeof(struct f_bt_test_suite));
  t->fn = $3->function;
  t->cmp = $5->function;
  t->result = $7;
  t->fn_name = $3->name;
  t->dsc = $5->name;
  add_tail(&new_config->tests, &t->n);
 }
 ;

type:
   INT { $$ = T_INT; }
 | BOOL { $$ = T_BOOL; }
 | IP { $$ = T_IP; }
 | RD { $$ = T_RD; }
 | PREFIX { $$ = T_NET; }
 | PAIR { $$ = T_PAIR; }
 | QUAD { $$ = T_QUAD; }
 | EC { $$ = T_EC; }
 | LC { $$ = T_LC; }
 | STRING { $$ = T_STRING; }
 | BYTESTRING { $$ = T_BYTESTRING; }
 | BGPMASK { $$ = T_PATH_MASK; }
 | BGPPATH { $$ = T_PATH; }
 | CLIST { $$ = T_CLIST; }
 | ECLIST { $$ = T_ECLIST; }
 | LCLIST { $$ = T_LCLIST; }
 | type SET {
	switch ($1) {
	  case T_INT:
	  case T_PAIR:
	  case T_QUAD:
	  case T_EC:
	  case T_LC:
	  case T_RD:
	  case T_IP:
	       $$ = T_SET;
	       break;

	  case T_NET:
	       $$ = T_PREFIX_SET;
	    break;

	  default:
		cf_error( "You can't create sets of this type." );
	}
   }
 ;

function_argsn:
   /* EMPTY */ { $$ = NULL; }
 | function_argsn type symbol ';' {
     if ($3->scope->slots >= 0xfe) cf_error("Too many declarations, at most 255 allowed");
     $$ = cfg_alloc(sizeof(struct f_arg));
     $$->arg = cf_define_symbol($3, SYM_VARIABLE | $2, offset, sym_->scope->slots++);
     $$->next = $1;
   }
 ;

function_args:
   '(' ')' { $$ = NULL; }
 | '(' function_argsn type symbol ')' {
     $$ = cfg_alloc(sizeof(struct f_arg));
     $$->arg = cf_define_symbol($4, SYM_VARIABLE | $3, offset, sym_->scope->slots++);
     $$->next = $2;
   }
 ;

function_vars:
   /* EMPTY */ { $$ = 0; }
 | function_vars type symbol ';' {
     cf_define_symbol($3, SYM_VARIABLE | $2, offset, f_new_var(sym_->scope));
     $$ = $1 + 1;
   }
 ;

filter_body: function_body ;

filter:
   symbol_known {
     cf_assert_symbol($1, SYM_FILTER);
     $$ = $1->filter;
   }
 | { cf_push_scope(NULL); } filter_body {
     struct filter *f = cfg_alloc(sizeof(struct filter));
     *f = (struct filter) { .root = $2 };
     $$ = f;

     cf_pop_scope();
   }
 ;

where_filter:
   WHERE term {
     /* Construct 'IF term THEN { ACCEPT; } ELSE { REJECT; }' */
     $$ = f_new_where($2);
   }
 ;

function_body:
   function_vars '{' cmds '}' {
     $$ = f_linearize($3, 0);
     $$->vars = $1;
   }
 ;

conf: function_def ;
function_def:
   FUNCTION symbol {
     DBG( "Beginning of function %s\n", $2->name );
     $2 = cf_define_symbol($2, SYM_FUNCTION, function, NULL);
     cf_push_scope($2);
   } function_args {
     /* Make dummy f_line for storing function prototype */
     struct f_line *dummy = cfg_allocz(sizeof(struct f_line));
     $2->function = dummy;

     /* Revert the args */
     while ($4) {
       struct f_arg *tmp = $4;
       $4 = $4->next;

       tmp->next = dummy->arg_list;
       dummy->arg_list = tmp;
       dummy->args++;
     }
   } function_body {
     $6->args = $2->function->args;
     $6->arg_list = $2->function->arg_list;
     $2->function = $6;
     cf_pop_scope();
   }
 ;

/* Programs */

cmds: /* EMPTY */ { $$ = NULL; }
 | cmds_int { $$ = $1.begin; }
 ;

cmds_scoped: { cf_push_soft_scope(); } cmds { cf_pop_soft_scope(); $$ = $2; } ;

cmd_var: var | cmd ;

cmd_prep: cmd_var {
  $$.begin = $$.end = $1;
  if ($1)
    while ($$.end->next)
      $$.end = $$.end->next;
}
 ;

cmds_int: cmd_prep
 | cmds_int cmd_prep {
  if (!$1.begin)
    $$ = $2;
  else if (!$2.begin)
    $$ = $1;
  else {
    $$.begin = $1.begin;
    $$.end = $2.end;
    $1.end->next = $2.begin;
  }
 }
 ;

/*
 * Complex types, their bison value is struct f_val
 */
fipa:
   IP4 %prec PREFIX_DUMMY { $$.type = T_IP; $$.val.ip = ipa_from_ip4($1); }
 | IP6 %prec PREFIX_DUMMY { $$.type = T_IP; $$.val.ip = ipa_from_ip6($1); }
 ;



/*
 * Set constants. They are also used in switch cases. We use separate
 * nonterminals for switch (set_atom/switch_atom, set_item/switch_item ...)
 * to elude a collision between symbol (in expr) in set_atom and symbol
 * as a function call in switch case cmds.
 */

set_atom:
   NUM    { $$.type = T_INT; $$.val.i = $1; }
 | fipa   { $$ = $1; }
 | VPN_RD { $$.type = T_RD; $$.val.ec = $1; }
 | ENUM   { $$.type = pair_a($1); $$.val.i = pair_b($1); }
 | '(' term ')' {
<<<<<<< HEAD
     if (f_eval(f_linearize($2, 1), &($$)) > F_RETURN) cf_error("Runtime error");
=======
     $$ = cf_eval($2, T_VOID);
>>>>>>> 0dbcc927
     if (!f_valid_set_type($$.type)) cf_error("Set-incompatible type");
   }
 | symbol_known {
     cf_assert_symbol($1, SYM_CONSTANT);
     if (!f_valid_set_type(SYM_TYPE($1))) cf_error("%s: set-incompatible type", $1->name);
     $$ = *$1->val;
   }
 ;

switch_atom:
   NUM   { $$.type = T_INT; $$.val.i = $1; }
 | '(' term ')' { $$ = cf_eval($2, T_INT); }
 | fipa  { $$ = $1; }
 | ENUM  { $$.type = pair_a($1); $$.val.i = pair_b($1); }
 ;

cnum:
   term { $$ = cf_eval_int($1); }

pair_item:
   '(' cnum ',' cnum ')'		{ $$ = f_new_pair_item($2, $2, $4, $4); }
 | '(' cnum ',' cnum DDOT cnum ')'	{ $$ = f_new_pair_item($2, $2, $4, $6); }
 | '(' cnum ',' '*' ')'			{ $$ = f_new_pair_item($2, $2, 0, CC_ALL); }
 | '(' cnum DDOT cnum ',' cnum ')'	{ $$ = f_new_pair_set($2, $4, $6, $6); }
 | '(' cnum DDOT cnum ',' cnum DDOT cnum ')' { $$ = f_new_pair_set($2, $4, $6, $8); }
 | '(' cnum DDOT cnum ',' '*' ')'	{ $$ = f_new_pair_item($2, $4, 0, CC_ALL); }
 | '(' '*' ',' cnum ')'			{ $$ = f_new_pair_set(0, CC_ALL, $4, $4); }
 | '(' '*' ',' cnum DDOT cnum ')'	{ $$ = f_new_pair_set(0, CC_ALL, $4, $6); }
 | '(' '*' ',' '*' ')'			{ $$ = f_new_pair_item(0, CC_ALL, 0, CC_ALL); }
 | '(' cnum ',' cnum ')' DDOT '(' cnum ',' cnum ')'
   { $$ = f_new_pair_item($2, $8, $4, $10); }
 ;

ec_kind:
   RT { $$ = EC_RT; }
 | RO { $$ = EC_RO; }
 | UNKNOWN NUM { $$ = $2; }
 | GENERIC { $$ = EC_GENERIC; }
 ;

ec_item:
   '(' ec_kind ',' cnum ',' cnum ')'		{ $$ = f_new_ec_item($2, 0, $4, $6, $6); }
 | '(' ec_kind ',' cnum ',' cnum DDOT cnum ')'	{ $$ = f_new_ec_item($2, 0, $4, $6, $8); }
 | '(' ec_kind ',' cnum ',' '*' ')'		{ $$ = f_new_ec_item($2, 0, $4, 0, EC_ALL); }
 ;

lc_item:
   '(' cnum ',' cnum ',' cnum ')'	    { $$ = f_new_lc_item($2, $2, $4, $4, $6, $6); }
 | '(' cnum ',' cnum ',' cnum DDOT cnum ')' { $$ = f_new_lc_item($2, $2, $4, $4, $6, $8); }
 | '(' cnum ',' cnum ',' '*' ')'	    { $$ = f_new_lc_item($2, $2, $4, $4, 0, LC_ALL); }
 | '(' cnum ',' cnum DDOT cnum ',' '*' ')'  { $$ = f_new_lc_item($2, $2, $4, $6, 0, LC_ALL); }
 | '(' cnum ',' '*' ',' '*' ')'		    { $$ = f_new_lc_item($2, $2, 0, LC_ALL, 0, LC_ALL); }
 | '(' cnum DDOT cnum ',' '*' ',' '*' ')'   { $$ = f_new_lc_item($2, $4, 0, LC_ALL, 0, LC_ALL); }
 | '(' '*' ',' '*' ',' '*' ')'		    { $$ = f_new_lc_item(0, LC_ALL, 0, LC_ALL, 0, LC_ALL); }
 | '(' cnum ',' cnum ',' cnum ')' DDOT '(' cnum ',' cnum ',' cnum ')'
   { $$ = f_new_lc_item($2, $10, $4, $12, $6, $14); }
;

set_item:
   pair_item
 | ec_item
 | lc_item
 | set_atom { $$ = f_new_item($1, $1); }
 | set_atom DDOT set_atom { $$ = f_new_item($1, $3); }
 ;

switch_item:
   pair_item
 | ec_item
 | lc_item
 | switch_atom { $$ = f_new_item($1, $1); }
 | switch_atom DDOT switch_atom { $$ = f_new_item($1, $3); }
 ;

set_items:
   set_item
 | set_items ',' set_item { $$ = f_merge_items($1, $3); }
 ;

switch_items:
   switch_item
 | switch_items ',' switch_item { $$ = f_merge_items($1, $3); }
 ;

fprefix:
   net_ip_	{ $$.net = $1; $$.lo = $1.pxlen; $$.hi = $1.pxlen; }
 | net_ip_ '+'	{ $$.net = $1; $$.lo = $1.pxlen; $$.hi = net_max_prefix_length[$1.type]; }
 | net_ip_ '-'	{ $$.net = $1; $$.lo = 0; $$.hi = $1.pxlen; }
 | net_ip_ '{' NUM ',' NUM '}' {
     $$.net = $1; $$.lo = $3; $$.hi = $5;
     if (($3 > $5) || ($5 > net_max_prefix_length[$1.type]))
       cf_error("Invalid prefix pattern range: {%u, %u}", $3, $5);
   }
 ;

fprefix_set:
   fprefix { $$ = f_new_trie(cfg_mem, 0); trie_add_prefix($$, &($1.net), $1.lo, $1.hi); }
 | fprefix_set ',' fprefix { $$ = $1; if (!trie_add_prefix($$, &($3.net), $3.lo, $3.hi)) cf_error("Mixed IPv4/IPv6 prefixes in prefix set"); }
 ;

switch_body: /* EMPTY */ { $$ = NULL; }
 | switch_body switch_items ':' cmds_scoped  {
     /* Fill data fields */
     struct f_tree *t;
     for (t = $2; t; t = t->left)
       t->data = $4;
     $$ = f_merge_items($1, $2);
   }
 | switch_body ELSECOL cmds_scoped {
     struct f_tree *t = f_new_tree();
     t->from.type = t->to.type = T_VOID;
     t->right = t;
     t->data = $3;
     $$ = f_merge_items($1, t);
 }
 ;

bgp_path_expr:
   symbol_value { $$ = $1; }
 | '(' term ')' { $$ = $2; }
 ;

bgp_path:
   PO  bgp_path_tail PC  { $$ = $2; }
 ;

bgp_path_tail:
   NUM bgp_path_tail		{ $$ = f_new_inst(FI_CONSTANT, (struct f_val) { .type = T_PATH_MASK_ITEM, .val.pmi = { .asn = $1, .kind = PM_ASN, }, }); $$->next = $2;  }
 | NUM DDOT NUM bgp_path_tail	{ $$ = f_new_inst(FI_CONSTANT, (struct f_val) { .type = T_PATH_MASK_ITEM, .val.pmi = { .from = $1, .to = $3, .kind = PM_ASN_RANGE }, }); $$->next = $4; }
 | '[' ']' bgp_path_tail { $$ = f_new_inst(FI_CONSTANT, (struct f_val) { .type = T_PATH_MASK_ITEM, .val.pmi = { .set = NULL, .kind = PM_ASN_SET }, }); $$->next = $3; }
 | '[' set_items ']' bgp_path_tail {
   if ($2->from.type != T_INT) cf_error("Only integer sets allowed in path mask");
   $$ = f_new_inst(FI_CONSTANT, (struct f_val) { .type = T_PATH_MASK_ITEM, .val.pmi = { .set = build_tree($2), .kind = PM_ASN_SET }, }); $$->next = $4;
 }
 | '*' bgp_path_tail		{ $$ = f_new_inst(FI_CONSTANT, (struct f_val) { .type = T_PATH_MASK_ITEM, .val.pmi = { .kind = PM_ASTERISK }, }); $$->next = $2; }
 | '?' bgp_path_tail		{ $$ = f_new_inst(FI_CONSTANT, (struct f_val) { .type = T_PATH_MASK_ITEM, .val.pmi = { .kind = PM_QUESTION }, }); $$->next = $2; }
 | '+' bgp_path_tail 		{ $$ = f_new_inst(FI_CONSTANT, (struct f_val) { .type = T_PATH_MASK_ITEM, .val.pmi = { .kind = PM_LOOP }, }); $$->next = $2; }
 | bgp_path_expr bgp_path_tail	{ $$ = $1; $$->next = $2; }
 | 				{ $$ = NULL; }
 ;

constant:
   NUM      { $$ = f_new_inst(FI_CONSTANT, (struct f_val) { .type = T_INT, .val.i = $1, }); }
 | TRUE     { $$ = f_new_inst(FI_CONSTANT, (struct f_val) { .type = T_BOOL, .val.i = 1, }); }
 | FALSE    { $$ = f_new_inst(FI_CONSTANT, (struct f_val) { .type = T_BOOL, .val.i = 0, }); }
 | TEXT     { $$ = f_new_inst(FI_CONSTANT, (struct f_val) { .type = T_STRING, .val.s = $1, }); }
 | BYTETEXT { $$ = f_new_inst(FI_CONSTANT, (struct f_val) { .type = T_BYTESTRING, .val.bs = $1, }); }
 | fipa     { $$ = f_new_inst(FI_CONSTANT, $1); }
 | VPN_RD   { $$ = f_new_inst(FI_CONSTANT, (struct f_val) { .type = T_RD, .val.ec = $1, }); }
 | net_     { $$ = f_new_inst(FI_CONSTANT, (struct f_val) { .type = T_NET, .val.net = $1, }); }
 | '[' ']' { $$ = f_new_inst(FI_CONSTANT, (struct f_val) { .type = T_SET, .val.t = NULL, }); }
 | '[' set_items ']' {
     DBG( "We've got a set here..." );
     $$ = f_new_inst(FI_CONSTANT, (struct f_val) { .type = T_SET, .val.t = build_tree($2), });
     DBG( "ook\n" );
 }
 | '[' fprefix_set ']' { $$ = f_new_inst(FI_CONSTANT, (struct f_val) { .type = T_PREFIX_SET, .val.ti = $2, }); }
 | ENUM	  { $$ = f_new_inst(FI_CONSTANT, (struct f_val) { .type = $1 >> 16, .val.i = $1 & 0xffff, }); }
 ;

constructor:
   '(' term ',' term ')' { $$ = f_new_inst(FI_PAIR_CONSTRUCT, $2, $4); }
 | '(' ec_kind ',' term ',' term ')' { $$ = f_new_inst(FI_EC_CONSTRUCT, $4, $6, $2); }
 | '(' term ',' term ',' term ')' { $$ = f_new_inst(FI_LC_CONSTRUCT, $2, $4, $6); }
 | bgp_path { $$ = f_new_inst(FI_PATHMASK_CONSTRUCT, $1); }
 ;


/* This generates the function_call variable list backwards. */
var_list: /* EMPTY */ { $$ = NULL; }
 | term { $$ = $1; }
 | var_list ',' term { $$ = $3; $$->next = $1; }

function_call:
   symbol_known '(' var_list ')'
   {
     if ($1->class != SYM_FUNCTION)
       cf_error("You can't call something which is not a function. Really.");

     /* Revert the var_list */
     struct f_inst *args = NULL;
     while ($3) {
       struct f_inst *tmp = $3;
       $3 = $3->next;

       tmp->next = args;
       args = tmp;
     }

     $$ = f_new_inst(FI_CALL, args, $1);
   }
 ;

symbol_value: symbol_known 
  {
    switch ($1->class) {
      case SYM_CONSTANT_RANGE:
	$$ = f_new_inst(FI_CONSTANT, *($1->val));
	break;
      case SYM_VARIABLE_RANGE:
	$$ = f_new_inst(FI_VAR_GET, $1);
	break;
      case SYM_ATTRIBUTE:
	$$ = f_new_inst(FI_EA_GET, $1->attribute);
	break;
      default:
	cf_error("Can't get value of symbol %s", $1->name);
    }
  }
 ;

static_attr:
   GW      { $$ = f_new_static_attr(T_IP,         SA_GW,	0); }
 | NET     { $$ = f_new_static_attr(T_NET,	  SA_NET,	1); }
 | PROTO   { $$ = f_new_static_attr(T_STRING,     SA_PROTO,	1); }
 | DEST    { $$ = f_new_static_attr(T_ENUM_RTD,   SA_DEST,	0); }
 | IFNAME  { $$ = f_new_static_attr(T_STRING,     SA_IFNAME,	0); }
 | IFINDEX { $$ = f_new_static_attr(T_INT,        SA_IFINDEX,	1); }
 | WEIGHT  { $$ = f_new_static_attr(T_INT,        SA_WEIGHT,	0); }
 | GW_MPLS { $$ = f_new_static_attr(T_INT,        SA_GW_MPLS,	0); }
 ;

term:
   '(' term ')'		{ $$ = $2; }
 | term '+' term	{ $$ = f_new_inst(FI_ADD, $1, $3); }
 | term '-' term	{ $$ = f_new_inst(FI_SUBTRACT, $1, $3); }
 | term '*' term	{ $$ = f_new_inst(FI_MULTIPLY, $1, $3); }
 | term '/' term	{ $$ = f_new_inst(FI_DIVIDE, $1, $3); }
 | term '&' term	{ $$ = f_new_inst(FI_BITAND, $1, $3); }
 | term '|' term	{ $$ = f_new_inst(FI_BITOR, $1, $3); }
 | term AND term	{ $$ = f_new_inst(FI_AND, $1, $3); }
 | term OR  term	{ $$ = f_new_inst(FI_OR, $1, $3); }
 | term '=' term	{ $$ = f_new_inst(FI_EQ, $1, $3); }
 | term NEQ term	{ $$ = f_new_inst(FI_NEQ, $1, $3); }
 | term '<' term	{ $$ = f_new_inst(FI_LT, $1, $3); }
 | term LEQ term	{ $$ = f_new_inst(FI_LTE, $1, $3); }
 | term '>' term	{ $$ = f_new_inst(FI_LT, $3, $1); }
 | term GEQ term	{ $$ = f_new_inst(FI_LTE, $3, $1); }
 | term '~' term	{ $$ = f_new_inst(FI_MATCH, $1, $3); }
 | term NMA term	{ $$ = f_new_inst(FI_NOT_MATCH, $1, $3); }
 | '!' term		{ $$ = f_new_inst(FI_NOT, $2); }
 | DEFINED '(' term ')' { $$ = f_new_inst(FI_DEFINED, $3); }

 | symbol_value   { $$ = $1; }
 | constant { $$ = $1; }
 | constructor { $$ = $1; }

 | static_attr { $$ = f_new_inst(FI_RTA_GET, $1); }

 | term '.' IS_V4 { $$ = f_new_inst(FI_IS_V4, $1); }
 | term '.' TYPE { $$ = f_new_inst(FI_TYPE, $1); }
 | term '.' IP { $$ = f_new_inst(FI_IP, $1); }
 | term '.' RD { $$ = f_new_inst(FI_ROUTE_DISTINGUISHER, $1); }
 | term '.' LEN { $$ = f_new_inst(FI_LENGTH, $1); }
 | term '.' MAXLEN { $$ = f_new_inst(FI_ROA_MAXLEN, $1); }
 | term '.' ASN { $$ = f_new_inst(FI_ASN, $1); }
 | term '.' SRC { $$ = f_new_inst(FI_NET_SRC, $1); }
 | term '.' DST { $$ = f_new_inst(FI_NET_DST, $1); }
 | term '.' MASK '(' term ')' { $$ = f_new_inst(FI_IP_MASK, $1, $5); }
 | term '.' FIRST { $$ = f_new_inst(FI_AS_PATH_FIRST, $1); }
 | term '.' LAST  { $$ = f_new_inst(FI_AS_PATH_LAST, $1); }
 | term '.' LAST_NONAGGREGATED  { $$ = f_new_inst(FI_AS_PATH_LAST_NAG, $1); }
 | term '.' DATA { $$ = f_new_inst(FI_PAIR_DATA, $1); }
 | term '.' DATA1 { $$ = f_new_inst(FI_LC_DATA1, $1); }
 | term '.' DATA2 { $$ = f_new_inst(FI_LC_DATA2, $1); }
 | term '.' MIN  { $$ = f_new_inst(FI_MIN, $1); }
 | term '.' MAX  { $$ = f_new_inst(FI_MAX, $1); }

/* Communities */
/* This causes one shift/reduce conflict
 | dynamic_attr '.' ADD '(' term ')' { }
 | dynamic_attr '.' DELETE '(' term ')' { }
 | dynamic_attr '.' CONTAINS '(' term ')' { }
 | dynamic_attr '.' RESET{ }
*/

 | '+' EMPTY '+' { $$ = f_new_inst(FI_CONSTANT, f_const_empty_path); }
 | '-' EMPTY '-' { $$ = f_new_inst(FI_CONSTANT, f_const_empty_clist); }
 | '-' '-' EMPTY '-' '-' { $$ = f_new_inst(FI_CONSTANT, f_const_empty_eclist); }
 | '-' '-' '-' EMPTY '-' '-' '-' { $$ = f_new_inst(FI_CONSTANT, f_const_empty_lclist); }
 | PREPEND '(' term ',' term ')' { $$ = f_new_inst(FI_PATH_PREPEND, $3, $5); }
 | ADD '(' term ',' term ')' { $$ = f_new_inst(FI_CLIST_ADD, $3, $5); }
 | DELETE '(' term ',' term ')' { $$ = f_new_inst(FI_CLIST_DEL, $3, $5); }
 | FILTER '(' term ',' term ')' { $$ = f_new_inst(FI_CLIST_FILTER, $3, $5); }

 | ROA_CHECK '(' rtable ')' { $$ = f_implicit_roa_check($3); }
 | ROA_CHECK '(' rtable ',' term ',' term ')' { $$ = f_new_inst(FI_ROA_CHECK, $5, $7, $3); }

 | FORMAT '(' term ')' {  $$ = f_new_inst(FI_FORMAT, $3); }

 | term_bs
 | function_call
 ;

term_bs:
   FROM_HEX '(' term ')' { $$ = f_new_inst(FI_FROM_HEX, $3); }
 ;

break_command:
   ACCEPT { $$ = F_ACCEPT; }
 | REJECT { $$ = F_REJECT; }
 | ERROR { $$ = F_ERROR; }
 ;

print_list: /* EMPTY */ { $$ = NULL; }
 | term { $$ = $1; }
 | term ',' print_list {
     ASSERT($1);
     ASSERT($1->next == NULL);
     $1->next = $3;
     $$ = $1;
   }
 ;

var_init:
   /* empty */ { $$ = f_new_inst(FI_CONSTANT, (struct f_val) { }); }
 | '=' term { $$ = $2; }
 ;

var:
   type symbol var_init ';' {
     struct symbol *sym = cf_define_symbol($2, SYM_VARIABLE | $1, offset, f_new_var(sym_->scope));
     $$ = f_new_inst(FI_VAR_INIT, $3, sym);
   }

for_var:
   type symbol { $$ = cf_define_symbol($2, SYM_VARIABLE | $1, offset, f_new_var(sym_->scope)); }
 | CF_SYM_KNOWN { $$ = $1; cf_assert_symbol($1, SYM_VARIABLE); }
 ;

cmd:
   '{' cmds_scoped '}' {
     $$ = $2;
   }
 | IF term THEN cmd {
     $$ = f_new_inst(FI_CONDITION, $2, $4, NULL);
   }
 | IF term THEN cmd ELSE cmd {
     $$ = f_new_inst(FI_CONDITION, $2, $4, $6);
   }
 | FOR {
     /* Reserve space for walk data on stack */
     cf_push_block_scope();
     conf_this_scope->slots += 2;
   } for_var IN
   /* Parse term in the parent scope */
   { conf_this_scope->active = 0; } term { conf_this_scope->active = 1; }
   DO cmd {
     cf_pop_block_scope();
     $$ = f_new_inst(FI_FOR_INIT, $6, $3);
     $$->next = f_new_inst(FI_FOR_NEXT, $3, $9);
   }
 | symbol_known '=' term ';' {
     switch ($1->class) {
       case SYM_VARIABLE_RANGE:
	 $$ = f_new_inst(FI_VAR_SET, $3, $1);
	 break;
       case SYM_ATTRIBUTE:
	 if ($1->attribute->readonly)
	   cf_error("Attribute %s is read-only", $1->attribute->name);
	 $$ = f_new_inst(FI_EA_SET, $3, $1->attribute);
	 break;
       default:
	 cf_error("Can't assign to symbol %s", $1->name);
     }
   }
 | RETURN term ';' {
     DBG( "Ook, we'll return the value\n" );
     $$ = f_new_inst(FI_RETURN, $2);
   }
 | static_attr '=' term ';' {
     if ($1.readonly)
       cf_error( "This static attribute is read-only.");
     $$ = f_new_inst(FI_RTA_SET, $3, $1);
   }
 | UNSET '(' symbol_known ')' ';' {
     if ($3->class != SYM_ATTRIBUTE)
       cf_error("Can't unset %s", $3->name);
     if ($3->attribute->readonly)
       cf_error("Attribute %s is read-only", $3->attribute->name);
     $$ = f_new_inst(FI_EA_UNSET, $3->attribute);
   }
 | break_command print_list ';' {
    struct f_inst *breaker = f_new_inst(FI_DIE, $1);
    if ($2) {
      struct f_inst *printer = f_new_inst(FI_PRINT, $2);
      struct f_inst *flusher = f_new_inst(FI_FLUSH);
      printer->next = flusher;
      flusher->next = breaker;
      $$ = printer;
    } else
      $$ = breaker;
   }
 | PRINT print_list ';' {
    $$ = f_new_inst(FI_PRINT, $2);
    $$->next = f_new_inst(FI_FLUSH);
   }
 | PRINTN print_list ';' {
    $$ = f_new_inst(FI_PRINT, $2);
   }
 | function_call ';' { $$ = f_new_inst(FI_DROP_RESULT, $1); }
 | CASE term '{' switch_body '}' {
      $$ = f_new_inst(FI_SWITCH, $2, $4);
   }

 | symbol_known '.' EMPTY ';' { $$ = f_generate_empty($1); }
 | symbol_known '.' PREPEND '(' term ')' ';'   { $$ = f_generate_complex_sym( FI_PATH_PREPEND, $1, $5 ); }
 | symbol_known '.' ADD '(' term ')' ';'       { $$ = f_generate_complex_sym( FI_CLIST_ADD, $1, $5 ); }
 | symbol_known '.' DELETE '(' term ')' ';'    { $$ = f_generate_complex_sym( FI_CLIST_DEL, $1, $5 ); }
 | symbol_known '.' FILTER '(' term ')' ';'    { $$ = f_generate_complex_sym( FI_CLIST_FILTER, $1, $5 ); }
 | BT_ASSERT '(' get_cf_position term get_cf_position ')' ';' { $$ = assert_done($4, $3 + 1, $5 - 1); }
 | BT_CHECK_ASSIGN '(' get_cf_position lvalue get_cf_position ',' term ')' ';' { $$ = assert_assign(&$4, $7, $3 + 1, $5 - 1); }
 ;

get_cf_position:
{
  $$ = cf_text;
};

lvalue:
   symbol_known {
      switch ($1->class) {
	case SYM_VARIABLE_RANGE:
	  $$ = (struct f_lval) { .type = F_LVAL_VARIABLE, .sym = $1 };
	  break;
	case SYM_ATTRIBUTE:
	  $$ = (struct f_lval) { .type = F_LVAL_EA, .da = $1->attribute };
	  break;
      }
  }
 | static_attr { $$ = (struct f_lval) { .type = F_LVAL_SA, .sa = $1 }; }
 ;

CF_END<|MERGE_RESOLUTION|>--- conflicted
+++ resolved
@@ -598,11 +598,7 @@
  | VPN_RD { $$.type = T_RD; $$.val.ec = $1; }
  | ENUM   { $$.type = pair_a($1); $$.val.i = pair_b($1); }
  | '(' term ')' {
-<<<<<<< HEAD
-     if (f_eval(f_linearize($2, 1), &($$)) > F_RETURN) cf_error("Runtime error");
-=======
-     $$ = cf_eval($2, T_VOID);
->>>>>>> 0dbcc927
+     $$ = cf_eval_tmp($2, T_VOID);
      if (!f_valid_set_type($$.type)) cf_error("Set-incompatible type");
    }
  | symbol_known {
@@ -614,7 +610,7 @@
 
 switch_atom:
    NUM   { $$.type = T_INT; $$.val.i = $1; }
- | '(' term ')' { $$ = cf_eval($2, T_INT); }
+ | '(' term ')' { $$ = cf_eval_tmp($2, T_INT); }
  | fipa  { $$ = $1; }
  | ENUM  { $$.type = pair_a($1); $$.val.i = pair_b($1); }
  ;

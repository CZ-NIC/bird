/*
 *	BIRD - filters
 *
 *	Copyright 1998--2000 Pavel Machek
 *
 *	Can be freely distributed and used under the terms of the GNU GPL.
 *
	FIXME: priority of ! should be lower
 */

CF_HDR

#include "filter/f-inst.h"
#include "filter/data.h"

CF_DEFINES

static inline u32 pair(u32 a, u32 b) { return (a << 16) | b; }
static inline u32 pair_a(u32 p) { return p >> 16; }
static inline u32 pair_b(u32 p) { return p & 0xFFFF; }

static struct symbol *this_function;
static struct sym_scope *this_for_scope;

static struct f_method_scope {
  struct f_inst *object;
  struct sym_scope *main;
  struct sym_scope scope;
} f_method_scope_stack[32];
static int f_method_scope_pos = -1;

#define FM  (f_method_scope_stack[f_method_scope_pos])

static inline void f_method_call_start(struct f_inst *object)
{
  if (object->type == T_VOID)
    cf_error("Can't infer type to properly call a method, please assign the value to a variable");
  if (++f_method_scope_pos >= (int) ARRAY_SIZE(f_method_scope_stack))
    cf_error("Too many nested method calls");

  struct sym_scope *scope = f_type_method_scope(object->type);
  if (!scope->hash.count && !scope->next)
    cf_error("No methods defined for type %s", f_type_name(object->type));

  /* Replacing the current symbol scope with the appropriate method scope
     for the given type. */
  FM = (struct f_method_scope) {
    .object = object,
    .main = new_config->current_scope,
    .scope = {
      .next = scope->next,
      .hash = scope->hash,
      .block = 1,
      .readonly = 1,
    },
  };
  new_config->current_scope = &FM.scope;
}

static inline void f_method_call_args(void)
{
  /* For argument parsing, we need to revert back to the standard symbol scope. */
  new_config->current_scope = FM.main;
}

static inline void f_method_call_end(void)
{
  ASSERT_DIE(f_method_scope_pos >= 0);
  if (&FM.scope == new_config->current_scope)
    new_config->current_scope = FM.main;

  f_method_scope_pos--;
}

static int
f_new_var(struct sym_scope *s)
{
  /*
   * - A variable is an offset on vstack from vbase.
   * - Vbase is set on filter start / function call.
   * - Scopes contain (non-frame) block scopes inside filter/function scope
   * - Each scope knows number of vars in that scope
   * - Offset is therefore a sum of 'slots' up to filter/function scope
   * - New variables are added on top of vstk, so intermediate values cannot
   *   be there during FI_VAR_INIT. I.e. no 'var' inside 'term'.
   * - Also, each f_line must always have its scope, otherwise a variable may
   *   be defined but not initialized if relevant f_line is not executed.
   */

  int offset = s->slots++;

  while (s->block)
  {
    s = s->next;
    ASSERT(s);
    offset += s->slots;
  }

  if (offset >= 0xff)
    cf_error("Too many variables, at most 255 allowed");

  return offset;
}

/* Macro for top-level pre-defined variables. */
#define f_predefined_variable(conf_, name_, type_) \
    cf_define_symbol(conf_, cf_get_symbol(conf_, name_), SYM_VARIABLE | type_, offset, f_new_var(conf_->current_scope))

/*
 * Sets and their items are during parsing handled as lists, linked
 * through left ptr. The first item in a list also contains a pointer
 * to the last item in a list (right ptr). For convenience, even items
 * are handled as one-item lists. Lists are merged by f_merge_items().
 */
static int
f_valid_set_type(int type)
{
  switch (type)
  {
  case T_INT:
  case T_PAIR:
  case T_QUAD:
  case T_ENUM:
  case T_IP:
  case T_EC:
  case T_LC:
  case T_RD:
    return 1;

  default:
    return 0;
  }
}

static inline struct f_tree *
f_new_item(struct f_val from, struct f_val to)
{
  struct f_tree *t = f_new_tree();
  t->right = t;
  t->from = from;
  t->to = to;
  return t;
}

static inline struct f_tree *
f_merge_items(struct f_tree *a, struct f_tree *b)
{
  if (!a) return b;
  a->right->left = b;
  a->right = b->right;
  b->right = NULL;
  return a;
}

static inline struct f_tree *
f_new_pair_item(int fa, int ta, int fb, int tb)
{
  check_u16(fa);
  check_u16(ta);
  check_u16(fb);
  check_u16(tb);

  if ((ta < fa) || (tb < fb))
    cf_error( "From value cannot be higher that To value in pair sets");

  struct f_tree *t = f_new_tree();
  t->right = t;
  t->from.type = t->to.type = T_PAIR;
  t->from.val.i = pair(fa, fb);
  t->to.val.i = pair(ta, tb);
  return t;
}

static inline struct f_tree *
f_new_pair_set(int fa, int ta, int fb, int tb)
{
  check_u16(fa);
  check_u16(ta);
  check_u16(fb);
  check_u16(tb);

  if ((ta < fa) || (tb < fb))
    cf_error( "From value cannot be higher that To value in pair sets");

  struct f_tree *lst = NULL;
  int i;

  for (i = fa; i <= ta; i++)
    lst = f_merge_items(lst, f_new_pair_item(i, i, fb, tb));

  return lst;
}

#define CC_ALL 0xFFFF
#define EC_ALL 0xFFFFFFFF
#define LC_ALL 0xFFFFFFFF

static struct f_tree *
f_new_ec_item(u32 kind, u32 ipv4_used, u32 key, u32 vf, u32 vt)
{
  u64 fm, to;

  if ((kind != EC_GENERIC) && (ipv4_used || (key >= 0x10000))) {
    check_u16(vf);
    if (vt == EC_ALL)
      vt = 0xFFFF;
    else
      check_u16(vt);
  }

  if (kind == EC_GENERIC) {
    fm = ec_generic(key, vf);
    to = ec_generic(key, vt);
  }
  else if (ipv4_used) {
    fm = ec_ip4(kind, key, vf);
    to = ec_ip4(kind, key, vt);
  }
  else if (key < 0x10000) {
    fm = ec_as2(kind, key, vf);
    to = ec_as2(kind, key, vt);
  }
  else {
    fm = ec_as4(kind, key, vf);
    to = ec_as4(kind, key, vt);
  }

  struct f_tree *t = f_new_tree();
  t->right = t;
  t->from.type = t->to.type = T_EC;
  t->from.val.ec = fm;
  t->to.val.ec = to;
  return t;
}

static struct f_tree *
f_new_lc_item(u32 f1, u32 t1, u32 f2, u32 t2, u32 f3, u32 t3)
{
  struct f_tree *t = f_new_tree();
  t->right = t;
  t->from.type = t->to.type = T_LC;
  t->from.val.lc = (lcomm) {f1, f2, f3};
  t->to.val.lc = (lcomm) {t1, t2, t3};
  return t;
}


/*
 * Remove all new lines and doubled whitespaces
 * and convert all tabulators to spaces
 * and return a copy of string
 */
char *
assert_copy_expr(const char *start, size_t len)
{
  /* XXX: Allocates maybe a little more memory than we really finally need */
  char *str = cfg_alloc(len + 1);

  char *dst = str;
  const char *src = start - 1;
  const char *end = start + len;
  while (++src < end)
  {
    if (*src == '\n')
      continue;

    /* Skip doubled whitespaces */
    if (src != start)
    {
      const char *prev = src - 1;
      if ((*src == ' ' || *src == '\t') && (*prev == ' ' || *prev == '\t'))
	continue;
    }

    if (*src == '\t')
      *dst = ' ';
    else
      *dst = *src;

    dst++;
  }
  *dst = '\0';

  return str;
}

/*
 * assert_done - create f_instruction of bt_assert
 * @expr: expression in bt_assert()
 * @start: pointer to first char of test expression
 * @end: pointer to the last char of test expression
 */
static struct f_inst *
assert_done(struct f_inst *expr, const char *start, const char *end)
{
  return f_new_inst(FI_ASSERT, expr,
    (end >= start) ?
      assert_copy_expr(start, end - start + 1)
    : "???");
}

static struct f_inst *
f_lval_getter(struct f_lval *lval)
{
  switch (lval->type) {
    case F_LVAL_CONSTANT:	return f_new_inst(FI_CONSTANT, *(lval->sym->val));
    case F_LVAL_VARIABLE:	return f_new_inst(FI_VAR_GET, lval->sym);
    case F_LVAL_SA:		return f_new_inst(FI_RTA_GET, lval->rte, lval->sa);
    case F_LVAL_EA:		return f_new_inst(FI_EA_GET, lval->rte, lval->da);
    case F_LVAL_ATTR_BIT:
      {
	struct f_inst *c = f_new_inst(FI_CONSTANT, (struct f_val) { .type = T_INT, .val.i = (1U << lval->fab.bit)});
	return f_new_inst(FI_EQ, c, f_new_inst(FI_BITAND, f_new_inst(FI_EA_GET, lval->rte, lval->fab.class), c));
      }
    default:			bug("Unknown lval type");
  }
}

static struct f_inst *
f_lval_setter(struct f_lval *lval, struct f_inst *expr)
{
  switch (lval->type) {
    case F_LVAL_CONSTANT:	cf_error("Constant %s is read-only", lval->sym->name);
    case F_LVAL_VARIABLE:	return f_new_inst(FI_VAR_SET, expr, lval->sym);
    case F_LVAL_SA:
      if (lval->sa.readonly)
	cf_error( "This static attribute is read-only.");
      return f_new_inst(FI_RTA_SET, expr, lval->sa);

    case F_LVAL_EA:		return f_new_inst(FI_EA_SET, expr, lval->da);
    case F_LVAL_ATTR_BIT:	return f_new_inst(FI_CONDITION, expr,
	f_new_inst(FI_EA_SET,
	  f_new_inst(FI_BITOR,
	    f_new_inst(FI_CONSTANT, (struct f_val) { .type = T_INT, .val.i = (1U << lval->fab.bit)}),
	    f_new_inst(FI_EA_GET, lval->rte, lval->fab.class)
	  ),
	  lval->fab.class),
	f_new_inst(FI_EA_SET,
	  f_new_inst(FI_BITAND,
	    f_new_inst(FI_CONSTANT, (struct f_val) { .type = T_INT, .val.i = ~(1U << lval->fab.bit)}),
	    f_new_inst(FI_EA_GET, lval->rte, lval->fab.class)
	  ),
	  lval->fab.class)
	);
    default:			bug("Unknown lval type");
  }
}

static struct f_inst *
assert_assign(struct f_lval *lval, struct f_inst *expr, const char *start, const char *end)
{
  struct f_inst *setter = f_lval_setter(lval, expr),
		*getter = f_lval_getter(lval);

  struct f_inst *checker = f_new_inst(FI_EQ, expr, getter);
  setter->next = checker;

  return assert_done(setter, start, end);
}

CF_DECLS

CF_KEYWORDS(FUNCTION, PRINT, PRINTN, UNSET, RETURN,
	ACCEPT, REJECT, ERROR,
	INT, BOOL, IP, PREFIX, RD, PAIR, QUAD, EC, LC,
	SET, STRING, BYTESTRING, BGPMASK, BGPPATH, CLIST, ECLIST, LCLIST,
	IF, THEN, ELSE, CASE,
	FOR, IN, DO,
	TRUE, FALSE, RT, RO, UNKNOWN, GENERIC,
	FROM, GW, NET, PROTO, SCOPE, DEST, IFNAME, IFINDEX, WEIGHT, GW_MPLS,
	ROA_CHECK, ASPA_CHECK,
	DEFINED,
	ADD, DELETE, RESET,
	PREPEND,
	EMPTY,
	FILTER, WHERE, EVAL, ATTRIBUTE,
	FROM_HEX,
	BT_ASSERT, BT_TEST_SUITE, BT_CHECK_ASSIGN, BT_TEST_SAME, FORMAT, STACKS)

%nonassoc THEN
%nonassoc ELSE

%type <xp> cmds_int cmd_prep
%type <x> term term_bs cmd cmd_var cmds constant constructor var var_list var_list_r function_call bgp_path_expr bgp_path bgp_path_tail term_dot_method method_name_cont
%type <fsa> static_attr
%type <f> filter where_filter
%type <fl> filter_body function_body
%type <flv> lvalue
%type <i> type function_vars function_type
%type <fa> function_argsn function_args
%type <ecs> ec_kind
%type <fret> break_command
%type <i32> cnum
%type <e> pair_item ec_item lc_item set_item switch_item ec_items set_items switch_items switch_body
%type <trie> fprefix_set
%type <v> set_atom0 set_atom switch_atom fipa
%type <px> fprefix
%type <t> get_cf_position
%type <s> for_var

CF_GRAMMAR

conf: FILTER STACKS expr expr ';' {
  if (($3 < 16) || ($4 < 16))
    /* Check for self-crippling values */
    cf_error("Filter stack values lesser than 16 not supported");
  new_config->filter_vstk = $3;
  new_config->filter_estk = $4;
 }
 ;

conf: filter_def ;
filter_def:
   FILTER symbol {
     $2 = cf_define_symbol(new_config, $2, SYM_FILTER, filter, NULL);
     cf_enter_filters();
     cf_push_scope( new_config, $2 );
     this_function = NULL;
   } filter_body {
     struct filter *f = cfg_alloc(sizeof(struct filter));
     *f = (struct filter) { .sym = $2, .root = $4 };
     $2->filter = f;

     cf_pop_scope(new_config);
     cf_exit_filters();
   }
 ;

conf: filter_eval ;
filter_eval:
   EVAL term { cf_eval_int($2); }
 ;

conf: custom_attr ;
custom_attr: ATTRIBUTE type symbol ';' {
  cf_enter_filters();
  struct ea_class *ac = ea_class_find_by_name($3->name);
  cf_exit_filters();
  if (ac && (ac->type == $2))
    ea_ref_class(new_config->pool, ac);
  else
    ac = ea_register_alloc(new_config->pool, (struct ea_class) {
	.name = $3->name,
	.type = $2,
    })->class;

  cf_define_symbol(new_config, $3, SYM_ATTRIBUTE, attribute, ac);
};

conf: bt_test_suite ;
bt_test_suite:
 BT_TEST_SUITE '(' CF_SYM_KNOWN ',' text ')' {
  cf_assert_symbol($3, SYM_FUNCTION);
  struct f_bt_test_suite *t = cfg_allocz(sizeof(struct f_bt_test_suite));
  t->fn = $3->function;
  t->fn_name = $3->name;
  t->dsc = $5;

  add_tail(&new_config->tests, &t->n);
 }
 ;

conf: bt_test_same ;
bt_test_same:
 BT_TEST_SAME '(' CF_SYM_KNOWN ',' CF_SYM_KNOWN ',' NUM ')' {
  cf_assert_symbol($3, SYM_FUNCTION);
  cf_assert_symbol($5, SYM_FUNCTION);
  struct f_bt_test_suite *t = cfg_allocz(sizeof(struct f_bt_test_suite));
  t->fn = $3->function;
  t->cmp = $5->function;
  t->result = $7;
  t->fn_name = $3->name;
  t->dsc = $5->name;
  add_tail(&new_config->tests, &t->n);
 }
 ;

type:
   INT { $$ = T_INT; }
 | BOOL { $$ = T_BOOL; }
 | IP { $$ = T_IP; }
 | RD { $$ = T_RD; }
 | PREFIX { $$ = T_NET; }
 | PAIR { $$ = T_PAIR; }
 | QUAD { $$ = T_QUAD; }
 | EC { $$ = T_EC; }
 | LC { $$ = T_LC; }
 | STRING { $$ = T_STRING; }
 | BYTESTRING { $$ = T_BYTESTRING; }
 | BGPMASK { $$ = T_PATH_MASK; }
 | BGPPATH { $$ = T_PATH; }
 | CLIST { $$ = T_CLIST; }
 | ECLIST { $$ = T_ECLIST; }
 | LCLIST { $$ = T_LCLIST; }
 | ROUTE { $$ = T_ROUTE; }
 | type SET {
	switch ($1) {
	  case T_INT:
	  case T_PAIR:
	  case T_QUAD:
	  case T_EC:
	  case T_LC:
	  case T_RD:
	  case T_IP:
	       $$ = T_SET;
	       break;

	  case T_NET:
	       $$ = T_PREFIX_SET;
	    break;

	  default:
		cf_error( "You can't create sets of this type." );
	}
   }
 ;

function_argsn:
   /* EMPTY */ { $$ = NULL; }
 | function_argsn type symbol ';' {
     if ($3->scope->slots >= 0xfe) cf_error("Too many declarations, at most 255 allowed");
     $$ = cfg_alloc(sizeof(struct f_arg));
     $$->arg = cf_define_symbol(new_config, $3, SYM_VARIABLE | $2, offset, sym_->scope->slots++);
     $$->next = $1;
   }
 ;

function_args:
   '(' ')' { $$ = NULL; }
 | '(' function_argsn type symbol ')' {
     $$ = cfg_alloc(sizeof(struct f_arg));
     $$->arg = cf_define_symbol(new_config, $4, SYM_VARIABLE | $3, offset, sym_->scope->slots++);
     $$->next = $2;
   }
 ;

function_vars:
   /* EMPTY */ { $$ = 0; }
 | function_vars type symbol ';' {
     cf_define_symbol(new_config, $3, SYM_VARIABLE | $2, offset, f_new_var(sym_->scope));
     $$ = $1 + 1;
   }
 ;

function_type:
   /* EMPTY */ { $$ = T_VOID; }
 | IMP type { $$ = $2; }
 ;

filter_body: function_body ;

filter:
   CF_SYM_KNOWN {
     cf_assert_symbol($1, SYM_FILTER);
     $$ = $1->filter;
   }
 | {
     cf_enter_filters();
     cf_push_scope(new_config, NULL);
     this_function = NULL;
   } filter_body {
     struct filter *f = cfg_alloc(sizeof(struct filter));
     *f = (struct filter) { .root = $2 };
     $$ = f;

     cf_pop_scope(new_config);
     cf_exit_filters();
   }
 ;

where_filter:
   WHERE {
     cf_enter_filters();
   } term {
     /* Construct 'IF term THEN { ACCEPT; } ELSE { REJECT; }' */
     $$ = f_new_where($3);
     cf_exit_filters();
   }
 ;

function_body:
   function_vars '{' cmds '}' {
     $$ = f_linearize($3, 0);
     $$->vars = $1;
   }
 ;

conf: function_def ;

function_def:
   FUNCTION symbol {
     DBG( "Beginning of function %s\n", $2->name );
     this_function = cf_define_symbol(new_config, $2, SYM_FUNCTION, function, NULL);
     cf_enter_filters();
     cf_push_scope(new_config, this_function);
   } function_args function_type {
     /* Make dummy f_line for storing function prototype */
     struct f_line *dummy = cfg_allocz(sizeof(struct f_line));
     this_function->function = dummy;

     dummy->return_type = $5;

     /* Revert the args */
     while ($4) {
       struct f_arg *tmp = $4;
       $4 = $4->next;

       tmp->next = dummy->arg_list;
       dummy->arg_list = tmp;
       dummy->args++;
     }
   } function_body {
     $7->args = this_function->function->args;
     $7->arg_list = this_function->function->arg_list;
     $7->return_type = this_function->function->return_type;
     $2->function = $7;
     cf_pop_scope(new_config);
     cf_exit_filters();
   }
 ;

/* Programs */

cmds: /* EMPTY */ { $$ = NULL; }
 | cmds_int { $$ = $1.begin; }
 ;

cmd_var: var | cmd ;

cmd_prep: cmd_var {
  $$.begin = $$.end = $1;
  if ($1)
    while ($$.end->next)
      $$.end = $$.end->next;
}
 ;

cmds_int: cmd_prep
 | cmds_int cmd_prep {
  if (!$1.begin)
    $$ = $2;
  else if (!$2.begin)
    $$ = $1;
  else {
    $$.begin = $1.begin;
    $$.end = $2.end;
    $1.end->next = $2.begin;
  }
 }
 ;

/*
 * Complex types, their bison value is struct f_val
 */
fipa:
   IP4 %prec PREFIX_DUMMY { $$.type = T_IP; $$.val.ip = ipa_from_ip4($1); }
 | IP6 %prec PREFIX_DUMMY { $$.type = T_IP; $$.val.ip = ipa_from_ip6($1); }
 ;



/*
 * Set constants. They are also used in switch cases. We use separate
 * nonterminals for switch (set_atom/switch_atom, set_item/switch_item ...)
 * to elude a collision between symbol (in expr) in set_atom and symbol
 * as a function call in switch case cmds.
 */

set_atom0:
   NUM    { $$.type = T_INT; $$.val.i = $1; }
 | fipa   { $$ = $1; }
 | VPN_RD { $$.type = T_RD; $$.val.ec = $1; }
 | ENUM   { $$.type = pair_a($1); $$.val.i = pair_b($1); }
 | '(' term ')' {
<<<<<<< HEAD
     $$ = cf_eval_tmp($2, T_VOID);
     if (!f_valid_set_type($$.type)) cf_error("Set-incompatible type");
   }
 | CF_SYM_KNOWN {
=======
     $$ = cf_eval($2, T_VOID);
     if (!f_valid_set_type($$.type))
       cf_error("Set-incompatible type (%s)", f_type_name($$.type));
   }
 ;

set_atom:
   set_atom0
 | symbol_known {
>>>>>>> 39e75b87
     cf_assert_symbol($1, SYM_CONSTANT);
     if (!f_valid_set_type(SYM_TYPE($1)))
       cf_error("%s: Set-incompatible type (%s)", $1->name, f_type_name(SYM_TYPE($1)));
     $$ = *$1->val;
   }
 ;

switch_atom:
<<<<<<< HEAD
   NUM   { $$.type = T_INT; $$.val.i = $1; }
 | '(' term ')' { $$ = cf_eval_tmp($2, T_INT); }
 | fipa  { $$ = $1; }
 | ENUM  { $$.type = pair_a($1); $$.val.i = pair_b($1); }
=======
   set_atom0
>>>>>>> 39e75b87
 ;

cnum:
   term { $$ = cf_eval_int($1); }

pair_item:
   '(' cnum ',' cnum ')'		{ $$ = f_new_pair_item($2, $2, $4, $4); }
 | '(' cnum ',' cnum DDOT cnum ')'	{ $$ = f_new_pair_item($2, $2, $4, $6); }
 | '(' cnum ',' '*' ')'			{ $$ = f_new_pair_item($2, $2, 0, CC_ALL); }
 | '(' cnum DDOT cnum ',' cnum ')'	{ $$ = f_new_pair_set($2, $4, $6, $6); }
 | '(' cnum DDOT cnum ',' cnum DDOT cnum ')' { $$ = f_new_pair_set($2, $4, $6, $8); }
 | '(' cnum DDOT cnum ',' '*' ')'	{ $$ = f_new_pair_item($2, $4, 0, CC_ALL); }
 | '(' '*' ',' cnum ')'			{ $$ = f_new_pair_set(0, CC_ALL, $4, $4); }
 | '(' '*' ',' cnum DDOT cnum ')'	{ $$ = f_new_pair_set(0, CC_ALL, $4, $6); }
 | '(' '*' ',' '*' ')'			{ $$ = f_new_pair_item(0, CC_ALL, 0, CC_ALL); }
 | '(' cnum ',' cnum ')' DDOT '(' cnum ',' cnum ')'
   { $$ = f_new_pair_item($2, $8, $4, $10); }
 ;

ec_kind:
   RT { $$ = EC_RT; }
 | RO { $$ = EC_RO; }
 | UNKNOWN NUM { $$ = $2; }
 | GENERIC { $$ = EC_GENERIC; }
 ;

ec_item:
   '(' ec_kind ',' cnum ',' cnum ')'		{ $$ = f_new_ec_item($2, 0, $4, $6, $6); }
 | '(' ec_kind ',' cnum ',' cnum DDOT cnum ')'	{ $$ = f_new_ec_item($2, 0, $4, $6, $8); }
 | '(' ec_kind ',' cnum ',' '*' ')'		{ $$ = f_new_ec_item($2, 0, $4, 0, EC_ALL); }
 ;

lc_item:
   '(' cnum ',' cnum ',' cnum ')'	    { $$ = f_new_lc_item($2, $2, $4, $4, $6, $6); }
 | '(' cnum ',' cnum ',' cnum DDOT cnum ')' { $$ = f_new_lc_item($2, $2, $4, $4, $6, $8); }
 | '(' cnum ',' cnum ',' '*' ')'	    { $$ = f_new_lc_item($2, $2, $4, $4, 0, LC_ALL); }
 | '(' cnum ',' cnum DDOT cnum ',' '*' ')'  { $$ = f_new_lc_item($2, $2, $4, $6, 0, LC_ALL); }
 | '(' cnum ',' '*' ',' '*' ')'		    { $$ = f_new_lc_item($2, $2, 0, LC_ALL, 0, LC_ALL); }
 | '(' cnum DDOT cnum ',' '*' ',' '*' ')'   { $$ = f_new_lc_item($2, $4, 0, LC_ALL, 0, LC_ALL); }
 | '(' '*' ',' '*' ',' '*' ')'		    { $$ = f_new_lc_item(0, LC_ALL, 0, LC_ALL, 0, LC_ALL); }
 | '(' cnum ',' cnum ',' cnum ')' DDOT '(' cnum ',' cnum ',' cnum ')'
   { $$ = f_new_lc_item($2, $10, $4, $12, $6, $14); }
;

set_item:
   pair_item
 | ec_item
 | lc_item
 | set_atom { $$ = f_new_item($1, $1); }
 | set_atom DDOT set_atom { $$ = f_new_item($1, $3); }
 ;

switch_item:
   pair_item
 | ec_item
 | lc_item
 | switch_atom { $$ = f_new_item($1, $1); }
 | switch_atom DDOT switch_atom { $$ = f_new_item($1, $3); }
 ;

ec_items:
   ec_item
 | ec_items ',' ec_item { $$ = f_merge_items($1, $3); }
 ;

set_items:
   set_item
 | set_items ',' set_item { $$ = f_merge_items($1, $3); }
 ;

switch_items:
   switch_item
 | switch_items ',' switch_item { $$ = f_merge_items($1, $3); }
 ;

fprefix:
   net_ip_	{ $$.net = $1; $$.lo = $1.pxlen; $$.hi = $1.pxlen; }
 | net_ip_ '+'	{ $$.net = $1; $$.lo = $1.pxlen; $$.hi = net_max_prefix_length[$1.type]; }
 | net_ip_ '-'	{ $$.net = $1; $$.lo = 0; $$.hi = $1.pxlen; }
 | net_ip_ '{' NUM ',' NUM '}' {
     $$.net = $1; $$.lo = $3; $$.hi = $5;
     if (($3 > $5) || ($5 > net_max_prefix_length[$1.type]))
       cf_error("Invalid prefix pattern range: {%u, %u}", $3, $5);
   }
 ;

fprefix_set:
   fprefix { $$ = f_new_trie(cfg_mem, 0); trie_add_prefix($$, &($1.net), $1.lo, $1.hi); }
 | fprefix_set ',' fprefix { $$ = $1; if (!trie_add_prefix($$, &($3.net), $3.lo, $3.hi)) cf_error("Mixed IPv4/IPv6 prefixes in prefix set"); }
 ;

switch_body: /* EMPTY */ { $$ = NULL; }
<<<<<<< HEAD
 | switch_body switch_items ':' cmd  {
=======
 | switch_body switch_items ':' cmds_scoped {
>>>>>>> 39e75b87
     /* Fill data fields */
     struct f_tree *t;
     for (t = $2; t; t = t->left)
       t->data = $4;
     $$ = f_merge_items($1, $2);
   }
 | switch_body ELSECOL cmd {
     struct f_tree *t = f_new_tree();
     t->from.type = t->to.type = T_VOID;
     t->right = t;
     t->data = $3;
     $$ = f_merge_items($1, t);
 }
 ;

bgp_path_expr:
   lvalue { $$ = f_lval_getter(&$1); }
 | '(' term ')' { $$ = $2; }
 ;

bgp_path:
   PO  bgp_path_tail PC  { $$ = $2; }
 ;

bgp_path_tail:
   NUM bgp_path_tail		{ $$ = f_new_inst(FI_CONSTANT, (struct f_val) { .type = T_PATH_MASK_ITEM, .val.pmi = { .asn = $1, .kind = PM_ASN, }, }); $$->next = $2;  }
 | NUM DDOT NUM bgp_path_tail	{ $$ = f_new_inst(FI_CONSTANT, (struct f_val) { .type = T_PATH_MASK_ITEM, .val.pmi = { .from = $1, .to = $3, .kind = PM_ASN_RANGE }, }); $$->next = $4; }
 | '[' ']' bgp_path_tail { $$ = f_new_inst(FI_CONSTANT, (struct f_val) { .type = T_PATH_MASK_ITEM, .val.pmi = { .set = NULL, .kind = PM_ASN_SET }, }); $$->next = $3; }
 | '[' set_items ']' bgp_path_tail {
   if ($2->from.type != T_INT) cf_error("Only integer sets allowed in path mask");
   $$ = f_new_inst(FI_CONSTANT, (struct f_val) { .type = T_PATH_MASK_ITEM, .val.pmi = { .set = build_tree($2), .kind = PM_ASN_SET }, }); $$->next = $4;
 }
 | '*' bgp_path_tail		{ $$ = f_new_inst(FI_CONSTANT, (struct f_val) { .type = T_PATH_MASK_ITEM, .val.pmi = { .kind = PM_ASTERISK }, }); $$->next = $2; }
 | '?' bgp_path_tail		{ $$ = f_new_inst(FI_CONSTANT, (struct f_val) { .type = T_PATH_MASK_ITEM, .val.pmi = { .kind = PM_QUESTION }, }); $$->next = $2; }
 | '+' bgp_path_tail 		{ $$ = f_new_inst(FI_CONSTANT, (struct f_val) { .type = T_PATH_MASK_ITEM, .val.pmi = { .kind = PM_LOOP }, }); $$->next = $2; }
 | bgp_path_expr bgp_path_tail	{ $$ = $1; $$->next = $2; }
 | 				{ $$ = NULL; }
 ;

constant:
   NUM      { $$ = f_new_inst(FI_CONSTANT, (struct f_val) { .type = T_INT, .val.i = $1, }); }
 | TRUE     { $$ = f_new_inst(FI_CONSTANT, (struct f_val) { .type = T_BOOL, .val.i = 1, }); }
 | FALSE    { $$ = f_new_inst(FI_CONSTANT, (struct f_val) { .type = T_BOOL, .val.i = 0, }); }
 | TEXT     { $$ = f_new_inst(FI_CONSTANT, (struct f_val) { .type = T_STRING, .val.s = $1, }); }
 | BYTETEXT { $$ = f_new_inst(FI_CONSTANT, (struct f_val) { .type = T_BYTESTRING, .val.bs = $1, }); }
 | fipa     { $$ = f_new_inst(FI_CONSTANT, $1); }
 | VPN_RD   { $$ = f_new_inst(FI_CONSTANT, (struct f_val) { .type = T_RD, .val.ec = $1, }); }
 | net_     { $$ = f_new_inst(FI_CONSTANT, (struct f_val) { .type = T_NET, .val.net = $1, }); }
 | '[' ']' { $$ = f_new_inst(FI_CONSTANT, (struct f_val) { .type = T_SET, .val.t = NULL, }); }
 | '[' set_items ']' {
     DBG( "We've got a set here..." );
     $$ = f_new_inst(FI_CONSTANT, (struct f_val) { .type = T_SET, .val.t = build_tree($2), });
     DBG( "ook\n" );
 }
 | '[' fprefix_set ']' { $$ = f_new_inst(FI_CONSTANT, (struct f_val) { .type = T_PREFIX_SET, .val.ti = $2, }); }
 | ENUM	  { $$ = f_new_inst(FI_CONSTANT, (struct f_val) { .type = $1 >> 16, .val.i = $1 & 0xffff, }); }
 ;

constructor:
   '(' term ',' term ')' { $$ = f_new_inst(FI_PAIR_CONSTRUCT, $2, $4); }
 | '(' ec_kind ',' term ',' term ')' { $$ = f_new_inst(FI_EC_CONSTRUCT, $4, $6, $2); }
 | '(' term ',' term ',' term ')' { $$ = f_new_inst(FI_LC_CONSTRUCT, $2, $4, $6); }
 | bgp_path { $$ = f_new_inst(FI_PATHMASK_CONSTRUCT, $1); }
 ;


/* This generates the function_call variable list backwards */
var_list_r:
   /* EMPTY */ { $$ = NULL; }
 | term { $$ = $1; }
 | var_list_r ',' term { $$ = $3; $$->next = $1; }
 ;

var_list: var_list_r
   {
     $$ = NULL;

     /* Revert the var_list_r */
     while ($1) {
       struct f_inst *tmp = $1;
       $1 = $1->next;

       tmp->next = $$;
       $$ = tmp;
     }
   }
 ;

function_call:
   CF_SYM_KNOWN '(' var_list ')'
   {
     if ($1->class != SYM_FUNCTION)
       cf_error("You can't call something which is not a function. Really.");

     $$ = f_new_inst(FI_CALL, $3, $1);
   }
 ;


static_attr:
   GW      { $$ = f_new_static_attr(T_IP,         SA_GW,	0); }
 | NET     { $$ = f_new_static_attr(T_NET,	  SA_NET,	1); }
 | PROTO   { $$ = f_new_static_attr(T_STRING,     SA_PROTO,	1); }
 | DEST    { $$ = f_new_static_attr(T_ENUM_RTD,   SA_DEST,	0); }
 | IFNAME  { $$ = f_new_static_attr(T_STRING,     SA_IFNAME,	0); }
 | IFINDEX { $$ = f_new_static_attr(T_INT,        SA_IFINDEX,	1); }
 | WEIGHT  { $$ = f_new_static_attr(T_INT,        SA_WEIGHT,	0); }
 | GW_MPLS { $$ = f_new_static_attr(T_INT,        SA_GW_MPLS,	0); }
 ;

term_dot_method: term '.' { f_method_call_start($1); } method_name_cont { f_method_call_end(); $$ = $4; };
method_name_cont:
   CF_SYM_METHOD_BARE {
     $$ = f_dispatch_method($1, FM.object, NULL, 1);
   }
 | CF_SYM_METHOD_ARGS {
     f_method_call_args();
   } '(' var_list ')' {
     $$ = f_dispatch_method($1, FM.object, $4, 1);
   }
 | static_attr {
     if (FM.object->type != T_ROUTE)
       cf_error("Getting a route attribute from %s, need a route", f_type_name(FM.object->type));
     $$ = f_new_inst(FI_RTA_GET, FM.object, $1);
   }
 | CF_SYM_KNOWN {
     if ($1->class != SYM_ATTRIBUTE)
       cf_error("Not a method of %s: %s", f_type_name(FM.object->type), $1->name);
     if (FM.object->type != T_ROUTE)
       cf_error("Getting a route attribute from %s, need a route", f_type_name(FM.object->type));
     $$ = f_new_inst(FI_EA_GET, FM.object, $1->attribute);
   }
 ;

term:
   '(' term ')'		{ $$ = $2; }
 | term '+' term	{ $$ = f_new_inst(FI_ADD, $1, $3); }
 | term '-' term	{ $$ = f_new_inst(FI_SUBTRACT, $1, $3); }
 | term '*' term	{ $$ = f_new_inst(FI_MULTIPLY, $1, $3); }
 | term '/' term	{ $$ = f_new_inst(FI_DIVIDE, $1, $3); }
 | term '&' term	{ $$ = f_new_inst(FI_BITAND, $1, $3); }
 | term '|' term	{ $$ = f_new_inst(FI_BITOR, $1, $3); }
 | term AND term	{ $$ = f_new_inst(FI_AND, $1, $3); }
 | term OR  term	{ $$ = f_new_inst(FI_OR, $1, $3); }
 | term '=' term	{ $$ = f_new_inst(FI_EQ, $1, $3); }
 | term NEQ term	{ $$ = f_new_inst(FI_NEQ, $1, $3); }
 | term '<' term	{ $$ = f_new_inst(FI_LT, $1, $3); }
 | term LEQ term	{ $$ = f_new_inst(FI_LTE, $1, $3); }
 | term '>' term	{ $$ = f_new_inst(FI_LT, $3, $1); }
 | term GEQ term	{ $$ = f_new_inst(FI_LTE, $3, $1); }
 | term '~' term	{ $$ = f_new_inst(FI_MATCH, $1, $3); }
 | term NMA term	{ $$ = f_new_inst(FI_NOT_MATCH, $1, $3); }
 | '!' term		{ $$ = f_new_inst(FI_NOT, $2); }
 | DEFINED '(' term ')' { $$ = f_new_inst(FI_DEFINED, $3); }

 | constant { $$ = $1; }
 | constructor { $$ = $1; }

 | lvalue { $$ = f_lval_getter(&$1); }

 | term_dot_method

 | '+' EMPTY '+' { $$ = f_new_inst(FI_CONSTANT, f_get_empty(T_PATH)); }
 | '-' EMPTY '-' { $$ = f_new_inst(FI_CONSTANT, f_get_empty(T_CLIST)); }
 | '-' '-' EMPTY '-' '-' { $$ = f_new_inst(FI_CONSTANT, f_get_empty(T_ECLIST)); }
 | '-' '-' '-' EMPTY '-' '-' '-' { $$ = f_new_inst(FI_CONSTANT, f_get_empty(T_LCLIST)); }

 | PREPEND '(' term ',' term ')' { $$ = f_dispatch_method_x("prepend", $3->type, $3, $5); }
 | ADD '(' term ',' term ')' { $$ = f_dispatch_method_x("add", $3->type, $3, $5); }
 | DELETE '(' term ',' term ')' { $$ = f_dispatch_method_x("delete", $3->type, $3, $5); }
 | FILTER '(' term ',' term ')' { $$ = f_dispatch_method_x("filter", $3->type, $3, $5); }

 | ROA_CHECK '(' rtable ')' { $$ = f_implicit_roa_check($3); }
 | ROA_CHECK '(' rtable ',' term ',' term ')' { $$ = f_new_inst(FI_ROA_CHECK, $5, $7, $3); }
 | ASPA_CHECK '(' rtable ',' term ')' { $$ = f_new_inst(FI_ASPA_CHECK_EXPLICIT, $5, $3); }

 | FORMAT '(' term ')' {  $$ = f_new_inst(FI_FORMAT, $3); }

 | term_bs
 | function_call
 ;

term_bs:
   FROM_HEX '(' term ')' { $$ = f_new_inst(FI_FROM_HEX, $3); }
 ;

break_command:
   ACCEPT { $$ = F_ACCEPT; }
 | REJECT { $$ = F_REJECT; }
 | ERROR { $$ = F_ERROR; }
 ;

var:
   type symbol '=' term ';' {
     struct symbol *sym = cf_define_symbol(new_config, $2, SYM_VARIABLE | $1, offset, f_new_var(sym_->scope));
     $$ = f_new_inst(FI_VAR_INIT, $4, sym);
   }
 | type symbol ';' {
     struct symbol *sym = cf_define_symbol(new_config, $2, SYM_VARIABLE | $1, offset, f_new_var(sym_->scope));
     $$ = f_new_inst(FI_VAR_INIT0, sym);
   }
 ;

for_var:
   type symbol { $$ = cf_define_symbol(new_config, $2, SYM_VARIABLE | $1, offset, f_new_var(sym_->scope)); }
 | CF_SYM_KNOWN { cf_error("Use of a pre-defined variable in for loop is not allowed"); }
 ;

cmd:
   '{' { cf_push_soft_scope(new_config); } cmds { cf_pop_soft_scope(new_config); } '}' { $$ = $3; }
 | IF term THEN cmd {
     $$ = f_new_inst(FI_CONDITION, $2, $4, NULL);
   }
 | IF term THEN cmd ELSE cmd {
     $$ = f_new_inst(FI_CONDITION, $2, $4, $6);
   }
 | FOR {
     /* Reserve space for walk data on stack */
     cf_push_block_scope(new_config);
     new_config->current_scope->slots += 2;
   } for_var IN
   /* Parse term in the parent scope */
   { this_for_scope = new_config->current_scope; new_config->current_scope = this_for_scope->next; }
   term
   { new_config->current_scope = this_for_scope; this_for_scope = NULL; }
   DO cmd {
     cf_pop_block_scope(new_config);
     $$ = f_for_cycle($3, $6, $9);
   }
 | lvalue '=' term ';' {
     $$ = f_lval_setter(&$1, $3);
   }
 | RETURN term ';' {
     DBG( "Ook, we'll return the value\n" );
     if (!this_function)
       cf_error("Can't return from a non-function, use accept or reject instead.");
     if (this_function->function->return_type == T_VOID)
     {
       if ($2->type != T_VOID)
	 cf_warn("Inferring function %s return type from its return value: %s", this_function->name, f_type_name($2->type));
       ((struct f_line *) this_function->function)->return_type = $2->type;
     }
     else if (this_function->function->return_type != $2->type)
       cf_error("Can't return type %s from function %s, expected %s",
		f_type_name($2->type), this_function->name, f_type_name(this_function->function->return_type));

     $$ = f_new_inst(FI_RETURN, $2);
   }
 | UNSET '(' CF_SYM_KNOWN ')' ';' {
     if ($3->class != SYM_ATTRIBUTE)
       cf_error("Can't unset %s", $3->name);
     if ($3->attribute->readonly)
       cf_error("Attribute %s is read-only", $3->attribute->name);
     $$ = f_new_inst(FI_EA_UNSET, $3->attribute);
   }
 | break_command var_list_r ';' {
    $$ = f_print($2, !!$2, $1);
   }
 | PRINT var_list_r ';' {
    $$ = f_print($2, 1, F_NOP);
   }
 | PRINTN var_list_r ';' {
    $$ = f_print($2, 0, F_NOP);
   }
 | function_call ';' { $$ = f_new_inst(FI_DROP_RESULT, $1); }
 | CASE term '{' switch_body '}' {
      $$ = f_new_inst(FI_SWITCH, $2, $4);
   }
 | lvalue '.' {
     f_method_call_start(f_lval_getter(&$1));
   } method_name_cont ';' {
     f_method_call_end();
     $$ = f_lval_setter(&$1, $4);
   }
 | BT_ASSERT '(' get_cf_position term get_cf_position ')' ';' { $$ = assert_done($4, $3 + 1, $5 - 1); }
 | BT_CHECK_ASSIGN '(' get_cf_position lvalue get_cf_position ',' term ')' ';' { $$ = assert_assign(&$4, $7, $3 + 1, $5 - 1); }
 ;

get_cf_position:
{
  $$ = cf_text;
};

lvalue:
   CF_SYM_KNOWN {
     switch ($1->class)
     {
       case SYM_CONSTANT_RANGE:
	 $$ = (struct f_lval) { .type = F_LVAL_CONSTANT, .sym = $1, };
	 break;
       case SYM_VARIABLE_RANGE:
	 $$ = (struct f_lval) { .type = F_LVAL_VARIABLE, .sym = $1, };
         break;
       case SYM_ATTRIBUTE:
         $$ = (struct f_lval) { .type = F_LVAL_EA, .da = $1->attribute, .rte = f_new_inst(FI_CURRENT_ROUTE), };
	 break;
       default:
	 cf_error("Variable name or attribute name required");
     }
   }
 | static_attr { $$ = (struct f_lval) { .type = F_LVAL_SA, .sa = $1, .rte = f_new_inst(FI_CURRENT_ROUTE), }; }
 ;

CF_END<|MERGE_RESOLUTION|>--- conflicted
+++ resolved
@@ -672,13 +672,7 @@
  | VPN_RD { $$.type = T_RD; $$.val.ec = $1; }
  | ENUM   { $$.type = pair_a($1); $$.val.i = pair_b($1); }
  | '(' term ')' {
-<<<<<<< HEAD
      $$ = cf_eval_tmp($2, T_VOID);
-     if (!f_valid_set_type($$.type)) cf_error("Set-incompatible type");
-   }
- | CF_SYM_KNOWN {
-=======
-     $$ = cf_eval($2, T_VOID);
      if (!f_valid_set_type($$.type))
        cf_error("Set-incompatible type (%s)", f_type_name($$.type));
    }
@@ -686,8 +680,7 @@
 
 set_atom:
    set_atom0
- | symbol_known {
->>>>>>> 39e75b87
+ | CF_SYM_KNOWN {
      cf_assert_symbol($1, SYM_CONSTANT);
      if (!f_valid_set_type(SYM_TYPE($1)))
        cf_error("%s: Set-incompatible type (%s)", $1->name, f_type_name(SYM_TYPE($1)));
@@ -696,14 +689,7 @@
  ;
 
 switch_atom:
-<<<<<<< HEAD
-   NUM   { $$.type = T_INT; $$.val.i = $1; }
- | '(' term ')' { $$ = cf_eval_tmp($2, T_INT); }
- | fipa  { $$ = $1; }
- | ENUM  { $$.type = pair_a($1); $$.val.i = pair_b($1); }
-=======
    set_atom0
->>>>>>> 39e75b87
  ;
 
 cnum:
@@ -796,11 +782,7 @@
  ;
 
 switch_body: /* EMPTY */ { $$ = NULL; }
-<<<<<<< HEAD
- | switch_body switch_items ':' cmd  {
-=======
- | switch_body switch_items ':' cmds_scoped {
->>>>>>> 39e75b87
+ | switch_body switch_items ':' cmd {
      /* Fill data fields */
      struct f_tree *t;
      for (t = $2; t; t = t->left)

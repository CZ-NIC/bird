--- conflicted
+++ resolved
@@ -364,13 +364,17 @@
 
 conf: filter_def ;
 filter_def:
-   FILTER symbol { $2 = cf_define_symbol($2, SYM_FILTER, filter, NULL); cf_push_scope( $2 ); }
-     filter_body {
+   FILTER symbol {
+     $2 = cf_define_symbol($2, SYM_FILTER, filter, NULL);
+     cf_enter_filters();
+     cf_push_scope( $2 );
+   } filter_body {
      struct filter *f = cfg_alloc(sizeof(struct filter));
      *f = (struct filter) { .sym = $2, .root = $4 };
      $2->filter = f;
 
      cf_pop_scope();
+     cf_exit_filters();
    }
  ;
 
@@ -393,7 +397,7 @@
 
 conf: bt_test_suite ;
 bt_test_suite:
- BT_TEST_SUITE '(' symbol_known ',' text ')' {
+ BT_TEST_SUITE '(' CF_SYM_KNOWN ',' text ')' {
   cf_assert_symbol($3, SYM_FUNCTION);
   struct f_bt_test_suite *t = cfg_allocz(sizeof(struct f_bt_test_suite));
   t->fn = $3->function;
@@ -406,7 +410,7 @@
 
 conf: bt_test_same ;
 bt_test_same:
- BT_TEST_SAME '(' symbol_known ',' symbol_known ',' NUM ')' {
+ BT_TEST_SAME '(' CF_SYM_KNOWN ',' CF_SYM_KNOWN ',' NUM ')' {
   cf_assert_symbol($3, SYM_FUNCTION);
   cf_assert_symbol($5, SYM_FUNCTION);
   struct f_bt_test_suite *t = cfg_allocz(sizeof(struct f_bt_test_suite));
@@ -488,23 +492,30 @@
 filter_body: function_body ;
 
 filter:
-   symbol_known {
+   CF_SYM_KNOWN {
      cf_assert_symbol($1, SYM_FILTER);
      $$ = $1->filter;
    }
- | { cf_push_scope(NULL); } filter_body {
+ | {
+     cf_enter_filters();
+     cf_push_scope(NULL);
+   } filter_body {
      struct filter *f = cfg_alloc(sizeof(struct filter));
      *f = (struct filter) { .root = $2 };
      $$ = f;
 
      cf_pop_scope();
+     cf_exit_filters();
    }
  ;
 
 where_filter:
-   WHERE term {
+   WHERE {
+     cf_enter_filters();
+   } term {
      /* Construct 'IF term THEN { ACCEPT; } ELSE { REJECT; }' */
-     $$ = f_new_where($2);
+     $$ = f_new_where($3);
+     cf_exit_filters();
    }
  ;
 
@@ -520,6 +531,7 @@
    FUNCTION symbol {
      DBG( "Beginning of function %s\n", $2->name );
      $2 = cf_define_symbol($2, SYM_FUNCTION, function, NULL);
+     cf_enter_filters();
      cf_push_scope($2);
    } function_args {
      /* Make dummy f_line for storing function prototype */
@@ -540,6 +552,7 @@
      $6->arg_list = $2->function->arg_list;
      $2->function = $6;
      cf_pop_scope();
+     cf_exit_filters();
    }
  ;
 
@@ -601,7 +614,7 @@
      $$ = cf_eval_tmp($2, T_VOID);
      if (!f_valid_set_type($$.type)) cf_error("Set-incompatible type");
    }
- | symbol_known {
+ | CF_SYM_KNOWN {
      cf_assert_symbol($1, SYM_CONSTANT);
      if (!f_valid_set_type(SYM_TYPE($1))) cf_error("%s: set-incompatible type", $1->name);
      $$ = *$1->val;
@@ -773,7 +786,7 @@
  | var_list ',' term { $$ = $3; $$->next = $1; }
 
 function_call:
-   symbol_known '(' var_list ')'
+   CF_SYM_KNOWN '(' var_list ')'
    {
      if ($1->class != SYM_FUNCTION)
        cf_error("You can't call something which is not a function. Really.");
@@ -792,11 +805,7 @@
    }
  ;
 
-<<<<<<< HEAD
-symbol_value: symbol_known 
-=======
-symbol_value: symbol_known
->>>>>>> 58efa944
+symbol_value: CF_SYM_KNOWN
   {
     switch ($1->class) {
       case SYM_CONSTANT_RANGE:
@@ -955,7 +964,7 @@
      $$ = f_new_inst(FI_FOR_INIT, $6, $3);
      $$->next = f_new_inst(FI_FOR_NEXT, $3, $9);
    }
- | symbol_known '=' term ';' {
+ | CF_SYM_KNOWN '=' term ';' {
      switch ($1->class) {
        case SYM_VARIABLE_RANGE:
 	 $$ = f_new_inst(FI_VAR_SET, $3, $1);
@@ -978,7 +987,7 @@
        cf_error( "This static attribute is read-only.");
      $$ = f_new_inst(FI_RTA_SET, $3, $1);
    }
- | UNSET '(' symbol_known ')' ';' {
+ | UNSET '(' CF_SYM_KNOWN ')' ';' {
      if ($3->class != SYM_ATTRIBUTE)
        cf_error("Can't unset %s", $3->name);
      if ($3->attribute->readonly)
@@ -1008,11 +1017,11 @@
       $$ = f_new_inst(FI_SWITCH, $2, $4);
    }
 
- | symbol_known '.' EMPTY ';' { $$ = f_generate_empty($1); }
- | symbol_known '.' PREPEND '(' term ')' ';'   { $$ = f_generate_complex_sym( FI_PATH_PREPEND, $1, $5 ); }
- | symbol_known '.' ADD '(' term ')' ';'       { $$ = f_generate_complex_sym( FI_CLIST_ADD, $1, $5 ); }
- | symbol_known '.' DELETE '(' term ')' ';'    { $$ = f_generate_complex_sym( FI_CLIST_DEL, $1, $5 ); }
- | symbol_known '.' FILTER '(' term ')' ';'    { $$ = f_generate_complex_sym( FI_CLIST_FILTER, $1, $5 ); }
+ | CF_SYM_KNOWN '.' EMPTY ';' { $$ = f_generate_empty($1); }
+ | CF_SYM_KNOWN '.' PREPEND '(' term ')' ';'   { $$ = f_generate_complex_sym( FI_PATH_PREPEND, $1, $5 ); }
+ | CF_SYM_KNOWN '.' ADD '(' term ')' ';'       { $$ = f_generate_complex_sym( FI_CLIST_ADD, $1, $5 ); }
+ | CF_SYM_KNOWN '.' DELETE '(' term ')' ';'    { $$ = f_generate_complex_sym( FI_CLIST_DEL, $1, $5 ); }
+ | CF_SYM_KNOWN '.' FILTER '(' term ')' ';'    { $$ = f_generate_complex_sym( FI_CLIST_FILTER, $1, $5 ); }
  | BT_ASSERT '(' get_cf_position term get_cf_position ')' ';' { $$ = assert_done($4, $3 + 1, $5 - 1); }
  | BT_CHECK_ASSIGN '(' get_cf_position lvalue get_cf_position ',' term ')' ';' { $$ = assert_assign(&$4, $7, $3 + 1, $5 - 1); }
  ;
@@ -1023,7 +1032,7 @@
 };
 
 lvalue:
-   symbol_known {
+   CF_SYM_KNOWN {
       switch ($1->class) {
 	case SYM_VARIABLE_RANGE:
 	  $$ = (struct f_lval) { .type = F_LVAL_VARIABLE, .sym = $1 };

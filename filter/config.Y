--- conflicted
+++ resolved
@@ -374,12 +374,7 @@
 %nonassoc ELSE
 
 %type <xp> cmds_int cmd_prep
-<<<<<<< HEAD
-%type <x> term term_bs cmd cmd_var cmds cmds_scoped constant constructor var var_list function_call symbol_value bgp_path_expr bgp_path bgp_path_tail term_dot_method method_name_cont
-=======
 %type <x> term term_bs cmd cmd_var cmds cmds_scoped constant constructor var var_list var_list_r function_call symbol_value bgp_path_expr bgp_path bgp_path_tail term_dot_method method_name_cont
-%type <fda> dynamic_attr
->>>>>>> a3dc2645
 %type <fsa> static_attr
 %type <f> filter where_filter
 %type <fl> filter_body function_body
@@ -578,17 +573,10 @@
 conf: function_def ;
 
 function_def:
-<<<<<<< HEAD
-   FUNCTION maybe_type symbol {
-     DBG( "Beginning of function %s\n", $3->name );
-     this_function = cf_define_symbol(new_config, $3, SYM_FUNCTION, function, NULL);
-/*   if ($2 == T_VOID) cf_warn("Support for functions without explicit return type will be removed soon" ); */
-     cf_enter_filters();
-=======
    FUNCTION symbol {
      DBG( "Beginning of function %s\n", $2->name );
      this_function = cf_define_symbol(new_config, $2, SYM_FUNCTION, function, NULL);
->>>>>>> a3dc2645
+     cf_enter_filters();
      cf_push_scope(new_config, this_function);
    } function_args function_type {
      /* Make dummy f_line for storing function prototype */
@@ -942,12 +930,15 @@
 
  | term_dot_method
 
-<<<<<<< HEAD
  | '+' EMPTY '+' { $$ = f_new_inst(FI_CONSTANT, f_get_empty(T_PATH)); }
  | '-' EMPTY '-' { $$ = f_new_inst(FI_CONSTANT, f_get_empty(T_CLIST)); }
  | '-' '-' EMPTY '-' '-' { $$ = f_new_inst(FI_CONSTANT, f_get_empty(T_ECLIST)); }
  | '-' '-' '-' EMPTY '-' '-' '-' { $$ = f_new_inst(FI_CONSTANT, f_get_empty(T_LCLIST)); }
- | PREPEND '(' term ',' term ')' { $$ = f_new_inst(FI_PATH_PREPEND, $3, $5); }
+
+ | PREPEND '(' term ',' term ')' {
+     $$ = f_dispatch_method_x("prepend", $3->type, $3, $5);
+     cf_warn("prepend(x,y) function is deprecated, please use x.prepend(y)");
+   }
  | ADD '(' term ',' term ')' {
      $$ = f_dispatch_method_x("add", $3->type, $3, $5);
      cf_warn("add(x,y) function is deprecated, please use x.add(y)");
@@ -960,17 +951,6 @@
      $$ = f_dispatch_method_x("filter", $3->type, $3, $5);
      cf_warn("filter(x,y) function is deprecated, please use x.filter(y)");
    }
-=======
- | '+' EMPTY '+' { $$ = f_new_inst(FI_CONSTANT, val_empty(T_PATH)); }
- | '-' EMPTY '-' { $$ = f_new_inst(FI_CONSTANT, val_empty(T_CLIST)); }
- | '-' '-' EMPTY '-' '-' { $$ = f_new_inst(FI_CONSTANT, val_empty(T_ECLIST)); }
- | '-' '-' '-' EMPTY '-' '-' '-' { $$ = f_new_inst(FI_CONSTANT, val_empty(T_LCLIST)); }
-
-| PREPEND '(' term ',' term ')' { $$ = f_dispatch_method_x("prepend", $3->type, $3, $5); }
- | ADD '(' term ',' term ')' { $$ = f_dispatch_method_x("add", $3->type, $3, $5); }
- | DELETE '(' term ',' term ')' { $$ = f_dispatch_method_x("delete", $3->type, $3, $5); }
- | FILTER '(' term ',' term ')' { $$ = f_dispatch_method_x("filter", $3->type, $3, $5); }
->>>>>>> a3dc2645
 
  | ROA_CHECK '(' rtable ')' { $$ = f_implicit_roa_check($3); }
  | ROA_CHECK '(' rtable ',' term ',' term ')' { $$ = f_new_inst(FI_ROA_CHECK, $5, $7, $3); }

/*
 *	BIRD - filters
 *
 *	Copyright 1998--2000 Pavel Machek
 *
 *	Can be freely distributed and used under the terms of the GNU GPL.
 *
	FIXME: priority of ! should be lower
 */

CF_HDR

#include "filter/f-inst.h"
#include "filter/data.h"

CF_DEFINES

static inline u32 pair(u32 a, u32 b) { return (a << 16) | b; }
static inline u32 pair_a(u32 p) { return p >> 16; }
static inline u32 pair_b(u32 p) { return p & 0xFFFF; }

static struct symbol *this_function;

static struct f_method_scope {
  struct f_inst *object;
  struct sym_scope *main;
  struct sym_scope scope;
} f_method_scope_stack[32];
static int f_method_scope_pos = -1;

#define FM  (f_method_scope_stack[f_method_scope_pos])

static inline void f_method_call_start(struct f_inst *object)
{
  if (object->type == T_VOID)
    cf_error("Can't infer type to properly call a method, please assign the value to a variable");
  if (++f_method_scope_pos >= (int) ARRAY_SIZE(f_method_scope_stack))
    cf_error("Too many nested method calls");

  struct sym_scope *scope = f_type_method_scope(object->type);
  if (!scope)
    cf_error("No methods defined for type %s", f_type_name(object->type));

  FM = (struct f_method_scope) {
    .object = object,
    .main = new_config->current_scope,
    .scope = {
      .next = NULL,
      .hash = scope->hash,
      .active = 1,
      .block = 1,
      .readonly = 1,
    },
  };
  new_config->current_scope = &FM.scope;
}

static inline void f_method_call_args(void)
{
  ASSERT_DIE(FM.scope.active);
  FM.scope.active = 0;

  new_config->current_scope = FM.main;
}

static inline void f_method_call_end(void)
{
  ASSERT_DIE(f_method_scope_pos >= 0);
  if (FM.scope.active) {
    ASSERT_DIE(&FM.scope == new_config->current_scope);
    new_config->current_scope = FM.main;

    FM.scope.active = 0;
  }

  f_method_scope_pos--;
}

static int
f_new_var(struct sym_scope *s)
{
  /*
   * - A variable is an offset on vstack from vbase.
   * - Vbase is set on filter start / function call.
   * - Scopes contain (non-frame) block scopes inside filter/function scope
   * - Each scope knows number of vars in that scope
   * - Offset is therefore a sum of 'slots' up to filter/function scope
   * - New variables are added on top of vstk, so intermediate values cannot
   *   be there during FI_VAR_INIT. I.e. no 'var' inside 'term'.
   * - Also, each f_line must always have its scope, otherwise a variable may
   *   be defined but not initialized if relevant f_line is not executed.
   */

  int offset = s->slots++;

  while (s->block)
  {
    s = s->next;
    ASSERT(s);
    offset += s->slots;
  }

  if (offset >= 0xff)
    cf_error("Too many variables, at most 255 allowed");

  return offset;
}

/*
 * Sets and their items are during parsing handled as lists, linked
 * through left ptr. The first item in a list also contains a pointer
 * to the last item in a list (right ptr). For convenience, even items
 * are handled as one-item lists. Lists are merged by f_merge_items().
 */
static int
f_valid_set_type(int type)
{
  switch (type)
  {
  case T_INT:
  case T_PAIR:
  case T_QUAD:
  case T_ENUM:
  case T_IP:
  case T_EC:
  case T_LC:
  case T_RD:
    return 1;

  default:
    return 0;
  }
}

static inline struct f_tree *
f_new_item(struct f_val from, struct f_val to)
{
  struct f_tree *t = f_new_tree();
  t->right = t;
  t->from = from;
  t->to = to;
  return t;
}

static inline struct f_tree *
f_merge_items(struct f_tree *a, struct f_tree *b)
{
  if (!a) return b;
  a->right->left = b;
  a->right = b->right;
  b->right = NULL;
  return a;
}

static inline struct f_tree *
f_new_pair_item(int fa, int ta, int fb, int tb)
{
  check_u16(fa);
  check_u16(ta);
  check_u16(fb);
  check_u16(tb);

  if ((ta < fa) || (tb < fb))
    cf_error( "From value cannot be higher that To value in pair sets");

  struct f_tree *t = f_new_tree();
  t->right = t;
  t->from.type = t->to.type = T_PAIR;
  t->from.val.i = pair(fa, fb);
  t->to.val.i = pair(ta, tb);
  return t;
}

static inline struct f_tree *
f_new_pair_set(int fa, int ta, int fb, int tb)
{
  check_u16(fa);
  check_u16(ta);
  check_u16(fb);
  check_u16(tb);

  if ((ta < fa) || (tb < fb))
    cf_error( "From value cannot be higher that To value in pair sets");

  struct f_tree *lst = NULL;
  int i;

  for (i = fa; i <= ta; i++)
    lst = f_merge_items(lst, f_new_pair_item(i, i, fb, tb));

  return lst;
}

#define CC_ALL 0xFFFF
#define EC_ALL 0xFFFFFFFF
#define LC_ALL 0xFFFFFFFF

static struct f_tree *
f_new_ec_item(u32 kind, u32 ipv4_used, u32 key, u32 vf, u32 vt)
{
  u64 fm, to;

  if ((kind != EC_GENERIC) && (ipv4_used || (key >= 0x10000))) {
    check_u16(vf);
    if (vt == EC_ALL)
      vt = 0xFFFF;
    else
      check_u16(vt);
  }

  if (kind == EC_GENERIC) {
    fm = ec_generic(key, vf);
    to = ec_generic(key, vt);
  }
  else if (ipv4_used) {
    fm = ec_ip4(kind, key, vf);
    to = ec_ip4(kind, key, vt);
  }
  else if (key < 0x10000) {
    fm = ec_as2(kind, key, vf);
    to = ec_as2(kind, key, vt);
  }
  else {
    fm = ec_as4(kind, key, vf);
    to = ec_as4(kind, key, vt);
  }

  struct f_tree *t = f_new_tree();
  t->right = t;
  t->from.type = t->to.type = T_EC;
  t->from.val.ec = fm;
  t->to.val.ec = to;
  return t;
}

static struct f_tree *
f_new_lc_item(u32 f1, u32 t1, u32 f2, u32 t2, u32 f3, u32 t3)
{
  struct f_tree *t = f_new_tree();
  t->right = t;
  t->from.type = t->to.type = T_LC;
  t->from.val.lc = (lcomm) {f1, f2, f3};
  t->to.val.lc = (lcomm) {t1, t2, t3};
  return t;
}

static inline struct f_inst *
f_implicit_roa_check(struct rtable_config *tab)
{
  const struct ea_class *def = ea_class_find("bgp_path");
  if (!def)
    cf_error("Fatal: Couldn't find BGP path attribute definition.");

  struct f_static_attr fsa = f_new_static_attr(T_NET, SA_NET, 1);

  return f_new_inst(FI_ROA_CHECK,
	    f_new_inst(FI_RTA_GET, fsa),
	    f_new_inst(FI_AS_PATH_LAST, f_new_inst(FI_EA_GET, def)),
	    tab);
}

/*
 * Remove all new lines and doubled whitespaces
 * and convert all tabulators to spaces
 * and return a copy of string
 */
char *
assert_copy_expr(const char *start, size_t len)
{
  /* XXX: Allocates maybe a little more memory than we really finally need */
  char *str = cfg_alloc(len + 1);

  char *dst = str;
  const char *src = start - 1;
  const char *end = start + len;
  while (++src < end)
  {
    if (*src == '\n')
      continue;

    /* Skip doubled whitespaces */
    if (src != start)
    {
      const char *prev = src - 1;
      if ((*src == ' ' || *src == '\t') && (*prev == ' ' || *prev == '\t'))
	continue;
    }

    if (*src == '\t')
      *dst = ' ';
    else
      *dst = *src;

    dst++;
  }
  *dst = '\0';

  return str;
}

/*
 * assert_done - create f_instruction of bt_assert
 * @expr: expression in bt_assert()
 * @start: pointer to first char of test expression
 * @end: pointer to the last char of test expression
 */
static struct f_inst *
assert_done(struct f_inst *expr, const char *start, const char *end)
{
  return f_new_inst(FI_ASSERT, expr,
    (end >= start) ?
      assert_copy_expr(start, end - start + 1)
    : "???");
}

static struct f_inst *
f_lval_getter(struct f_lval *lval)
{
  switch (lval->type) {
    case F_LVAL_VARIABLE:	return f_new_inst(FI_VAR_GET, lval->sym);
    case F_LVAL_SA:		return f_new_inst(FI_RTA_GET, lval->sa);
    case F_LVAL_EA:		return f_new_inst(FI_EA_GET, lval->da);
    case F_LVAL_ATTR_BIT:
      {
	struct f_inst *c = f_new_inst(FI_CONSTANT, (struct f_val) { .type = T_INT, .val.i = (1U << lval->fab.bit)});
	return f_new_inst(FI_EQ, c, f_new_inst(FI_BITAND, f_new_inst(FI_EA_GET, lval->fab.class), c));
      }
    default:			bug("Unknown lval type");
  }
}

static struct f_inst *
f_lval_setter(struct f_lval *lval, struct f_inst *expr)
{
  switch (lval->type) {
    case F_LVAL_VARIABLE:	return f_new_inst(FI_VAR_SET, expr, lval->sym);
    case F_LVAL_SA:		return f_new_inst(FI_RTA_SET, expr, lval->sa);
    case F_LVAL_EA:		return f_new_inst(FI_EA_SET, expr, lval->da);
    case F_LVAL_ATTR_BIT:	return f_new_inst(FI_CONDITION, expr,
	f_new_inst(FI_EA_SET,
	  f_new_inst(FI_BITOR,
	    f_new_inst(FI_CONSTANT, (struct f_val) { .type = T_INT, .val.i = (1U << lval->fab.bit)}),
	    f_new_inst(FI_EA_GET, lval->fab.class)
	  ),
	  lval->fab.class),
	f_new_inst(FI_EA_SET,
	  f_new_inst(FI_BITAND,
	    f_new_inst(FI_CONSTANT, (struct f_val) { .type = T_INT, .val.i = ~(1U << lval->fab.bit)}),
	    f_new_inst(FI_EA_GET, lval->fab.class)
	  ),
	  lval->fab.class)
	);
    default:			bug("Unknown lval type");
  }
}

static struct f_inst *
assert_assign(struct f_lval *lval, struct f_inst *expr, const char *start, const char *end)
{
  struct f_inst *setter = f_lval_setter(lval, expr),
		*getter = f_lval_getter(lval);

  struct f_inst *checker = f_new_inst(FI_EQ, expr, getter);
  setter->next = checker;

  return assert_done(setter, start, end);
}

CF_DECLS

CF_KEYWORDS(FUNCTION, PRINT, PRINTN, UNSET, RETURN,
	ACCEPT, REJECT, ERROR,
	INT, BOOL, IP, PREFIX, RD, PAIR, QUAD, EC, LC,
	SET, STRING, BYTESTRING, BGPMASK, BGPPATH, CLIST, ECLIST, LCLIST,
	IF, THEN, ELSE, CASE,
	FOR, IN, DO,
	TRUE, FALSE, RT, RO, UNKNOWN, GENERIC,
	FROM, GW, NET, PROTO, SCOPE, DEST, IFNAME, IFINDEX, WEIGHT, GW_MPLS,
	ROA_CHECK,
	DEFINED,
	ADD, DELETE, RESET,
	PREPEND,
	EMPTY,
	FILTER, WHERE, EVAL, ATTRIBUTE,
	FROM_HEX,
	BT_ASSERT, BT_TEST_SUITE, BT_CHECK_ASSIGN, BT_TEST_SAME, FORMAT, STACKS)

%nonassoc THEN
%nonassoc ELSE

%type <xp> cmds_int cmd_prep
<<<<<<< HEAD
%type <x> term term_bs cmd cmd_var cmds cmds_scoped constant constructor print_list var var_list function_call symbol_value bgp_path_expr bgp_path bgp_path_tail term_dot_method method_name_cont
=======
%type <x> term term_bs cmd cmd_var cmds cmds_scoped constant constructor var var_list function_call symbol_value bgp_path_expr bgp_path bgp_path_tail term_dot_method method_name_cont
%type <fda> dynamic_attr
>>>>>>> fdd39c81
%type <fsa> static_attr
%type <f> filter where_filter
%type <fl> filter_body function_body
%type <flv> lvalue
%type <i> type maybe_type function_vars
%type <fa> function_argsn function_args
%type <ecs> ec_kind
%type <fret> break_command
%type <i32> cnum
%type <e> pair_item ec_item lc_item set_item switch_item set_items switch_items switch_body
%type <trie> fprefix_set
%type <v> set_atom switch_atom fipa
%type <px> fprefix
%type <t> get_cf_position
%type <s> for_var

CF_GRAMMAR

conf: FILTER STACKS expr expr ';' {
  new_config->filter_vstk = $3;
  new_config->filter_estk = $4;
 }
 ;

conf: filter_def ;
filter_def:
   FILTER symbol {
     $2 = cf_define_symbol(new_config, $2, SYM_FILTER, filter, NULL);
     cf_enter_filters();
     cf_push_scope( new_config, $2 );
     this_function = NULL;
   } filter_body {
     struct filter *f = cfg_alloc(sizeof(struct filter));
     *f = (struct filter) { .sym = $2, .root = $4 };
     $2->filter = f;

     cf_pop_scope(new_config);
     cf_exit_filters();
   }
 ;

conf: filter_eval ;
filter_eval:
   EVAL term { cf_eval_int($2); }
 ;

conf: custom_attr ;
custom_attr: ATTRIBUTE type symbol ';' {
  if (($3->class == SYM_ATTRIBUTE) && ($3->scope == new_config->root_scope))
    cf_error("Duplicate attribute %s definition", $3->name);

  cf_define_symbol(new_config, $3, SYM_ATTRIBUTE, attribute,
      ea_register_alloc(new_config->pool, (struct ea_class) {
	.name = $3->name,
	.type = $2,
	})->class);
};

conf: bt_test_suite ;
bt_test_suite:
 BT_TEST_SUITE '(' CF_SYM_KNOWN ',' text ')' {
  cf_assert_symbol($3, SYM_FUNCTION);
  struct f_bt_test_suite *t = cfg_allocz(sizeof(struct f_bt_test_suite));
  t->fn = $3->function;
  t->fn_name = $3->name;
  t->dsc = $5;

  add_tail(&new_config->tests, &t->n);
 }
 ;

conf: bt_test_same ;
bt_test_same:
 BT_TEST_SAME '(' CF_SYM_KNOWN ',' CF_SYM_KNOWN ',' NUM ')' {
  cf_assert_symbol($3, SYM_FUNCTION);
  cf_assert_symbol($5, SYM_FUNCTION);
  struct f_bt_test_suite *t = cfg_allocz(sizeof(struct f_bt_test_suite));
  t->fn = $3->function;
  t->cmp = $5->function;
  t->result = $7;
  t->fn_name = $3->name;
  t->dsc = $5->name;
  add_tail(&new_config->tests, &t->n);
 }
 ;

type:
   INT { $$ = T_INT; }
 | BOOL { $$ = T_BOOL; }
 | IP { $$ = T_IP; }
 | RD { $$ = T_RD; }
 | PREFIX { $$ = T_NET; }
 | PAIR { $$ = T_PAIR; }
 | QUAD { $$ = T_QUAD; }
 | EC { $$ = T_EC; }
 | LC { $$ = T_LC; }
 | STRING { $$ = T_STRING; }
 | BYTESTRING { $$ = T_BYTESTRING; }
 | BGPMASK { $$ = T_PATH_MASK; }
 | BGPPATH { $$ = T_PATH; }
 | CLIST { $$ = T_CLIST; }
 | ECLIST { $$ = T_ECLIST; }
 | LCLIST { $$ = T_LCLIST; }
 | type SET {
	switch ($1) {
	  case T_INT:
	  case T_PAIR:
	  case T_QUAD:
	  case T_EC:
	  case T_LC:
	  case T_RD:
	  case T_IP:
	       $$ = T_SET;
	       break;

	  case T_NET:
	       $$ = T_PREFIX_SET;
	    break;

	  default:
		cf_error( "You can't create sets of this type." );
	}
   }
 ;

function_argsn:
   /* EMPTY */ { $$ = NULL; }
 | function_argsn type symbol ';' {
     if ($3->scope->slots >= 0xfe) cf_error("Too many declarations, at most 255 allowed");
     $$ = cfg_alloc(sizeof(struct f_arg));
     $$->arg = cf_define_symbol(new_config, $3, SYM_VARIABLE | $2, offset, sym_->scope->slots++);
     $$->next = $1;
   }
 ;

function_args:
   '(' ')' { $$ = NULL; }
 | '(' function_argsn type symbol ')' {
     $$ = cfg_alloc(sizeof(struct f_arg));
     $$->arg = cf_define_symbol(new_config, $4, SYM_VARIABLE | $3, offset, sym_->scope->slots++);
     $$->next = $2;
   }
 ;

function_vars:
   /* EMPTY */ { $$ = 0; }
 | function_vars type symbol ';' {
     cf_define_symbol(new_config, $3, SYM_VARIABLE | $2, offset, f_new_var(sym_->scope));
     $$ = $1 + 1;
   }
 ;

filter_body: function_body ;

filter:
   CF_SYM_KNOWN {
     cf_assert_symbol($1, SYM_FILTER);
     $$ = $1->filter;
   }
 | {
     cf_enter_filters();
     cf_push_scope(new_config, NULL);
     this_function = NULL;
   } filter_body {
     struct filter *f = cfg_alloc(sizeof(struct filter));
     *f = (struct filter) { .root = $2 };
     $$ = f;

     cf_pop_scope(new_config);
     cf_exit_filters();
   }
 ;

where_filter:
   WHERE {
     cf_enter_filters();
   } term {
     /* Construct 'IF term THEN { ACCEPT; } ELSE { REJECT; }' */
     $$ = f_new_where($3);
     cf_exit_filters();
   }
 ;

function_body:
   function_vars '{' cmds '}' {
     $$ = f_linearize($3, 0);
     $$->vars = $1;
   }
 ;

conf: function_def ;
maybe_type:
   /* EMPTY */ { $$ = T_VOID; }
 | type { $$ = $1; }
 ;

function_def:
   FUNCTION maybe_type symbol {
     DBG( "Beginning of function %s\n", $3->name );
     this_function = cf_define_symbol(new_config, $3, SYM_FUNCTION, function, NULL);
/*   if ($2 == T_VOID) cf_warn("Support for functions without explicit return type will be removed soon" ); */
     cf_enter_filters();
     cf_push_scope(new_config, this_function);
   } function_args {
     /* Make dummy f_line for storing function prototype */
     struct f_line *dummy = cfg_allocz(sizeof(struct f_line));
     this_function->function = dummy;

     dummy->return_type = $2;

     /* Revert the args */
     while ($5) {
       struct f_arg *tmp = $5;
       $5 = $5->next;

       tmp->next = dummy->arg_list;
       dummy->arg_list = tmp;
       dummy->args++;
     }
   } function_body {
     $7->args = this_function->function->args;
     $7->arg_list = this_function->function->arg_list;
     $7->return_type = this_function->function->return_type;
     $3->function = $7;
     cf_pop_scope(new_config);
     cf_exit_filters();
   }
 ;

/* Programs */

cmds: /* EMPTY */ { $$ = NULL; }
 | cmds_int { $$ = $1.begin; }
 ;

cmds_scoped: { cf_push_soft_scope(new_config); } cmds { cf_pop_soft_scope(new_config); $$ = $2; } ;

cmd_var: var | cmd ;

cmd_prep: cmd_var {
  $$.begin = $$.end = $1;
  if ($1)
    while ($$.end->next)
      $$.end = $$.end->next;
}
 ;

cmds_int: cmd_prep
 | cmds_int cmd_prep {
  if (!$1.begin)
    $$ = $2;
  else if (!$2.begin)
    $$ = $1;
  else {
    $$.begin = $1.begin;
    $$.end = $2.end;
    $1.end->next = $2.begin;
  }
 }
 ;

/*
 * Complex types, their bison value is struct f_val
 */
fipa:
   IP4 %prec PREFIX_DUMMY { $$.type = T_IP; $$.val.ip = ipa_from_ip4($1); }
 | IP6 %prec PREFIX_DUMMY { $$.type = T_IP; $$.val.ip = ipa_from_ip6($1); }
 ;



/*
 * Set constants. They are also used in switch cases. We use separate
 * nonterminals for switch (set_atom/switch_atom, set_item/switch_item ...)
 * to elude a collision between symbol (in expr) in set_atom and symbol
 * as a function call in switch case cmds.
 */

set_atom:
   NUM    { $$.type = T_INT; $$.val.i = $1; }
 | fipa   { $$ = $1; }
 | VPN_RD { $$.type = T_RD; $$.val.ec = $1; }
 | ENUM   { $$.type = pair_a($1); $$.val.i = pair_b($1); }
 | '(' term ')' {
     $$ = cf_eval_tmp($2, T_VOID);
     if (!f_valid_set_type($$.type)) cf_error("Set-incompatible type");
   }
 | CF_SYM_KNOWN {
     cf_assert_symbol($1, SYM_CONSTANT);
     if (!f_valid_set_type(SYM_TYPE($1))) cf_error("%s: set-incompatible type", $1->name);
     $$ = *$1->val;
   }
 ;

switch_atom:
   NUM   { $$.type = T_INT; $$.val.i = $1; }
 | '(' term ')' { $$ = cf_eval_tmp($2, T_INT); }
 | fipa  { $$ = $1; }
 | ENUM  { $$.type = pair_a($1); $$.val.i = pair_b($1); }
 ;

cnum:
   term { $$ = cf_eval_int($1); }

pair_item:
   '(' cnum ',' cnum ')'		{ $$ = f_new_pair_item($2, $2, $4, $4); }
 | '(' cnum ',' cnum DDOT cnum ')'	{ $$ = f_new_pair_item($2, $2, $4, $6); }
 | '(' cnum ',' '*' ')'			{ $$ = f_new_pair_item($2, $2, 0, CC_ALL); }
 | '(' cnum DDOT cnum ',' cnum ')'	{ $$ = f_new_pair_set($2, $4, $6, $6); }
 | '(' cnum DDOT cnum ',' cnum DDOT cnum ')' { $$ = f_new_pair_set($2, $4, $6, $8); }
 | '(' cnum DDOT cnum ',' '*' ')'	{ $$ = f_new_pair_item($2, $4, 0, CC_ALL); }
 | '(' '*' ',' cnum ')'			{ $$ = f_new_pair_set(0, CC_ALL, $4, $4); }
 | '(' '*' ',' cnum DDOT cnum ')'	{ $$ = f_new_pair_set(0, CC_ALL, $4, $6); }
 | '(' '*' ',' '*' ')'			{ $$ = f_new_pair_item(0, CC_ALL, 0, CC_ALL); }
 | '(' cnum ',' cnum ')' DDOT '(' cnum ',' cnum ')'
   { $$ = f_new_pair_item($2, $8, $4, $10); }
 ;

ec_kind:
   RT { $$ = EC_RT; }
 | RO { $$ = EC_RO; }
 | UNKNOWN NUM { $$ = $2; }
 | GENERIC { $$ = EC_GENERIC; }
 ;

ec_item:
   '(' ec_kind ',' cnum ',' cnum ')'		{ $$ = f_new_ec_item($2, 0, $4, $6, $6); }
 | '(' ec_kind ',' cnum ',' cnum DDOT cnum ')'	{ $$ = f_new_ec_item($2, 0, $4, $6, $8); }
 | '(' ec_kind ',' cnum ',' '*' ')'		{ $$ = f_new_ec_item($2, 0, $4, 0, EC_ALL); }
 ;

lc_item:
   '(' cnum ',' cnum ',' cnum ')'	    { $$ = f_new_lc_item($2, $2, $4, $4, $6, $6); }
 | '(' cnum ',' cnum ',' cnum DDOT cnum ')' { $$ = f_new_lc_item($2, $2, $4, $4, $6, $8); }
 | '(' cnum ',' cnum ',' '*' ')'	    { $$ = f_new_lc_item($2, $2, $4, $4, 0, LC_ALL); }
 | '(' cnum ',' cnum DDOT cnum ',' '*' ')'  { $$ = f_new_lc_item($2, $2, $4, $6, 0, LC_ALL); }
 | '(' cnum ',' '*' ',' '*' ')'		    { $$ = f_new_lc_item($2, $2, 0, LC_ALL, 0, LC_ALL); }
 | '(' cnum DDOT cnum ',' '*' ',' '*' ')'   { $$ = f_new_lc_item($2, $4, 0, LC_ALL, 0, LC_ALL); }
 | '(' '*' ',' '*' ',' '*' ')'		    { $$ = f_new_lc_item(0, LC_ALL, 0, LC_ALL, 0, LC_ALL); }
 | '(' cnum ',' cnum ',' cnum ')' DDOT '(' cnum ',' cnum ',' cnum ')'
   { $$ = f_new_lc_item($2, $10, $4, $12, $6, $14); }
;

set_item:
   pair_item
 | ec_item
 | lc_item
 | set_atom { $$ = f_new_item($1, $1); }
 | set_atom DDOT set_atom { $$ = f_new_item($1, $3); }
 ;

switch_item:
   pair_item
 | ec_item
 | lc_item
 | switch_atom { $$ = f_new_item($1, $1); }
 | switch_atom DDOT switch_atom { $$ = f_new_item($1, $3); }
 ;

set_items:
   set_item
 | set_items ',' set_item { $$ = f_merge_items($1, $3); }
 ;

switch_items:
   switch_item
 | switch_items ',' switch_item { $$ = f_merge_items($1, $3); }
 ;

fprefix:
   net_ip_	{ $$.net = $1; $$.lo = $1.pxlen; $$.hi = $1.pxlen; }
 | net_ip_ '+'	{ $$.net = $1; $$.lo = $1.pxlen; $$.hi = net_max_prefix_length[$1.type]; }
 | net_ip_ '-'	{ $$.net = $1; $$.lo = 0; $$.hi = $1.pxlen; }
 | net_ip_ '{' NUM ',' NUM '}' {
     $$.net = $1; $$.lo = $3; $$.hi = $5;
     if (($3 > $5) || ($5 > net_max_prefix_length[$1.type]))
       cf_error("Invalid prefix pattern range: {%u, %u}", $3, $5);
   }
 ;

fprefix_set:
   fprefix { $$ = f_new_trie(cfg_mem, 0); trie_add_prefix($$, &($1.net), $1.lo, $1.hi); }
 | fprefix_set ',' fprefix { $$ = $1; if (!trie_add_prefix($$, &($3.net), $3.lo, $3.hi)) cf_error("Mixed IPv4/IPv6 prefixes in prefix set"); }
 ;

switch_body: /* EMPTY */ { $$ = NULL; }
 | switch_body switch_items ':' cmds_scoped  {
     /* Fill data fields */
     struct f_tree *t;
     for (t = $2; t; t = t->left)
       t->data = $4;
     $$ = f_merge_items($1, $2);
   }
 | switch_body ELSECOL cmds_scoped {
     struct f_tree *t = f_new_tree();
     t->from.type = t->to.type = T_VOID;
     t->right = t;
     t->data = $3;
     $$ = f_merge_items($1, t);
 }
 ;

bgp_path_expr:
   symbol_value { $$ = $1; }
 | '(' term ')' { $$ = $2; }
 ;

bgp_path:
   PO  bgp_path_tail PC  { $$ = $2; }
 ;

bgp_path_tail:
   NUM bgp_path_tail		{ $$ = f_new_inst(FI_CONSTANT, (struct f_val) { .type = T_PATH_MASK_ITEM, .val.pmi = { .asn = $1, .kind = PM_ASN, }, }); $$->next = $2;  }
 | NUM DDOT NUM bgp_path_tail	{ $$ = f_new_inst(FI_CONSTANT, (struct f_val) { .type = T_PATH_MASK_ITEM, .val.pmi = { .from = $1, .to = $3, .kind = PM_ASN_RANGE }, }); $$->next = $4; }
 | '[' ']' bgp_path_tail { $$ = f_new_inst(FI_CONSTANT, (struct f_val) { .type = T_PATH_MASK_ITEM, .val.pmi = { .set = NULL, .kind = PM_ASN_SET }, }); $$->next = $3; }
 | '[' set_items ']' bgp_path_tail {
   if ($2->from.type != T_INT) cf_error("Only integer sets allowed in path mask");
   $$ = f_new_inst(FI_CONSTANT, (struct f_val) { .type = T_PATH_MASK_ITEM, .val.pmi = { .set = build_tree($2), .kind = PM_ASN_SET }, }); $$->next = $4;
 }
 | '*' bgp_path_tail		{ $$ = f_new_inst(FI_CONSTANT, (struct f_val) { .type = T_PATH_MASK_ITEM, .val.pmi = { .kind = PM_ASTERISK }, }); $$->next = $2; }
 | '?' bgp_path_tail		{ $$ = f_new_inst(FI_CONSTANT, (struct f_val) { .type = T_PATH_MASK_ITEM, .val.pmi = { .kind = PM_QUESTION }, }); $$->next = $2; }
 | '+' bgp_path_tail 		{ $$ = f_new_inst(FI_CONSTANT, (struct f_val) { .type = T_PATH_MASK_ITEM, .val.pmi = { .kind = PM_LOOP }, }); $$->next = $2; }
 | bgp_path_expr bgp_path_tail	{ $$ = $1; $$->next = $2; }
 | 				{ $$ = NULL; }
 ;

constant:
   NUM      { $$ = f_new_inst(FI_CONSTANT, (struct f_val) { .type = T_INT, .val.i = $1, }); }
 | TRUE     { $$ = f_new_inst(FI_CONSTANT, (struct f_val) { .type = T_BOOL, .val.i = 1, }); }
 | FALSE    { $$ = f_new_inst(FI_CONSTANT, (struct f_val) { .type = T_BOOL, .val.i = 0, }); }
 | TEXT     { $$ = f_new_inst(FI_CONSTANT, (struct f_val) { .type = T_STRING, .val.s = $1, }); }
 | BYTETEXT { $$ = f_new_inst(FI_CONSTANT, (struct f_val) { .type = T_BYTESTRING, .val.bs = $1, }); }
 | fipa     { $$ = f_new_inst(FI_CONSTANT, $1); }
 | VPN_RD   { $$ = f_new_inst(FI_CONSTANT, (struct f_val) { .type = T_RD, .val.ec = $1, }); }
 | net_     { $$ = f_new_inst(FI_CONSTANT, (struct f_val) { .type = T_NET, .val.net = $1, }); }
 | '[' ']' { $$ = f_new_inst(FI_CONSTANT, (struct f_val) { .type = T_SET, .val.t = NULL, }); }
 | '[' set_items ']' {
     DBG( "We've got a set here..." );
     $$ = f_new_inst(FI_CONSTANT, (struct f_val) { .type = T_SET, .val.t = build_tree($2), });
     DBG( "ook\n" );
 }
 | '[' fprefix_set ']' { $$ = f_new_inst(FI_CONSTANT, (struct f_val) { .type = T_PREFIX_SET, .val.ti = $2, }); }
 | ENUM	  { $$ = f_new_inst(FI_CONSTANT, (struct f_val) { .type = $1 >> 16, .val.i = $1 & 0xffff, }); }
 ;

constructor:
   '(' term ',' term ')' { $$ = f_new_inst(FI_PAIR_CONSTRUCT, $2, $4); }
 | '(' ec_kind ',' term ',' term ')' { $$ = f_new_inst(FI_EC_CONSTRUCT, $4, $6, $2); }
 | '(' term ',' term ',' term ')' { $$ = f_new_inst(FI_LC_CONSTRUCT, $2, $4, $6); }
 | bgp_path { $$ = f_new_inst(FI_PATHMASK_CONSTRUCT, $1); }
 ;


/* This generates the function_call variable list backwards. */
var_list: /* EMPTY */ { $$ = NULL; }
 | term { $$ = $1; }
 | var_list ',' term { $$ = $3; $$->next = $1; }

function_call:
   CF_SYM_KNOWN '(' var_list ')'
   {
     if ($1->class != SYM_FUNCTION)
       cf_error("You can't call something which is not a function. Really.");

     /* Revert the var_list */
     struct f_inst *args = NULL;
     while ($3) {
       struct f_inst *tmp = $3;
       $3 = $3->next;

       tmp->next = args;
       args = tmp;
     }

     $$ = f_new_inst(FI_CALL, args, $1);
   }
 ;

symbol_value: CF_SYM_KNOWN
  {
    switch ($1->class) {
      case SYM_CONSTANT_RANGE:
	$$ = f_new_inst(FI_CONSTANT, *($1->val));
	break;
      case SYM_VARIABLE_RANGE:
	$$ = f_new_inst(FI_VAR_GET, $1);
	break;
      case SYM_ATTRIBUTE:
	$$ = f_new_inst(FI_EA_GET, $1->attribute);
	break;
      default:
	cf_error("Can't get value of symbol %s", $1->name);
    }
  }
 ;

static_attr:
   GW      { $$ = f_new_static_attr(T_IP,         SA_GW,	0); }
 | NET     { $$ = f_new_static_attr(T_NET,	  SA_NET,	1); }
 | PROTO   { $$ = f_new_static_attr(T_STRING,     SA_PROTO,	1); }
 | DEST    { $$ = f_new_static_attr(T_ENUM_RTD,   SA_DEST,	0); }
 | IFNAME  { $$ = f_new_static_attr(T_STRING,     SA_IFNAME,	0); }
 | IFINDEX { $$ = f_new_static_attr(T_INT,        SA_IFINDEX,	1); }
 | WEIGHT  { $$ = f_new_static_attr(T_INT,        SA_WEIGHT,	0); }
 | GW_MPLS { $$ = f_new_static_attr(T_INT,        SA_GW_MPLS,	0); }
 ;

term_dot_method: term '.' { f_method_call_start($1); } method_name_cont { $$ = $4; };
method_name_cont:
   CF_SYM_METHOD_BARE {
     $$ = $1->method->new_inst(FM.object, NULL);
     f_method_call_end();
   }
 | CF_SYM_METHOD_ARGS {
     f_method_call_args();
   } '(' var_list ')' {
     $$ = $1->method->new_inst(FM.object, $4);
     f_method_call_end();
   }
 ;

term:
   '(' term ')'		{ $$ = $2; }
 | term '+' term	{ $$ = f_new_inst(FI_ADD, $1, $3); }
 | term '-' term	{ $$ = f_new_inst(FI_SUBTRACT, $1, $3); }
 | term '*' term	{ $$ = f_new_inst(FI_MULTIPLY, $1, $3); }
 | term '/' term	{ $$ = f_new_inst(FI_DIVIDE, $1, $3); }
 | term '&' term	{ $$ = f_new_inst(FI_BITAND, $1, $3); }
 | term '|' term	{ $$ = f_new_inst(FI_BITOR, $1, $3); }
 | term AND term	{ $$ = f_new_inst(FI_AND, $1, $3); }
 | term OR  term	{ $$ = f_new_inst(FI_OR, $1, $3); }
 | term '=' term	{ $$ = f_new_inst(FI_EQ, $1, $3); }
 | term NEQ term	{ $$ = f_new_inst(FI_NEQ, $1, $3); }
 | term '<' term	{ $$ = f_new_inst(FI_LT, $1, $3); }
 | term LEQ term	{ $$ = f_new_inst(FI_LTE, $1, $3); }
 | term '>' term	{ $$ = f_new_inst(FI_LT, $3, $1); }
 | term GEQ term	{ $$ = f_new_inst(FI_LTE, $3, $1); }
 | term '~' term	{ $$ = f_new_inst(FI_MATCH, $1, $3); }
 | term NMA term	{ $$ = f_new_inst(FI_NOT_MATCH, $1, $3); }
 | '!' term		{ $$ = f_new_inst(FI_NOT, $2); }
 | DEFINED '(' term ')' { $$ = f_new_inst(FI_DEFINED, $3); }

 | symbol_value   { $$ = $1; }
 | constant { $$ = $1; }
 | constructor { $$ = $1; }

 | static_attr { $$ = f_new_inst(FI_RTA_GET, $1); }

 | term_dot_method

 | '+' EMPTY '+' { $$ = f_new_inst(FI_CONSTANT, f_get_empty(T_PATH)); }
 | '-' EMPTY '-' { $$ = f_new_inst(FI_CONSTANT, f_get_empty(T_CLIST)); }
 | '-' '-' EMPTY '-' '-' { $$ = f_new_inst(FI_CONSTANT, f_get_empty(T_ECLIST)); }
 | '-' '-' '-' EMPTY '-' '-' '-' { $$ = f_new_inst(FI_CONSTANT, f_get_empty(T_LCLIST)); }
 | PREPEND '(' term ',' term ')' { $$ = f_new_inst(FI_PATH_PREPEND, $3, $5); }
 | ADD '(' term ',' term ')' {
     switch ($3->type) {
       case T_CLIST: $$ = f_new_inst(FI_CLIST_ADD, $3, $5); break;
       case T_ECLIST: $$ = f_new_inst(FI_ECLIST_ADD, $3, $5); break;
       case T_LCLIST: $$ = f_new_inst(FI_LCLIST_ADD, $3, $5); break;
       default: cf_error("Can't add to type %s", f_type_name($3->type));
     }
     cf_warn("add(x,y) function is deprecated, please use x.add(y)");
   }
 | DELETE '(' term ',' term ')' {
     switch ($3->type) {
       case T_PATH: $$ = f_new_inst(FI_PATH_DEL, $3, $5); break;
       case T_CLIST: $$ = f_new_inst(FI_CLIST_DEL, $3, $5); break;
       case T_ECLIST: $$ = f_new_inst(FI_ECLIST_DEL, $3, $5); break;
       case T_LCLIST: $$ = f_new_inst(FI_LCLIST_DEL, $3, $5); break;
       default: cf_error("Can't delete from type %s", f_type_name($3->type));
     }
     cf_warn("delete(x,y) function is deprecated, please use x.delete(y)");
   }
 | FILTER '(' term ',' term ')' {
     switch ($3->type) {
       case T_PATH: $$ = f_new_inst(FI_PATH_FILTER, $3, $5); break;
       case T_CLIST: $$ = f_new_inst(FI_CLIST_FILTER, $3, $5); break;
       case T_ECLIST: $$ = f_new_inst(FI_ECLIST_FILTER, $3, $5); break;
       case T_LCLIST: $$ = f_new_inst(FI_LCLIST_FILTER, $3, $5); break;
       default: cf_error("Can't filter type %s", f_type_name($3->type));
     }
     cf_warn("filter(x,y) function is deprecated, please use x.filter(y)");
   }

 | ROA_CHECK '(' rtable ')' { $$ = f_implicit_roa_check($3); }
 | ROA_CHECK '(' rtable ',' term ',' term ')' { $$ = f_new_inst(FI_ROA_CHECK, $5, $7, $3); }

 | FORMAT '(' term ')' {  $$ = f_new_inst(FI_FORMAT, $3); }

 | term_bs
 | function_call
 ;

term_bs:
   FROM_HEX '(' term ')' { $$ = f_new_inst(FI_FROM_HEX, $3); }
 ;

break_command:
   ACCEPT { $$ = F_ACCEPT; }
 | REJECT { $$ = F_REJECT; }
 | ERROR { $$ = F_ERROR; }
 ;

var:
   type symbol '=' term ';' {
     struct symbol *sym = cf_define_symbol(new_config, $2, SYM_VARIABLE | $1, offset, f_new_var(sym_->scope));
     $$ = f_new_inst(FI_VAR_INIT, $4, sym);
   }
 | type symbol ';' {
     struct symbol *sym = cf_define_symbol(new_config, $2, SYM_VARIABLE | $1, offset, f_new_var(sym_->scope));
     $$ = f_new_inst(FI_VAR_INIT0, sym);
   }
 ;

for_var:
   type symbol { $$ = cf_define_symbol(new_config, $2, SYM_VARIABLE | $1, offset, f_new_var(sym_->scope)); }
 | CF_SYM_KNOWN { $$ = $1; cf_assert_symbol($1, SYM_VARIABLE); }
 ;

cmd:
   '{' cmds_scoped '}' {
     $$ = $2;
   }
 | IF term THEN cmd {
     $$ = f_new_inst(FI_CONDITION, $2, $4, NULL);
   }
 | IF term THEN cmd ELSE cmd {
     $$ = f_new_inst(FI_CONDITION, $2, $4, $6);
   }
 | FOR {
     /* Reserve space for walk data on stack */
     cf_push_block_scope(new_config);
     new_config->current_scope->slots += 2;
   } for_var IN
   /* Parse term in the parent scope */
   { new_config->current_scope->active = 0; } term { new_config->current_scope->active = 1; }
   DO cmd {
     cf_pop_block_scope(new_config);
     $$ = f_for_cycle($3, $6, $9);
   }
 | CF_SYM_KNOWN '=' term ';' {
     switch ($1->class) {
       case SYM_VARIABLE_RANGE:
	 $$ = f_new_inst(FI_VAR_SET, $3, $1);
	 break;
       case SYM_ATTRIBUTE:
	 if ($1->attribute->readonly)
	   cf_error("Attribute %s is read-only", $1->attribute->name);
	 $$ = f_new_inst(FI_EA_SET, $3, $1->attribute);
	 break;
       default:
	 cf_error("Can't assign to symbol %s", $1->name);
     }
   }
 | RETURN term ';' {
     DBG( "Ook, we'll return the value\n" );
     if (!this_function)
       cf_error("Can't return from a non-function, use accept or reject instead.");
     if (this_function->function->return_type == T_VOID)
     {
       if ($2->type != T_VOID)
	 cf_warn("Inferring function %s return type from its return value: %s", this_function->name, f_type_name($2->type));
       ((struct f_line *) this_function->function)->return_type = $2->type;
     }
     else if (this_function->function->return_type != $2->type)
       cf_error("Can't return type %s from function %s, expected %s",
		f_type_name($2->type), this_function->name, f_type_name(this_function->function->return_type));

     $$ = f_new_inst(FI_RETURN, $2);
   }
 | static_attr '=' term ';' {
     if ($1.readonly)
       cf_error( "This static attribute is read-only.");
     $$ = f_new_inst(FI_RTA_SET, $3, $1);
   }
 | UNSET '(' CF_SYM_KNOWN ')' ';' {
     if ($3->class != SYM_ATTRIBUTE)
       cf_error("Can't unset %s", $3->name);
     if ($3->attribute->readonly)
       cf_error("Attribute %s is read-only", $3->attribute->name);
     $$ = f_new_inst(FI_EA_UNSET, $3->attribute);
   }
 | break_command var_list ';' {
    $$ = f_print($2, !!$2, $1);
   }
 | PRINT var_list ';' {
    $$ = f_print($2, 1, F_NOP);
   }
 | PRINTN var_list ';' {
    $$ = f_print($2, 0, F_NOP);
   }
 | function_call ';' { $$ = f_new_inst(FI_DROP_RESULT, $1); }
 | CASE term '{' switch_body '}' {
      $$ = f_new_inst(FI_SWITCH, $2, $4);
   }

 | lvalue '.' {
     f_method_call_start(f_lval_getter(&$1));
   } method_name_cont ';' {
     $$ = f_lval_setter(&$1, $4);
   }
 | BT_ASSERT '(' get_cf_position term get_cf_position ')' ';' { $$ = assert_done($4, $3 + 1, $5 - 1); }
 | BT_CHECK_ASSIGN '(' get_cf_position lvalue get_cf_position ',' term ')' ';' { $$ = assert_assign(&$4, $7, $3 + 1, $5 - 1); }
 ;

get_cf_position:
{
  $$ = cf_text;
};

lvalue:
   CF_SYM_KNOWN {
     switch ($1->class)
     {
       case SYM_VARIABLE_RANGE:
	 $$ = (struct f_lval) { .type = F_LVAL_VARIABLE, .sym = $1 };
         break;
       case SYM_ATTRIBUTE:
         $$ = (struct f_lval) { .type = F_LVAL_EA, .da = $1->attribute };
	 break;
       default:
	 cf_error("Variable name or attribute name required");
     }
   }
 | static_attr { $$ = (struct f_lval) { .type = F_LVAL_SA, .sa = $1 }; }
 ;

CF_END<|MERGE_RESOLUTION|>--- conflicted
+++ resolved
@@ -389,12 +389,7 @@
 %nonassoc ELSE
 
 %type <xp> cmds_int cmd_prep
-<<<<<<< HEAD
-%type <x> term term_bs cmd cmd_var cmds cmds_scoped constant constructor print_list var var_list function_call symbol_value bgp_path_expr bgp_path bgp_path_tail term_dot_method method_name_cont
-=======
 %type <x> term term_bs cmd cmd_var cmds cmds_scoped constant constructor var var_list function_call symbol_value bgp_path_expr bgp_path bgp_path_tail term_dot_method method_name_cont
-%type <fda> dynamic_attr
->>>>>>> fdd39c81
 %type <fsa> static_attr
 %type <f> filter where_filter
 %type <fl> filter_body function_body

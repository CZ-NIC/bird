/*
 *	BIRD - filters
 *
 *	Copyright 1998--2000 Pavel Machek
 *
 *	Can be freely distributed and used under the terms of the GNU GPL.
 *
	FIXME: priority of ! should be lower
 */

CF_HDR

#include "filter/f-inst.h"
#include "filter/data.h"

CF_DEFINES

static inline u32 pair(u32 a, u32 b) { return (a << 16) | b; }
static inline u32 pair_a(u32 p) { return p >> 16; }
static inline u32 pair_b(u32 p) { return p & 0xFFFF; }

static struct symbol *this_function;
static struct sym_scope *this_for_scope;

static struct f_method_scope {
  struct f_inst *object;
  struct sym_scope *main;
  struct sym_scope scope;
} f_method_scope_stack[32];
static int f_method_scope_pos = -1;

#define FM  (f_method_scope_stack[f_method_scope_pos])

static inline void f_method_call_start(struct f_inst *object)
{
  if (object->type == T_VOID)
    cf_error("Can't infer type to properly call a method, please assign the value to a variable");
  if (++f_method_scope_pos >= (int) ARRAY_SIZE(f_method_scope_stack))
    cf_error("Too many nested method calls");

  struct sym_scope *scope = f_type_method_scope(object->type);
  if (!scope->hash.count && !scope->next)
    cf_error("No methods defined for type %s", f_type_name(object->type));

  /* Replacing the current symbol scope with the appropriate method scope
     for the given type. */
  FM = (struct f_method_scope) {
    .object = object,
    .main = new_config->current_scope,
    .scope = {
      .next = scope->next,
      .hash = scope->hash,
      .block = 1,
      .readonly = 1,
    },
  };
  new_config->current_scope = &FM.scope;
}

static inline void f_method_call_args(void)
{
  /* For argument parsing, we need to revert back to the standard symbol scope. */
  new_config->current_scope = FM.main;
}

static inline void f_method_call_end(void)
{
  ASSERT_DIE(f_method_scope_pos >= 0);
  if (&FM.scope == new_config->current_scope)
    new_config->current_scope = FM.main;

  f_method_scope_pos--;
}

static int
f_new_var(struct sym_scope *s)
{
  /*
   * - A variable is an offset on vstack from vbase.
   * - Vbase is set on filter start / function call.
   * - Scopes contain (non-frame) block scopes inside filter/function scope
   * - Each scope knows number of vars in that scope
   * - Offset is therefore a sum of 'slots' up to filter/function scope
   * - New variables are added on top of vstk, so intermediate values cannot
   *   be there during FI_VAR_INIT. I.e. no 'var' inside 'term'.
   * - Also, each f_line must always have its scope, otherwise a variable may
   *   be defined but not initialized if relevant f_line is not executed.
   */

  int offset = s->slots++;

  while (s->block)
  {
    s = s->next;
    ASSERT(s);
    offset += s->slots;
  }

  if (offset >= 0xff)
    cf_error("Too many variables, at most 255 allowed");

  return offset;
}

/* Macro for top-level pre-defined variables. */
#define f_predefined_variable(conf_, name_, type_) \
    cf_define_symbol(conf_, cf_get_symbol(conf_, name_), SYM_VARIABLE | type_, offset, f_new_var(conf_->current_scope))

/*
 * Sets and their items are during parsing handled as lists, linked
 * through left ptr. The first item in a list also contains a pointer
 * to the last item in a list (right ptr). For convenience, even items
 * are handled as one-item lists. Lists are merged by f_merge_items().
 */
static int
f_valid_set_type(int type)
{
  switch (type)
  {
  case T_INT:
  case T_PAIR:
  case T_QUAD:
  case T_ENUM:
  case T_IP:
  case T_EC:
  case T_LC:
  case T_RD:
    return 1;

  default:
    return 0;
  }
}

static inline struct f_tree *
f_new_item(struct f_val from, struct f_val to)
{
  struct f_tree *t = f_new_tree();
  t->right = t;
  t->from = from;
  t->to = to;
  return t;
}

static inline struct f_tree *
f_merge_items(struct f_tree *a, struct f_tree *b)
{
  if (!a) return b;
  a->right->left = b;
  a->right = b->right;
  b->right = NULL;
  return a;
}

static inline struct f_tree *
f_new_pair_item(int fa, int ta, int fb, int tb)
{
  check_u16(fa);
  check_u16(ta);
  check_u16(fb);
  check_u16(tb);

  if ((ta < fa) || (tb < fb))
    cf_error( "From value cannot be higher that To value in pair sets");

  struct f_tree *t = f_new_tree();
  t->right = t;
  t->from.type = t->to.type = T_PAIR;
  t->from.val.i = pair(fa, fb);
  t->to.val.i = pair(ta, tb);
  return t;
}

static inline struct f_tree *
f_new_pair_set(int fa, int ta, int fb, int tb)
{
  check_u16(fa);
  check_u16(ta);
  check_u16(fb);
  check_u16(tb);

  if ((ta < fa) || (tb < fb))
    cf_error( "From value cannot be higher that To value in pair sets");

  struct f_tree *lst = NULL;
  int i;

  for (i = fa; i <= ta; i++)
    lst = f_merge_items(lst, f_new_pair_item(i, i, fb, tb));

  return lst;
}

#define CC_ALL 0xFFFF
#define EC_ALL 0xFFFFFFFF
#define LC_ALL 0xFFFFFFFF

static struct f_tree *
f_new_ec_item(u32 kind, u32 ipv4_used, u32 key, u32 vf, u32 vt)
{
  u64 fm, to;

  if ((kind != EC_GENERIC) && (ipv4_used || (key >= 0x10000))) {
    check_u16(vf);
    if (vt == EC_ALL)
      vt = 0xFFFF;
    else
      check_u16(vt);
  }

  if (kind == EC_GENERIC) {
    fm = ec_generic(key, vf);
    to = ec_generic(key, vt);
  }
  else if (ipv4_used) {
    fm = ec_ip4(kind, key, vf);
    to = ec_ip4(kind, key, vt);
  }
  else if (key < 0x10000) {
    fm = ec_as2(kind, key, vf);
    to = ec_as2(kind, key, vt);
  }
  else {
    fm = ec_as4(kind, key, vf);
    to = ec_as4(kind, key, vt);
  }

  struct f_tree *t = f_new_tree();
  t->right = t;
  t->from.type = t->to.type = T_EC;
  t->from.val.ec = fm;
  t->to.val.ec = to;
  return t;
}

static struct f_tree *
f_new_lc_item(u32 f1, u32 t1, u32 f2, u32 t2, u32 f3, u32 t3)
{
  struct f_tree *t = f_new_tree();
  t->right = t;
  t->from.type = t->to.type = T_LC;
  t->from.val.lc = (lcomm) {f1, f2, f3};
  t->to.val.lc = (lcomm) {t1, t2, t3};
  return t;
}


/*
 * Remove all new lines and doubled whitespaces
 * and convert all tabulators to spaces
 * and return a copy of string
 */
char *
assert_copy_expr(const char *start, size_t len)
{
  /* XXX: Allocates maybe a little more memory than we really finally need */
  char *str = cfg_alloc(len + 1);

  char *dst = str;
  const char *src = start - 1;
  const char *end = start + len;
  while (++src < end)
  {
    if (*src == '\n')
      continue;

    /* Skip doubled whitespaces */
    if (src != start)
    {
      const char *prev = src - 1;
      if ((*src == ' ' || *src == '\t') && (*prev == ' ' || *prev == '\t'))
	continue;
    }

    if (*src == '\t')
      *dst = ' ';
    else
      *dst = *src;

    dst++;
  }
  *dst = '\0';

  return str;
}

/*
 * assert_done - create f_instruction of bt_assert
 * @expr: expression in bt_assert()
 * @start: pointer to first char of test expression
 * @end: pointer to the last char of test expression
 */
static struct f_inst *
assert_done(struct f_inst *expr, const char *start, const char *end)
{
  return f_new_inst(FI_ASSERT, expr,
    (end >= start) ?
      assert_copy_expr(start, end - start + 1)
    : "???");
}

static struct f_inst *
f_lval_getter(struct f_lval *lval)
{
  switch (lval->type) {
    case F_LVAL_CONSTANT:	return f_new_inst(FI_CONSTANT, *(lval->sym->val));
    case F_LVAL_VARIABLE:	return f_new_inst(FI_VAR_GET, lval->sym);
    case F_LVAL_SA:		return f_new_inst(FI_RTA_GET, lval->rte, lval->sa);
    case F_LVAL_EA:		return f_new_inst(FI_EA_GET, lval->rte, lval->da);
    case F_LVAL_ATTR_BIT:
      {
	struct f_inst *c = f_new_inst(FI_CONSTANT, (struct f_val) { .type = T_INT, .val.i = (1U << lval->fab.bit)});
	return f_new_inst(FI_EQ, c, f_new_inst(FI_BITAND, f_new_inst(FI_EA_GET, lval->rte, lval->fab.class), c));
      }
    default:			bug("Unknown lval type");
  }
}

static struct f_inst *
f_lval_setter(struct f_lval *lval, struct f_inst *expr)
{
  switch (lval->type) {
    case F_LVAL_CONSTANT:	cf_error("Constant %s is read-only", lval->sym->name);
    case F_LVAL_VARIABLE:	return f_new_inst(FI_VAR_SET, expr, lval->sym);
    case F_LVAL_SA:
      if (lval->sa.readonly)
	cf_error( "This static attribute is read-only.");
      return f_new_inst(FI_RTA_SET, expr, lval->sa);

    case F_LVAL_EA:		return f_new_inst(FI_EA_SET, expr, lval->da);
    case F_LVAL_ATTR_BIT:	return f_new_inst(FI_CONDITION, expr,
	f_new_inst(FI_EA_SET,
	  f_new_inst(FI_BITOR,
	    f_new_inst(FI_CONSTANT, (struct f_val) { .type = T_INT, .val.i = (1U << lval->fab.bit)}),
	    f_new_inst(FI_EA_GET, lval->rte, lval->fab.class)
	  ),
	  lval->fab.class),
	f_new_inst(FI_EA_SET,
	  f_new_inst(FI_BITAND,
	    f_new_inst(FI_CONSTANT, (struct f_val) { .type = T_INT, .val.i = ~(1U << lval->fab.bit)}),
	    f_new_inst(FI_EA_GET, lval->rte, lval->fab.class)
	  ),
	  lval->fab.class)
	);
    default:			bug("Unknown lval type");
  }
}

static struct f_inst *
assert_assign(struct f_lval *lval, struct f_inst *expr, const char *start, const char *end)
{
  struct f_inst *setter = f_lval_setter(lval, expr),
		*getter = f_lval_getter(lval);

  struct f_inst *checker = f_new_inst(FI_EQ, expr, getter);
  setter->next = checker;

  return assert_done(setter, start, end);
}

CF_DECLS

CF_KEYWORDS(FUNCTION, PRINT, PRINTN, UNSET, RETURN,
	ACCEPT, REJECT, ERROR,
	INT, BOOL, IP, PREFIX, RD, PAIR, QUAD, EC, LC, ENUM,
	SET, STRING, BYTESTRING, BGPMASK, BGPPATH, CLIST, ECLIST, LCLIST,
	IF, THEN, ELSE, CASE,
	FOR, IN, DO,
	TRUE, FALSE, RT, RO, UNKNOWN, GENERIC,
	FROM, GW, NET, PROTO, SCOPE, DEST, IFNAME, IFINDEX, WEIGHT, GW_MPLS,
	ROA_CHECK, ASPA_CHECK,
	DEFINED,
	ADD, DELETE, RESET,
	PREPEND,
	EMPTY,
	FILTER, WHERE, EVAL, ATTRIBUTE,
	FROM_HEX,
	BT_ASSERT, BT_TEST_SUITE, BT_CHECK_ASSIGN, BT_TEST_SAME, FORMAT, STACKS)

%nonassoc THEN
%nonassoc ELSE

%type <xp> cmds_int cmd_prep
%type <x> term term_bs cmd cmd_var cmds constant constructor var var_list var_list_r function_call bgp_path_expr bgp_path bgp_path_tail term_dot_method method_name_cont
%type <fsa> static_attr
%type <f> filter where_filter
%type <fl> filter_body function_body
%type <flv> lvalue
%type <i> type function_vars function_type
%type <fa> function_argsn function_args
%type <ecs> ec_kind
%type <fret> break_command
%type <i32> cnum
%type <e> pair_item ec_item lc_item set_item switch_item ec_items set_items switch_items switch_body
%type <trie> fprefix_set
%type <v> set_atom0 set_atom switch_atom fipa
%type <px> fprefix
%type <t> get_cf_position
%type <s> for_var

CF_GRAMMAR

conf: FILTER STACKS expr expr ';' {
  if (($3 < 16) || ($4 < 16))
    /* Check for self-crippling values */
    cf_error("Filter stack values lesser than 16 not supported");
  new_config->filter_vstk = $3;
  new_config->filter_estk = $4;
 }
 ;

conf: filter_def ;
filter_def:
   FILTER symbol {
     $2 = cf_define_symbol(new_config, $2, SYM_FILTER, filter, NULL);
     cf_enter_filters();
     cf_push_scope( new_config, $2 );
     this_function = NULL;
   } filter_body {
     struct filter *f = cfg_alloc(sizeof(struct filter));
     *f = (struct filter) { .sym = $2, .root = $4 };
     $2->filter = f;

     cf_pop_scope(new_config);
     cf_exit_filters();
   }
 ;

conf: filter_eval ;
filter_eval:
   EVAL term { cf_eval_int($2); }
 ;

conf: custom_attr ;
custom_attr: ATTRIBUTE type symbol ';' {
  cf_enter_filters();
  struct ea_class *ac = ea_class_find_by_name($3->name);
  cf_exit_filters();
  if (ac && (ac->type == $2))
    ea_ref_class(new_config->pool, ac);
  else
    ac = ea_register_alloc(new_config->pool, (struct ea_class) {
	.name = $3->name,
	.type = $2,
    })->class;

  cf_define_symbol(new_config, $3, SYM_ATTRIBUTE, attribute, ac);
};

conf: bt_test_suite ;
bt_test_suite:
 BT_TEST_SUITE '(' CF_SYM_KNOWN ',' text ')' {
  cf_assert_symbol($3, SYM_FUNCTION);
  struct f_bt_test_suite *t = cfg_allocz(sizeof(struct f_bt_test_suite));
  t->fn = $3->function;
  t->fn_name = $3->name;
  t->dsc = $5;

  add_tail(&new_config->tests, &t->n);
 }
 ;

conf: bt_test_same ;
bt_test_same:
 BT_TEST_SAME '(' CF_SYM_KNOWN ',' CF_SYM_KNOWN ',' NUM ')' {
  cf_assert_symbol($3, SYM_FUNCTION);
  cf_assert_symbol($5, SYM_FUNCTION);
  struct f_bt_test_suite *t = cfg_allocz(sizeof(struct f_bt_test_suite));
  t->fn = $3->function;
  t->cmp = $5->function;
  t->result = $7;
  t->fn_name = $3->name;
  t->dsc = $5->name;
  add_tail(&new_config->tests, &t->n);
 }
 ;

type:
   INT { $$ = T_INT; }
 | BOOL { $$ = T_BOOL; }
 | IP { $$ = T_IP; }
 | RD { $$ = T_RD; }
 | PREFIX { $$ = T_NET; }
 | PAIR { $$ = T_PAIR; }
 | QUAD { $$ = T_QUAD; }
 | EC { $$ = T_EC; }
 | LC { $$ = T_LC; }
 | STRING { $$ = T_STRING; }
 | BYTESTRING { $$ = T_BYTESTRING; }
 | BGPMASK { $$ = T_PATH_MASK; }
 | BGPPATH { $$ = T_PATH; }
 | CLIST { $$ = T_CLIST; }
 | ECLIST { $$ = T_ECLIST; }
 | LCLIST { $$ = T_LCLIST; }
 | ROUTE { $$ = T_ROUTE; }
 | type SET {
	switch ($1) {
	  case T_INT:
	  case T_PAIR:
	  case T_QUAD:
	  case T_ENUM:
	  case T_EC:
	  case T_LC:
	  case T_RD:
	  case T_IP:
	       $$ = T_SET;
	       break;

	  case T_NET:
	       $$ = T_PREFIX_SET;
	    break;

	  default:
		cf_error( "You can't create sets of this type." );
	}
   }
 | ENUM
   <i>{ $$ = cf_maybe_exit_filters(); }
   enum_type
   {
     if ($2) cf_enter_filters();
     $$ = $3;
   }
 ;

function_argsn:
   /* EMPTY */ { $$ = NULL; }
 | function_argsn type symbol ';' {
     if ($3->scope->slots >= 0xfe) cf_error("Too many declarations, at most 255 allowed");
     $$ = cfg_alloc(sizeof(struct f_arg));
     $$->arg = cf_define_symbol(new_config, $3, SYM_VARIABLE | $2, offset, sym_->scope->slots++);
     $$->next = $1;
   }
 ;

function_args:
   '(' ')' { $$ = NULL; }
 | '(' function_argsn type symbol ')' {
     $$ = cfg_alloc(sizeof(struct f_arg));
     $$->arg = cf_define_symbol(new_config, $4, SYM_VARIABLE | $3, offset, sym_->scope->slots++);
     $$->next = $2;
   }
 ;

function_vars:
   /* EMPTY */ { $$ = 0; }
 | function_vars type symbol ';' {
     cf_define_symbol(new_config, $3, SYM_VARIABLE | $2, offset, f_new_var(sym_->scope));
     $$ = $1 + 1;
   }
 ;

function_type:
   /* EMPTY */ { $$ = T_VOID; }
 | IMP type { $$ = $2; }
 ;

filter_body: function_body ;

filter:
   CF_SYM_KNOWN {
     cf_assert_symbol($1, SYM_FILTER);
     $$ = $1->filter;
   }
 | {
     cf_enter_filters();
     cf_push_scope(new_config, NULL);
     this_function = NULL;
   } filter_body {
     struct filter *f = cfg_alloc(sizeof(struct filter));
     *f = (struct filter) { .root = $2 };
     $$ = f;

     cf_pop_scope(new_config);
     cf_exit_filters();
   }
 ;

where_filter:
   WHERE {
     cf_enter_filters();
   } term {
     /* Construct 'IF term THEN { ACCEPT; } ELSE { REJECT; }' */
     $$ = f_new_where($3);
     cf_exit_filters();
   }
 ;

function_body:
   function_vars '{' cmds '}' {
     $$ = f_linearize($3, 0);
     $$->vars = $1;
   }
 ;

conf: function_def ;

function_def:
   FUNCTION symbol {
     DBG( "Beginning of function %s\n", $2->name );
     this_function = cf_define_symbol(new_config, $2, SYM_FUNCTION, function, NULL);
     cf_enter_filters();
     cf_push_scope(new_config, this_function);
   } function_args function_type {
     /* Make dummy f_line for storing function prototype */
     struct f_line *dummy = cfg_allocz(sizeof(struct f_line));
     this_function->function = dummy;

     dummy->return_type = $5;

     /* Revert the args */
     while ($4) {
       struct f_arg *tmp = $4;
       $4 = $4->next;

       tmp->next = dummy->arg_list;
       dummy->arg_list = tmp;
       dummy->args++;
     }
   } function_body {
     $7->args = this_function->function->args;
     $7->arg_list = this_function->function->arg_list;
     $7->return_type = this_function->function->return_type;
     $2->function = $7;
     cf_pop_scope(new_config);
     cf_exit_filters();
   }
 ;

/* Programs */

cmds: /* EMPTY */ { $$ = NULL; }
 | cmds_int { $$ = $1.begin; }
 ;

cmd_var: var | cmd ;

cmd_prep: cmd_var {
  $$.begin = $$.end = $1;
  if ($1)
    while ($$.end->next)
      $$.end = $$.end->next;
}
 ;

cmds_int: cmd_prep
 | cmds_int cmd_prep {
  if (!$1.begin)
    $$ = $2;
  else if (!$2.begin)
    $$ = $1;
  else {
    $$.begin = $1.begin;
    $$.end = $2.end;
    $1.end->next = $2.begin;
  }
 }
 ;

/*
 * Complex types, their bison value is struct f_val
 */
fipa:
   IP4 %prec PREFIX_DUMMY { $$.type = T_IP; $$.val.ip = ipa_from_ip4($1); }
 | IP6 %prec PREFIX_DUMMY { $$.type = T_IP; $$.val.ip = ipa_from_ip6($1); }
 ;



/*
 * Set constants. They are also used in switch cases. We use separate
 * nonterminals for switch (set_atom/switch_atom, set_item/switch_item ...)
 * to elude a collision between symbol (in expr) in set_atom and symbol
 * as a function call in switch case cmds.
 */

set_atom0:
   NUM    { $$.type = T_INT; $$.val.i = $1; }
 | fipa   { $$ = $1; }
 | VPN_RD { $$.type = T_RD; $$.val.ec = $1; }
 | ENUM_TOKEN { $$.type = pair_a($1); $$.val.i = pair_b($1); }
 | '(' term ')' {
     $$ = cf_eval_tmp($2, T_VOID);
     if (!f_valid_set_type($$.type))
       cf_error("Set-incompatible type (%s)", f_type_name($$.type));
   }
 ;

set_atom:
   set_atom0
 | CF_SYM_KNOWN {
     cf_assert_symbol($1, SYM_CONSTANT);
     if (!f_valid_set_type(SYM_TYPE($1)))
       cf_error("%s: Set-incompatible type (%s)", $1->name, f_type_name(SYM_TYPE($1)));
     $$ = *$1->val;
   }
 ;

switch_atom:
   set_atom0
 ;

cnum:
   term { $$ = cf_eval_int($1); }

pair_item:
   '(' cnum ',' cnum ')'		{ $$ = f_new_pair_item($2, $2, $4, $4); }
 | '(' cnum ',' cnum DDOT cnum ')'	{ $$ = f_new_pair_item($2, $2, $4, $6); }
 | '(' cnum ',' '*' ')'			{ $$ = f_new_pair_item($2, $2, 0, CC_ALL); }
 | '(' cnum DDOT cnum ',' cnum ')'	{ $$ = f_new_pair_set($2, $4, $6, $6); }
 | '(' cnum DDOT cnum ',' cnum DDOT cnum ')' { $$ = f_new_pair_set($2, $4, $6, $8); }
 | '(' cnum DDOT cnum ',' '*' ')'	{ $$ = f_new_pair_item($2, $4, 0, CC_ALL); }
 | '(' '*' ',' cnum ')'			{ $$ = f_new_pair_set(0, CC_ALL, $4, $4); }
 | '(' '*' ',' cnum DDOT cnum ')'	{ $$ = f_new_pair_set(0, CC_ALL, $4, $6); }
 | '(' '*' ',' '*' ')'			{ $$ = f_new_pair_item(0, CC_ALL, 0, CC_ALL); }
 | '(' cnum ',' cnum ')' DDOT '(' cnum ',' cnum ')'
   { $$ = f_new_pair_item($2, $8, $4, $10); }
 ;

ec_kind:
   RT { $$ = EC_RT; }
 | RO { $$ = EC_RO; }
 | UNKNOWN NUM { $$ = $2; }
 | GENERIC { $$ = EC_GENERIC; }
 ;

ec_item:
   '(' ec_kind ',' cnum ',' cnum ')'		{ $$ = f_new_ec_item($2, 0, $4, $6, $6); }
 | '(' ec_kind ',' cnum ',' cnum DDOT cnum ')'	{ $$ = f_new_ec_item($2, 0, $4, $6, $8); }
 | '(' ec_kind ',' cnum ',' '*' ')'		{ $$ = f_new_ec_item($2, 0, $4, 0, EC_ALL); }
 ;

lc_item:
   '(' cnum ',' cnum ',' cnum ')'	    { $$ = f_new_lc_item($2, $2, $4, $4, $6, $6); }
 | '(' cnum ',' cnum ',' cnum DDOT cnum ')' { $$ = f_new_lc_item($2, $2, $4, $4, $6, $8); }
 | '(' cnum ',' cnum ',' '*' ')'	    { $$ = f_new_lc_item($2, $2, $4, $4, 0, LC_ALL); }
 | '(' cnum ',' cnum DDOT cnum ',' '*' ')'  { $$ = f_new_lc_item($2, $2, $4, $6, 0, LC_ALL); }
 | '(' cnum ',' '*' ',' '*' ')'		    { $$ = f_new_lc_item($2, $2, 0, LC_ALL, 0, LC_ALL); }
 | '(' cnum DDOT cnum ',' '*' ',' '*' ')'   { $$ = f_new_lc_item($2, $4, 0, LC_ALL, 0, LC_ALL); }
 | '(' '*' ',' '*' ',' '*' ')'		    { $$ = f_new_lc_item(0, LC_ALL, 0, LC_ALL, 0, LC_ALL); }
 | '(' cnum ',' cnum ',' cnum ')' DDOT '(' cnum ',' cnum ',' cnum ')'
   { $$ = f_new_lc_item($2, $10, $4, $12, $6, $14); }
;

set_item:
   pair_item
 | ec_item
 | lc_item
 | set_atom { $$ = f_new_item($1, $1); }
 | set_atom DDOT set_atom { $$ = f_new_item($1, $3); }
 ;

switch_item:
   pair_item
 | ec_item
 | lc_item
 | switch_atom { $$ = f_new_item($1, $1); }
 | switch_atom DDOT switch_atom { $$ = f_new_item($1, $3); }
 ;

ec_items:
   ec_item
 | ec_items ',' ec_item { $$ = f_merge_items($1, $3); }
 ;

set_items:
   set_item
 | set_items ',' set_item { $$ = f_merge_items($1, $3); }
 ;

switch_items:
   switch_item
 | switch_items ',' switch_item { $$ = f_merge_items($1, $3); }
 ;

fprefix:
   net_ip_	{ $$.net = $1; $$.lo = $1.pxlen; $$.hi = $1.pxlen; }
 | net_ip_ '+'	{ $$.net = $1; $$.lo = $1.pxlen; $$.hi = net_max_prefix_length[$1.type]; }
 | net_ip_ '-'	{ $$.net = $1; $$.lo = 0; $$.hi = $1.pxlen; }
 | net_ip_ '{' NUM ',' NUM '}' {
     $$.net = $1; $$.lo = $3; $$.hi = $5;
     if (($3 > $5) || ($5 > net_max_prefix_length[$1.type]))
       cf_error("Invalid prefix pattern range: {%u, %u}", $3, $5);
   }
 ;

fprefix_set:
   fprefix { $$ = f_new_trie(cfg_mem, 0); trie_add_prefix($$, &($1.net), $1.lo, $1.hi); }
 | fprefix_set ',' fprefix { $$ = $1; if (!trie_add_prefix($$, &($3.net), $3.lo, $3.hi)) cf_error("Mixed IPv4/IPv6 prefixes in prefix set"); }
 ;

switch_body: /* EMPTY */ { $$ = NULL; }
 | switch_body switch_items ':' cmd {
     /* Fill data fields */
     struct f_tree *t;
     for (t = $2; t; t = t->left)
       t->data = $4;
     $$ = f_merge_items($1, $2);
   }
 | switch_body ELSECOL cmd {
     struct f_tree *t = f_new_tree();
     t->from.type = t->to.type = T_VOID;
     t->right = t;
     t->data = $3;
     $$ = f_merge_items($1, t);
 }
 ;

bgp_path_expr:
   lvalue { $$ = f_lval_getter(&$1); }
 | '(' term ')' { $$ = $2; }
 ;

bgp_path:
   PO  bgp_path_tail PC  { $$ = $2; }
 ;

bgp_path_tail:
   NUM bgp_path_tail		{ $$ = f_new_inst(FI_CONSTANT, (struct f_val) { .type = T_PATH_MASK_ITEM, .val.pmi = { .asn = $1, .kind = PM_ASN, }, }); $$->next = $2;  }
 | NUM DDOT NUM bgp_path_tail	{ $$ = f_new_inst(FI_CONSTANT, (struct f_val) { .type = T_PATH_MASK_ITEM, .val.pmi = { .from = $1, .to = $3, .kind = PM_ASN_RANGE }, }); $$->next = $4; }
 | '[' ']' bgp_path_tail { $$ = f_new_inst(FI_CONSTANT, (struct f_val) { .type = T_PATH_MASK_ITEM, .val.pmi = { .set = NULL, .kind = PM_ASN_SET }, }); $$->next = $3; }
 | '[' set_items ']' bgp_path_tail {
   if ($2->from.type != T_INT) cf_error("Only integer sets allowed in path mask");
   $$ = f_new_inst(FI_CONSTANT, (struct f_val) { .type = T_PATH_MASK_ITEM, .val.pmi = { .set = build_tree($2), .kind = PM_ASN_SET }, }); $$->next = $4;
 }
 | '*' bgp_path_tail		{ $$ = f_new_inst(FI_CONSTANT, (struct f_val) { .type = T_PATH_MASK_ITEM, .val.pmi = { .kind = PM_ASTERISK }, }); $$->next = $2; }
 | '?' bgp_path_tail		{ $$ = f_new_inst(FI_CONSTANT, (struct f_val) { .type = T_PATH_MASK_ITEM, .val.pmi = { .kind = PM_QUESTION }, }); $$->next = $2; }
 | '+' bgp_path_tail 		{ $$ = f_new_inst(FI_CONSTANT, (struct f_val) { .type = T_PATH_MASK_ITEM, .val.pmi = { .kind = PM_LOOP }, }); $$->next = $2; }
 | bgp_path_expr bgp_path_tail	{ $$ = $1; $$->next = $2; }
 | 				{ $$ = NULL; }
 ;

constant:
   NUM      { $$ = f_new_inst(FI_CONSTANT, (struct f_val) { .type = T_INT, .val.i = $1, }); }
 | TRUE     { $$ = f_new_inst(FI_CONSTANT, (struct f_val) { .type = T_BOOL, .val.i = 1, }); }
 | FALSE    { $$ = f_new_inst(FI_CONSTANT, (struct f_val) { .type = T_BOOL, .val.i = 0, }); }
 | TEXT     { $$ = f_new_inst(FI_CONSTANT, (struct f_val) { .type = T_STRING, .val.s = $1, }); }
 | BYTETEXT { $$ = f_new_inst(FI_CONSTANT, (struct f_val) { .type = T_BYTESTRING, .val.bs = $1, }); }
 | fipa     { $$ = f_new_inst(FI_CONSTANT, $1); }
 | VPN_RD   { $$ = f_new_inst(FI_CONSTANT, (struct f_val) { .type = T_RD, .val.ec = $1, }); }
 | net_     { $$ = f_new_inst(FI_CONSTANT, (struct f_val) { .type = T_NET, .val.net = $1, }); }
 | '[' ']' { $$ = f_new_inst(FI_CONSTANT, (struct f_val) { .type = T_SET, .val.t = NULL, }); }
 | '[' set_items ']' {
     DBG( "We've got a set here..." );
     $$ = f_new_inst(FI_CONSTANT, (struct f_val) { .type = T_SET, .val.t = build_tree($2), });
     DBG( "ook\n" );
 }
 | '[' fprefix_set ']' { $$ = f_new_inst(FI_CONSTANT, (struct f_val) { .type = T_PREFIX_SET, .val.ti = $2, }); }
 | ENUM_TOKEN { $$ = f_new_inst(FI_CONSTANT, (struct f_val) { .type = $1 >> 16, .val.i = $1 & 0xffff, }); }
 ;

constructor:
   '(' term ',' term ')' { $$ = f_new_inst(FI_PAIR_CONSTRUCT, $2, $4); }
 | '(' ec_kind ',' term ',' term ')' { $$ = f_new_inst(FI_EC_CONSTRUCT, $4, $6, $2); }
 | '(' term ',' term ',' term ')' { $$ = f_new_inst(FI_LC_CONSTRUCT, $2, $4, $6); }
 | bgp_path { $$ = f_new_inst(FI_PATHMASK_CONSTRUCT, $1); }
 ;


/* This generates the function_call variable list backwards */
var_list_r:
   /* EMPTY */ { $$ = NULL; }
 | term { $$ = $1; }
 | var_list_r ',' term { $$ = $3; $$->next = $1; }
 ;

var_list: var_list_r
   {
     $$ = NULL;

     /* Revert the var_list_r */
     while ($1) {
       struct f_inst *tmp = $1;
       $1 = $1->next;

       tmp->next = $$;
       $$ = tmp;
     }
   }
 ;

function_call:
   CF_SYM_KNOWN '(' var_list ')'
   {
     if ($1->class != SYM_FUNCTION)
       cf_error("You can't call something which is not a function. Really.");

     $$ = f_new_inst(FI_CALL, $3, $1);
   }
 ;


static_attr:
   GW      { $$ = f_new_static_attr(T_IP,         SA_GW,	0); }
 | NET     { $$ = f_new_static_attr(T_NET,	  SA_NET,	1); }
 | PROTO   { $$ = f_new_static_attr(T_STRING,     SA_PROTO,	1); }
 | DEST    { $$ = f_new_static_attr(T_ENUM_RTD,   SA_DEST,	0); }
 | IFNAME  { $$ = f_new_static_attr(T_STRING,     SA_IFNAME,	0); }
 | IFINDEX { $$ = f_new_static_attr(T_INT,        SA_IFINDEX,	1); }
 | WEIGHT  { $$ = f_new_static_attr(T_INT,        SA_WEIGHT,	0); }
 | GW_MPLS { $$ = f_new_static_attr(T_INT,        SA_GW_MPLS,	0); }
 ;

term_dot_method: term '.' { f_method_call_start($1); } method_name_cont { f_method_call_end(); $$ = $4; };
method_name_cont:
   CF_SYM_METHOD_BARE {
     $$ = f_dispatch_method($1, FM.object, NULL, 1);
   }
 | CF_SYM_METHOD_ARGS {
     f_method_call_args();
   } '(' var_list ')' {
     $$ = f_dispatch_method($1, FM.object, $4, 1);
   }
 | static_attr {
     if (FM.object->type != T_ROUTE)
       cf_error("Getting a route attribute from %s, need a route", f_type_name(FM.object->type));
     $$ = f_new_inst(FI_RTA_GET, FM.object, $1);
   }
 | CF_SYM_KNOWN {
     if ($1->class != SYM_ATTRIBUTE)
       cf_error("Not a method of %s: %s", f_type_name(FM.object->type), $1->name);
     if (FM.object->type != T_ROUTE)
       cf_error("Getting a route attribute from %s, need a route", f_type_name(FM.object->type));
     $$ = f_new_inst(FI_EA_GET, FM.object, $1->attribute);
   }
 ;

term:
   '(' term ')'		{ $$ = $2; }
 | term '+' term	{ $$ = f_new_inst(FI_ADD, $1, $3); }
 | term '-' term	{ $$ = f_new_inst(FI_SUBTRACT, $1, $3); }
 | term '*' term	{ $$ = f_new_inst(FI_MULTIPLY, $1, $3); }
 | term '/' term	{ $$ = f_new_inst(FI_DIVIDE, $1, $3); }
 | term '&' term	{ $$ = f_new_inst(FI_BITAND, $1, $3); }
 | term '|' term	{ $$ = f_new_inst(FI_BITOR, $1, $3); }
 | term AND term	{ $$ = f_new_inst(FI_AND, $1, $3); }
 | term OR  term	{ $$ = f_new_inst(FI_OR, $1, $3); }
 | term '=' term	{ $$ = f_new_inst(FI_EQ, $1, $3); }
 | term NEQ term	{ $$ = f_new_inst(FI_NEQ, $1, $3); }
 | term '<' term	{ $$ = f_new_inst(FI_LT, $1, $3); }
 | term LEQ term	{ $$ = f_new_inst(FI_LTE, $1, $3); }
 | term '>' term	{ $$ = f_new_inst(FI_LT, $3, $1); }
 | term GEQ term	{ $$ = f_new_inst(FI_LTE, $3, $1); }
 | term '~' term	{ $$ = f_new_inst(FI_MATCH, $1, $3); }
 | term NMA term	{ $$ = f_new_inst(FI_NOT_MATCH, $1, $3); }
 | '!' term		{ $$ = f_new_inst(FI_NOT, $2); }
 | DEFINED '(' term ')' { $$ = f_new_inst(FI_DEFINED, $3); }

 | constant { $$ = $1; }
 | constructor { $$ = $1; }

 | lvalue { $$ = f_lval_getter(&$1); }

 | term_dot_method

 | '+' EMPTY '+' { $$ = f_new_inst(FI_CONSTANT, f_get_empty(T_PATH)); }
 | '-' EMPTY '-' { $$ = f_new_inst(FI_CONSTANT, f_get_empty(T_CLIST)); }
 | '-' '-' EMPTY '-' '-' { $$ = f_new_inst(FI_CONSTANT, f_get_empty(T_ECLIST)); }
 | '-' '-' '-' EMPTY '-' '-' '-' { $$ = f_new_inst(FI_CONSTANT, f_get_empty(T_LCLIST)); }

 | PREPEND '(' term ',' term ')' { $$ = f_dispatch_method_x("prepend", $3->type, $3, $5); }
 | ADD '(' term ',' term ')' { $$ = f_dispatch_method_x("add", $3->type, $3, $5); }
 | DELETE '(' term ',' term ')' { $$ = f_dispatch_method_x("delete", $3->type, $3, $5); }
 | FILTER '(' term ',' term ')' { $$ = f_dispatch_method_x("filter", $3->type, $3, $5); }

<<<<<<< HEAD
 | ROA_CHECK '(' rtable ')' { $$ = f_implicit_roa_check($3); }
 | ROA_CHECK '(' rtable ',' term ',' term ')' { $$ = f_new_inst(FI_ROA_CHECK, $5, $7, $3); }
 | ASPA_CHECK '(' rtable ',' term ')' { $$ = f_new_inst(FI_ASPA_CHECK_EXPLICIT, $5, $3); }
=======
 | ROA_CHECK '(' rtable ')' { $$ = f_new_inst(FI_ROA_CHECK_IMPLICIT, $3); }
 | ROA_CHECK '(' rtable ',' term ',' term ')' { $$ = f_new_inst(FI_ROA_CHECK_EXPLICIT, $5, $7, $3); }
 | ASPA_CHECK '(' rtable ',' term ',' term ')' { $$ = f_new_inst(FI_ASPA_CHECK_EXPLICIT, $5, $7, $3); }
>>>>>>> 38195ac6

 | FORMAT '(' term ')' {  $$ = f_new_inst(FI_FORMAT, $3); }

 | term_bs
 | function_call
 ;

term_bs:
   FROM_HEX '(' term ')' { $$ = f_new_inst(FI_FROM_HEX, $3); }
 ;

break_command:
   ACCEPT { $$ = F_ACCEPT; }
 | REJECT { $$ = F_REJECT; }
 | ERROR { $$ = F_ERROR; }
 ;

var:
   type symbol '=' term ';' {
     struct symbol *sym = cf_define_symbol(new_config, $2, SYM_VARIABLE | $1, offset, f_new_var(sym_->scope));
     $$ = f_new_inst(FI_VAR_INIT, $4, sym);
   }
 | type symbol ';' {
     struct symbol *sym = cf_define_symbol(new_config, $2, SYM_VARIABLE | $1, offset, f_new_var(sym_->scope));
     $$ = f_new_inst(FI_VAR_INIT0, sym);
   }
 ;

for_var:
   type symbol { $$ = cf_define_symbol(new_config, $2, SYM_VARIABLE | $1, offset, f_new_var(sym_->scope)); }
 | CF_SYM_KNOWN { cf_error("Use of a pre-defined variable in for loop is not allowed"); }
 ;

cmd:
   '{' { cf_push_soft_scope(new_config); } cmds { cf_pop_soft_scope(new_config); } '}' { $$ = $3; }
 | IF term THEN cmd {
     $$ = f_new_inst(FI_CONDITION, $2, $4, NULL);
   }
 | IF term THEN cmd ELSE cmd {
     $$ = f_new_inst(FI_CONDITION, $2, $4, $6);
   }
 | FOR {
     /* Reserve space for walk data on stack */
     cf_push_block_scope(new_config);
     new_config->current_scope->slots += 2;
   } for_var IN
   /* Parse term in the parent scope */
   { this_for_scope = new_config->current_scope; new_config->current_scope = this_for_scope->next; }
   term
   { new_config->current_scope = this_for_scope; this_for_scope = NULL; }
   DO cmd {
     cf_pop_block_scope(new_config);
     $$ = f_for_cycle($3, $6, $9);
   }
 | lvalue '=' term ';' {
     $$ = f_lval_setter(&$1, $3);
   }
 | RETURN term ';' {
     DBG( "Ook, we'll return the value\n" );
     if (!this_function)
       cf_error("Can't return from a non-function, use accept or reject instead.");
     if (this_function->function->return_type == T_VOID)
     {
       if ($2->type != T_VOID)
	 cf_warn("Inferring function %s return type from its return value: %s", this_function->name, f_type_name($2->type));
       ((struct f_line *) this_function->function)->return_type = $2->type;
     }
     else if (this_function->function->return_type != $2->type)
       cf_error("Can't return type %s from function %s, expected %s",
		f_type_name($2->type), this_function->name, f_type_name(this_function->function->return_type));

     $$ = f_new_inst(FI_RETURN, $2);
   }
 | UNSET '(' CF_SYM_KNOWN ')' ';' {
     if ($3->class != SYM_ATTRIBUTE)
       cf_error("Can't unset %s", $3->name);
     if ($3->attribute->readonly)
       cf_error("Attribute %s is read-only", $3->attribute->name);
     $$ = f_new_inst(FI_EA_UNSET, $3->attribute);
   }
 | break_command var_list_r ';' {
    $$ = f_print($2, !!$2, $1);
   }
 | PRINT var_list_r ';' {
    $$ = f_print($2, 1, F_NOP);
   }
 | PRINTN var_list_r ';' {
    $$ = f_print($2, 0, F_NOP);
   }
 | function_call ';' { $$ = f_new_inst(FI_DROP_RESULT, $1); }
 | CASE term '{' switch_body '}' {
      $$ = f_new_inst(FI_SWITCH, $2, $4);
   }
 | lvalue '.' {
     f_method_call_start(f_lval_getter(&$1));
   } method_name_cont ';' {
     f_method_call_end();
     $$ = f_lval_setter(&$1, $4);
   }
 | BT_ASSERT '(' get_cf_position term get_cf_position ')' ';' { $$ = assert_done($4, $3 + 1, $5 - 1); }
 | BT_CHECK_ASSIGN '(' get_cf_position lvalue get_cf_position ',' term ')' ';' { $$ = assert_assign(&$4, $7, $3 + 1, $5 - 1); }
 ;

get_cf_position:
{
  $$ = cf_text;
};

lvalue:
   CF_SYM_KNOWN {
     switch ($1->class)
     {
       case SYM_CONSTANT_RANGE:
	 $$ = (struct f_lval) { .type = F_LVAL_CONSTANT, .sym = $1, };
	 break;
       case SYM_VARIABLE_RANGE:
	 $$ = (struct f_lval) { .type = F_LVAL_VARIABLE, .sym = $1, };
         break;
       case SYM_ATTRIBUTE:
         $$ = (struct f_lval) { .type = F_LVAL_EA, .da = $1->attribute, .rte = f_new_inst(FI_CURRENT_ROUTE), };
	 break;
       default:
	 cf_error("Variable name or attribute name required");
     }
   }
 | static_attr { $$ = (struct f_lval) { .type = F_LVAL_SA, .sa = $1, .rte = f_new_inst(FI_CURRENT_ROUTE), }; }
 ;

CF_END<|MERGE_RESOLUTION|>--- conflicted
+++ resolved
@@ -963,15 +963,9 @@
  | DELETE '(' term ',' term ')' { $$ = f_dispatch_method_x("delete", $3->type, $3, $5); }
  | FILTER '(' term ',' term ')' { $$ = f_dispatch_method_x("filter", $3->type, $3, $5); }
 
-<<<<<<< HEAD
  | ROA_CHECK '(' rtable ')' { $$ = f_implicit_roa_check($3); }
  | ROA_CHECK '(' rtable ',' term ',' term ')' { $$ = f_new_inst(FI_ROA_CHECK, $5, $7, $3); }
- | ASPA_CHECK '(' rtable ',' term ')' { $$ = f_new_inst(FI_ASPA_CHECK_EXPLICIT, $5, $3); }
-=======
- | ROA_CHECK '(' rtable ')' { $$ = f_new_inst(FI_ROA_CHECK_IMPLICIT, $3); }
- | ROA_CHECK '(' rtable ',' term ',' term ')' { $$ = f_new_inst(FI_ROA_CHECK_EXPLICIT, $5, $7, $3); }
  | ASPA_CHECK '(' rtable ',' term ',' term ')' { $$ = f_new_inst(FI_ASPA_CHECK_EXPLICIT, $5, $7, $3); }
->>>>>>> 38195ac6
 
  | FORMAT '(' term ')' {  $$ = f_new_inst(FI_FORMAT, $3); }
 

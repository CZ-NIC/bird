/*
 *	BIRD - filters
 *
 *	Copyright 1998--2000 Pavel Machek
 *
 *	Can be freely distributed and used under the terms of the GNU GPL.
 *
	FIXME: priority of ! should be lower
 */

CF_HDR

#include "filter/f-inst.h"
#include "filter/data.h"

CF_DEFINES

static inline u32 pair(u32 a, u32 b) { return (a << 16) | b; }
static inline u32 pair_a(u32 p) { return p >> 16; }
static inline u32 pair_b(u32 p) { return p & 0xFFFF; }

static struct symbol *this_function;
static struct sym_scope *this_for_scope;

static struct f_method_scope {
  struct f_inst *object;
  struct sym_scope *main;
  struct sym_scope scope;
} f_method_scope_stack[32];
static int f_method_scope_pos = -1;

static struct sym_scope *f_for_stored_scope;

#define FM  (f_method_scope_stack[f_method_scope_pos])

static inline void f_method_call_start(struct f_inst *object)
{
  if (object->type == T_VOID)
    cf_error("Can't infer type to properly call a method, please assign the value to a variable");
  if (++f_method_scope_pos >= (int) ARRAY_SIZE(f_method_scope_stack))
    cf_error("Too many nested method calls");

  struct sym_scope *scope = f_type_method_scope(object->type);
  if (!scope->hash.count && !scope->next)
    cf_error("No methods defined for type %s", f_type_name(object->type));

  /* Replacing the current symbol scope with the appropriate method scope
     for the given type. */
  FM = (struct f_method_scope) {
    .object = object,
    .main = new_config->current_scope,
    .scope = {
      .next = scope->next,
      .hash = scope->hash,
      .block = 1,
      .readonly = 1,
    },
  };
  new_config->current_scope = &FM.scope;
}

static inline void f_method_call_args(void)
{
  /* For argument parsing, we need to revert back to the standard symbol scope. */
  new_config->current_scope = FM.main;
}

static inline void f_method_call_end(void)
{
  ASSERT_DIE(f_method_scope_pos >= 0);
  if (&FM.scope == new_config->current_scope)
    new_config->current_scope = FM.main;

  f_method_scope_pos--;
}

static int
f_new_var(struct sym_scope *s)
{
  /*
   * - A variable is an offset on vstack from vbase.
   * - Vbase is set on filter start / function call.
   * - Scopes contain (non-frame) block scopes inside filter/function scope
   * - Each scope knows number of vars in that scope
   * - Offset is therefore a sum of 'slots' up to filter/function scope
   * - New variables are added on top of vstk, so intermediate values cannot
   *   be there during FI_VAR_INIT. I.e. no 'var' inside 'term'.
   * - Also, each f_line must always have its scope, otherwise a variable may
   *   be defined but not initialized if relevant f_line is not executed.
   */

  int offset = s->slots++;

  while (s->block)
  {
    s = s->next;
    ASSERT(s);
    offset += s->slots;
  }

  if (offset >= 0xff)
    cf_error("Too many variables, at most 255 allowed");

  return offset;
}

/* Macro for top-level pre-defined variables. */
#define f_predefined_variable(conf_, name_, type_) \
    cf_define_symbol(conf_, cf_get_symbol(conf_, name_), SYM_VARIABLE | type_, offset, f_new_var(conf_->current_scope))

/*
 * Sets and their items are during parsing handled as lists, linked
 * through left ptr. The first item in a list also contains a pointer
 * to the last item in a list (right ptr). For convenience, even items
 * are handled as one-item lists. Lists are merged by f_merge_items().
 */
static int
f_valid_set_type(int type)
{
  switch (type)
  {
  case T_INT:
  case T_PAIR:
  case T_QUAD:
  case T_ENUM:
  case T_IP:
  case T_EC:
  case T_LC:
  case T_RD:
    return 1;

  default:
    return 0;
  }
}

static inline struct f_tree *
f_new_item(struct f_val from, struct f_val to)
{
  struct f_tree *t = f_new_tree();
  t->right = t;
  t->from = from;
  t->to = to;
  return t;
}

static inline struct f_tree *
f_merge_items(struct f_tree *a, struct f_tree *b)
{
  if (!a) return b;
  a->right->left = b;
  a->right = b->right;
  b->right = NULL;
  return a;
}

static inline struct f_tree *
f_new_pair_item(int fa, int ta, int fb, int tb)
{
  check_u16(fa);
  check_u16(ta);
  check_u16(fb);
  check_u16(tb);

  if ((ta < fa) || (tb < fb))
    cf_error( "From value cannot be higher that To value in pair sets");

  struct f_tree *t = f_new_tree();
  t->right = t;
  t->from.type = t->to.type = T_PAIR;
  t->from.val.i = pair(fa, fb);
  t->to.val.i = pair(ta, tb);
  return t;
}

static inline struct f_tree *
f_new_pair_set(int fa, int ta, int fb, int tb)
{
  check_u16(fa);
  check_u16(ta);
  check_u16(fb);
  check_u16(tb);

  if ((ta < fa) || (tb < fb))
    cf_error( "From value cannot be higher that To value in pair sets");

  struct f_tree *lst = NULL;
  int i;

  for (i = fa; i <= ta; i++)
    lst = f_merge_items(lst, f_new_pair_item(i, i, fb, tb));

  return lst;
}

#define CC_ALL 0xFFFF
#define EC_ALL 0xFFFFFFFF
#define LC_ALL 0xFFFFFFFF

static struct f_tree *
f_new_ec_item(u32 kind, u32 ipv4_used, u32 key, u32 vf, u32 vt)
{
  u64 fm, to;

  if ((kind != EC_GENERIC) && (ipv4_used || (key >= 0x10000))) {
    check_u16(vf);
    if (vt == EC_ALL)
      vt = 0xFFFF;
    else
      check_u16(vt);
  }

  if (kind == EC_GENERIC) {
    fm = ec_generic(key, vf);
    to = ec_generic(key, vt);
  }
  else if (ipv4_used) {
    fm = ec_ip4(kind, key, vf);
    to = ec_ip4(kind, key, vt);
  }
  else if (key < 0x10000) {
    fm = ec_as2(kind, key, vf);
    to = ec_as2(kind, key, vt);
  }
  else {
    fm = ec_as4(kind, key, vf);
    to = ec_as4(kind, key, vt);
  }

  struct f_tree *t = f_new_tree();
  t->right = t;
  t->from.type = t->to.type = T_EC;
  t->from.val.ec = fm;
  t->to.val.ec = to;
  return t;
}

static struct f_tree *
f_new_lc_item(u32 f1, u32 t1, u32 f2, u32 t2, u32 f3, u32 t3)
{
  struct f_tree *t = f_new_tree();
  t->right = t;
  t->from.type = t->to.type = T_LC;
  t->from.val.lc = (lcomm) {f1, f2, f3};
  t->to.val.lc = (lcomm) {t1, t2, t3};
  return t;
}


/*
 * Remove all new lines and doubled whitespaces
 * and convert all tabulators to spaces
 * and return a copy of string
 */
char *
assert_copy_expr(const char *start, size_t len)
{
  /* XXX: Allocates maybe a little more memory than we really finally need */
  char *str = cfg_alloc(len + 1);

  char *dst = str;
  const char *src = start - 1;
  const char *end = start + len;
  while (++src < end)
  {
    if (*src == '\n')
      continue;

    /* Skip doubled whitespaces */
    if (src != start)
    {
      const char *prev = src - 1;
      if ((*src == ' ' || *src == '\t') && (*prev == ' ' || *prev == '\t'))
	continue;
    }

    if (*src == '\t')
      *dst = ' ';
    else
      *dst = *src;

    dst++;
  }
  *dst = '\0';

  return str;
}

/*
 * assert_done - create f_instruction of bt_assert
 * @expr: expression in bt_assert()
 * @start: pointer to first char of test expression
 * @end: pointer to the last char of test expression
 */
static struct f_inst *
assert_done(struct f_inst *expr, const char *start, const char *end)
{
  return f_new_inst(FI_ASSERT, expr,
    (end >= start) ?
      assert_copy_expr(start, end - start + 1)
    : "???");
}

static struct f_inst *
f_lval_getter(struct f_lval *lval)
{
  switch (lval->type) {
    case F_LVAL_CONSTANT:	return f_new_inst(FI_CONSTANT, *(lval->sym->val));
    case F_LVAL_VARIABLE:	return f_new_inst(FI_VAR_GET, lval->sym);
    case F_LVAL_SA:		return f_new_inst(FI_RTA_GET, lval->rte, lval->sa);
    case F_LVAL_EA:		return f_new_inst(FI_EA_GET, lval->rte, lval->da);
    case F_LVAL_ATTR_BIT:
      {
	struct f_inst *c = f_new_inst(FI_CONSTANT, (struct f_val) { .type = T_INT, .val.i = (1U << lval->fab.bit)});
	return f_new_inst(FI_EQ, c, f_new_inst(FI_BITAND, f_new_inst(FI_EA_GET, lval->rte, lval->fab.class), c));
      }
    default:			bug("Unknown lval type");
  }
}

static struct f_inst *
f_lval_setter(struct f_lval *lval, struct f_inst *expr)
{
  switch (lval->type) {
    case F_LVAL_CONSTANT:	cf_error("Constant %s is read-only", lval->sym->name);
    case F_LVAL_VARIABLE:	return f_new_inst(FI_VAR_SET, expr, lval->sym);
    case F_LVAL_SA:
      if (lval->sa.readonly)
	cf_error( "This static attribute is read-only.");
      return f_new_inst(FI_RTA_SET, expr, lval->sa);

    case F_LVAL_EA:		return f_new_inst(FI_EA_SET, expr, lval->da);
    case F_LVAL_ATTR_BIT:	return f_new_inst(FI_CONDITION, expr,
	f_new_inst(FI_EA_SET,
	  f_new_inst(FI_BITOR,
	    f_new_inst(FI_CONSTANT, (struct f_val) { .type = T_INT, .val.i = (1U << lval->fab.bit)}),
	    f_new_inst(FI_EA_GET, lval->rte, lval->fab.class)
	  ),
	  lval->fab.class),
	f_new_inst(FI_EA_SET,
	  f_new_inst(FI_BITAND,
	    f_new_inst(FI_CONSTANT, (struct f_val) { .type = T_INT, .val.i = ~(1U << lval->fab.bit)}),
	    f_new_inst(FI_EA_GET, lval->rte, lval->fab.class)
	  ),
	  lval->fab.class)
	);
    default:			bug("Unknown lval type");
  }
}

static struct f_inst *
assert_assign(struct f_lval *lval, struct f_inst *expr, const char *start, const char *end)
{
  struct f_inst *setter = f_lval_setter(lval, expr),
		*getter = f_lval_getter(lval);

  struct f_inst *checker = f_new_inst(FI_EQ, expr, getter);
  setter->next = checker;

  return assert_done(setter, start, end);
}

CF_DECLS

CF_KEYWORDS(FUNCTION, PRINT, PRINTN, UNSET, RETURN,
	ACCEPT, REJECT, ERROR,
	INT, BOOL, IP, PREFIX, RD, PAIR, QUAD, EC, LC,
	SET, STRING, BYTESTRING, BGPMASK, BGPPATH, CLIST, ECLIST, LCLIST,
	IF, THEN, ELSE, CASE,
	FOR, IN, DO,
	TRUE, FALSE, RT, RO, UNKNOWN, GENERIC,
	FROM, GW, NET, PROTO, SCOPE, DEST, IFNAME, IFINDEX, WEIGHT, GW_MPLS,
	ROA_CHECK,
	DEFINED,
	ADD, DELETE, RESET,
	PREPEND,
	EMPTY,
	FILTER, WHERE, EVAL, ATTRIBUTE,
	FROM_HEX,
	BT_ASSERT, BT_TEST_SUITE, BT_CHECK_ASSIGN, BT_TEST_SAME, FORMAT, STACKS)

%nonassoc THEN
%nonassoc ELSE

%type <xp> cmds_int cmd_prep
%type <x> term term_bs cmd cmd_var cmds cmds_scoped constant constructor var var_list var_list_r function_call bgp_path_expr bgp_path bgp_path_tail term_dot_method method_name_cont
%type <fsa> static_attr
%type <f> filter where_filter
%type <fl> filter_body function_body
%type <flv> lvalue
%type <i> type function_vars function_type
%type <fa> function_argsn function_args
%type <ecs> ec_kind
%type <fret> break_command
%type <i32> cnum
%type <e> pair_item ec_item lc_item set_item switch_item ec_items set_items switch_items switch_body
%type <trie> fprefix_set
%type <v> set_atom switch_atom fipa
%type <px> fprefix
%type <t> get_cf_position
%type <s> for_var

CF_GRAMMAR

conf: FILTER STACKS expr expr ';' {
  new_config->filter_vstk = $3;
  new_config->filter_estk = $4;
 }
 ;

conf: filter_def ;
filter_def:
   FILTER symbol {
     $2 = cf_define_symbol(new_config, $2, SYM_FILTER, filter, NULL);
     cf_enter_filters();
     cf_push_scope( new_config, $2 );
     this_function = NULL;
   } filter_body {
     struct filter *f = cfg_alloc(sizeof(struct filter));
     *f = (struct filter) { .sym = $2, .root = $4 };
     $2->filter = f;

     cf_pop_scope(new_config);
     cf_exit_filters();
   }
 ;

conf: filter_eval ;
filter_eval:
   EVAL term { cf_eval_int($2); }
 ;

conf: custom_attr ;
custom_attr: ATTRIBUTE type symbol ';' {
  cf_enter_filters();
  struct ea_class *ac = ea_class_find_by_name($3->name);
  cf_exit_filters();
  if (ac && (ac->type == $2))
    ea_ref_class(new_config->pool, ac);
  else
    ac = ea_register_alloc(new_config->pool, (struct ea_class) {
	.name = $3->name,
	.type = $2,
    })->class;

  cf_define_symbol(new_config, $3, SYM_ATTRIBUTE, attribute, ac);
};

conf: bt_test_suite ;
bt_test_suite:
 BT_TEST_SUITE '(' CF_SYM_KNOWN ',' text ')' {
  cf_assert_symbol($3, SYM_FUNCTION);
  struct f_bt_test_suite *t = cfg_allocz(sizeof(struct f_bt_test_suite));
  t->fn = $3->function;
  t->fn_name = $3->name;
  t->dsc = $5;

  add_tail(&new_config->tests, &t->n);
 }
 ;

conf: bt_test_same ;
bt_test_same:
 BT_TEST_SAME '(' CF_SYM_KNOWN ',' CF_SYM_KNOWN ',' NUM ')' {
  cf_assert_symbol($3, SYM_FUNCTION);
  cf_assert_symbol($5, SYM_FUNCTION);
  struct f_bt_test_suite *t = cfg_allocz(sizeof(struct f_bt_test_suite));
  t->fn = $3->function;
  t->cmp = $5->function;
  t->result = $7;
  t->fn_name = $3->name;
  t->dsc = $5->name;
  add_tail(&new_config->tests, &t->n);
 }
 ;

type:
   INT { $$ = T_INT; }
 | BOOL { $$ = T_BOOL; }
 | IP { $$ = T_IP; }
 | RD { $$ = T_RD; }
 | PREFIX { $$ = T_NET; }
 | PAIR { $$ = T_PAIR; }
 | QUAD { $$ = T_QUAD; }
 | EC { $$ = T_EC; }
 | LC { $$ = T_LC; }
 | STRING { $$ = T_STRING; }
 | BYTESTRING { $$ = T_BYTESTRING; }
 | BGPMASK { $$ = T_PATH_MASK; }
 | BGPPATH { $$ = T_PATH; }
 | CLIST { $$ = T_CLIST; }
 | ECLIST { $$ = T_ECLIST; }
 | LCLIST { $$ = T_LCLIST; }
 | ROUTE { $$ = T_ROUTE; }
 | type SET {
	switch ($1) {
	  case T_INT:
	  case T_PAIR:
	  case T_QUAD:
	  case T_EC:
	  case T_LC:
	  case T_RD:
	  case T_IP:
	       $$ = T_SET;
	       break;

	  case T_NET:
	       $$ = T_PREFIX_SET;
	    break;

	  default:
		cf_error( "You can't create sets of this type." );
	}
   }
 ;

function_argsn:
   /* EMPTY */ { $$ = NULL; }
 | function_argsn type symbol ';' {
     if ($3->scope->slots >= 0xfe) cf_error("Too many declarations, at most 255 allowed");
     $$ = cfg_alloc(sizeof(struct f_arg));
     $$->arg = cf_define_symbol(new_config, $3, SYM_VARIABLE | $2, offset, sym_->scope->slots++);
     $$->next = $1;
   }
 ;

function_args:
   '(' ')' { $$ = NULL; }
 | '(' function_argsn type symbol ')' {
     $$ = cfg_alloc(sizeof(struct f_arg));
     $$->arg = cf_define_symbol(new_config, $4, SYM_VARIABLE | $3, offset, sym_->scope->slots++);
     $$->next = $2;
   }
 ;

function_vars:
   /* EMPTY */ { $$ = 0; }
 | function_vars type symbol ';' {
     cf_define_symbol(new_config, $3, SYM_VARIABLE | $2, offset, f_new_var(sym_->scope));
     $$ = $1 + 1;
   }
 ;

function_type:
   /* EMPTY */ { $$ = T_VOID; }
 | IMP type { $$ = $2; }
 ;

filter_body: function_body ;

filter:
   CF_SYM_KNOWN {
     cf_assert_symbol($1, SYM_FILTER);
     $$ = $1->filter;
   }
 | {
     cf_enter_filters();
     cf_push_scope(new_config, NULL);
     this_function = NULL;
   } filter_body {
     struct filter *f = cfg_alloc(sizeof(struct filter));
     *f = (struct filter) { .root = $2 };
     $$ = f;

     cf_pop_scope(new_config);
     cf_exit_filters();
   }
 ;

where_filter:
   WHERE {
     cf_enter_filters();
   } term {
     /* Construct 'IF term THEN { ACCEPT; } ELSE { REJECT; }' */
     $$ = f_new_where($3);
     cf_exit_filters();
   }
 ;

function_body:
   function_vars '{' cmds '}' {
     $$ = f_linearize($3, 0);
     $$->vars = $1;
   }
 ;

conf: function_def ;

function_def:
   FUNCTION symbol {
     DBG( "Beginning of function %s\n", $2->name );
     this_function = cf_define_symbol(new_config, $2, SYM_FUNCTION, function, NULL);
     cf_enter_filters();
     cf_push_scope(new_config, this_function);
   } function_args function_type {
     /* Make dummy f_line for storing function prototype */
     struct f_line *dummy = cfg_allocz(sizeof(struct f_line));
     this_function->function = dummy;

     dummy->return_type = $5;

     /* Revert the args */
     while ($4) {
       struct f_arg *tmp = $4;
       $4 = $4->next;

       tmp->next = dummy->arg_list;
       dummy->arg_list = tmp;
       dummy->args++;
     }
   } function_body {
     $7->args = this_function->function->args;
     $7->arg_list = this_function->function->arg_list;
     $7->return_type = this_function->function->return_type;
     $2->function = $7;
     cf_pop_scope(new_config);
     cf_exit_filters();
   }
 ;

/* Programs */

cmds: /* EMPTY */ { $$ = NULL; }
 | cmds_int { $$ = $1.begin; }
 ;

cmds_scoped: { cf_push_soft_scope(new_config); } cmds { cf_pop_soft_scope(new_config); $$ = $2; } ;

cmd_var: var | cmd ;

cmd_prep: cmd_var {
  $$.begin = $$.end = $1;
  if ($1)
    while ($$.end->next)
      $$.end = $$.end->next;
}
 ;

cmds_int: cmd_prep
 | cmds_int cmd_prep {
  if (!$1.begin)
    $$ = $2;
  else if (!$2.begin)
    $$ = $1;
  else {
    $$.begin = $1.begin;
    $$.end = $2.end;
    $1.end->next = $2.begin;
  }
 }
 ;

/*
 * Complex types, their bison value is struct f_val
 */
fipa:
   IP4 %prec PREFIX_DUMMY { $$.type = T_IP; $$.val.ip = ipa_from_ip4($1); }
 | IP6 %prec PREFIX_DUMMY { $$.type = T_IP; $$.val.ip = ipa_from_ip6($1); }
 ;



/*
 * Set constants. They are also used in switch cases. We use separate
 * nonterminals for switch (set_atom/switch_atom, set_item/switch_item ...)
 * to elude a collision between symbol (in expr) in set_atom and symbol
 * as a function call in switch case cmds.
 */

set_atom:
   NUM    { $$.type = T_INT; $$.val.i = $1; }
 | fipa   { $$ = $1; }
 | VPN_RD { $$.type = T_RD; $$.val.ec = $1; }
 | ENUM   { $$.type = pair_a($1); $$.val.i = pair_b($1); }
 | '(' term ')' {
     $$ = cf_eval_tmp($2, T_VOID);
     if (!f_valid_set_type($$.type)) cf_error("Set-incompatible type");
   }
 | CF_SYM_KNOWN {
     cf_assert_symbol($1, SYM_CONSTANT);
     if (!f_valid_set_type(SYM_TYPE($1))) cf_error("%s: set-incompatible type", $1->name);
     $$ = *$1->val;
   }
 ;

switch_atom:
   NUM   { $$.type = T_INT; $$.val.i = $1; }
 | '(' term ')' { $$ = cf_eval_tmp($2, T_INT); }
 | fipa  { $$ = $1; }
 | ENUM  { $$.type = pair_a($1); $$.val.i = pair_b($1); }
 ;

cnum:
   term { $$ = cf_eval_int($1); }

pair_item:
   '(' cnum ',' cnum ')'		{ $$ = f_new_pair_item($2, $2, $4, $4); }
 | '(' cnum ',' cnum DDOT cnum ')'	{ $$ = f_new_pair_item($2, $2, $4, $6); }
 | '(' cnum ',' '*' ')'			{ $$ = f_new_pair_item($2, $2, 0, CC_ALL); }
 | '(' cnum DDOT cnum ',' cnum ')'	{ $$ = f_new_pair_set($2, $4, $6, $6); }
 | '(' cnum DDOT cnum ',' cnum DDOT cnum ')' { $$ = f_new_pair_set($2, $4, $6, $8); }
 | '(' cnum DDOT cnum ',' '*' ')'	{ $$ = f_new_pair_item($2, $4, 0, CC_ALL); }
 | '(' '*' ',' cnum ')'			{ $$ = f_new_pair_set(0, CC_ALL, $4, $4); }
 | '(' '*' ',' cnum DDOT cnum ')'	{ $$ = f_new_pair_set(0, CC_ALL, $4, $6); }
 | '(' '*' ',' '*' ')'			{ $$ = f_new_pair_item(0, CC_ALL, 0, CC_ALL); }
 | '(' cnum ',' cnum ')' DDOT '(' cnum ',' cnum ')'
   { $$ = f_new_pair_item($2, $8, $4, $10); }
 ;

ec_kind:
   RT { $$ = EC_RT; }
 | RO { $$ = EC_RO; }
 | UNKNOWN NUM { $$ = $2; }
 | GENERIC { $$ = EC_GENERIC; }
 ;

ec_item:
   '(' ec_kind ',' cnum ',' cnum ')'		{ $$ = f_new_ec_item($2, 0, $4, $6, $6); }
 | '(' ec_kind ',' cnum ',' cnum DDOT cnum ')'	{ $$ = f_new_ec_item($2, 0, $4, $6, $8); }
 | '(' ec_kind ',' cnum ',' '*' ')'		{ $$ = f_new_ec_item($2, 0, $4, 0, EC_ALL); }
 ;

lc_item:
   '(' cnum ',' cnum ',' cnum ')'	    { $$ = f_new_lc_item($2, $2, $4, $4, $6, $6); }
 | '(' cnum ',' cnum ',' cnum DDOT cnum ')' { $$ = f_new_lc_item($2, $2, $4, $4, $6, $8); }
 | '(' cnum ',' cnum ',' '*' ')'	    { $$ = f_new_lc_item($2, $2, $4, $4, 0, LC_ALL); }
 | '(' cnum ',' cnum DDOT cnum ',' '*' ')'  { $$ = f_new_lc_item($2, $2, $4, $6, 0, LC_ALL); }
 | '(' cnum ',' '*' ',' '*' ')'		    { $$ = f_new_lc_item($2, $2, 0, LC_ALL, 0, LC_ALL); }
 | '(' cnum DDOT cnum ',' '*' ',' '*' ')'   { $$ = f_new_lc_item($2, $4, 0, LC_ALL, 0, LC_ALL); }
 | '(' '*' ',' '*' ',' '*' ')'		    { $$ = f_new_lc_item(0, LC_ALL, 0, LC_ALL, 0, LC_ALL); }
 | '(' cnum ',' cnum ',' cnum ')' DDOT '(' cnum ',' cnum ',' cnum ')'
   { $$ = f_new_lc_item($2, $10, $4, $12, $6, $14); }
;

set_item:
   pair_item
 | ec_item
 | lc_item
 | set_atom { $$ = f_new_item($1, $1); }
 | set_atom DDOT set_atom { $$ = f_new_item($1, $3); }
 ;

switch_item:
   pair_item
 | ec_item
 | lc_item
 | switch_atom { $$ = f_new_item($1, $1); }
 | switch_atom DDOT switch_atom { $$ = f_new_item($1, $3); }
 ;

ec_items:
   ec_item
 | ec_items ',' ec_item { $$ = f_merge_items($1, $3); }
 ;

set_items:
   set_item
 | set_items ',' set_item { $$ = f_merge_items($1, $3); }
 ;

switch_items:
   switch_item
 | switch_items ',' switch_item { $$ = f_merge_items($1, $3); }
 ;

fprefix:
   net_ip_	{ $$.net = $1; $$.lo = $1.pxlen; $$.hi = $1.pxlen; }
 | net_ip_ '+'	{ $$.net = $1; $$.lo = $1.pxlen; $$.hi = net_max_prefix_length[$1.type]; }
 | net_ip_ '-'	{ $$.net = $1; $$.lo = 0; $$.hi = $1.pxlen; }
 | net_ip_ '{' NUM ',' NUM '}' {
     $$.net = $1; $$.lo = $3; $$.hi = $5;
     if (($3 > $5) || ($5 > net_max_prefix_length[$1.type]))
       cf_error("Invalid prefix pattern range: {%u, %u}", $3, $5);
   }
 ;

fprefix_set:
   fprefix { $$ = f_new_trie(cfg_mem, 0); trie_add_prefix($$, &($1.net), $1.lo, $1.hi); }
 | fprefix_set ',' fprefix { $$ = $1; if (!trie_add_prefix($$, &($3.net), $3.lo, $3.hi)) cf_error("Mixed IPv4/IPv6 prefixes in prefix set"); }
 ;

switch_body: /* EMPTY */ { $$ = NULL; }
 | switch_body switch_items ':' cmds_scoped  {
     /* Fill data fields */
     struct f_tree *t;
     for (t = $2; t; t = t->left)
       t->data = $4;
     $$ = f_merge_items($1, $2);
   }
 | switch_body ELSECOL cmds_scoped {
     struct f_tree *t = f_new_tree();
     t->from.type = t->to.type = T_VOID;
     t->right = t;
     t->data = $3;
     $$ = f_merge_items($1, t);
 }
 ;

bgp_path_expr:
   lvalue { $$ = f_lval_getter(&$1); }
 | '(' term ')' { $$ = $2; }
 ;

bgp_path:
   PO  bgp_path_tail PC  { $$ = $2; }
 ;

bgp_path_tail:
   NUM bgp_path_tail		{ $$ = f_new_inst(FI_CONSTANT, (struct f_val) { .type = T_PATH_MASK_ITEM, .val.pmi = { .asn = $1, .kind = PM_ASN, }, }); $$->next = $2;  }
 | NUM DDOT NUM bgp_path_tail	{ $$ = f_new_inst(FI_CONSTANT, (struct f_val) { .type = T_PATH_MASK_ITEM, .val.pmi = { .from = $1, .to = $3, .kind = PM_ASN_RANGE }, }); $$->next = $4; }
 | '[' ']' bgp_path_tail { $$ = f_new_inst(FI_CONSTANT, (struct f_val) { .type = T_PATH_MASK_ITEM, .val.pmi = { .set = NULL, .kind = PM_ASN_SET }, }); $$->next = $3; }
 | '[' set_items ']' bgp_path_tail {
   if ($2->from.type != T_INT) cf_error("Only integer sets allowed in path mask");
   $$ = f_new_inst(FI_CONSTANT, (struct f_val) { .type = T_PATH_MASK_ITEM, .val.pmi = { .set = build_tree($2), .kind = PM_ASN_SET }, }); $$->next = $4;
 }
 | '*' bgp_path_tail		{ $$ = f_new_inst(FI_CONSTANT, (struct f_val) { .type = T_PATH_MASK_ITEM, .val.pmi = { .kind = PM_ASTERISK }, }); $$->next = $2; }
 | '?' bgp_path_tail		{ $$ = f_new_inst(FI_CONSTANT, (struct f_val) { .type = T_PATH_MASK_ITEM, .val.pmi = { .kind = PM_QUESTION }, }); $$->next = $2; }
 | '+' bgp_path_tail 		{ $$ = f_new_inst(FI_CONSTANT, (struct f_val) { .type = T_PATH_MASK_ITEM, .val.pmi = { .kind = PM_LOOP }, }); $$->next = $2; }
 | bgp_path_expr bgp_path_tail	{ $$ = $1; $$->next = $2; }
 | 				{ $$ = NULL; }
 ;

constant:
   NUM      { $$ = f_new_inst(FI_CONSTANT, (struct f_val) { .type = T_INT, .val.i = $1, }); }
 | TRUE     { $$ = f_new_inst(FI_CONSTANT, (struct f_val) { .type = T_BOOL, .val.i = 1, }); }
 | FALSE    { $$ = f_new_inst(FI_CONSTANT, (struct f_val) { .type = T_BOOL, .val.i = 0, }); }
 | TEXT     { $$ = f_new_inst(FI_CONSTANT, (struct f_val) { .type = T_STRING, .val.s = $1, }); }
 | BYTETEXT { $$ = f_new_inst(FI_CONSTANT, (struct f_val) { .type = T_BYTESTRING, .val.bs = $1, }); }
 | fipa     { $$ = f_new_inst(FI_CONSTANT, $1); }
 | VPN_RD   { $$ = f_new_inst(FI_CONSTANT, (struct f_val) { .type = T_RD, .val.ec = $1, }); }
 | net_     { $$ = f_new_inst(FI_CONSTANT, (struct f_val) { .type = T_NET, .val.net = $1, }); }
 | '[' ']' { $$ = f_new_inst(FI_CONSTANT, (struct f_val) { .type = T_SET, .val.t = NULL, }); }
 | '[' set_items ']' {
     DBG( "We've got a set here..." );
     $$ = f_new_inst(FI_CONSTANT, (struct f_val) { .type = T_SET, .val.t = build_tree($2), });
     DBG( "ook\n" );
 }
 | '[' fprefix_set ']' { $$ = f_new_inst(FI_CONSTANT, (struct f_val) { .type = T_PREFIX_SET, .val.ti = $2, }); }
 | ENUM	  { $$ = f_new_inst(FI_CONSTANT, (struct f_val) { .type = $1 >> 16, .val.i = $1 & 0xffff, }); }
 ;

constructor:
   '(' term ',' term ')' { $$ = f_new_inst(FI_PAIR_CONSTRUCT, $2, $4); }
 | '(' ec_kind ',' term ',' term ')' { $$ = f_new_inst(FI_EC_CONSTRUCT, $4, $6, $2); }
 | '(' term ',' term ',' term ')' { $$ = f_new_inst(FI_LC_CONSTRUCT, $2, $4, $6); }
 | bgp_path { $$ = f_new_inst(FI_PATHMASK_CONSTRUCT, $1); }
 ;


/* This generates the function_call variable list backwards */
var_list_r:
   /* EMPTY */ { $$ = NULL; }
 | term { $$ = $1; }
 | var_list_r ',' term { $$ = $3; $$->next = $1; }
 ;

var_list: var_list_r
   {
     $$ = NULL;

     /* Revert the var_list_r */
     while ($1) {
       struct f_inst *tmp = $1;
       $1 = $1->next;

       tmp->next = $$;
       $$ = tmp;
     }
   }
 ;

function_call:
   CF_SYM_KNOWN '(' var_list ')'
   {
     if ($1->class != SYM_FUNCTION)
       cf_error("You can't call something which is not a function. Really.");

     $$ = f_new_inst(FI_CALL, $3, $1);
   }
 ;


static_attr:
   GW      { $$ = f_new_static_attr(T_IP,         SA_GW,	0); }
 | NET     { $$ = f_new_static_attr(T_NET,	  SA_NET,	1); }
 | PROTO   { $$ = f_new_static_attr(T_STRING,     SA_PROTO,	1); }
 | DEST    { $$ = f_new_static_attr(T_ENUM_RTD,   SA_DEST,	0); }
 | IFNAME  { $$ = f_new_static_attr(T_STRING,     SA_IFNAME,	0); }
 | IFINDEX { $$ = f_new_static_attr(T_INT,        SA_IFINDEX,	1); }
 | WEIGHT  { $$ = f_new_static_attr(T_INT,        SA_WEIGHT,	0); }
 | GW_MPLS { $$ = f_new_static_attr(T_INT,        SA_GW_MPLS,	0); }
 ;

term_dot_method: term '.' { f_method_call_start($1); } method_name_cont { f_method_call_end(); $$ = $4; };
method_name_cont:
   CF_SYM_METHOD_BARE {
     $$ = f_dispatch_method($1, FM.object, NULL, 1);
   }
 | CF_SYM_METHOD_ARGS {
     f_method_call_args();
   } '(' var_list ')' {
     $$ = f_dispatch_method($1, FM.object, $4, 1);
   }
 | static_attr {
     if (FM.object->type != T_ROUTE)
       cf_error("Getting a route attribute from %s, need a route", f_type_name(FM.object->type));
     $$ = f_new_inst(FI_RTA_GET, FM.object, $1);
   }
 | CF_SYM_KNOWN {
     if ($1->class != SYM_ATTRIBUTE)
       cf_error("Not a method of %s: %s", f_type_name(FM.object->type), $1->name);
     if (FM.object->type != T_ROUTE)
       cf_error("Getting a route attribute from %s, need a route", f_type_name(FM.object->type));
     $$ = f_new_inst(FI_EA_GET, FM.object, $1->attribute);
   }
 ;

term:
   '(' term ')'		{ $$ = $2; }
 | term '+' term	{ $$ = f_new_inst(FI_ADD, $1, $3); }
 | term '-' term	{ $$ = f_new_inst(FI_SUBTRACT, $1, $3); }
 | term '*' term	{ $$ = f_new_inst(FI_MULTIPLY, $1, $3); }
 | term '/' term	{ $$ = f_new_inst(FI_DIVIDE, $1, $3); }
 | term '&' term	{ $$ = f_new_inst(FI_BITAND, $1, $3); }
 | term '|' term	{ $$ = f_new_inst(FI_BITOR, $1, $3); }
 | term AND term	{ $$ = f_new_inst(FI_AND, $1, $3); }
 | term OR  term	{ $$ = f_new_inst(FI_OR, $1, $3); }
 | term '=' term	{ $$ = f_new_inst(FI_EQ, $1, $3); }
 | term NEQ term	{ $$ = f_new_inst(FI_NEQ, $1, $3); }
 | term '<' term	{ $$ = f_new_inst(FI_LT, $1, $3); }
 | term LEQ term	{ $$ = f_new_inst(FI_LTE, $1, $3); }
 | term '>' term	{ $$ = f_new_inst(FI_LT, $3, $1); }
 | term GEQ term	{ $$ = f_new_inst(FI_LTE, $3, $1); }
 | term '~' term	{ $$ = f_new_inst(FI_MATCH, $1, $3); }
 | term NMA term	{ $$ = f_new_inst(FI_NOT_MATCH, $1, $3); }
 | '!' term		{ $$ = f_new_inst(FI_NOT, $2); }
 | DEFINED '(' term ')' { $$ = f_new_inst(FI_DEFINED, $3); }

 | constant { $$ = $1; }
 | constructor { $$ = $1; }

 | lvalue { $$ = f_lval_getter(&$1); }

 | term_dot_method

 | '+' EMPTY '+' { $$ = f_new_inst(FI_CONSTANT, f_get_empty(T_PATH)); }
 | '-' EMPTY '-' { $$ = f_new_inst(FI_CONSTANT, f_get_empty(T_CLIST)); }
 | '-' '-' EMPTY '-' '-' { $$ = f_new_inst(FI_CONSTANT, f_get_empty(T_ECLIST)); }
 | '-' '-' '-' EMPTY '-' '-' '-' { $$ = f_new_inst(FI_CONSTANT, f_get_empty(T_LCLIST)); }

 | PREPEND '(' term ',' term ')' {
     $$ = f_dispatch_method_x("prepend", $3->type, $3, $5);
     cf_warn("prepend(x,y) function is deprecated, please use x.prepend(y)");
   }
 | ADD '(' term ',' term ')' {
     $$ = f_dispatch_method_x("add", $3->type, $3, $5);
     cf_warn("add(x,y) function is deprecated, please use x.add(y)");
   }
 | DELETE '(' term ',' term ')' {
     $$ = f_dispatch_method_x("delete", $3->type, $3, $5);
     cf_warn("delete(x,y) function is deprecated, please use x.delete(y)");
   }
 | FILTER '(' term ',' term ')' {
     $$ = f_dispatch_method_x("filter", $3->type, $3, $5);
     cf_warn("filter(x,y) function is deprecated, please use x.filter(y)");
   }

 | ROA_CHECK '(' rtable ')' { $$ = f_implicit_roa_check($3); }
 | ROA_CHECK '(' rtable ',' term ',' term ')' { $$ = f_new_inst(FI_ROA_CHECK, $5, $7, $3); }

 | FORMAT '(' term ')' {  $$ = f_new_inst(FI_FORMAT, $3); }

 | term_bs
 | function_call
 ;

term_bs:
   FROM_HEX '(' term ')' { $$ = f_new_inst(FI_FROM_HEX, $3); }
 ;

break_command:
   ACCEPT { $$ = F_ACCEPT; }
 | REJECT { $$ = F_REJECT; }
 | ERROR { $$ = F_ERROR; }
 ;

var:
   type symbol '=' term ';' {
     struct symbol *sym = cf_define_symbol(new_config, $2, SYM_VARIABLE | $1, offset, f_new_var(sym_->scope));
     $$ = f_new_inst(FI_VAR_INIT, $4, sym);
   }
 | type symbol ';' {
     struct symbol *sym = cf_define_symbol(new_config, $2, SYM_VARIABLE | $1, offset, f_new_var(sym_->scope));
     $$ = f_new_inst(FI_VAR_INIT0, sym);
   }
 ;

for_var:
   type symbol { $$ = cf_define_symbol(new_config, $2, SYM_VARIABLE | $1, offset, f_new_var(sym_->scope)); }
 | CF_SYM_KNOWN { cf_error("Use of a pre-defined variable in for loop is not allowed"); }
 ;

cmd:
   '{' cmds_scoped '}' {
     $$ = $2;
   }
 | IF term THEN cmd {
     $$ = f_new_inst(FI_CONDITION, $2, $4, NULL);
   }
 | IF term THEN cmd ELSE cmd {
     $$ = f_new_inst(FI_CONDITION, $2, $4, $6);
   }
 | FOR {
     /* Reserve space for walk data on stack */
     cf_push_block_scope(new_config);
     new_config->current_scope->slots += 2;
   } for_var IN
   /* Parse term in the parent scope */
<<<<<<< HEAD
   {
     ASSERT_DIE(f_for_stored_scope == NULL);
     f_for_stored_scope = new_config->current_scope;
     new_config->current_scope = new_config->current_scope->next;
   } term {
     ASSERT_DIE(f_for_stored_scope);
     new_config->current_scope = f_for_stored_scope;
     f_for_stored_scope = NULL;
   }
=======
   { this_for_scope = new_config->current_scope; new_config->current_scope = this_for_scope->next; }
   term
   { new_config->current_scope = this_for_scope; this_for_scope = NULL; }
>>>>>>> 9d8b8959
   DO cmd {
     cf_pop_block_scope(new_config);
     $$ = f_for_cycle($3, $6, $9);
   }
 | lvalue '=' term ';' {
     $$ = f_lval_setter(&$1, $3);
   }
 | RETURN term ';' {
     DBG( "Ook, we'll return the value\n" );
     if (!this_function)
       cf_error("Can't return from a non-function, use accept or reject instead.");
     if (this_function->function->return_type == T_VOID)
     {
       if ($2->type != T_VOID)
	 cf_warn("Inferring function %s return type from its return value: %s", this_function->name, f_type_name($2->type));
       ((struct f_line *) this_function->function)->return_type = $2->type;
     }
     else if (this_function->function->return_type != $2->type)
       cf_error("Can't return type %s from function %s, expected %s",
		f_type_name($2->type), this_function->name, f_type_name(this_function->function->return_type));

     $$ = f_new_inst(FI_RETURN, $2);
   }
 | UNSET '(' CF_SYM_KNOWN ')' ';' {
     if ($3->class != SYM_ATTRIBUTE)
       cf_error("Can't unset %s", $3->name);
     if ($3->attribute->readonly)
       cf_error("Attribute %s is read-only", $3->attribute->name);
     $$ = f_new_inst(FI_EA_UNSET, $3->attribute);
   }
 | break_command var_list_r ';' {
    $$ = f_print($2, !!$2, $1);
   }
 | PRINT var_list_r ';' {
    $$ = f_print($2, 1, F_NOP);
   }
 | PRINTN var_list_r ';' {
    $$ = f_print($2, 0, F_NOP);
   }
 | function_call ';' { $$ = f_new_inst(FI_DROP_RESULT, $1); }
 | CASE term '{' switch_body '}' {
      $$ = f_new_inst(FI_SWITCH, $2, $4);
   }
 | lvalue '.' {
     f_method_call_start(f_lval_getter(&$1));
   } method_name_cont ';' {
     f_method_call_end();
     $$ = f_lval_setter(&$1, $4);
   }
 | BT_ASSERT '(' get_cf_position term get_cf_position ')' ';' { $$ = assert_done($4, $3 + 1, $5 - 1); }
 | BT_CHECK_ASSIGN '(' get_cf_position lvalue get_cf_position ',' term ')' ';' { $$ = assert_assign(&$4, $7, $3 + 1, $5 - 1); }
 ;

get_cf_position:
{
  $$ = cf_text;
};

lvalue:
   CF_SYM_KNOWN {
     switch ($1->class)
     {
       case SYM_CONSTANT_RANGE:
	 $$ = (struct f_lval) { .type = F_LVAL_CONSTANT, .sym = $1, };
	 break;
       case SYM_VARIABLE_RANGE:
	 $$ = (struct f_lval) { .type = F_LVAL_VARIABLE, .sym = $1, };
         break;
       case SYM_ATTRIBUTE:
         $$ = (struct f_lval) { .type = F_LVAL_EA, .da = $1->attribute, .rte = f_new_inst(FI_CURRENT_ROUTE), };
	 break;
       default:
	 cf_error("Variable name or attribute name required");
     }
   }
 | static_attr { $$ = (struct f_lval) { .type = F_LVAL_SA, .sa = $1, .rte = f_new_inst(FI_CURRENT_ROUTE), }; }
 ;

CF_END<|MERGE_RESOLUTION|>--- conflicted
+++ resolved
@@ -28,8 +28,6 @@
   struct sym_scope scope;
 } f_method_scope_stack[32];
 static int f_method_scope_pos = -1;
-
-static struct sym_scope *f_for_stored_scope;
 
 #define FM  (f_method_scope_stack[f_method_scope_pos])
 
@@ -1016,21 +1014,9 @@
      new_config->current_scope->slots += 2;
    } for_var IN
    /* Parse term in the parent scope */
-<<<<<<< HEAD
-   {
-     ASSERT_DIE(f_for_stored_scope == NULL);
-     f_for_stored_scope = new_config->current_scope;
-     new_config->current_scope = new_config->current_scope->next;
-   } term {
-     ASSERT_DIE(f_for_stored_scope);
-     new_config->current_scope = f_for_stored_scope;
-     f_for_stored_scope = NULL;
-   }
-=======
    { this_for_scope = new_config->current_scope; new_config->current_scope = this_for_scope->next; }
    term
    { new_config->current_scope = this_for_scope; this_for_scope = NULL; }
->>>>>>> 9d8b8959
    DO cmd {
      cf_pop_block_scope(new_config);
      $$ = f_for_cycle($3, $6, $9);

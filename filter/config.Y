/*
 *	BIRD - filters
 *
 *	Copyright 1998--2000 Pavel Machek
 *
 *	Can be freely distributed and used under the terms of the GNU GPL.
 *
	FIXME: priority of ! should be lower
 */

CF_HDR

#include "filter/f-inst.h"
#include "filter/data.h"

CF_DEFINES

static inline u32 pair(u32 a, u32 b) { return (a << 16) | b; }
static inline u32 pair_a(u32 p) { return p >> 16; }
static inline u32 pair_b(u32 p) { return p & 0xFFFF; }

static struct f_method_scope {
  struct f_inst *object;
} f_method_scope_stack[32];
static int f_method_scope_pos = -1;

#define FM  (f_method_scope_stack[f_method_scope_pos])

static inline void f_push_method_scope(struct f_inst *object)
{
  if (++f_method_scope_pos >= (int) ARRAY_SIZE(f_method_scope_stack))
    cf_error("Too many nested method calls");
  FM = (struct f_method_scope) {
    .object = object,
  };
}

static inline void f_pop_method_scope(void)
{
  ASSERT_DIE(f_method_scope_pos >= 0);
  f_method_scope_pos--;
}

#define f_generate_complex_sym(fi_code, sym, arg) ({ \
  if (sym->class != SYM_ATTRIBUTE) \
    cf_error("Can't empty %s: not an attribute", sym->name); \
  f_generate_complex(fi_code, sym->attribute, arg); \
})

#define f_generate_complex_default(fi_code, da, arg, def) \
  f_new_inst(FI_EA_SET, f_new_inst(fi_code, f_new_inst(FI_DEFAULT, f_new_inst(FI_EA_GET, da), f_new_inst(FI_CONSTANT, (struct f_val) { .type = T_INT, .val.i = def })), arg), da)
  

static int
f_new_var(struct sym_scope *s)
{
  /*
   * - A variable is an offset on vstack from vbase.
   * - Vbase is set on filter start / function call.
   * - Scopes contain (non-frame) block scopes inside filter/function scope
   * - Each scope knows number of vars in that scope
   * - Offset is therefore a sum of 'slots' up to filter/function scope
   * - New variables are added on top of vstk, so intermediate values cannot
   *   be there during FI_VAR_INIT. I.e. no 'var' inside 'term'.
   * - Also, each f_line must always have its scope, otherwise a variable may
   *   be defined but not initialized if relevant f_line is not executed.
   */

  int offset = s->slots++;

  while (s->block)
  {
    s = s->next;
    ASSERT(s);
    offset += s->slots;
  }

  if (offset >= 0xff)
    cf_error("Too many variables, at most 255 allowed");

  return offset;
}

/*
 * Sets and their items are during parsing handled as lists, linked
 * through left ptr. The first item in a list also contains a pointer
 * to the last item in a list (right ptr). For convenience, even items
 * are handled as one-item lists. Lists are merged by f_merge_items().
 */
static int
f_valid_set_type(int type)
{
  switch (type)
  {
  case T_INT:
  case T_PAIR:
  case T_QUAD:
  case T_ENUM:
  case T_IP:
  case T_EC:
  case T_LC:
  case T_RD:
    return 1;

  default:
    return 0;
  }
}

static inline struct f_tree *
f_new_item(struct f_val from, struct f_val to)
{
  struct f_tree *t = f_new_tree();
  t->right = t;
  t->from = from;
  t->to = to;
  return t;
}

static inline struct f_tree *
f_merge_items(struct f_tree *a, struct f_tree *b)
{
  if (!a) return b;
  a->right->left = b;
  a->right = b->right;
  b->right = NULL;
  return a;
}

static inline struct f_tree *
f_new_pair_item(int fa, int ta, int fb, int tb)
{
  check_u16(fa);
  check_u16(ta);
  check_u16(fb);
  check_u16(tb);

  if ((ta < fa) || (tb < fb))
    cf_error( "From value cannot be higher that To value in pair sets");

  struct f_tree *t = f_new_tree();
  t->right = t;
  t->from.type = t->to.type = T_PAIR;
  t->from.val.i = pair(fa, fb);
  t->to.val.i = pair(ta, tb);
  return t;
}

static inline struct f_tree *
f_new_pair_set(int fa, int ta, int fb, int tb)
{
  check_u16(fa);
  check_u16(ta);
  check_u16(fb);
  check_u16(tb);

  if ((ta < fa) || (tb < fb))
    cf_error( "From value cannot be higher that To value in pair sets");

  struct f_tree *lst = NULL;
  int i;

  for (i = fa; i <= ta; i++)
    lst = f_merge_items(lst, f_new_pair_item(i, i, fb, tb));

  return lst;
}

#define CC_ALL 0xFFFF
#define EC_ALL 0xFFFFFFFF
#define LC_ALL 0xFFFFFFFF

static struct f_tree *
f_new_ec_item(u32 kind, u32 ipv4_used, u32 key, u32 vf, u32 vt)
{
  u64 fm, to;

  if ((kind != EC_GENERIC) && (ipv4_used || (key >= 0x10000))) {
    check_u16(vf);
    if (vt == EC_ALL)
      vt = 0xFFFF;
    else
      check_u16(vt);
  }

  if (kind == EC_GENERIC) {
    fm = ec_generic(key, vf);
    to = ec_generic(key, vt);
  }
  else if (ipv4_used) {
    fm = ec_ip4(kind, key, vf);
    to = ec_ip4(kind, key, vt);
  }
  else if (key < 0x10000) {
    fm = ec_as2(kind, key, vf);
    to = ec_as2(kind, key, vt);
  }
  else {
    fm = ec_as4(kind, key, vf);
    to = ec_as4(kind, key, vt);
  }

  struct f_tree *t = f_new_tree();
  t->right = t;
  t->from.type = t->to.type = T_EC;
  t->from.val.ec = fm;
  t->to.val.ec = to;
  return t;
}

static struct f_tree *
f_new_lc_item(u32 f1, u32 t1, u32 f2, u32 t2, u32 f3, u32 t3)
{
  struct f_tree *t = f_new_tree();
  t->right = t;
  t->from.type = t->to.type = T_LC;
  t->from.val.lc = (lcomm) {f1, f2, f3};
  t->to.val.lc = (lcomm) {t1, t2, t3};
  return t;
}

static inline struct f_inst *
f_generate_empty(const struct symbol *sym)
{
  if (sym->class != SYM_ATTRIBUTE)
    cf_error("Can't empty %s: not an attribute", sym->name);

  const struct ea_class *def = sym->attribute;
  const struct f_val empty = f_get_empty(def->type);
  if (empty.type == T_VOID)
    cf_error("Can't empty attribute %s", def->name);

  return f_new_inst(FI_EA_SET, f_new_inst(FI_CONSTANT, empty), def);
}

static inline struct f_inst *
f_implicit_roa_check(struct rtable_config *tab)
{
  const struct ea_class *def = ea_class_find("bgp_path");
  if (!def)
    cf_error("Fatal: Couldn't find BGP path attribute definition.");

  struct f_static_attr fsa = f_new_static_attr(T_NET, SA_NET, 1);

  return f_new_inst(FI_ROA_CHECK,
	    f_new_inst(FI_RTA_GET, fsa),
	    f_new_inst(FI_AS_PATH_LAST, f_new_inst(FI_EA_GET, def)),
	    tab);
}

/*
 * Remove all new lines and doubled whitespaces
 * and convert all tabulators to spaces
 * and return a copy of string
 */
char *
assert_copy_expr(const char *start, size_t len)
{
  /* XXX: Allocates maybe a little more memory than we really finally need */
  char *str = cfg_alloc(len + 1);

  char *dst = str;
  const char *src = start - 1;
  const char *end = start + len;
  while (++src < end)
  {
    if (*src == '\n')
      continue;

    /* Skip doubled whitespaces */
    if (src != start)
    {
      const char *prev = src - 1;
      if ((*src == ' ' || *src == '\t') && (*prev == ' ' || *prev == '\t'))
	continue;
    }

    if (*src == '\t')
      *dst = ' ';
    else
      *dst = *src;

    dst++;
  }
  *dst = '\0';

  return str;
}

/*
 * assert_done - create f_instruction of bt_assert
 * @expr: expression in bt_assert()
 * @start: pointer to first char of test expression
 * @end: pointer to the last char of test expression
 */
static struct f_inst *
assert_done(struct f_inst *expr, const char *start, const char *end)
{
  return f_new_inst(FI_ASSERT, expr,
    (end >= start) ?
      assert_copy_expr(start, end - start + 1)
    : "???");
}

static struct f_inst *
f_lval_getter(struct f_lval *lval)
{
  switch (lval->type) {
    case F_LVAL_VARIABLE:	return f_new_inst(FI_VAR_GET, lval->sym);
    case F_LVAL_SA:		return f_new_inst(FI_RTA_GET, lval->sa);
    case F_LVAL_EA:		return f_new_inst(FI_EA_GET, lval->da);
    default:			bug("Unknown lval type");
  }
}

static struct f_inst *
f_lval_setter(struct f_lval *lval, struct f_inst *expr)
{
  switch (lval->type) {
    case F_LVAL_VARIABLE:	return f_new_inst(FI_VAR_SET, expr, lval->sym);
    case F_LVAL_SA:		return f_new_inst(FI_RTA_SET, expr, lval->sa);
    case F_LVAL_EA:		return f_new_inst(FI_EA_SET, expr, lval->da);
    default:			bug("Unknown lval type");
  }
}

static struct f_inst *
assert_assign(struct f_lval *lval, struct f_inst *expr, const char *start, const char *end)
{
  struct f_inst *setter = f_lval_setter(lval, expr),
		*getter = f_lval_getter(lval);

  struct f_inst *checker = f_new_inst(FI_EQ, expr, getter);
  setter->next = checker;

  return assert_done(setter, start, end);
}

CF_DECLS

CF_KEYWORDS(FUNCTION, PRINT, PRINTN, UNSET, RETURN,
	ACCEPT, REJECT, ERROR,
	INT, BOOL, IP, TYPE, PREFIX, RD, PAIR, QUAD, EC, LC,
	SET, STRING, BYTESTRING, BGPMASK, BGPPATH, CLIST, ECLIST, LCLIST,
	IF, THEN, ELSE, CASE,
	FOR, IN, DO,
	TRUE, FALSE, RT, RO, UNKNOWN, GENERIC,
	FROM, GW, NET, MASK, PROTO, SCOPE, DEST, IFNAME, IFINDEX, WEIGHT, GW_MPLS,
	ROA_CHECK, ASN, SRC, DST,
	IS_V4, IS_V6,
	LEN, MAXLEN,
	DATA, DATA1, DATA2,
	DEFINED,
	ADD, DELETE, RESET,
	PREPEND, FIRST, LAST, LAST_NONAGGREGATED,
	MIN, MAX,
	EMPTY,
	FILTER, WHERE, EVAL, ATTRIBUTE,
	FROM_HEX,
	BT_ASSERT, BT_TEST_SUITE, BT_CHECK_ASSIGN, BT_TEST_SAME, FORMAT, STACKS)

%nonassoc THEN
%nonassoc ELSE

%type <xp> cmds_int cmd_prep
<<<<<<< HEAD
%type <x> term term_bs cmd cmd_var cmds cmds_scoped constant constructor print_list var var_list function_call symbol_value bgp_path_expr bgp_path bgp_path_tail
=======
%type <x> term term_bs cmd cmd_var cmds cmds_scoped constant constructor print_list var var_list function_call symbol_value bgp_path_expr bgp_path bgp_path_tail method_cmd method_term
%type <fda> dynamic_attr
>>>>>>> 5951dfbd
%type <fsa> static_attr
%type <f> filter where_filter
%type <fl> filter_body function_body
%type <flv> lvalue
%type <i> type function_vars
%type <fa> function_argsn function_args
%type <ecs> ec_kind
%type <fret> break_command
%type <i32> cnum
%type <e> pair_item ec_item lc_item set_item switch_item set_items switch_items switch_body
%type <trie> fprefix_set
%type <v> set_atom switch_atom fipa
%type <px> fprefix
%type <t> get_cf_position
%type <s> for_var

CF_GRAMMAR

conf: FILTER STACKS expr expr ';' {
  new_config->filter_vstk = $3;
  new_config->filter_estk = $4;
 }
 ;

conf: filter_def ;
filter_def:
   FILTER symbol {
     $2 = cf_define_symbol($2, SYM_FILTER, filter, NULL);
     cf_enter_filters();
     cf_push_scope( $2 );
   } filter_body {
     struct filter *f = cfg_alloc(sizeof(struct filter));
     *f = (struct filter) { .sym = $2, .root = $4 };
     $2->filter = f;

     cf_pop_scope();
     cf_exit_filters();
   }
 ;

conf: filter_eval ;
filter_eval:
   EVAL term { cf_eval_int($2); }
 ;

conf: custom_attr ;
custom_attr: ATTRIBUTE type symbol ';' {
  if (($3->class == SYM_ATTRIBUTE) && ($3->scope == new_config->root_scope))
    cf_error("Duplicate attribute %s definition", $3->name);

  cf_define_symbol($3, SYM_ATTRIBUTE, attribute,
      ea_register_alloc(new_config->pool, (struct ea_class) {
	.name = $3->name,
	.type = $2,
	})->class);
};

conf: bt_test_suite ;
bt_test_suite:
 BT_TEST_SUITE '(' CF_SYM_KNOWN ',' text ')' {
  cf_assert_symbol($3, SYM_FUNCTION);
  struct f_bt_test_suite *t = cfg_allocz(sizeof(struct f_bt_test_suite));
  t->fn = $3->function;
  t->fn_name = $3->name;
  t->dsc = $5;

  add_tail(&new_config->tests, &t->n);
 }
 ;

conf: bt_test_same ;
bt_test_same:
 BT_TEST_SAME '(' CF_SYM_KNOWN ',' CF_SYM_KNOWN ',' NUM ')' {
  cf_assert_symbol($3, SYM_FUNCTION);
  cf_assert_symbol($5, SYM_FUNCTION);
  struct f_bt_test_suite *t = cfg_allocz(sizeof(struct f_bt_test_suite));
  t->fn = $3->function;
  t->cmp = $5->function;
  t->result = $7;
  t->fn_name = $3->name;
  t->dsc = $5->name;
  add_tail(&new_config->tests, &t->n);
 }
 ;

type:
   INT { $$ = T_INT; }
 | BOOL { $$ = T_BOOL; }
 | IP { $$ = T_IP; }
 | RD { $$ = T_RD; }
 | PREFIX { $$ = T_NET; }
 | PAIR { $$ = T_PAIR; }
 | QUAD { $$ = T_QUAD; }
 | EC { $$ = T_EC; }
 | LC { $$ = T_LC; }
 | STRING { $$ = T_STRING; }
 | BYTESTRING { $$ = T_BYTESTRING; }
 | BGPMASK { $$ = T_PATH_MASK; }
 | BGPPATH { $$ = T_PATH; }
 | CLIST { $$ = T_CLIST; }
 | ECLIST { $$ = T_ECLIST; }
 | LCLIST { $$ = T_LCLIST; }
 | type SET {
	switch ($1) {
	  case T_INT:
	  case T_PAIR:
	  case T_QUAD:
	  case T_EC:
	  case T_LC:
	  case T_RD:
	  case T_IP:
	       $$ = T_SET;
	       break;

	  case T_NET:
	       $$ = T_PREFIX_SET;
	    break;

	  default:
		cf_error( "You can't create sets of this type." );
	}
   }
 ;

function_argsn:
   /* EMPTY */ { $$ = NULL; }
 | function_argsn type symbol ';' {
     if ($3->scope->slots >= 0xfe) cf_error("Too many declarations, at most 255 allowed");
     $$ = cfg_alloc(sizeof(struct f_arg));
     $$->arg = cf_define_symbol($3, SYM_VARIABLE | $2, offset, sym_->scope->slots++);
     $$->next = $1;
   }
 ;

function_args:
   '(' ')' { $$ = NULL; }
 | '(' function_argsn type symbol ')' {
     $$ = cfg_alloc(sizeof(struct f_arg));
     $$->arg = cf_define_symbol($4, SYM_VARIABLE | $3, offset, sym_->scope->slots++);
     $$->next = $2;
   }
 ;

function_vars:
   /* EMPTY */ { $$ = 0; }
 | function_vars type symbol ';' {
     cf_define_symbol($3, SYM_VARIABLE | $2, offset, f_new_var(sym_->scope));
     $$ = $1 + 1;
   }
 ;

filter_body: function_body ;

filter:
   CF_SYM_KNOWN {
     cf_assert_symbol($1, SYM_FILTER);
     $$ = $1->filter;
   }
 | {
     cf_enter_filters();
     cf_push_scope(NULL);
   } filter_body {
     struct filter *f = cfg_alloc(sizeof(struct filter));
     *f = (struct filter) { .root = $2 };
     $$ = f;

     cf_pop_scope();
     cf_exit_filters();
   }
 ;

where_filter:
   WHERE {
     cf_enter_filters();
   } term {
     /* Construct 'IF term THEN { ACCEPT; } ELSE { REJECT; }' */
     $$ = f_new_where($3);
     cf_exit_filters();
   }
 ;

function_body:
   function_vars '{' cmds '}' {
     $$ = f_linearize($3, 0);
     $$->vars = $1;
   }
 ;

conf: function_def ;
function_def:
   FUNCTION symbol {
     DBG( "Beginning of function %s\n", $2->name );
     $2 = cf_define_symbol($2, SYM_FUNCTION, function, NULL);
     cf_enter_filters();
     cf_push_scope($2);
   } function_args {
     /* Make dummy f_line for storing function prototype */
     struct f_line *dummy = cfg_allocz(sizeof(struct f_line));
     $2->function = dummy;

     /* Revert the args */
     while ($4) {
       struct f_arg *tmp = $4;
       $4 = $4->next;

       tmp->next = dummy->arg_list;
       dummy->arg_list = tmp;
       dummy->args++;
     }
   } function_body {
     $6->args = $2->function->args;
     $6->arg_list = $2->function->arg_list;
     $2->function = $6;
     cf_pop_scope();
     cf_exit_filters();
   }
 ;

/* Programs */

cmds: /* EMPTY */ { $$ = NULL; }
 | cmds_int { $$ = $1.begin; }
 ;

cmds_scoped: { cf_push_soft_scope(); } cmds { cf_pop_soft_scope(); $$ = $2; } ;

cmd_var: var | cmd ;

cmd_prep: cmd_var {
  $$.begin = $$.end = $1;
  if ($1)
    while ($$.end->next)
      $$.end = $$.end->next;
}
 ;

cmds_int: cmd_prep
 | cmds_int cmd_prep {
  if (!$1.begin)
    $$ = $2;
  else if (!$2.begin)
    $$ = $1;
  else {
    $$.begin = $1.begin;
    $$.end = $2.end;
    $1.end->next = $2.begin;
  }
 }
 ;

/*
 * Complex types, their bison value is struct f_val
 */
fipa:
   IP4 %prec PREFIX_DUMMY { $$.type = T_IP; $$.val.ip = ipa_from_ip4($1); }
 | IP6 %prec PREFIX_DUMMY { $$.type = T_IP; $$.val.ip = ipa_from_ip6($1); }
 ;



/*
 * Set constants. They are also used in switch cases. We use separate
 * nonterminals for switch (set_atom/switch_atom, set_item/switch_item ...)
 * to elude a collision between symbol (in expr) in set_atom and symbol
 * as a function call in switch case cmds.
 */

set_atom:
   NUM    { $$.type = T_INT; $$.val.i = $1; }
 | fipa   { $$ = $1; }
 | VPN_RD { $$.type = T_RD; $$.val.ec = $1; }
 | ENUM   { $$.type = pair_a($1); $$.val.i = pair_b($1); }
 | '(' term ')' {
     $$ = cf_eval_tmp($2, T_VOID);
     if (!f_valid_set_type($$.type)) cf_error("Set-incompatible type");
   }
 | CF_SYM_KNOWN {
     cf_assert_symbol($1, SYM_CONSTANT);
     if (!f_valid_set_type(SYM_TYPE($1))) cf_error("%s: set-incompatible type", $1->name);
     $$ = *$1->val;
   }
 ;

switch_atom:
   NUM   { $$.type = T_INT; $$.val.i = $1; }
 | '(' term ')' { $$ = cf_eval_tmp($2, T_INT); }
 | fipa  { $$ = $1; }
 | ENUM  { $$.type = pair_a($1); $$.val.i = pair_b($1); }
 ;

cnum:
   term { $$ = cf_eval_int($1); }

pair_item:
   '(' cnum ',' cnum ')'		{ $$ = f_new_pair_item($2, $2, $4, $4); }
 | '(' cnum ',' cnum DDOT cnum ')'	{ $$ = f_new_pair_item($2, $2, $4, $6); }
 | '(' cnum ',' '*' ')'			{ $$ = f_new_pair_item($2, $2, 0, CC_ALL); }
 | '(' cnum DDOT cnum ',' cnum ')'	{ $$ = f_new_pair_set($2, $4, $6, $6); }
 | '(' cnum DDOT cnum ',' cnum DDOT cnum ')' { $$ = f_new_pair_set($2, $4, $6, $8); }
 | '(' cnum DDOT cnum ',' '*' ')'	{ $$ = f_new_pair_item($2, $4, 0, CC_ALL); }
 | '(' '*' ',' cnum ')'			{ $$ = f_new_pair_set(0, CC_ALL, $4, $4); }
 | '(' '*' ',' cnum DDOT cnum ')'	{ $$ = f_new_pair_set(0, CC_ALL, $4, $6); }
 | '(' '*' ',' '*' ')'			{ $$ = f_new_pair_item(0, CC_ALL, 0, CC_ALL); }
 | '(' cnum ',' cnum ')' DDOT '(' cnum ',' cnum ')'
   { $$ = f_new_pair_item($2, $8, $4, $10); }
 ;

ec_kind:
   RT { $$ = EC_RT; }
 | RO { $$ = EC_RO; }
 | UNKNOWN NUM { $$ = $2; }
 | GENERIC { $$ = EC_GENERIC; }
 ;

ec_item:
   '(' ec_kind ',' cnum ',' cnum ')'		{ $$ = f_new_ec_item($2, 0, $4, $6, $6); }
 | '(' ec_kind ',' cnum ',' cnum DDOT cnum ')'	{ $$ = f_new_ec_item($2, 0, $4, $6, $8); }
 | '(' ec_kind ',' cnum ',' '*' ')'		{ $$ = f_new_ec_item($2, 0, $4, 0, EC_ALL); }
 ;

lc_item:
   '(' cnum ',' cnum ',' cnum ')'	    { $$ = f_new_lc_item($2, $2, $4, $4, $6, $6); }
 | '(' cnum ',' cnum ',' cnum DDOT cnum ')' { $$ = f_new_lc_item($2, $2, $4, $4, $6, $8); }
 | '(' cnum ',' cnum ',' '*' ')'	    { $$ = f_new_lc_item($2, $2, $4, $4, 0, LC_ALL); }
 | '(' cnum ',' cnum DDOT cnum ',' '*' ')'  { $$ = f_new_lc_item($2, $2, $4, $6, 0, LC_ALL); }
 | '(' cnum ',' '*' ',' '*' ')'		    { $$ = f_new_lc_item($2, $2, 0, LC_ALL, 0, LC_ALL); }
 | '(' cnum DDOT cnum ',' '*' ',' '*' ')'   { $$ = f_new_lc_item($2, $4, 0, LC_ALL, 0, LC_ALL); }
 | '(' '*' ',' '*' ',' '*' ')'		    { $$ = f_new_lc_item(0, LC_ALL, 0, LC_ALL, 0, LC_ALL); }
 | '(' cnum ',' cnum ',' cnum ')' DDOT '(' cnum ',' cnum ',' cnum ')'
   { $$ = f_new_lc_item($2, $10, $4, $12, $6, $14); }
;

set_item:
   pair_item
 | ec_item
 | lc_item
 | set_atom { $$ = f_new_item($1, $1); }
 | set_atom DDOT set_atom { $$ = f_new_item($1, $3); }
 ;

switch_item:
   pair_item
 | ec_item
 | lc_item
 | switch_atom { $$ = f_new_item($1, $1); }
 | switch_atom DDOT switch_atom { $$ = f_new_item($1, $3); }
 ;

set_items:
   set_item
 | set_items ',' set_item { $$ = f_merge_items($1, $3); }
 ;

switch_items:
   switch_item
 | switch_items ',' switch_item { $$ = f_merge_items($1, $3); }
 ;

fprefix:
   net_ip_	{ $$.net = $1; $$.lo = $1.pxlen; $$.hi = $1.pxlen; }
 | net_ip_ '+'	{ $$.net = $1; $$.lo = $1.pxlen; $$.hi = net_max_prefix_length[$1.type]; }
 | net_ip_ '-'	{ $$.net = $1; $$.lo = 0; $$.hi = $1.pxlen; }
 | net_ip_ '{' NUM ',' NUM '}' {
     $$.net = $1; $$.lo = $3; $$.hi = $5;
     if (($3 > $5) || ($5 > net_max_prefix_length[$1.type]))
       cf_error("Invalid prefix pattern range: {%u, %u}", $3, $5);
   }
 ;

fprefix_set:
   fprefix { $$ = f_new_trie(cfg_mem, 0); trie_add_prefix($$, &($1.net), $1.lo, $1.hi); }
 | fprefix_set ',' fprefix { $$ = $1; if (!trie_add_prefix($$, &($3.net), $3.lo, $3.hi)) cf_error("Mixed IPv4/IPv6 prefixes in prefix set"); }
 ;

switch_body: /* EMPTY */ { $$ = NULL; }
 | switch_body switch_items ':' cmds_scoped  {
     /* Fill data fields */
     struct f_tree *t;
     for (t = $2; t; t = t->left)
       t->data = $4;
     $$ = f_merge_items($1, $2);
   }
 | switch_body ELSECOL cmds_scoped {
     struct f_tree *t = f_new_tree();
     t->from.type = t->to.type = T_VOID;
     t->right = t;
     t->data = $3;
     $$ = f_merge_items($1, t);
 }
 ;

bgp_path_expr:
   symbol_value { $$ = $1; }
 | '(' term ')' { $$ = $2; }
 ;

bgp_path:
   PO  bgp_path_tail PC  { $$ = $2; }
 ;

bgp_path_tail:
   NUM bgp_path_tail		{ $$ = f_new_inst(FI_CONSTANT, (struct f_val) { .type = T_PATH_MASK_ITEM, .val.pmi = { .asn = $1, .kind = PM_ASN, }, }); $$->next = $2;  }
 | NUM DDOT NUM bgp_path_tail	{ $$ = f_new_inst(FI_CONSTANT, (struct f_val) { .type = T_PATH_MASK_ITEM, .val.pmi = { .from = $1, .to = $3, .kind = PM_ASN_RANGE }, }); $$->next = $4; }
 | '[' ']' bgp_path_tail { $$ = f_new_inst(FI_CONSTANT, (struct f_val) { .type = T_PATH_MASK_ITEM, .val.pmi = { .set = NULL, .kind = PM_ASN_SET }, }); $$->next = $3; }
 | '[' set_items ']' bgp_path_tail {
   if ($2->from.type != T_INT) cf_error("Only integer sets allowed in path mask");
   $$ = f_new_inst(FI_CONSTANT, (struct f_val) { .type = T_PATH_MASK_ITEM, .val.pmi = { .set = build_tree($2), .kind = PM_ASN_SET }, }); $$->next = $4;
 }
 | '*' bgp_path_tail		{ $$ = f_new_inst(FI_CONSTANT, (struct f_val) { .type = T_PATH_MASK_ITEM, .val.pmi = { .kind = PM_ASTERISK }, }); $$->next = $2; }
 | '?' bgp_path_tail		{ $$ = f_new_inst(FI_CONSTANT, (struct f_val) { .type = T_PATH_MASK_ITEM, .val.pmi = { .kind = PM_QUESTION }, }); $$->next = $2; }
 | '+' bgp_path_tail 		{ $$ = f_new_inst(FI_CONSTANT, (struct f_val) { .type = T_PATH_MASK_ITEM, .val.pmi = { .kind = PM_LOOP }, }); $$->next = $2; }
 | bgp_path_expr bgp_path_tail	{ $$ = $1; $$->next = $2; }
 | 				{ $$ = NULL; }
 ;

constant:
   NUM      { $$ = f_new_inst(FI_CONSTANT, (struct f_val) { .type = T_INT, .val.i = $1, }); }
 | TRUE     { $$ = f_new_inst(FI_CONSTANT, (struct f_val) { .type = T_BOOL, .val.i = 1, }); }
 | FALSE    { $$ = f_new_inst(FI_CONSTANT, (struct f_val) { .type = T_BOOL, .val.i = 0, }); }
 | TEXT     { $$ = f_new_inst(FI_CONSTANT, (struct f_val) { .type = T_STRING, .val.s = $1, }); }
 | BYTETEXT { $$ = f_new_inst(FI_CONSTANT, (struct f_val) { .type = T_BYTESTRING, .val.bs = $1, }); }
 | fipa     { $$ = f_new_inst(FI_CONSTANT, $1); }
 | VPN_RD   { $$ = f_new_inst(FI_CONSTANT, (struct f_val) { .type = T_RD, .val.ec = $1, }); }
 | net_     { $$ = f_new_inst(FI_CONSTANT, (struct f_val) { .type = T_NET, .val.net = $1, }); }
 | '[' ']' { $$ = f_new_inst(FI_CONSTANT, (struct f_val) { .type = T_SET, .val.t = NULL, }); }
 | '[' set_items ']' {
     DBG( "We've got a set here..." );
     $$ = f_new_inst(FI_CONSTANT, (struct f_val) { .type = T_SET, .val.t = build_tree($2), });
     DBG( "ook\n" );
 }
 | '[' fprefix_set ']' { $$ = f_new_inst(FI_CONSTANT, (struct f_val) { .type = T_PREFIX_SET, .val.ti = $2, }); }
 | ENUM	  { $$ = f_new_inst(FI_CONSTANT, (struct f_val) { .type = $1 >> 16, .val.i = $1 & 0xffff, }); }
 ;

constructor:
   '(' term ',' term ')' { $$ = f_new_inst(FI_PAIR_CONSTRUCT, $2, $4); }
 | '(' ec_kind ',' term ',' term ')' { $$ = f_new_inst(FI_EC_CONSTRUCT, $4, $6, $2); }
 | '(' term ',' term ',' term ')' { $$ = f_new_inst(FI_LC_CONSTRUCT, $2, $4, $6); }
 | bgp_path { $$ = f_new_inst(FI_PATHMASK_CONSTRUCT, $1); }
 ;


/* This generates the function_call variable list backwards. */
var_list: /* EMPTY */ { $$ = NULL; }
 | term { $$ = $1; }
 | var_list ',' term { $$ = $3; $$->next = $1; }

function_call:
   CF_SYM_KNOWN '(' var_list ')'
   {
     if ($1->class != SYM_FUNCTION)
       cf_error("You can't call something which is not a function. Really.");

     /* Revert the var_list */
     struct f_inst *args = NULL;
     while ($3) {
       struct f_inst *tmp = $3;
       $3 = $3->next;

       tmp->next = args;
       args = tmp;
     }

     $$ = f_new_inst(FI_CALL, args, $1);
   }
 ;

symbol_value: CF_SYM_KNOWN
  {
    switch ($1->class) {
      case SYM_CONSTANT_RANGE:
	$$ = f_new_inst(FI_CONSTANT, *($1->val));
	break;
      case SYM_VARIABLE_RANGE:
	$$ = f_new_inst(FI_VAR_GET, $1);
	break;
      case SYM_ATTRIBUTE:
	$$ = f_new_inst(FI_EA_GET, $1->attribute);
	break;
      default:
	cf_error("Can't get value of symbol %s", $1->name);
    }
  }
 ;

static_attr:
   GW      { $$ = f_new_static_attr(T_IP,         SA_GW,	0); }
 | NET     { $$ = f_new_static_attr(T_NET,	  SA_NET,	1); }
 | PROTO   { $$ = f_new_static_attr(T_STRING,     SA_PROTO,	1); }
 | DEST    { $$ = f_new_static_attr(T_ENUM_RTD,   SA_DEST,	0); }
 | IFNAME  { $$ = f_new_static_attr(T_STRING,     SA_IFNAME,	0); }
 | IFINDEX { $$ = f_new_static_attr(T_INT,        SA_IFINDEX,	1); }
 | WEIGHT  { $$ = f_new_static_attr(T_INT,        SA_WEIGHT,	0); }
 | GW_MPLS { $$ = f_new_static_attr(T_INT,        SA_GW_MPLS,	0); }
 ;

method_term:
   IS_V4 { $$ = f_new_inst(FI_IS_V4, FM.object); }
 | TYPE { $$ = f_new_inst(FI_TYPE, FM.object); }
 | IP { $$ = f_new_inst(FI_IP, FM.object); }
 | RD { $$ = f_new_inst(FI_ROUTE_DISTINGUISHER, FM.object); }
 | LEN { $$ = f_new_inst(FI_LENGTH, FM.object); }
 | MAXLEN { $$ = f_new_inst(FI_ROA_MAXLEN, FM.object); }
 | ASN { $$ = f_new_inst(FI_ASN, FM.object); }
 | SRC { $$ = f_new_inst(FI_NET_SRC, FM.object); }
 | DST { $$ = f_new_inst(FI_NET_DST, FM.object); }
 | MASK '(' term ')' { $$ = f_new_inst(FI_IP_MASK, FM.object, $3); }
 | FIRST { $$ = f_new_inst(FI_AS_PATH_FIRST, FM.object); }
 | LAST  { $$ = f_new_inst(FI_AS_PATH_LAST, FM.object); }
 | LAST_NONAGGREGATED  { $$ = f_new_inst(FI_AS_PATH_LAST_NAG, FM.object); }
 | DATA { $$ = f_new_inst(FI_PAIR_DATA, FM.object); }
 | DATA1 { $$ = f_new_inst(FI_LC_DATA1, FM.object); }
 | DATA2 { $$ = f_new_inst(FI_LC_DATA2, FM.object); }
 | MIN  { $$ = f_new_inst(FI_MIN, FM.object); }
 | MAX  { $$ = f_new_inst(FI_MAX, FM.object); }
 ;

method_cmd:
   EMPTY		{ $$ = f_const_empty(FM.object->i_FI_EA_GET.da); }
 | PREPEND '(' term ')'	{ $$ = f_new_inst(FI_PATH_PREPEND, FM.object, $3 ); }
 | ADD '(' term ')'	{ $$ = f_new_inst(FI_CLIST_ADD, FM.object, $3 ); }
 | DELETE '(' term ')'	{ $$ = f_new_inst(FI_CLIST_DEL, FM.object, $3 ); }
 | FILTER '(' term ')'	{ $$ = f_new_inst(FI_CLIST_FILTER, FM.object, $3 ); }
 ;

term:
   '(' term ')'		{ $$ = $2; }
 | term '+' term	{ $$ = f_new_inst(FI_ADD, $1, $3); }
 | term '-' term	{ $$ = f_new_inst(FI_SUBTRACT, $1, $3); }
 | term '*' term	{ $$ = f_new_inst(FI_MULTIPLY, $1, $3); }
 | term '/' term	{ $$ = f_new_inst(FI_DIVIDE, $1, $3); }
 | term '&' term	{ $$ = f_new_inst(FI_BITAND, $1, $3); }
 | term '|' term	{ $$ = f_new_inst(FI_BITOR, $1, $3); }
 | term AND term	{ $$ = f_new_inst(FI_AND, $1, $3); }
 | term OR  term	{ $$ = f_new_inst(FI_OR, $1, $3); }
 | term '=' term	{ $$ = f_new_inst(FI_EQ, $1, $3); }
 | term NEQ term	{ $$ = f_new_inst(FI_NEQ, $1, $3); }
 | term '<' term	{ $$ = f_new_inst(FI_LT, $1, $3); }
 | term LEQ term	{ $$ = f_new_inst(FI_LTE, $1, $3); }
 | term '>' term	{ $$ = f_new_inst(FI_LT, $3, $1); }
 | term GEQ term	{ $$ = f_new_inst(FI_LTE, $3, $1); }
 | term '~' term	{ $$ = f_new_inst(FI_MATCH, $1, $3); }
 | term NMA term	{ $$ = f_new_inst(FI_NOT_MATCH, $1, $3); }
 | '!' term		{ $$ = f_new_inst(FI_NOT, $2); }
 | DEFINED '(' term ')' { $$ = f_new_inst(FI_DEFINED, $3); }

 | symbol_value   { $$ = $1; }
 | constant { $$ = $1; }
 | constructor { $$ = $1; }

 | static_attr { $$ = f_new_inst(FI_RTA_GET, $1); }

<<<<<<< HEAD
 | term '.' IS_V4 { $$ = f_new_inst(FI_IS_V4, $1); }
 | term '.' TYPE { $$ = f_new_inst(FI_TYPE, $1); }
 | term '.' IP { $$ = f_new_inst(FI_IP, $1); }
 | term '.' RD { $$ = f_new_inst(FI_ROUTE_DISTINGUISHER, $1); }
 | term '.' LEN { $$ = f_new_inst(FI_LENGTH, $1); }
 | term '.' MAXLEN { $$ = f_new_inst(FI_ROA_MAXLEN, $1); }
 | term '.' ASN { $$ = f_new_inst(FI_ASN, $1); }
 | term '.' SRC { $$ = f_new_inst(FI_NET_SRC, $1); }
 | term '.' DST { $$ = f_new_inst(FI_NET_DST, $1); }
 | term '.' MASK '(' term ')' { $$ = f_new_inst(FI_IP_MASK, $1, $5); }
 | term '.' FIRST { $$ = f_new_inst(FI_AS_PATH_FIRST, $1); }
 | term '.' LAST  { $$ = f_new_inst(FI_AS_PATH_LAST, $1); }
 | term '.' LAST_NONAGGREGATED  { $$ = f_new_inst(FI_AS_PATH_LAST_NAG, $1); }
 | term '.' DATA { $$ = f_new_inst(FI_PAIR_DATA, $1); }
 | term '.' DATA1 { $$ = f_new_inst(FI_LC_DATA1, $1); }
 | term '.' DATA2 { $$ = f_new_inst(FI_LC_DATA2, $1); }
 | term '.' MIN  { $$ = f_new_inst(FI_MIN, $1); }
 | term '.' MAX  { $$ = f_new_inst(FI_MAX, $1); }

/* Communities */
/* This causes one shift/reduce conflict
 | dynamic_attr '.' ADD '(' term ')' { }
 | dynamic_attr '.' DELETE '(' term ')' { }
 | dynamic_attr '.' CONTAINS '(' term ')' { }
 | dynamic_attr '.' RESET{ }
*/
=======
 | dynamic_attr { $$ = f_new_inst(FI_EA_GET, $1); }

 | term '.' {
     f_push_method_scope($1);
   } method_term {
     f_pop_method_scope();
     $$ = $4;
   }
>>>>>>> 5951dfbd

 | '+' EMPTY '+' { $$ = f_new_inst(FI_CONSTANT, f_get_empty(T_PATH)); }
 | '-' EMPTY '-' { $$ = f_new_inst(FI_CONSTANT, f_get_empty(T_CLIST)); }
 | '-' '-' EMPTY '-' '-' { $$ = f_new_inst(FI_CONSTANT, f_get_empty(T_ECLIST)); }
 | '-' '-' '-' EMPTY '-' '-' '-' { $$ = f_new_inst(FI_CONSTANT, f_get_empty(T_LCLIST)); }
 | PREPEND '(' term ',' term ')' { $$ = f_new_inst(FI_PATH_PREPEND, $3, $5); }
 | ADD '(' term ',' term ')' { $$ = f_new_inst(FI_CLIST_ADD, $3, $5); }
 | DELETE '(' term ',' term ')' { $$ = f_new_inst(FI_CLIST_DEL, $3, $5); }
 | FILTER '(' term ',' term ')' { $$ = f_new_inst(FI_CLIST_FILTER, $3, $5); }

 | ROA_CHECK '(' rtable ')' { $$ = f_implicit_roa_check($3); }
 | ROA_CHECK '(' rtable ',' term ',' term ')' { $$ = f_new_inst(FI_ROA_CHECK, $5, $7, $3); }

 | FORMAT '(' term ')' {  $$ = f_new_inst(FI_FORMAT, $3); }

 | term_bs
 | function_call
 ;

term_bs:
   FROM_HEX '(' term ')' { $$ = f_new_inst(FI_FROM_HEX, $3); }
 ;

break_command:
   ACCEPT { $$ = F_ACCEPT; }
 | REJECT { $$ = F_REJECT; }
 | ERROR { $$ = F_ERROR; }
 ;

print_list: /* EMPTY */ { $$ = NULL; }
 | term { $$ = $1; }
 | term ',' print_list {
     ASSERT($1);
     ASSERT($1->next == NULL);
     $1->next = $3;
     $$ = $1;
   }
 ;

var:
   type symbol '=' term ';' {
     struct symbol *sym = cf_define_symbol($2, SYM_VARIABLE | $1, offset, f_new_var(sym_->scope));
     $$ = f_new_inst(FI_VAR_INIT, $4, sym);
   }
 | type symbol ';' {
     struct symbol *sym = cf_define_symbol($2, SYM_VARIABLE | $1, offset, f_new_var(sym_->scope));
     $$ = f_new_inst(FI_VAR_INIT0, sym);
   }
 ;

for_var:
   type symbol { $$ = cf_define_symbol($2, SYM_VARIABLE | $1, offset, f_new_var(sym_->scope)); }
 | CF_SYM_KNOWN { $$ = $1; cf_assert_symbol($1, SYM_VARIABLE); }
 ;

cmd:
   '{' cmds_scoped '}' {
     $$ = $2;
   }
 | IF term THEN cmd {
     $$ = f_new_inst(FI_CONDITION, $2, $4, NULL);
   }
 | IF term THEN cmd ELSE cmd {
     $$ = f_new_inst(FI_CONDITION, $2, $4, $6);
   }
 | FOR {
     /* Reserve space for walk data on stack */
     cf_push_block_scope();
     conf_this_scope->slots += 2;
   } for_var IN
   /* Parse term in the parent scope */
   { conf_this_scope->active = 0; } term { conf_this_scope->active = 1; }
   DO cmd {
     cf_pop_block_scope();
     $$ = f_new_inst(FI_FOR_INIT, $6, $3);
     $$->next = f_new_inst(FI_FOR_NEXT, $3, $9);
   }
 | CF_SYM_KNOWN '=' term ';' {
     switch ($1->class) {
       case SYM_VARIABLE_RANGE:
	 $$ = f_new_inst(FI_VAR_SET, $3, $1);
	 break;
       case SYM_ATTRIBUTE:
	 if ($1->attribute->readonly)
	   cf_error("Attribute %s is read-only", $1->attribute->name);
	 $$ = f_new_inst(FI_EA_SET, $3, $1->attribute);
	 break;
       default:
	 cf_error("Can't assign to symbol %s", $1->name);
     }
   }
 | RETURN term ';' {
     DBG( "Ook, we'll return the value\n" );
     $$ = f_new_inst(FI_RETURN, $2);
   }
 | static_attr '=' term ';' {
     if ($1.readonly)
       cf_error( "This static attribute is read-only.");
     $$ = f_new_inst(FI_RTA_SET, $3, $1);
   }
 | UNSET '(' CF_SYM_KNOWN ')' ';' {
     if ($3->class != SYM_ATTRIBUTE)
       cf_error("Can't unset %s", $3->name);
     if ($3->attribute->readonly)
       cf_error("Attribute %s is read-only", $3->attribute->name);
     $$ = f_new_inst(FI_EA_UNSET, $3->attribute);
   }
 | break_command print_list ';' {
    struct f_inst *breaker = f_new_inst(FI_DIE, $1);
    if ($2) {
      struct f_inst *printer = f_new_inst(FI_PRINT, $2);
      struct f_inst *flusher = f_new_inst(FI_FLUSH);
      printer->next = flusher;
      flusher->next = breaker;
      $$ = printer;
    } else
      $$ = breaker;
   }
 | PRINT print_list ';' {
    $$ = f_new_inst(FI_PRINT, $2);
    $$->next = f_new_inst(FI_FLUSH);
   }
 | PRINTN print_list ';' {
    $$ = f_new_inst(FI_PRINT, $2);
   }
 | function_call ';' { $$ = f_new_inst(FI_DROP_RESULT, $1); }
 | CASE term '{' switch_body '}' {
      $$ = f_new_inst(FI_SWITCH, $2, $4);
   }

<<<<<<< HEAD
 | CF_SYM_KNOWN '.' EMPTY ';' { $$ = f_generate_empty($1); }
 | CF_SYM_KNOWN '.' PREPEND '(' term ')' ';'   { $$ = f_generate_complex_sym( FI_PATH_PREPEND, $1, $5 ); }
 | CF_SYM_KNOWN '.' ADD '(' term ')' ';'       { $$ = f_generate_complex_sym( FI_CLIST_ADD, $1, $5 ); }
 | CF_SYM_KNOWN '.' DELETE '(' term ')' ';'    { $$ = f_generate_complex_sym( FI_CLIST_DEL, $1, $5 ); }
 | CF_SYM_KNOWN '.' FILTER '(' term ')' ';'    { $$ = f_generate_complex_sym( FI_CLIST_FILTER, $1, $5 ); }
=======
 | lvalue '.' {
     f_push_method_scope(f_lval_getter(&$1));
   } method_cmd ';' {
     f_pop_method_scope();
     $$ = f_lval_setter(&$1, $4);
   }
>>>>>>> 5951dfbd
 | BT_ASSERT '(' get_cf_position term get_cf_position ')' ';' { $$ = assert_done($4, $3 + 1, $5 - 1); }
 | BT_CHECK_ASSIGN '(' get_cf_position lvalue get_cf_position ',' term ')' ';' { $$ = assert_assign(&$4, $7, $3 + 1, $5 - 1); }
 ;

get_cf_position:
{
  $$ = cf_text;
};

lvalue:
   CF_SYM_KNOWN {
<<<<<<< HEAD
      switch ($1->class) {
	case SYM_VARIABLE_RANGE:
	  $$ = (struct f_lval) { .type = F_LVAL_VARIABLE, .sym = $1 };
	  break;
	case SYM_ATTRIBUTE:
	  $$ = (struct f_lval) { .type = F_LVAL_EA, .da = $1->attribute };
	  break;
      }
  }
=======
     switch ($1->class)
     {
       case SYM_VARIABLE_RANGE:
	 $$ = (struct f_lval) { .type = F_LVAL_VARIABLE, .sym = $1 };
         break;
       case SYM_ATTRIBUTE:
         $$ = (struct f_lval) { .type = F_LVAL_EA, .da = *($1->attribute) };
	 break;
       default:
	 cf_error("Variable name or custom attribute name required");
     }
   }
>>>>>>> 5951dfbd
 | static_attr { $$ = (struct f_lval) { .type = F_LVAL_SA, .sa = $1 }; }
 ;

CF_END<|MERGE_RESOLUTION|>--- conflicted
+++ resolved
@@ -40,16 +40,6 @@
   ASSERT_DIE(f_method_scope_pos >= 0);
   f_method_scope_pos--;
 }
-
-#define f_generate_complex_sym(fi_code, sym, arg) ({ \
-  if (sym->class != SYM_ATTRIBUTE) \
-    cf_error("Can't empty %s: not an attribute", sym->name); \
-  f_generate_complex(fi_code, sym->attribute, arg); \
-})
-
-#define f_generate_complex_default(fi_code, da, arg, def) \
-  f_new_inst(FI_EA_SET, f_new_inst(fi_code, f_new_inst(FI_DEFAULT, f_new_inst(FI_EA_GET, da), f_new_inst(FI_CONSTANT, (struct f_val) { .type = T_INT, .val.i = def })), arg), da)
-  
 
 static int
 f_new_var(struct sym_scope *s)
@@ -309,6 +299,11 @@
     case F_LVAL_VARIABLE:	return f_new_inst(FI_VAR_GET, lval->sym);
     case F_LVAL_SA:		return f_new_inst(FI_RTA_GET, lval->sa);
     case F_LVAL_EA:		return f_new_inst(FI_EA_GET, lval->da);
+    case F_LVAL_ATTR_BIT:
+      {
+	struct f_inst *c = f_new_inst(FI_CONSTANT, (struct f_val) { .type = T_INT, .val.i = (1U << lval->fab.bit)});
+	return f_new_inst(FI_EQ, c, f_new_inst(FI_BITAND, f_new_inst(FI_EA_GET, lval->fab.class), c));
+      }
     default:			bug("Unknown lval type");
   }
 }
@@ -320,6 +315,20 @@
     case F_LVAL_VARIABLE:	return f_new_inst(FI_VAR_SET, expr, lval->sym);
     case F_LVAL_SA:		return f_new_inst(FI_RTA_SET, expr, lval->sa);
     case F_LVAL_EA:		return f_new_inst(FI_EA_SET, expr, lval->da);
+    case F_LVAL_ATTR_BIT:	return f_new_inst(FI_CONDITION, expr,
+	f_new_inst(FI_EA_SET,
+	  f_new_inst(FI_BITOR,
+	    f_new_inst(FI_CONSTANT, (struct f_val) { .type = T_INT, .val.i = (1U << lval->fab.bit)}),
+	    f_new_inst(FI_EA_GET, lval->fab.class)
+	  ),
+	  lval->fab.class),
+	f_new_inst(FI_EA_SET,
+	  f_new_inst(FI_BITAND,
+	    f_new_inst(FI_CONSTANT, (struct f_val) { .type = T_INT, .val.i = ~(1U << lval->fab.bit)}),
+	    f_new_inst(FI_EA_GET, lval->fab.class)
+	  ),
+	  lval->fab.class)
+	);
     default:			bug("Unknown lval type");
   }
 }
@@ -363,12 +372,7 @@
 %nonassoc ELSE
 
 %type <xp> cmds_int cmd_prep
-<<<<<<< HEAD
-%type <x> term term_bs cmd cmd_var cmds cmds_scoped constant constructor print_list var var_list function_call symbol_value bgp_path_expr bgp_path bgp_path_tail
-=======
 %type <x> term term_bs cmd cmd_var cmds cmds_scoped constant constructor print_list var var_list function_call symbol_value bgp_path_expr bgp_path bgp_path_tail method_cmd method_term
-%type <fda> dynamic_attr
->>>>>>> 5951dfbd
 %type <fsa> static_attr
 %type <f> filter where_filter
 %type <fl> filter_body function_body
@@ -887,7 +891,7 @@
  ;
 
 method_cmd:
-   EMPTY		{ $$ = f_const_empty(FM.object->i_FI_EA_GET.da); }
+   EMPTY		{ $$ = f_new_inst(FI_CONSTANT, f_get_empty(FM.object->i_FI_EA_GET.da->type)); }
  | PREPEND '(' term ')'	{ $$ = f_new_inst(FI_PATH_PREPEND, FM.object, $3 ); }
  | ADD '(' term ')'	{ $$ = f_new_inst(FI_CLIST_ADD, FM.object, $3 ); }
  | DELETE '(' term ')'	{ $$ = f_new_inst(FI_CLIST_DEL, FM.object, $3 ); }
@@ -921,43 +925,12 @@
 
  | static_attr { $$ = f_new_inst(FI_RTA_GET, $1); }
 
-<<<<<<< HEAD
- | term '.' IS_V4 { $$ = f_new_inst(FI_IS_V4, $1); }
- | term '.' TYPE { $$ = f_new_inst(FI_TYPE, $1); }
- | term '.' IP { $$ = f_new_inst(FI_IP, $1); }
- | term '.' RD { $$ = f_new_inst(FI_ROUTE_DISTINGUISHER, $1); }
- | term '.' LEN { $$ = f_new_inst(FI_LENGTH, $1); }
- | term '.' MAXLEN { $$ = f_new_inst(FI_ROA_MAXLEN, $1); }
- | term '.' ASN { $$ = f_new_inst(FI_ASN, $1); }
- | term '.' SRC { $$ = f_new_inst(FI_NET_SRC, $1); }
- | term '.' DST { $$ = f_new_inst(FI_NET_DST, $1); }
- | term '.' MASK '(' term ')' { $$ = f_new_inst(FI_IP_MASK, $1, $5); }
- | term '.' FIRST { $$ = f_new_inst(FI_AS_PATH_FIRST, $1); }
- | term '.' LAST  { $$ = f_new_inst(FI_AS_PATH_LAST, $1); }
- | term '.' LAST_NONAGGREGATED  { $$ = f_new_inst(FI_AS_PATH_LAST_NAG, $1); }
- | term '.' DATA { $$ = f_new_inst(FI_PAIR_DATA, $1); }
- | term '.' DATA1 { $$ = f_new_inst(FI_LC_DATA1, $1); }
- | term '.' DATA2 { $$ = f_new_inst(FI_LC_DATA2, $1); }
- | term '.' MIN  { $$ = f_new_inst(FI_MIN, $1); }
- | term '.' MAX  { $$ = f_new_inst(FI_MAX, $1); }
-
-/* Communities */
-/* This causes one shift/reduce conflict
- | dynamic_attr '.' ADD '(' term ')' { }
- | dynamic_attr '.' DELETE '(' term ')' { }
- | dynamic_attr '.' CONTAINS '(' term ')' { }
- | dynamic_attr '.' RESET{ }
-*/
-=======
- | dynamic_attr { $$ = f_new_inst(FI_EA_GET, $1); }
-
  | term '.' {
      f_push_method_scope($1);
    } method_term {
      f_pop_method_scope();
      $$ = $4;
    }
->>>>>>> 5951dfbd
 
  | '+' EMPTY '+' { $$ = f_new_inst(FI_CONSTANT, f_get_empty(T_PATH)); }
  | '-' EMPTY '-' { $$ = f_new_inst(FI_CONSTANT, f_get_empty(T_CLIST)); }
@@ -1088,20 +1061,12 @@
       $$ = f_new_inst(FI_SWITCH, $2, $4);
    }
 
-<<<<<<< HEAD
- | CF_SYM_KNOWN '.' EMPTY ';' { $$ = f_generate_empty($1); }
- | CF_SYM_KNOWN '.' PREPEND '(' term ')' ';'   { $$ = f_generate_complex_sym( FI_PATH_PREPEND, $1, $5 ); }
- | CF_SYM_KNOWN '.' ADD '(' term ')' ';'       { $$ = f_generate_complex_sym( FI_CLIST_ADD, $1, $5 ); }
- | CF_SYM_KNOWN '.' DELETE '(' term ')' ';'    { $$ = f_generate_complex_sym( FI_CLIST_DEL, $1, $5 ); }
- | CF_SYM_KNOWN '.' FILTER '(' term ')' ';'    { $$ = f_generate_complex_sym( FI_CLIST_FILTER, $1, $5 ); }
-=======
  | lvalue '.' {
      f_push_method_scope(f_lval_getter(&$1));
    } method_cmd ';' {
      f_pop_method_scope();
      $$ = f_lval_setter(&$1, $4);
    }
->>>>>>> 5951dfbd
  | BT_ASSERT '(' get_cf_position term get_cf_position ')' ';' { $$ = assert_done($4, $3 + 1, $5 - 1); }
  | BT_CHECK_ASSIGN '(' get_cf_position lvalue get_cf_position ',' term ')' ';' { $$ = assert_assign(&$4, $7, $3 + 1, $5 - 1); }
  ;
@@ -1113,30 +1078,18 @@
 
 lvalue:
    CF_SYM_KNOWN {
-<<<<<<< HEAD
-      switch ($1->class) {
-	case SYM_VARIABLE_RANGE:
-	  $$ = (struct f_lval) { .type = F_LVAL_VARIABLE, .sym = $1 };
-	  break;
-	case SYM_ATTRIBUTE:
-	  $$ = (struct f_lval) { .type = F_LVAL_EA, .da = $1->attribute };
-	  break;
-      }
-  }
-=======
      switch ($1->class)
      {
        case SYM_VARIABLE_RANGE:
 	 $$ = (struct f_lval) { .type = F_LVAL_VARIABLE, .sym = $1 };
          break;
        case SYM_ATTRIBUTE:
-         $$ = (struct f_lval) { .type = F_LVAL_EA, .da = *($1->attribute) };
+         $$ = (struct f_lval) { .type = F_LVAL_EA, .da = $1->attribute };
 	 break;
        default:
-	 cf_error("Variable name or custom attribute name required");
+	 cf_error("Variable name or attribute name required");
      }
    }
->>>>>>> 5951dfbd
  | static_attr { $$ = (struct f_lval) { .type = F_LVAL_SA, .sa = $1 }; }
  ;
 

/*
 *	BIRD - filters
 *
 *	Copyright 1998--2000 Pavel Machek
 *
 *	Can be freely distributed and used under the terms of the GNU GPL.
 *
	FIXME: priority of ! should be lower
 */

CF_HDR

#include "filter/f-inst.h"
#include "filter/data.h"

CF_DEFINES

static inline u32 pair(u32 a, u32 b) { return (a << 16) | b; }
static inline u32 pair_a(u32 p) { return p >> 16; }
static inline u32 pair_b(u32 p) { return p & 0xFFFF; }

static struct symbol *this_function;
static struct sym_scope *this_for_scope;

static struct f_method_scope {
  struct f_inst *object;
  struct sym_scope *main;
  struct sym_scope scope;
} f_method_scope_stack[32];
static int f_method_scope_pos = -1;

#define FM  (f_method_scope_stack[f_method_scope_pos])

static inline void f_method_call_start(struct f_inst *object)
{
  if (object->type == T_VOID)
    cf_error("Can't infer type to properly call a method, please assign the value to a variable");
  if (++f_method_scope_pos >= (int) ARRAY_SIZE(f_method_scope_stack))
    cf_error("Too many nested method calls");

  struct sym_scope *scope = f_type_method_scope(object->type);
  if (!scope->hash.count && !scope->next)
    cf_error("No methods defined for type %s", f_type_name(object->type));

  /* Replacing the current symbol scope with the appropriate method scope
     for the given type. */
  FM = (struct f_method_scope) {
    .object = object,
    .main = new_config->current_scope,
    .scope = {
      .next = scope->next,
      .hash = scope->hash,
      .block = 1,
      .readonly = 1,
    },
  };
  new_config->current_scope = &FM.scope;
}

static inline void f_method_call_args(void)
{
  /* For argument parsing, we need to revert back to the standard symbol scope. */
  new_config->current_scope = FM.main;
}

static inline void f_method_call_end(void)
{
  ASSERT_DIE(f_method_scope_pos >= 0);
  if (&FM.scope == new_config->current_scope)
    new_config->current_scope = FM.main;

  f_method_scope_pos--;
}

static int
f_new_var(struct sym_scope *s)
{
  /*
   * - A variable is an offset on vstack from vbase.
   * - Vbase is set on filter start / function call.
   * - Scopes contain (non-frame) block scopes inside filter/function scope
   * - Each scope knows number of vars in that scope
   * - Offset is therefore a sum of 'slots' up to filter/function scope
   * - New variables are added on top of vstk, so intermediate values cannot
   *   be there during FI_VAR_INIT. I.e. no 'var' inside 'term'.
   * - Also, each f_line must always have its scope, otherwise a variable may
   *   be defined but not initialized if relevant f_line is not executed.
   */

  int offset = s->slots++;

  while (s->block)
  {
    s = s->next;
    ASSERT(s);
    offset += s->slots;
  }

  if (offset >= 0xff)
    cf_error("Too many variables, at most 255 allowed");

  return offset;
}

/* Macro for top-level pre-defined variables. */
#define f_predefined_variable(conf_, name_, type_) \
    cf_define_symbol(conf_, cf_get_symbol(conf_, name_), SYM_VARIABLE | type_, offset, f_new_var(conf_->current_scope))

/*
 * Sets and their items are during parsing handled as lists, linked
 * through left ptr. The first item in a list also contains a pointer
 * to the last item in a list (right ptr). For convenience, even items
 * are handled as one-item lists. Lists are merged by f_merge_items().
 */
static int
f_valid_set_type(int type)
{
  switch (type)
  {
  case T_INT:
  case T_PAIR:
  case T_QUAD:
  case T_ENUM:
  case T_IP:
  case T_EC:
  case T_LC:
  case T_RD:
    return 1;

  default:
    return 0;
  }
}

static inline struct f_tree *
f_new_item(struct f_val from, struct f_val to)
{
  struct f_tree *t = f_new_tree();
  t->right = t;
  t->from = from;
  t->to = to;
  return t;
}

static inline struct f_tree *
f_merge_items(struct f_tree *a, struct f_tree *b)
{
  if (!a) return b;
  a->right->left = b;
  a->right = b->right;
  b->right = NULL;
  return a;
}

static inline struct f_tree *
f_new_pair_item(int fa, int ta, int fb, int tb)
{
  check_u16(fa);
  check_u16(ta);
  check_u16(fb);
  check_u16(tb);

  if ((ta < fa) || (tb < fb))
    cf_error( "From value cannot be higher that To value in pair sets");

  struct f_tree *t = f_new_tree();
  t->right = t;
  t->from.type = t->to.type = T_PAIR;
  t->from.val.i = pair(fa, fb);
  t->to.val.i = pair(ta, tb);
  return t;
}

static inline struct f_tree *
f_new_pair_set(int fa, int ta, int fb, int tb)
{
  check_u16(fa);
  check_u16(ta);
  check_u16(fb);
  check_u16(tb);

  if ((ta < fa) || (tb < fb))
    cf_error( "From value cannot be higher that To value in pair sets");

  struct f_tree *lst = NULL;
  int i;

  for (i = fa; i <= ta; i++)
    lst = f_merge_items(lst, f_new_pair_item(i, i, fb, tb));

  return lst;
}

#define CC_ALL 0xFFFF
#define EC_ALL 0xFFFFFFFF
#define LC_ALL 0xFFFFFFFF

static struct f_tree *
f_new_ec_item(u32 kind, u32 ipv4_used, u32 key, u32 vf, u32 vt)
{
  u64 fm, to;

  if ((kind != EC_GENERIC) && (ipv4_used || (key >= 0x10000))) {
    check_u16(vf);
    if (vt == EC_ALL)
      vt = 0xFFFF;
    else
      check_u16(vt);
  }

  if (kind == EC_GENERIC) {
    fm = ec_generic(key, vf);
    to = ec_generic(key, vt);
  }
  else if (ipv4_used) {
    fm = ec_ip4(kind, key, vf);
    to = ec_ip4(kind, key, vt);
  }
  else if (key < 0x10000) {
    fm = ec_as2(kind, key, vf);
    to = ec_as2(kind, key, vt);
  }
  else {
    fm = ec_as4(kind, key, vf);
    to = ec_as4(kind, key, vt);
  }

  struct f_tree *t = f_new_tree();
  t->right = t;
  t->from.type = t->to.type = T_EC;
  t->from.val.ec = fm;
  t->to.val.ec = to;
  return t;
}

static struct f_tree *
f_new_lc_item(u32 f1, u32 t1, u32 f2, u32 t2, u32 f3, u32 t3)
{
  struct f_tree *t = f_new_tree();
  t->right = t;
  t->from.type = t->to.type = T_LC;
  t->from.val.lc = (lcomm) {f1, f2, f3};
  t->to.val.lc = (lcomm) {t1, t2, t3};
  return t;
}


/*
 * Remove all new lines and doubled whitespaces
 * and convert all tabulators to spaces
 * and return a copy of string
 */
char *
assert_copy_expr(const char *start, size_t len)
{
  /* XXX: Allocates maybe a little more memory than we really finally need */
  char *str = cfg_alloc(len + 1);

  char *dst = str;
  const char *src = start - 1;
  const char *end = start + len;
  while (++src < end)
  {
    if (*src == '\n')
      continue;

    /* Skip doubled whitespaces */
    if (src != start)
    {
      const char *prev = src - 1;
      if ((*src == ' ' || *src == '\t') && (*prev == ' ' || *prev == '\t'))
	continue;
    }

    if (*src == '\t')
      *dst = ' ';
    else
      *dst = *src;

    dst++;
  }
  *dst = '\0';

  return str;
}

/*
 * assert_done - create f_instruction of bt_assert
 * @expr: expression in bt_assert()
 * @start: pointer to first char of test expression
 * @end: pointer to the last char of test expression
 */
static struct f_inst *
assert_done(struct f_inst *expr, const char *start, const char *end)
{
  return f_new_inst(FI_ASSERT, expr,
    (end >= start) ?
      assert_copy_expr(start, end - start + 1)
    : "???");
}

static struct f_inst *
f_lval_getter(struct f_lval *lval)
{
  switch (lval->type) {
    case F_LVAL_CONSTANT:	return f_new_inst(FI_CONSTANT, *(lval->sym->val));
    case F_LVAL_VARIABLE:	return f_new_inst(FI_VAR_GET, lval->sym);
    case F_LVAL_SA:		return f_new_inst(FI_RTA_GET, lval->rte, lval->sa);
    case F_LVAL_EA:		return f_new_inst(FI_EA_GET, lval->rte, lval->da);
    case F_LVAL_ATTR_BIT:
      {
	struct f_inst *c = f_new_inst(FI_CONSTANT, (struct f_val) { .type = T_INT, .val.i = (1U << lval->fab.bit)});
	return f_new_inst(FI_EQ, c, f_new_inst(FI_BITAND, f_new_inst(FI_EA_GET, lval->rte, lval->fab.class), c));
      }
    default:			bug("Unknown lval type");
  }
}

static struct f_inst *
f_lval_setter(struct f_lval *lval, struct f_inst *expr)
{
  switch (lval->type) {
    case F_LVAL_CONSTANT:	cf_error("Constant %s is read-only", lval->sym->name);
    case F_LVAL_VARIABLE:	return f_new_inst(FI_VAR_SET, expr, lval->sym);
    case F_LVAL_SA:
      if (lval->sa.readonly)
	cf_error( "This static attribute is read-only.");
      return f_new_inst(FI_RTA_SET, expr, lval->sa);

    case F_LVAL_EA:		return f_new_inst(FI_EA_SET, expr, lval->da);
    case F_LVAL_ATTR_BIT:	return f_new_inst(FI_CONDITION, expr,
	f_new_inst(FI_EA_SET,
	  f_new_inst(FI_BITOR,
	    f_new_inst(FI_CONSTANT, (struct f_val) { .type = T_INT, .val.i = (1U << lval->fab.bit)}),
	    f_new_inst(FI_EA_GET, lval->rte, lval->fab.class)
	  ),
	  lval->fab.class),
	f_new_inst(FI_EA_SET,
	  f_new_inst(FI_BITAND,
	    f_new_inst(FI_CONSTANT, (struct f_val) { .type = T_INT, .val.i = ~(1U << lval->fab.bit)}),
	    f_new_inst(FI_EA_GET, lval->rte, lval->fab.class)
	  ),
	  lval->fab.class)
	);
    default:			bug("Unknown lval type");
  }
}

static struct f_inst *
assert_assign(struct f_lval *lval, struct f_inst *expr, const char *start, const char *end)
{
  struct f_inst *setter = f_lval_setter(lval, expr),
		*getter = f_lval_getter(lval);

  struct f_inst *checker = f_new_inst(FI_EQ, expr, getter);
  setter->next = checker;

  return assert_done(setter, start, end);
}

CF_DECLS

CF_KEYWORDS(FUNCTION, PRINT, PRINTN, UNSET, RETURN,
	ACCEPT, REJECT, ERROR,
	INT, BOOL, IP, PREFIX, RD, PAIR, QUAD, EC, LC,
	SET, STRING, BYTESTRING, BGPMASK, BGPPATH, CLIST, ECLIST, LCLIST,
	IF, THEN, ELSE, CASE,
	FOR, IN, DO,
	TRUE, FALSE, RT, RO, UNKNOWN, GENERIC,
	FROM, GW, NET, PROTO, SCOPE, DEST, IFNAME, IFINDEX, WEIGHT, GW_MPLS,
	ROA_CHECK,
	DEFINED,
	ADD, DELETE, RESET,
	PREPEND,
	EMPTY,
	FILTER, WHERE, EVAL, ATTRIBUTE,
	FROM_HEX,
	BT_ASSERT, BT_TEST_SUITE, BT_CHECK_ASSIGN, BT_TEST_SAME, FORMAT, STACKS)

%nonassoc THEN
%nonassoc ELSE

%type <xp> cmds_int cmd_prep
%type <x> term term_bs cmd cmd_var cmds cmds_scoped constant constructor var var_list var_list_r function_call bgp_path_expr bgp_path bgp_path_tail term_dot_method method_name_cont
%type <fsa> static_attr
%type <f> filter where_filter
%type <fl> filter_body function_body
%type <flv> lvalue
%type <i> type function_vars function_type
%type <fa> function_argsn function_args
%type <ecs> ec_kind
%type <fret> break_command
%type <i32> cnum
%type <e> pair_item ec_item lc_item set_item switch_item ec_items set_items switch_items switch_body
%type <trie> fprefix_set
%type <v> set_atom switch_atom fipa
%type <px> fprefix
%type <t> get_cf_position
%type <s> for_var

CF_GRAMMAR

conf: FILTER STACKS expr expr ';' {
  new_config->filter_vstk = $3;
  new_config->filter_estk = $4;
 }
 ;

conf: filter_def ;
filter_def:
   FILTER symbol {
     $2 = cf_define_symbol(new_config, $2, SYM_FILTER, filter, NULL);
     cf_enter_filters();
     cf_push_scope( new_config, $2 );
     this_function = NULL;
   } filter_body {
     struct filter *f = cfg_alloc(sizeof(struct filter));
     *f = (struct filter) { .sym = $2, .root = $4 };
     $2->filter = f;

     cf_pop_scope(new_config);
     cf_exit_filters();
   }
 ;

conf: filter_eval ;
filter_eval:
   EVAL term { cf_eval_int($2); }
 ;

conf: custom_attr ;
custom_attr: ATTRIBUTE type symbol ';' {
  cf_enter_filters();
  struct ea_class *ac = ea_class_find_by_name($3->name);
  cf_exit_filters();
  if (ac && (ac->type == $2))
    ea_ref_class(new_config->pool, ac);
  else
    ac = ea_register_alloc(new_config->pool, (struct ea_class) {
	.name = $3->name,
	.type = $2,
    })->class;

  cf_define_symbol(new_config, $3, SYM_ATTRIBUTE, attribute, ac);
};

conf: bt_test_suite ;
bt_test_suite:
 BT_TEST_SUITE '(' CF_SYM_KNOWN ',' text ')' {
  cf_assert_symbol($3, SYM_FUNCTION);
  struct f_bt_test_suite *t = cfg_allocz(sizeof(struct f_bt_test_suite));
  t->fn = $3->function;
  t->fn_name = $3->name;
  t->dsc = $5;

  add_tail(&new_config->tests, &t->n);
 }
 ;

conf: bt_test_same ;
bt_test_same:
 BT_TEST_SAME '(' CF_SYM_KNOWN ',' CF_SYM_KNOWN ',' NUM ')' {
  cf_assert_symbol($3, SYM_FUNCTION);
  cf_assert_symbol($5, SYM_FUNCTION);
  struct f_bt_test_suite *t = cfg_allocz(sizeof(struct f_bt_test_suite));
  t->fn = $3->function;
  t->cmp = $5->function;
  t->result = $7;
  t->fn_name = $3->name;
  t->dsc = $5->name;
  add_tail(&new_config->tests, &t->n);
 }
 ;

type:
   INT { $$ = T_INT; }
 | BOOL { $$ = T_BOOL; }
 | IP { $$ = T_IP; }
 | RD { $$ = T_RD; }
 | PREFIX { $$ = T_NET; }
 | PAIR { $$ = T_PAIR; }
 | QUAD { $$ = T_QUAD; }
 | EC { $$ = T_EC; }
 | LC { $$ = T_LC; }
 | STRING { $$ = T_STRING; }
 | BYTESTRING { $$ = T_BYTESTRING; }
 | BGPMASK { $$ = T_PATH_MASK; }
 | BGPPATH { $$ = T_PATH; }
 | CLIST { $$ = T_CLIST; }
 | ECLIST { $$ = T_ECLIST; }
 | LCLIST { $$ = T_LCLIST; }
 | ROUTE { $$ = T_ROUTE; }
 | type SET {
	switch ($1) {
	  case T_INT:
	  case T_PAIR:
	  case T_QUAD:
	  case T_EC:
	  case T_LC:
	  case T_RD:
	  case T_IP:
	       $$ = T_SET;
	       break;

	  case T_NET:
	       $$ = T_PREFIX_SET;
	    break;

	  default:
		cf_error( "You can't create sets of this type." );
	}
   }
 ;

function_argsn:
   /* EMPTY */ { $$ = NULL; }
 | function_argsn type symbol ';' {
     if ($3->scope->slots >= 0xfe) cf_error("Too many declarations, at most 255 allowed");
     $$ = cfg_alloc(sizeof(struct f_arg));
     $$->arg = cf_define_symbol(new_config, $3, SYM_VARIABLE | $2, offset, sym_->scope->slots++);
     $$->next = $1;
   }
 ;

function_args:
   '(' ')' { $$ = NULL; }
 | '(' function_argsn type symbol ')' {
     $$ = cfg_alloc(sizeof(struct f_arg));
     $$->arg = cf_define_symbol(new_config, $4, SYM_VARIABLE | $3, offset, sym_->scope->slots++);
     $$->next = $2;
   }
 ;

function_vars:
   /* EMPTY */ { $$ = 0; }
 | function_vars type symbol ';' {
     cf_define_symbol(new_config, $3, SYM_VARIABLE | $2, offset, f_new_var(sym_->scope));
     $$ = $1 + 1;
   }
 ;

function_type:
   /* EMPTY */ { $$ = T_VOID; }
 | IMP type { $$ = $2; }
 ;

filter_body: function_body ;

filter:
   CF_SYM_KNOWN {
     cf_assert_symbol($1, SYM_FILTER);
     $$ = $1->filter;
   }
 | {
     cf_enter_filters();
     cf_push_scope(new_config, NULL);
     this_function = NULL;
   } filter_body {
     struct filter *f = cfg_alloc(sizeof(struct filter));
     *f = (struct filter) { .root = $2 };
     $$ = f;

     cf_pop_scope(new_config);
     cf_exit_filters();
   }
 ;

where_filter:
   WHERE {
     cf_enter_filters();
   } term {
     /* Construct 'IF term THEN { ACCEPT; } ELSE { REJECT; }' */
     $$ = f_new_where($3);
     cf_exit_filters();
   }
 ;

function_body:
   function_vars '{' cmds '}' {
     $$ = f_linearize($3, 0);
     $$->vars = $1;
   }
 ;

conf: function_def ;

function_def:
   FUNCTION symbol {
     DBG( "Beginning of function %s\n", $2->name );
     this_function = cf_define_symbol(new_config, $2, SYM_FUNCTION, function, NULL);
     cf_enter_filters();
     cf_push_scope(new_config, this_function);
   } function_args function_type {
     /* Make dummy f_line for storing function prototype */
     struct f_line *dummy = cfg_allocz(sizeof(struct f_line));
     this_function->function = dummy;

     dummy->return_type = $5;

     /* Revert the args */
     while ($4) {
       struct f_arg *tmp = $4;
       $4 = $4->next;

       tmp->next = dummy->arg_list;
       dummy->arg_list = tmp;
       dummy->args++;
     }
   } function_body {
     $7->args = this_function->function->args;
     $7->arg_list = this_function->function->arg_list;
     $7->return_type = this_function->function->return_type;
     $2->function = $7;
     cf_pop_scope(new_config);
     cf_exit_filters();
   }
 ;

/* Programs */

cmds: /* EMPTY */ { $$ = NULL; }
 | cmds_int { $$ = $1.begin; }
 ;

cmds_scoped: { cf_push_soft_scope(new_config); } cmds { cf_pop_soft_scope(new_config); $$ = $2; } ;

cmd_var: var | cmd ;

cmd_prep: cmd_var {
  $$.begin = $$.end = $1;
  if ($1)
    while ($$.end->next)
      $$.end = $$.end->next;
}
 ;

cmds_int: cmd_prep
 | cmds_int cmd_prep {
  if (!$1.begin)
    $$ = $2;
  else if (!$2.begin)
    $$ = $1;
  else {
    $$.begin = $1.begin;
    $$.end = $2.end;
    $1.end->next = $2.begin;
  }
 }
 ;

/*
 * Complex types, their bison value is struct f_val
 */
fipa:
   IP4 %prec PREFIX_DUMMY { $$.type = T_IP; $$.val.ip = ipa_from_ip4($1); }
 | IP6 %prec PREFIX_DUMMY { $$.type = T_IP; $$.val.ip = ipa_from_ip6($1); }
 ;



/*
 * Set constants. They are also used in switch cases. We use separate
 * nonterminals for switch (set_atom/switch_atom, set_item/switch_item ...)
 * to elude a collision between symbol (in expr) in set_atom and symbol
 * as a function call in switch case cmds.
 */

set_atom:
   NUM    { $$.type = T_INT; $$.val.i = $1; }
 | fipa   { $$ = $1; }
 | VPN_RD { $$.type = T_RD; $$.val.ec = $1; }
 | ENUM   { $$.type = pair_a($1); $$.val.i = pair_b($1); }
 | '(' term ')' {
     $$ = cf_eval_tmp($2, T_VOID);
     if (!f_valid_set_type($$.type)) cf_error("Set-incompatible type");
   }
 | CF_SYM_KNOWN {
     cf_assert_symbol($1, SYM_CONSTANT);
     if (!f_valid_set_type(SYM_TYPE($1))) cf_error("%s: set-incompatible type", $1->name);
     $$ = *$1->val;
   }
 ;

switch_atom:
   NUM   { $$.type = T_INT; $$.val.i = $1; }
 | '(' term ')' { $$ = cf_eval_tmp($2, T_INT); }
 | fipa  { $$ = $1; }
 | ENUM  { $$.type = pair_a($1); $$.val.i = pair_b($1); }
 ;

cnum:
   term { $$ = cf_eval_int($1); }

pair_item:
   '(' cnum ',' cnum ')'		{ $$ = f_new_pair_item($2, $2, $4, $4); }
 | '(' cnum ',' cnum DDOT cnum ')'	{ $$ = f_new_pair_item($2, $2, $4, $6); }
 | '(' cnum ',' '*' ')'			{ $$ = f_new_pair_item($2, $2, 0, CC_ALL); }
 | '(' cnum DDOT cnum ',' cnum ')'	{ $$ = f_new_pair_set($2, $4, $6, $6); }
 | '(' cnum DDOT cnum ',' cnum DDOT cnum ')' { $$ = f_new_pair_set($2, $4, $6, $8); }
 | '(' cnum DDOT cnum ',' '*' ')'	{ $$ = f_new_pair_item($2, $4, 0, CC_ALL); }
 | '(' '*' ',' cnum ')'			{ $$ = f_new_pair_set(0, CC_ALL, $4, $4); }
 | '(' '*' ',' cnum DDOT cnum ')'	{ $$ = f_new_pair_set(0, CC_ALL, $4, $6); }
 | '(' '*' ',' '*' ')'			{ $$ = f_new_pair_item(0, CC_ALL, 0, CC_ALL); }
 | '(' cnum ',' cnum ')' DDOT '(' cnum ',' cnum ')'
   { $$ = f_new_pair_item($2, $8, $4, $10); }
 ;

ec_kind:
   RT { $$ = EC_RT; }
 | RO { $$ = EC_RO; }
 | UNKNOWN NUM { $$ = $2; }
 | GENERIC { $$ = EC_GENERIC; }
 ;

ec_item:
   '(' ec_kind ',' cnum ',' cnum ')'		{ $$ = f_new_ec_item($2, 0, $4, $6, $6); }
 | '(' ec_kind ',' cnum ',' cnum DDOT cnum ')'	{ $$ = f_new_ec_item($2, 0, $4, $6, $8); }
 | '(' ec_kind ',' cnum ',' '*' ')'		{ $$ = f_new_ec_item($2, 0, $4, 0, EC_ALL); }
 ;

lc_item:
   '(' cnum ',' cnum ',' cnum ')'	    { $$ = f_new_lc_item($2, $2, $4, $4, $6, $6); }
 | '(' cnum ',' cnum ',' cnum DDOT cnum ')' { $$ = f_new_lc_item($2, $2, $4, $4, $6, $8); }
 | '(' cnum ',' cnum ',' '*' ')'	    { $$ = f_new_lc_item($2, $2, $4, $4, 0, LC_ALL); }
 | '(' cnum ',' cnum DDOT cnum ',' '*' ')'  { $$ = f_new_lc_item($2, $2, $4, $6, 0, LC_ALL); }
 | '(' cnum ',' '*' ',' '*' ')'		    { $$ = f_new_lc_item($2, $2, 0, LC_ALL, 0, LC_ALL); }
 | '(' cnum DDOT cnum ',' '*' ',' '*' ')'   { $$ = f_new_lc_item($2, $4, 0, LC_ALL, 0, LC_ALL); }
 | '(' '*' ',' '*' ',' '*' ')'		    { $$ = f_new_lc_item(0, LC_ALL, 0, LC_ALL, 0, LC_ALL); }
 | '(' cnum ',' cnum ',' cnum ')' DDOT '(' cnum ',' cnum ',' cnum ')'
   { $$ = f_new_lc_item($2, $10, $4, $12, $6, $14); }
;

set_item:
   pair_item
 | ec_item
 | lc_item
 | set_atom { $$ = f_new_item($1, $1); }
 | set_atom DDOT set_atom { $$ = f_new_item($1, $3); }
 ;

switch_item:
   pair_item
 | ec_item
 | lc_item
 | switch_atom { $$ = f_new_item($1, $1); }
 | switch_atom DDOT switch_atom { $$ = f_new_item($1, $3); }
 ;

ec_items:
   ec_item
 | ec_items ',' ec_item { $$ = f_merge_items($1, $3); }
 ;

set_items:
   set_item
 | set_items ',' set_item { $$ = f_merge_items($1, $3); }
 ;

switch_items:
   switch_item
 | switch_items ',' switch_item { $$ = f_merge_items($1, $3); }
 ;

fprefix:
   net_ip_	{ $$.net = $1; $$.lo = $1.pxlen; $$.hi = $1.pxlen; }
 | net_ip_ '+'	{ $$.net = $1; $$.lo = $1.pxlen; $$.hi = net_max_prefix_length[$1.type]; }
 | net_ip_ '-'	{ $$.net = $1; $$.lo = 0; $$.hi = $1.pxlen; }
 | net_ip_ '{' NUM ',' NUM '}' {
     $$.net = $1; $$.lo = $3; $$.hi = $5;
     if (($3 > $5) || ($5 > net_max_prefix_length[$1.type]))
       cf_error("Invalid prefix pattern range: {%u, %u}", $3, $5);
   }
 ;

fprefix_set:
   fprefix { $$ = f_new_trie(cfg_mem, 0); trie_add_prefix($$, &($1.net), $1.lo, $1.hi); }
 | fprefix_set ',' fprefix { $$ = $1; if (!trie_add_prefix($$, &($3.net), $3.lo, $3.hi)) cf_error("Mixed IPv4/IPv6 prefixes in prefix set"); }
 ;

switch_body: /* EMPTY */ { $$ = NULL; }
 | switch_body switch_items ':' cmds_scoped  {
     /* Fill data fields */
     struct f_tree *t;
     for (t = $2; t; t = t->left)
       t->data = $4;
     $$ = f_merge_items($1, $2);
   }
 | switch_body ELSECOL cmds_scoped {
     struct f_tree *t = f_new_tree();
     t->from.type = t->to.type = T_VOID;
     t->right = t;
     t->data = $3;
     $$ = f_merge_items($1, t);
 }
 ;

bgp_path_expr:
   lvalue { $$ = f_lval_getter(&$1); }
 | '(' term ')' { $$ = $2; }
 ;

bgp_path:
   PO  bgp_path_tail PC  { $$ = $2; }
 ;

bgp_path_tail:
   NUM bgp_path_tail		{ $$ = f_new_inst(FI_CONSTANT, (struct f_val) { .type = T_PATH_MASK_ITEM, .val.pmi = { .asn = $1, .kind = PM_ASN, }, }); $$->next = $2;  }
 | NUM DDOT NUM bgp_path_tail	{ $$ = f_new_inst(FI_CONSTANT, (struct f_val) { .type = T_PATH_MASK_ITEM, .val.pmi = { .from = $1, .to = $3, .kind = PM_ASN_RANGE }, }); $$->next = $4; }
 | '[' ']' bgp_path_tail { $$ = f_new_inst(FI_CONSTANT, (struct f_val) { .type = T_PATH_MASK_ITEM, .val.pmi = { .set = NULL, .kind = PM_ASN_SET }, }); $$->next = $3; }
 | '[' set_items ']' bgp_path_tail {
   if ($2->from.type != T_INT) cf_error("Only integer sets allowed in path mask");
   $$ = f_new_inst(FI_CONSTANT, (struct f_val) { .type = T_PATH_MASK_ITEM, .val.pmi = { .set = build_tree($2), .kind = PM_ASN_SET }, }); $$->next = $4;
 }
 | '*' bgp_path_tail		{ $$ = f_new_inst(FI_CONSTANT, (struct f_val) { .type = T_PATH_MASK_ITEM, .val.pmi = { .kind = PM_ASTERISK }, }); $$->next = $2; }
 | '?' bgp_path_tail		{ $$ = f_new_inst(FI_CONSTANT, (struct f_val) { .type = T_PATH_MASK_ITEM, .val.pmi = { .kind = PM_QUESTION }, }); $$->next = $2; }
 | '+' bgp_path_tail 		{ $$ = f_new_inst(FI_CONSTANT, (struct f_val) { .type = T_PATH_MASK_ITEM, .val.pmi = { .kind = PM_LOOP }, }); $$->next = $2; }
 | bgp_path_expr bgp_path_tail	{ $$ = $1; $$->next = $2; }
 | 				{ $$ = NULL; }
 ;

constant:
   NUM      { $$ = f_new_inst(FI_CONSTANT, (struct f_val) { .type = T_INT, .val.i = $1, }); }
 | TRUE     { $$ = f_new_inst(FI_CONSTANT, (struct f_val) { .type = T_BOOL, .val.i = 1, }); }
 | FALSE    { $$ = f_new_inst(FI_CONSTANT, (struct f_val) { .type = T_BOOL, .val.i = 0, }); }
 | TEXT     { $$ = f_new_inst(FI_CONSTANT, (struct f_val) { .type = T_STRING, .val.s = $1, }); }
 | BYTETEXT { $$ = f_new_inst(FI_CONSTANT, (struct f_val) { .type = T_BYTESTRING, .val.bs = $1, }); }
 | fipa     { $$ = f_new_inst(FI_CONSTANT, $1); }
 | VPN_RD   { $$ = f_new_inst(FI_CONSTANT, (struct f_val) { .type = T_RD, .val.ec = $1, }); }
 | net_     { $$ = f_new_inst(FI_CONSTANT, (struct f_val) { .type = T_NET, .val.net = $1, }); }
 | '[' ']' { $$ = f_new_inst(FI_CONSTANT, (struct f_val) { .type = T_SET, .val.t = NULL, }); }
 | '[' set_items ']' {
     DBG( "We've got a set here..." );
     $$ = f_new_inst(FI_CONSTANT, (struct f_val) { .type = T_SET, .val.t = build_tree($2), });
     DBG( "ook\n" );
 }
 | '[' fprefix_set ']' { $$ = f_new_inst(FI_CONSTANT, (struct f_val) { .type = T_PREFIX_SET, .val.ti = $2, }); }
 | ENUM	  { $$ = f_new_inst(FI_CONSTANT, (struct f_val) { .type = $1 >> 16, .val.i = $1 & 0xffff, }); }
 ;

constructor:
   '(' term ',' term ')' { $$ = f_new_inst(FI_PAIR_CONSTRUCT, $2, $4); }
 | '(' ec_kind ',' term ',' term ')' { $$ = f_new_inst(FI_EC_CONSTRUCT, $4, $6, $2); }
 | '(' term ',' term ',' term ')' { $$ = f_new_inst(FI_LC_CONSTRUCT, $2, $4, $6); }
 | bgp_path { $$ = f_new_inst(FI_PATHMASK_CONSTRUCT, $1); }
 ;


/* This generates the function_call variable list backwards */
var_list_r:
   /* EMPTY */ { $$ = NULL; }
 | term { $$ = $1; }
 | var_list_r ',' term { $$ = $3; $$->next = $1; }
 ;

var_list: var_list_r
   {
     $$ = NULL;

     /* Revert the var_list_r */
     while ($1) {
       struct f_inst *tmp = $1;
       $1 = $1->next;

       tmp->next = $$;
       $$ = tmp;
     }
   }
 ;

function_call:
   CF_SYM_KNOWN '(' var_list ')'
   {
     if ($1->class != SYM_FUNCTION)
       cf_error("You can't call something which is not a function. Really.");

     $$ = f_new_inst(FI_CALL, $3, $1);
   }
 ;


static_attr:
   GW      { $$ = f_new_static_attr(T_IP,         SA_GW,	0); }
 | NET     { $$ = f_new_static_attr(T_NET,	  SA_NET,	1); }
 | PROTO   { $$ = f_new_static_attr(T_STRING,     SA_PROTO,	1); }
 | DEST    { $$ = f_new_static_attr(T_ENUM_RTD,   SA_DEST,	0); }
 | IFNAME  { $$ = f_new_static_attr(T_STRING,     SA_IFNAME,	0); }
 | IFINDEX { $$ = f_new_static_attr(T_INT,        SA_IFINDEX,	1); }
 | WEIGHT  { $$ = f_new_static_attr(T_INT,        SA_WEIGHT,	0); }
 | GW_MPLS { $$ = f_new_static_attr(T_INT,        SA_GW_MPLS,	0); }
 ;

term_dot_method: term '.' { f_method_call_start($1); } method_name_cont { f_method_call_end(); $$ = $4; };
method_name_cont:
   CF_SYM_METHOD_BARE {
     $$ = f_dispatch_method($1, FM.object, NULL, 1);
   }
 | CF_SYM_METHOD_ARGS {
     f_method_call_args();
   } '(' var_list ')' {
     $$ = f_dispatch_method($1, FM.object, $4, 1);
   }
 | static_attr {
     if (FM.object->type != T_ROUTE)
       cf_error("Getting a route attribute from %s, need a route", f_type_name(FM.object->type));
     $$ = f_new_inst(FI_RTA_GET, FM.object, $1);
   }
 | CF_SYM_KNOWN {
     if ($1->class != SYM_ATTRIBUTE)
       cf_error("Not a method of %s: %s", f_type_name(FM.object->type), $1->name);
     if (FM.object->type != T_ROUTE)
       cf_error("Getting a route attribute from %s, need a route", f_type_name(FM.object->type));
     $$ = f_new_inst(FI_EA_GET, FM.object, $1->attribute);
   }
 ;

term:
   '(' term ')'		{ $$ = $2; }
 | term '+' term	{ $$ = f_new_inst(FI_ADD, $1, $3); }
 | term '-' term	{ $$ = f_new_inst(FI_SUBTRACT, $1, $3); }
 | term '*' term	{ $$ = f_new_inst(FI_MULTIPLY, $1, $3); }
 | term '/' term	{ $$ = f_new_inst(FI_DIVIDE, $1, $3); }
 | term '&' term	{ $$ = f_new_inst(FI_BITAND, $1, $3); }
 | term '|' term	{ $$ = f_new_inst(FI_BITOR, $1, $3); }
 | term AND term	{ $$ = f_new_inst(FI_AND, $1, $3); }
 | term OR  term	{ $$ = f_new_inst(FI_OR, $1, $3); }
 | term '=' term	{ $$ = f_new_inst(FI_EQ, $1, $3); }
 | term NEQ term	{ $$ = f_new_inst(FI_NEQ, $1, $3); }
 | term '<' term	{ $$ = f_new_inst(FI_LT, $1, $3); }
 | term LEQ term	{ $$ = f_new_inst(FI_LTE, $1, $3); }
 | term '>' term	{ $$ = f_new_inst(FI_LT, $3, $1); }
 | term GEQ term	{ $$ = f_new_inst(FI_LTE, $3, $1); }
 | term '~' term	{ $$ = f_new_inst(FI_MATCH, $1, $3); }
 | term NMA term	{ $$ = f_new_inst(FI_NOT_MATCH, $1, $3); }
 | '!' term		{ $$ = f_new_inst(FI_NOT, $2); }
 | DEFINED '(' term ')' { $$ = f_new_inst(FI_DEFINED, $3); }

 | constant { $$ = $1; }
 | constructor { $$ = $1; }

 | lvalue { $$ = f_lval_getter(&$1); }

 | term_dot_method

 | '+' EMPTY '+' { $$ = f_new_inst(FI_CONSTANT, f_get_empty(T_PATH)); }
 | '-' EMPTY '-' { $$ = f_new_inst(FI_CONSTANT, f_get_empty(T_CLIST)); }
 | '-' '-' EMPTY '-' '-' { $$ = f_new_inst(FI_CONSTANT, f_get_empty(T_ECLIST)); }
 | '-' '-' '-' EMPTY '-' '-' '-' { $$ = f_new_inst(FI_CONSTANT, f_get_empty(T_LCLIST)); }

<<<<<<< HEAD
 | PREPEND '(' term ',' term ')' {
     $$ = f_dispatch_method_x("prepend", $3->type, $3, $5);
     cf_warn("prepend(x,y) function is deprecated, please use x.prepend(y)");
   }
 | ADD '(' term ',' term ')' {
     $$ = f_dispatch_method_x("add", $3->type, $3, $5);
     cf_warn("add(x,y) function is deprecated, please use x.add(y)");
   }
 | DELETE '(' term ',' term ')' {
     $$ = f_dispatch_method_x("delete", $3->type, $3, $5);
     cf_warn("delete(x,y) function is deprecated, please use x.delete(y)");
   }
 | FILTER '(' term ',' term ')' {
     $$ = f_dispatch_method_x("filter", $3->type, $3, $5);
     cf_warn("filter(x,y) function is deprecated, please use x.filter(y)");
   }
=======
 | PREPEND '(' term ',' term ')' { $$ = f_dispatch_method_x("prepend", $3->type, $3, $5); }
 | ADD '(' term ',' term ')' { $$ = f_dispatch_method_x("add", $3->type, $3, $5); }
 | DELETE '(' term ',' term ')' { $$ = f_dispatch_method_x("delete", $3->type, $3, $5); }
 | FILTER '(' term ',' term ')' { $$ = f_dispatch_method_x("filter", $3->type, $3, $5); }
>>>>>>> 224a152c

 | ROA_CHECK '(' rtable ')' { $$ = f_implicit_roa_check($3); }
 | ROA_CHECK '(' rtable ',' term ',' term ')' { $$ = f_new_inst(FI_ROA_CHECK, $5, $7, $3); }

 | FORMAT '(' term ')' {  $$ = f_new_inst(FI_FORMAT, $3); }

 | term_bs
 | function_call
 ;

term_bs:
   FROM_HEX '(' term ')' { $$ = f_new_inst(FI_FROM_HEX, $3); }
 ;

break_command:
   ACCEPT { $$ = F_ACCEPT; }
 | REJECT { $$ = F_REJECT; }
 | ERROR { $$ = F_ERROR; }
 ;

var:
   type symbol '=' term ';' {
     struct symbol *sym = cf_define_symbol(new_config, $2, SYM_VARIABLE | $1, offset, f_new_var(sym_->scope));
     $$ = f_new_inst(FI_VAR_INIT, $4, sym);
   }
 | type symbol ';' {
     struct symbol *sym = cf_define_symbol(new_config, $2, SYM_VARIABLE | $1, offset, f_new_var(sym_->scope));
     $$ = f_new_inst(FI_VAR_INIT0, sym);
   }
 ;

for_var:
   type symbol { $$ = cf_define_symbol(new_config, $2, SYM_VARIABLE | $1, offset, f_new_var(sym_->scope)); }
 | CF_SYM_KNOWN { cf_error("Use of a pre-defined variable in for loop is not allowed"); }
 ;

cmd:
   '{' cmds_scoped '}' {
     $$ = $2;
   }
 | IF term THEN cmd {
     $$ = f_new_inst(FI_CONDITION, $2, $4, NULL);
   }
 | IF term THEN cmd ELSE cmd {
     $$ = f_new_inst(FI_CONDITION, $2, $4, $6);
   }
 | FOR {
     /* Reserve space for walk data on stack */
     cf_push_block_scope(new_config);
     new_config->current_scope->slots += 2;
   } for_var IN
   /* Parse term in the parent scope */
   { this_for_scope = new_config->current_scope; new_config->current_scope = this_for_scope->next; }
   term
   { new_config->current_scope = this_for_scope; this_for_scope = NULL; }
   DO cmd {
     cf_pop_block_scope(new_config);
     $$ = f_for_cycle($3, $6, $9);
   }
 | lvalue '=' term ';' {
     $$ = f_lval_setter(&$1, $3);
   }
 | RETURN term ';' {
     DBG( "Ook, we'll return the value\n" );
     if (!this_function)
       cf_error("Can't return from a non-function, use accept or reject instead.");
     if (this_function->function->return_type == T_VOID)
     {
       if ($2->type != T_VOID)
	 cf_warn("Inferring function %s return type from its return value: %s", this_function->name, f_type_name($2->type));
       ((struct f_line *) this_function->function)->return_type = $2->type;
     }
     else if (this_function->function->return_type != $2->type)
       cf_error("Can't return type %s from function %s, expected %s",
		f_type_name($2->type), this_function->name, f_type_name(this_function->function->return_type));

     $$ = f_new_inst(FI_RETURN, $2);
   }
 | UNSET '(' CF_SYM_KNOWN ')' ';' {
     if ($3->class != SYM_ATTRIBUTE)
       cf_error("Can't unset %s", $3->name);
     if ($3->attribute->readonly)
       cf_error("Attribute %s is read-only", $3->attribute->name);
     $$ = f_new_inst(FI_EA_UNSET, $3->attribute);
   }
 | break_command var_list_r ';' {
    $$ = f_print($2, !!$2, $1);
   }
 | PRINT var_list_r ';' {
    $$ = f_print($2, 1, F_NOP);
   }
 | PRINTN var_list_r ';' {
    $$ = f_print($2, 0, F_NOP);
   }
 | function_call ';' { $$ = f_new_inst(FI_DROP_RESULT, $1); }
 | CASE term '{' switch_body '}' {
      $$ = f_new_inst(FI_SWITCH, $2, $4);
   }
 | lvalue '.' {
     f_method_call_start(f_lval_getter(&$1));
   } method_name_cont ';' {
     f_method_call_end();
     $$ = f_lval_setter(&$1, $4);
   }
 | BT_ASSERT '(' get_cf_position term get_cf_position ')' ';' { $$ = assert_done($4, $3 + 1, $5 - 1); }
 | BT_CHECK_ASSIGN '(' get_cf_position lvalue get_cf_position ',' term ')' ';' { $$ = assert_assign(&$4, $7, $3 + 1, $5 - 1); }
 ;

get_cf_position:
{
  $$ = cf_text;
};

lvalue:
   CF_SYM_KNOWN {
     switch ($1->class)
     {
       case SYM_CONSTANT_RANGE:
	 $$ = (struct f_lval) { .type = F_LVAL_CONSTANT, .sym = $1, };
	 break;
       case SYM_VARIABLE_RANGE:
	 $$ = (struct f_lval) { .type = F_LVAL_VARIABLE, .sym = $1, };
         break;
       case SYM_ATTRIBUTE:
         $$ = (struct f_lval) { .type = F_LVAL_EA, .da = $1->attribute, .rte = f_new_inst(FI_CURRENT_ROUTE), };
	 break;
       default:
	 cf_error("Variable name or attribute name required");
     }
   }
 | static_attr { $$ = (struct f_lval) { .type = F_LVAL_SA, .sa = $1, .rte = f_new_inst(FI_CURRENT_ROUTE), }; }
 ;

CF_END<|MERGE_RESOLUTION|>--- conflicted
+++ resolved
@@ -946,29 +946,10 @@
  | '-' '-' EMPTY '-' '-' { $$ = f_new_inst(FI_CONSTANT, f_get_empty(T_ECLIST)); }
  | '-' '-' '-' EMPTY '-' '-' '-' { $$ = f_new_inst(FI_CONSTANT, f_get_empty(T_LCLIST)); }
 
-<<<<<<< HEAD
- | PREPEND '(' term ',' term ')' {
-     $$ = f_dispatch_method_x("prepend", $3->type, $3, $5);
-     cf_warn("prepend(x,y) function is deprecated, please use x.prepend(y)");
-   }
- | ADD '(' term ',' term ')' {
-     $$ = f_dispatch_method_x("add", $3->type, $3, $5);
-     cf_warn("add(x,y) function is deprecated, please use x.add(y)");
-   }
- | DELETE '(' term ',' term ')' {
-     $$ = f_dispatch_method_x("delete", $3->type, $3, $5);
-     cf_warn("delete(x,y) function is deprecated, please use x.delete(y)");
-   }
- | FILTER '(' term ',' term ')' {
-     $$ = f_dispatch_method_x("filter", $3->type, $3, $5);
-     cf_warn("filter(x,y) function is deprecated, please use x.filter(y)");
-   }
-=======
  | PREPEND '(' term ',' term ')' { $$ = f_dispatch_method_x("prepend", $3->type, $3, $5); }
  | ADD '(' term ',' term ')' { $$ = f_dispatch_method_x("add", $3->type, $3, $5); }
  | DELETE '(' term ',' term ')' { $$ = f_dispatch_method_x("delete", $3->type, $3, $5); }
  | FILTER '(' term ',' term ')' { $$ = f_dispatch_method_x("filter", $3->type, $3, $5); }
->>>>>>> 224a152c
 
  | ROA_CHECK '(' rtable ')' { $$ = f_implicit_roa_check($3); }
  | ROA_CHECK '(' rtable ',' term ',' term ')' { $$ = f_new_inst(FI_ROA_CHECK, $5, $7, $3); }

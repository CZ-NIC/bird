--- conflicted
+++ resolved
@@ -462,11 +462,7 @@
 
 conf: bt_test_same ;
 bt_test_same:
-<<<<<<< HEAD
- BT_TEST_SAME '(' CF_SYM_KNOWN ',' CF_SYM_KNOWN ',' NUM ')' {
-=======
  BT_TEST_SAME '(' symbol_known ',' symbol_known ',' expr ')' {
->>>>>>> 69101f47
   cf_assert_symbol($3, SYM_FUNCTION);
   cf_assert_symbol($5, SYM_FUNCTION);
   struct f_bt_test_suite *t = cfg_allocz(sizeof(struct f_bt_test_suite));

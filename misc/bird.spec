--- conflicted
+++ resolved
@@ -1,10 +1,6 @@
 Summary: BIRD Internet Routing Daemon
 Name: bird
-<<<<<<< HEAD
-Version: 2.0.12
-=======
 Version: 3.0-alpha0
->>>>>>> 7404a215
 Release: 1
 Copyright: GPL
 Group: Networking/Daemons

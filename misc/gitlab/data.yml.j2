--- conflicted
+++ resolved
@@ -61,11 +61,7 @@
   {% endfor %}
 
   # Ubuntu regular builds
-<<<<<<< HEAD
-  {% for num in ('20.04', '22.04', '24.04', '25.04') -%}
-=======
   {% for num in ('20.04', '22.04', '24.04', '25.04', '25.10') -%}
->>>>>>> 4292e280
   - name: ubuntu-{{ num }}-amd64
     type: pkg-deb
   {% endfor %}

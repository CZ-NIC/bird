/*
 *	BIRD -- The Babel protocol
 *
 *	Copyright (c) 2015--2016 Toke Hoiland-Jorgensen
 * 	(c) 2016--2017 Ondrej Zajicek <santiago@crfreenet.org>
 *	(c) 2016--2017 CZ.NIC z.s.p.o.
 *
 *	Can be freely distributed and used under the terms of the GNU GPL.
 *
 *	This file contains the packet and TLV handling code for the protocol.
 */

#include "babel.h"


struct babel_pkt_header {
  u8 magic;
  u8 version;
  u16 length;
} PACKED;

struct babel_tlv {
  u8 type;
  u8 length;
  u8 value[0];
} PACKED;

struct babel_tlv_ack_req {
  u8 type;
  u8 length;
  u16 reserved;
  u16 nonce;
  u16 interval;
} PACKED;

struct babel_tlv_ack {
  u8 type;
  u8 length;
  u16 nonce;
} PACKED;

struct babel_tlv_hello {
  u8 type;
  u8 length;
  u16 reserved;
  u16 seqno;
  u16 interval;
} PACKED;

struct babel_tlv_ihu {
  u8 type;
  u8 length;
  u8 ae;
  u8 reserved;
  u16 rxcost;
  u16 interval;
  u8 addr[0];
} PACKED;

struct babel_tlv_router_id {
  u8 type;
  u8 length;
  u16 reserved;
  u64 router_id;
} PACKED;

struct babel_tlv_next_hop {
  u8 type;
  u8 length;
  u8 ae;
  u8 reserved;
  u8 addr[0];
} PACKED;

struct babel_tlv_update {
  u8 type;
  u8 length;
  u8 ae;
  u8 flags;
  u8 plen;
  u8 omitted;
  u16 interval;
  u16 seqno;
  u16 metric;
  u8 addr[0];
} PACKED;

struct babel_tlv_route_request {
  u8 type;
  u8 length;
  u8 ae;
  u8 plen;
  u8 addr[0];
} PACKED;

struct babel_tlv_seqno_request {
  u8 type;
  u8 length;
  u8 ae;
  u8 plen;
  u16 seqno;
  u8 hop_count;
  u8 reserved;
  u64 router_id;
  u8 addr[0];
} PACKED;


#define BABEL_FLAG_DEF_PREFIX	0x80
#define BABEL_FLAG_ROUTER_ID	0x40


struct babel_parse_state {
  struct babel_proto *proto;
  struct babel_iface *ifa;
  ip_addr saddr;
  ip_addr next_hop_ip4;
  ip_addr next_hop_ip6;
  u64 router_id;		/* Router ID used in subsequent updates */
  u8 def_ip6_prefix[16];	/* Implicit IPv6 prefix in network order */
  u8 def_ip4_prefix[4];		/* Implicit IPv4 prefix in network order */
  u8 router_id_seen;		/* router_id field is valid */
  u8 def_ip6_prefix_seen;	/* def_ip6_prefix is valid */
  u8 def_ip4_prefix_seen;	/* def_ip4_prefix is valid */
  u8 current_tlv_endpos;	/* End of self-terminating TLVs (offset from start) */
};

enum parse_result {
  PARSE_SUCCESS,
  PARSE_ERROR,
  PARSE_IGNORE,
};

struct babel_write_state {
  u64 router_id;
  u8 router_id_seen;
  ip_addr next_hop_ip4;
  ip_addr next_hop_ip6;
  u8 def_ip6_prefix[16];	/* Implicit IPv6 prefix in network order */
  u8 def_ip6_pxlen;
};


#define DROP(DSC,VAL) do { err_dsc = DSC; err_val = VAL; goto drop; } while(0)
#define DROP1(DSC) do { err_dsc = DSC; goto drop; } while(0)
#define LOG_PKT(msg, args...) \
  log_rl(&p->log_pkt_tbf, L_REMOTE "%s: " msg, p->p.name, args)

#define FIRST_TLV(p) ((struct babel_tlv *) (((struct babel_pkt_header *) p) + 1))
#define NEXT_TLV(t) ((struct babel_tlv *) (((byte *) t) + TLV_LENGTH(t)))
#define TLV_LENGTH(t) (t->type == BABEL_TLV_PAD1 ? 1 : t->length + sizeof(struct babel_tlv))
#define TLV_OPT_LENGTH(t) (t->length + sizeof(struct babel_tlv) - sizeof(*t))
#define TLV_HDR(tlv,t,l) ({ tlv->type = t; tlv->length = l - sizeof(struct babel_tlv); })
#define TLV_HDR0(tlv,t) TLV_HDR(tlv, t, tlv_data[t].min_length)

#define NET_SIZE(n) BYTES(net_pxlen(n))

static inline uint
bytes_equal(u8 *b1, u8 *b2, uint maxlen)
{
  uint i;
  for (i = 0; (i < maxlen) && (*b1 == *b2); i++, b1++, b2++)
    ;
  return i;
}

static inline uint
get_time16(const void *p)
{
  uint v = get_u16(p) * BABEL_TIME_UNITS;
  return MAX(BABEL_MIN_INTERVAL, v);
}

static inline void
put_time16(void *p, uint v)
{
  put_u16(p, v / BABEL_TIME_UNITS);
}

static inline void
read_ip4_px(net_addr *n, const void *p, uint plen)
{
  ip4_addr addr = {0};
  memcpy(&addr, p, BYTES(plen));
  net_fill_ip4(n, ip4_ntoh(addr), plen);
}

static inline void
put_ip4_px(void *p, net_addr *n)
{
  ip4_addr addr = ip4_hton(net4_prefix(n));
  memcpy(p, &addr, NET_SIZE(n));
}

static inline void
read_ip6_px(net_addr *n, const void *p, uint plen)
{
  ip6_addr addr = IPA_NONE;
  memcpy(&addr, p, BYTES(plen));
  net_fill_ip6(n, ip6_ntoh(addr), plen);
}

static inline void
put_ip6_px(void *p, net_addr *n)
{
  ip6_addr addr = ip6_hton(net6_prefix(n));
  memcpy(p, &addr, NET_SIZE(n));
}

static inline ip6_addr
get_ip6_ll(const void *p)
{
  return ip6_build(0xfe800000, 0, get_u32(p+0), get_u32(p+4));
}

static inline void
put_ip6_ll(void *p, ip6_addr addr)
{
  put_u32(p+0, _I2(addr));
  put_u32(p+4, _I3(addr));
}


/*
 *	TLV read/write functions
 */

static int babel_read_ack_req(struct babel_tlv *hdr, union babel_msg *msg, struct babel_parse_state *state);
static int babel_read_hello(struct babel_tlv *hdr, union babel_msg *msg, struct babel_parse_state *state);
static int babel_read_ihu(struct babel_tlv *hdr, union babel_msg *msg, struct babel_parse_state *state);
static int babel_read_router_id(struct babel_tlv *hdr, union babel_msg *msg, struct babel_parse_state *state);
static int babel_read_next_hop(struct babel_tlv *hdr, union babel_msg *msg, struct babel_parse_state *state);
static int babel_read_update(struct babel_tlv *hdr, union babel_msg *msg, struct babel_parse_state *state);
static int babel_read_route_request(struct babel_tlv *hdr, union babel_msg *msg, struct babel_parse_state *state);
static int babel_read_seqno_request(struct babel_tlv *hdr, union babel_msg *msg, struct babel_parse_state *state);

static uint babel_write_ack(struct babel_tlv *hdr, union babel_msg *msg, struct babel_write_state *state, uint max_len);
static uint babel_write_hello(struct babel_tlv *hdr, union babel_msg *msg, struct babel_write_state *state, uint max_len);
static uint babel_write_ihu(struct babel_tlv *hdr, union babel_msg *msg, struct babel_write_state *state, uint max_len);
static uint babel_write_update(struct babel_tlv *hdr, union babel_msg *msg, struct babel_write_state *state, uint max_len);
static uint babel_write_route_request(struct babel_tlv *hdr, union babel_msg *msg, struct babel_write_state *state, uint max_len);
static uint babel_write_seqno_request(struct babel_tlv *hdr, union babel_msg *msg, struct babel_write_state *state, uint max_len);

struct babel_tlv_data {
  u8 min_length;
  int (*read_tlv)(struct babel_tlv *hdr, union babel_msg *m, struct babel_parse_state *state);
  uint (*write_tlv)(struct babel_tlv *hdr, union babel_msg *m, struct babel_write_state *state, uint max_len);
  void (*handle_tlv)(union babel_msg *m, struct babel_iface *ifa);
};

static const struct babel_tlv_data tlv_data[BABEL_TLV_MAX] = {
  [BABEL_TLV_ACK_REQ] = {
    sizeof(struct babel_tlv_ack_req),
    babel_read_ack_req,
    NULL,
    babel_handle_ack_req
  },
  [BABEL_TLV_ACK] = {
    sizeof(struct babel_tlv_ack),
    NULL,
    babel_write_ack,
    NULL
  },
  [BABEL_TLV_HELLO] = {
    sizeof(struct babel_tlv_hello),
    babel_read_hello,
    babel_write_hello,
    babel_handle_hello
  },
  [BABEL_TLV_IHU] = {
    sizeof(struct babel_tlv_ihu),
    babel_read_ihu,
    babel_write_ihu,
    babel_handle_ihu
  },
  [BABEL_TLV_ROUTER_ID] = {
    sizeof(struct babel_tlv_router_id),
    babel_read_router_id,
    NULL,
    NULL
  },
  [BABEL_TLV_NEXT_HOP] = {
    sizeof(struct babel_tlv_next_hop),
    babel_read_next_hop,
    NULL,
    NULL
  },
  [BABEL_TLV_UPDATE] = {
    sizeof(struct babel_tlv_update),
    babel_read_update,
    babel_write_update,
    babel_handle_update
  },
  [BABEL_TLV_ROUTE_REQUEST] = {
    sizeof(struct babel_tlv_route_request),
    babel_read_route_request,
    babel_write_route_request,
    babel_handle_route_request
  },
  [BABEL_TLV_SEQNO_REQUEST] = {
    sizeof(struct babel_tlv_seqno_request),
    babel_read_seqno_request,
    babel_write_seqno_request,
    babel_handle_seqno_request
  },
};

static int
babel_read_ack_req(struct babel_tlv *hdr, union babel_msg *m,
		   struct babel_parse_state *state)
{
  struct babel_tlv_ack_req *tlv = (void *) hdr;
  struct babel_msg_ack_req *msg = &m->ack_req;

  msg->type = BABEL_TLV_ACK_REQ;
  msg->nonce = get_u16(&tlv->nonce);
  msg->interval = get_time16(&tlv->interval);
  msg->sender = state->saddr;

  if (!msg->interval)
    return PARSE_ERROR;

  return PARSE_SUCCESS;
}

static uint
babel_write_ack(struct babel_tlv *hdr, union babel_msg *m,
                struct babel_write_state *state UNUSED, uint max_len UNUSED)
{
  struct babel_tlv_ack *tlv = (void *) hdr;
  struct babel_msg_ack *msg = &m->ack;

  TLV_HDR0(tlv, BABEL_TLV_ACK);
  put_u16(&tlv->nonce, msg->nonce);

  return sizeof(struct babel_tlv_ack);
}

static int
babel_read_hello(struct babel_tlv *hdr, union babel_msg *m,
                 struct babel_parse_state *state)
{
  struct babel_tlv_hello *tlv = (void *) hdr;
  struct babel_msg_hello *msg = &m->hello;

  msg->type = BABEL_TLV_HELLO;
  msg->seqno = get_u16(&tlv->seqno);
  msg->interval = get_time16(&tlv->interval);
  msg->sender = state->saddr;

  return PARSE_SUCCESS;
}

static uint
babel_write_hello(struct babel_tlv *hdr, union babel_msg *m,
                  struct babel_write_state *state UNUSED, uint max_len UNUSED)
{
  struct babel_tlv_hello *tlv = (void *) hdr;
  struct babel_msg_hello *msg = &m->hello;

  TLV_HDR0(tlv, BABEL_TLV_HELLO);
  put_u16(&tlv->seqno, msg->seqno);
  put_time16(&tlv->interval, msg->interval);

  return sizeof(struct babel_tlv_hello);
}

static int
babel_read_ihu(struct babel_tlv *hdr, union babel_msg *m,
               struct babel_parse_state *state)
{
  struct babel_tlv_ihu *tlv = (void *) hdr;
  struct babel_msg_ihu *msg = &m->ihu;

  msg->type = BABEL_TLV_IHU;
  msg->ae = tlv->ae;
  msg->rxcost = get_u16(&tlv->rxcost);
  msg->interval = get_time16(&tlv->interval);
  msg->addr = IPA_NONE;
  msg->sender = state->saddr;

  if (msg->ae >= BABEL_AE_MAX)
    return PARSE_IGNORE;

  /*
   * We only actually read link-local IPs. In every other case, the addr field
   * will be 0 but validation will succeed. The handler takes care of these
   * cases. We handle them here anyway because we need the length for parsing
   * subtlvs.
   */
  switch (msg->ae)
  {
  case BABEL_AE_IP4:
    if (TLV_OPT_LENGTH(tlv) < 4)
      return PARSE_ERROR;
    state->current_tlv_endpos += 4;
    break;

  case BABEL_AE_IP6:
    if (TLV_OPT_LENGTH(tlv) < 16)
      return PARSE_ERROR;
    state->current_tlv_endpos += 16;
    break;

  case BABEL_AE_IP6_LL:
    if (TLV_OPT_LENGTH(tlv) < 8)
      return PARSE_ERROR;

    msg->addr = ipa_from_ip6(get_ip6_ll(&tlv->addr));
    state->current_tlv_endpos += 8;
    break;
  }

  return PARSE_SUCCESS;
}

static uint
babel_write_ihu(struct babel_tlv *hdr, union babel_msg *m,
                struct babel_write_state *state UNUSED, uint max_len)
{
  struct babel_tlv_ihu *tlv = (void *) hdr;
  struct babel_msg_ihu *msg = &m->ihu;

  if (ipa_is_link_local(msg->addr) && max_len < sizeof(struct babel_tlv_ihu) + 8)
    return 0;

  TLV_HDR0(tlv, BABEL_TLV_IHU);
  put_u16(&tlv->rxcost, msg->rxcost);
  put_time16(&tlv->interval, msg->interval);

  if (!ipa_is_link_local(msg->addr))
  {
    tlv->ae = BABEL_AE_WILDCARD;
    return sizeof(struct babel_tlv_ihu);
  }
  put_ip6_ll(&tlv->addr, msg->addr);
  tlv->ae = BABEL_AE_IP6_LL;
  hdr->length += 8;
  return sizeof(struct babel_tlv_ihu) + 8;
}

static int
babel_read_router_id(struct babel_tlv *hdr, union babel_msg *m UNUSED,
                     struct babel_parse_state *state)
{
  struct babel_tlv_router_id *tlv = (void *) hdr;

  state->router_id = get_u64(&tlv->router_id);
  state->router_id_seen = 1;

  return PARSE_IGNORE;
}

/* This is called directly from babel_write_update() */
static uint
babel_write_router_id(struct babel_tlv *hdr, u64 router_id,
		      struct babel_write_state *state, uint max_len UNUSED)
{
  struct babel_tlv_router_id *tlv = (void *) hdr;

  /* We still assume that first min_length bytes are available and zeroed */

  TLV_HDR0(tlv, BABEL_TLV_ROUTER_ID);
  put_u64(&tlv->router_id, router_id);

  state->router_id = router_id;
  state->router_id_seen = 1;

  return sizeof(struct babel_tlv_router_id);
}

static int
babel_read_next_hop(struct babel_tlv *hdr, union babel_msg *m UNUSED,
                    struct babel_parse_state *state)
{
  struct babel_tlv_next_hop *tlv = (void *) hdr;

  switch (tlv->ae)
  {
  case BABEL_AE_WILDCARD:
    return PARSE_ERROR;

  case BABEL_AE_IP4:
    if (TLV_OPT_LENGTH(tlv) < sizeof(ip4_addr))
      return PARSE_ERROR;

    state->next_hop_ip4 = ipa_from_ip4(get_ip4(&tlv->addr));
    state->current_tlv_endpos += sizeof(ip4_addr);
    return PARSE_IGNORE;

  case BABEL_AE_IP6:
    if (TLV_OPT_LENGTH(tlv) < sizeof(ip6_addr))
      return PARSE_ERROR;

    state->next_hop_ip6 = ipa_from_ip6(get_ip6(&tlv->addr));
    state->current_tlv_endpos += sizeof(ip6_addr);
    return PARSE_IGNORE;

  case BABEL_AE_IP6_LL:
    if (TLV_OPT_LENGTH(tlv) < 8)
      return PARSE_ERROR;

    state->next_hop_ip6 = ipa_from_ip6(get_ip6_ll(&tlv->addr));
    state->current_tlv_endpos += 8;
    return PARSE_IGNORE;

  default:
    return PARSE_IGNORE;
  }

  return PARSE_IGNORE;
}

/* This is called directly from babel_write_update() and returns -1 if a next
   hop should be written but there is not enough space. */
static int
babel_write_next_hop(struct babel_tlv *hdr, ip_addr addr,
		     struct babel_write_state *state, uint max_len)
{
  struct babel_tlv_next_hop *tlv = (void *) hdr;

  if (ipa_zero(addr))
  {
    /* Should not happen */
    return 0;
  }
  else if (ipa_is_ip4(addr) && !ipa_equal(addr, state->next_hop_ip4))
  {
    uint len = sizeof(struct babel_tlv_next_hop) + sizeof(ip4_addr);
    if (len > max_len)
      return -1;

    TLV_HDR(tlv, BABEL_TLV_NEXT_HOP, len);

    tlv->ae = BABEL_AE_IP4;
    put_ip4(&tlv->addr, ipa_to_ip4(addr));
    state->next_hop_ip4 = addr;

    return len;
  }
  else if (ipa_is_ip6(addr) && !ipa_equal(addr, state->next_hop_ip6))
  {
    uint len = sizeof(struct babel_tlv_next_hop) + sizeof(ip6_addr);
    if (len > max_len)
      return -1;

    TLV_HDR(tlv, BABEL_TLV_NEXT_HOP, len);

    tlv->ae = BABEL_AE_IP6;
    put_ip6(&tlv->addr, ipa_to_ip6(addr));
    state->next_hop_ip6 = addr;

    return len;
  }

  return 0;
}

static int
babel_read_update(struct babel_tlv *hdr, union babel_msg *m,
                  struct babel_parse_state *state)
{
  struct babel_tlv_update *tlv = (void *) hdr;
  struct babel_msg_update *msg = &m->update;

  msg->type = BABEL_TLV_UPDATE;
  msg->interval = get_time16(&tlv->interval);
  msg->seqno = get_u16(&tlv->seqno);
  msg->metric = get_u16(&tlv->metric);

  /* Length of received prefix data without omitted part */
  int len = BYTES(tlv->plen) - (int) tlv->omitted;
  u8 buf[16] = {};

  if ((len < 0) || ((uint) len > TLV_OPT_LENGTH(tlv)))
    return PARSE_ERROR;

  switch (tlv->ae)
  {
  case BABEL_AE_WILDCARD:
    if (tlv->plen > 0)
      return PARSE_ERROR;

    if (msg->metric != 65535)
      return PARSE_ERROR;

    msg->wildcard = 1;
    break;

  case BABEL_AE_IP4:
    if (tlv->plen > IP4_MAX_PREFIX_LENGTH)
      return PARSE_ERROR;

    /* Cannot omit data if there is no saved prefix */
    if (tlv->omitted && !state->def_ip4_prefix_seen)
      return PARSE_ERROR;

    /* Update must have next hop, unless it is retraction */
    if (ipa_zero(state->next_hop_ip4) && (msg->metric != BABEL_INFINITY))
      return PARSE_ERROR;

    /* Merge saved prefix and received prefix parts */
    memcpy(buf, state->def_ip4_prefix, tlv->omitted);
    memcpy(buf + tlv->omitted, tlv->addr, len);

    ip4_addr prefix4 = get_ip4(buf);
    net_fill_ip4(&msg->net, prefix4, tlv->plen);

    if (tlv->flags & BABEL_FLAG_DEF_PREFIX)
    {
      put_ip4(state->def_ip4_prefix, prefix4);
      state->def_ip4_prefix_seen = 1;
    }

    msg->next_hop = state->next_hop_ip4;

    break;

  case BABEL_AE_IP6:
    if (tlv->plen > IP6_MAX_PREFIX_LENGTH)
      return PARSE_ERROR;

    /* Cannot omit data if there is no saved prefix */
    if (tlv->omitted && !state->def_ip6_prefix_seen)
      return PARSE_ERROR;

    /* Merge saved prefix and received prefix parts */
    memcpy(buf, state->def_ip6_prefix, tlv->omitted);
    memcpy(buf + tlv->omitted, tlv->addr, len);

    ip6_addr prefix6 = get_ip6(buf);
    net_fill_ip6(&msg->net, prefix6, tlv->plen);

    if (tlv->flags & BABEL_FLAG_DEF_PREFIX)
    {
      put_ip6(state->def_ip6_prefix, prefix6);
      state->def_ip6_prefix_seen = 1;
    }

    if (tlv->flags & BABEL_FLAG_ROUTER_ID)
    {
      state->router_id = ((u64) _I2(prefix6)) << 32 | _I3(prefix6);
      state->router_id_seen = 1;
    }

    msg->next_hop = state->next_hop_ip6;

    break;

  case BABEL_AE_IP6_LL:
    /* ??? */
    return PARSE_IGNORE;

  default:
    return PARSE_IGNORE;
  }

  /* Update must have Router ID, unless it is retraction */
  if (!state->router_id_seen && (msg->metric != BABEL_INFINITY))
  {
    DBG("Babel: No router ID seen before update\n");
    return PARSE_ERROR;
  }

  msg->router_id = state->router_id;
  msg->sender = state->saddr;
  state->current_tlv_endpos += len;

  return PARSE_SUCCESS;
}

static uint
babel_write_update(struct babel_tlv *hdr, union babel_msg *m,
                   struct babel_write_state *state, uint max_len)
{
  struct babel_msg_update *msg = &m->update;
  uint len0 = 0;

  /*
   * When needed, we write Router-ID TLV before Update TLV and return size of
   * both of them. There is enough space for the Router-ID TLV, because
   * sizeof(struct babel_tlv_router_id) == sizeof(struct babel_tlv_update).
   *
   * Router ID is not used for retractions, so do not use it in such case.
   */
  if ((msg->metric < BABEL_INFINITY) &&
      (!state->router_id_seen || (msg->router_id != state->router_id)))
  {
    len0 = babel_write_router_id(hdr, msg->router_id, state, max_len);
    hdr = NEXT_TLV(hdr);
  }

  /*
   * We also may add Next Hop TLV for regular updates. It may fail for not
   * enough space or it may be unnecessary as the next hop is the same as the
   * last one already announced. So we handle all three cases.
   */
  if (msg->metric < BABEL_INFINITY)
  {
    int l = babel_write_next_hop(hdr, msg->next_hop, state, max_len - len0);
    if (l < 0)
      return 0;

    if (l)
    {
      len0 += l;
      hdr = NEXT_TLV(hdr);
    }
  }

  struct babel_tlv_update *tlv = (void *) hdr;
  uint len = sizeof(struct babel_tlv_update) + NET_SIZE(&msg->net);

  if (len0 + len > max_len)
    return 0;

  memset(tlv, 0, sizeof(struct babel_tlv_update));
  TLV_HDR(tlv, BABEL_TLV_UPDATE, len);

  if (msg->wildcard)
  {
    tlv->ae = BABEL_AE_WILDCARD;
    tlv->plen = 0;
  }
  else if (msg->net.type == NET_IP4)
  {
    tlv->ae = BABEL_AE_IP4;
    tlv->plen = net4_pxlen(&msg->net);
    put_ip4_px(tlv->addr, &msg->net);
  }
  else
  {
    tlv->ae = BABEL_AE_IP6;
    tlv->plen = net6_pxlen(&msg->net);

    /* Address compression - omit initial matching bytes */
    u8 buf[16], omit;
    put_ip6(buf, net6_prefix(&msg->net));
    omit = bytes_equal(buf, state->def_ip6_prefix,
		       MIN(tlv->plen, state->def_ip6_pxlen) / 8);

    if (omit > 0)
    {
      memcpy(tlv->addr, buf + omit, NET_SIZE(&msg->net) - omit);

      tlv->omitted = omit;
      tlv->length -= omit;
      len -= omit;
    }
    else
    {
      put_ip6_px(tlv->addr, &msg->net);
      tlv->flags |= BABEL_FLAG_DEF_PREFIX;

      put_ip6(state->def_ip6_prefix, net6_prefix(&msg->net));
      state->def_ip6_pxlen = tlv->plen;
    }
  }

  put_time16(&tlv->interval, msg->interval);
  put_u16(&tlv->seqno, msg->seqno);
  put_u16(&tlv->metric, msg->metric);

  return len0 + len;
}

static int
babel_read_route_request(struct babel_tlv *hdr, union babel_msg *m,
                         struct babel_parse_state *state UNUSED)
{
  struct babel_tlv_route_request *tlv = (void *) hdr;
  struct babel_msg_route_request *msg = &m->route_request;

  msg->type = BABEL_TLV_ROUTE_REQUEST;

  switch (tlv->ae)
  {
  case BABEL_AE_WILDCARD:
    /* Wildcard requests must have plen 0 */
    if (tlv->plen > 0)
      return PARSE_ERROR;

    msg->full = 1;
    return PARSE_SUCCESS;

  case BABEL_AE_IP4:
    if (tlv->plen > IP4_MAX_PREFIX_LENGTH)
      return PARSE_ERROR;

    if (TLV_OPT_LENGTH(tlv) < BYTES(tlv->plen))
      return PARSE_ERROR;

    read_ip4_px(&msg->net, tlv->addr, tlv->plen);
    state->current_tlv_endpos += BYTES(tlv->plen);
    return PARSE_SUCCESS;

  case BABEL_AE_IP6:
    if (tlv->plen > IP6_MAX_PREFIX_LENGTH)
      return PARSE_ERROR;

    if (TLV_OPT_LENGTH(tlv) < BYTES(tlv->plen))
      return PARSE_ERROR;

    read_ip6_px(&msg->net, tlv->addr, tlv->plen);
    state->current_tlv_endpos += BYTES(tlv->plen);
    return PARSE_SUCCESS;

  case BABEL_AE_IP6_LL:
    return PARSE_ERROR;

  default:
    return PARSE_IGNORE;
  }

  return PARSE_IGNORE;
}

static uint
babel_write_route_request(struct babel_tlv *hdr, union babel_msg *m,
			  struct babel_write_state *state UNUSED, uint max_len)
{
  struct babel_tlv_route_request *tlv = (void *) hdr;
  struct babel_msg_route_request *msg = &m->route_request;

  uint len = sizeof(struct babel_tlv_route_request) + NET_SIZE(&msg->net);

  if (len > max_len)
    return 0;

  TLV_HDR(tlv, BABEL_TLV_ROUTE_REQUEST, len);

  if (msg->full)
  {
    tlv->ae = BABEL_AE_WILDCARD;
    tlv->plen = 0;
  }
  else if (msg->net.type == NET_IP4)
  {
    tlv->ae = BABEL_AE_IP4;
    tlv->plen = net4_pxlen(&msg->net);
    put_ip4_px(tlv->addr, &msg->net);
  }
  else
  {
    tlv->ae = BABEL_AE_IP6;
    tlv->plen = net6_pxlen(&msg->net);
    put_ip6_px(tlv->addr, &msg->net);
  }

  return len;
}

static int
babel_read_seqno_request(struct babel_tlv *hdr, union babel_msg *m,
                         struct babel_parse_state *state)
{
  struct babel_tlv_seqno_request *tlv = (void *) hdr;
  struct babel_msg_seqno_request *msg = &m->seqno_request;

  msg->type = BABEL_TLV_SEQNO_REQUEST;
  msg->seqno = get_u16(&tlv->seqno);
  msg->hop_count = tlv->hop_count;
  msg->router_id = get_u64(&tlv->router_id);
  msg->sender = state->saddr;

  if (tlv->hop_count == 0)
    return PARSE_ERROR;

  switch (tlv->ae)
  {
  case BABEL_AE_WILDCARD:
    return PARSE_ERROR;

  case BABEL_AE_IP4:
    if (tlv->plen > IP4_MAX_PREFIX_LENGTH)
      return PARSE_ERROR;

    if (TLV_OPT_LENGTH(tlv) < BYTES(tlv->plen))
      return PARSE_ERROR;

    read_ip4_px(&msg->net, tlv->addr, tlv->plen);
    state->current_tlv_endpos += BYTES(tlv->plen);
    return PARSE_SUCCESS;

  case BABEL_AE_IP6:
    if (tlv->plen > IP6_MAX_PREFIX_LENGTH)
      return PARSE_ERROR;

    if (TLV_OPT_LENGTH(tlv) < BYTES(tlv->plen))
      return PARSE_ERROR;

    read_ip6_px(&msg->net, tlv->addr, tlv->plen);
    state->current_tlv_endpos += BYTES(tlv->plen);
    return PARSE_SUCCESS;

  case BABEL_AE_IP6_LL:
    return PARSE_ERROR;

  default:
    return PARSE_IGNORE;
  }

  return PARSE_IGNORE;
}

static uint
babel_write_seqno_request(struct babel_tlv *hdr, union babel_msg *m,
			  struct babel_write_state *state UNUSED, uint max_len)
{
  struct babel_tlv_seqno_request *tlv = (void *) hdr;
  struct babel_msg_seqno_request *msg = &m->seqno_request;

  uint len = sizeof(struct babel_tlv_seqno_request) + NET_SIZE(&msg->net);

  if (len > max_len)
    return 0;

  TLV_HDR(tlv, BABEL_TLV_SEQNO_REQUEST, len);

  if (msg->net.type == NET_IP4)
  {
    tlv->ae = BABEL_AE_IP4;
    tlv->plen = net4_pxlen(&msg->net);
    put_ip4_px(tlv->addr, &msg->net);
  }
  else
  {
    tlv->ae = BABEL_AE_IP6;
    tlv->plen = net6_pxlen(&msg->net);
    put_ip6_px(tlv->addr, &msg->net);
  }

  put_u16(&tlv->seqno, msg->seqno);
  tlv->hop_count = msg->hop_count;
  put_u64(&tlv->router_id, msg->router_id);

  return len;
}

static inline int
babel_read_subtlvs(struct babel_tlv *hdr,
		   union babel_msg *msg UNUSED,
		   struct babel_parse_state *state)
{
  struct babel_tlv *tlv;

  for (tlv = (void *) hdr + state->current_tlv_endpos;
       (void *) tlv < (void *) hdr + TLV_LENGTH(hdr);
       tlv = NEXT_TLV(tlv))
  {
    /*
     * The subtlv type space is non-contiguous (due to the mandatory bit), so
     * use a switch for dispatch instead of the mapping array we use for TLVs
     */
    switch (tlv->type)
    {
    case BABEL_SUBTLV_PAD1:
    case BABEL_SUBTLV_PADN:
      /* FIXME: Framing errors in PADN are silently ignored, see babel_process_packet() */
      break;

    default:
      /* Unknown mandatory subtlv; PARSE_IGNORE ignores the whole TLV */
      if (tlv->type > 128)
      {
	DBG("Babel: Mandatory subtlv %d found; skipping TLV\n", tlv->type);
	return PARSE_IGNORE;
      }
      break;
    }
  }

  return PARSE_SUCCESS;
}

static inline int
babel_read_tlv(struct babel_tlv *hdr,
               union babel_msg *msg,
               struct babel_parse_state *state)
{
  if ((hdr->type <= BABEL_TLV_PADN) ||
      (hdr->type >= BABEL_TLV_MAX) ||
      !tlv_data[hdr->type].read_tlv)
    return PARSE_IGNORE;

  if (TLV_LENGTH(hdr) < tlv_data[hdr->type].min_length)
    return PARSE_ERROR;

  state->current_tlv_endpos = tlv_data[hdr->type].min_length;
  memset(msg, 0, sizeof(*msg));

  int res = tlv_data[hdr->type].read_tlv(hdr, msg, state);
  if (res != PARSE_SUCCESS)
    return res;

  return babel_read_subtlvs(hdr, msg, state);
}

static uint
babel_write_tlv(struct babel_tlv *hdr,
		union babel_msg *msg,
		struct babel_write_state *state,
		uint max_len)
{
  if ((msg->type <= BABEL_TLV_PADN) ||
      (msg->type >= BABEL_TLV_MAX) ||
      !tlv_data[msg->type].write_tlv)
    return 0;

  if (tlv_data[msg->type].min_length > max_len)
    return 0;

  memset(hdr, 0, tlv_data[msg->type].min_length);
  return tlv_data[msg->type].write_tlv(hdr, msg, state, max_len);
}


/*
 *	Packet RX/TX functions
 */

static int
babel_send_to(struct babel_iface *ifa, ip_addr dest)
{
  sock *sk = ifa->sk;
  struct babel_pkt_header *hdr = (void *) sk->tbuf;
  int len = get_u16(&hdr->length) + sizeof(struct babel_pkt_header);

  DBG("Babel: Sending %d bytes to %I\n", len, dest);
  return sk_send_to(sk, len, dest, 0);
}

/**
 * babel_write_queue - Write a TLV queue to a transmission buffer
 * @ifa: Interface holding the transmission buffer
 * @queue: TLV queue to write (containing internal-format TLVs)
 *
 * This function writes a packet to the interface transmission buffer with as
 * many TLVs from the &queue as will fit in the buffer. It returns the number of
 * bytes written (NOT counting the packet header). The function is called by
 * babel_send_queue() and babel_send_unicast() to construct packets for
 * transmission, and uses per-TLV helper functions to convert the
 * internal-format TLVs to their wire representations.
 *
 * The TLVs in the queue are freed after they are written to the buffer.
 */
static uint
babel_write_queue(struct babel_iface *ifa, list *queue)
{
  struct babel_proto *p = ifa->proto;
  struct babel_write_state state = { .next_hop_ip6 = ifa->addr };

  if (EMPTY_LIST(*queue))
    return 0;

  byte *pos = ifa->sk->tbuf;
  byte *end = pos + ifa->tx_length;

  struct babel_pkt_header *pkt = (void *) pos;
  pkt->magic = BABEL_MAGIC;
  pkt->version = BABEL_VERSION;
  pkt->length = 0;
  pos += sizeof(struct babel_pkt_header);

  struct babel_msg_node *msg;
  WALK_LIST_FIRST(msg, *queue)
  {
    if (pos >= end)
      break;

    int len = babel_write_tlv((struct babel_tlv *) pos, &msg->msg, &state, end - pos);

    if (!len)
      break;

    pos += len;
    rem_node(NODE msg);
    sl_free(p->msg_slab, msg);
  }

  uint plen = pos - (byte *) pkt;
  put_u16(&pkt->length, plen - sizeof(struct babel_pkt_header));

  return plen;
}

void
babel_send_queue(void *arg)
{
  struct babel_iface *ifa = arg;
  while ((babel_write_queue(ifa, &ifa->msg_queue) > 0) &&
	 (babel_send_to(ifa, IP6_BABEL_ROUTERS) > 0));
}

static inline void
babel_kick_queue(struct babel_iface *ifa)
{
  /*
   * Only schedule send event if there is not already data in the socket buffer.
   * Otherwise we may overwrite the data already in the buffer.
   */

  if ((ifa->sk->tpos == ifa->sk->tbuf) && !ev_active(ifa->send_event))
    ev_schedule(ifa->send_event);
}

/**
 * babel_send_unicast - send a single TLV via unicast to a destination
 * @msg: TLV to send
 * @ifa: Interface to send via
 * @dest: Destination of the TLV
 *
 * This function is used to send a single TLV via unicast to a designated
 * receiver. This is used for replying to certain incoming requests, and for
 * sending unicast requests to refresh routes before they expire.
 */
void
babel_send_unicast(union babel_msg *msg, struct babel_iface *ifa, ip_addr dest)
{
  struct babel_proto *p = ifa->proto;
  struct babel_msg_node *msgn = sl_alloc(p->msg_slab);
  list queue;

  msgn->msg = *msg;
  init_list(&queue);
  add_tail(&queue, NODE msgn);
  babel_write_queue(ifa, &queue);
  babel_send_to(ifa, dest);

  /* We could overwrite waiting packet here, we may have to kick TX queue */
  if (!EMPTY_LIST(ifa->msg_queue))
    babel_kick_queue(ifa);
}

/**
 * babel_enqueue - enqueue a TLV for transmission on an interface
 * @msg: TLV to enqueue (in internal TLV format)
 * @ifa: Interface to enqueue to
 *
 * This function is called to enqueue a TLV for subsequent transmission on an
 * interface. The transmission event is triggered whenever a TLV is enqueued;
 * this ensures that TLVs will be transmitted in a timely manner, but that TLVs
 * which are enqueued in rapid succession can be transmitted together in one
 * packet.
 */
void
babel_enqueue(union babel_msg *msg, struct babel_iface *ifa)
{
  struct babel_proto *p = ifa->proto;
  struct babel_msg_node *msgn = sl_alloc(p->msg_slab);
  msgn->msg = *msg;
  add_tail(&ifa->msg_queue, NODE msgn);
  babel_kick_queue(ifa);
}

/**
 * babel_process_packet - process incoming data packet
 * @pkt: Pointer to the packet data
 * @len: Length of received packet
 * @saddr: Address of packet sender
 * @ifa: Interface packet was received on.
 *
 * This function is the main processing hook of incoming Babel packets. It
 * checks that the packet header is well-formed, then processes the TLVs
 * contained in the packet. This is done in two passes: First all TLVs are
 * parsed into the internal TLV format. If a TLV parser fails, processing of the
 * rest of the packet is aborted.
 *
 * After the parsing step, the TLV handlers are called for each parsed TLV in
 * order.
 */
static void
babel_process_packet(struct babel_pkt_header *pkt, int len,
                     ip_addr saddr, struct babel_iface *ifa)
{
  struct babel_proto *p = ifa->proto;
  struct babel_tlv *tlv;
  struct babel_msg_node *msg;
  list msgs;
  int res;

  int plen = sizeof(struct babel_pkt_header) + get_u16(&pkt->length);
  byte *pos;
  byte *end = (byte *)pkt + plen;

  struct babel_parse_state state = {
    .proto	  = p,
    .ifa	  = ifa,
    .saddr	  = saddr,
    .next_hop_ip6 = saddr,
  };

  if ((pkt->magic != BABEL_MAGIC) || (pkt->version != BABEL_VERSION))
  {
    TRACE(D_PACKETS, "Strange packet from %I via %s - magic %d version %d",
	  saddr, ifa->iface->name, pkt->magic, pkt->version);
    return;
  }

  if (plen > len)
  {
    LOG_PKT("Bad packet from %I via %s - %s (%u)",
	    saddr, ifa->iface->name, "length mismatch", plen);
    return;
  }

  TRACE(D_PACKETS, "Packet received from %I via %s",
        saddr, ifa->iface->name);

  init_list(&msgs);

  /* First pass through the packet TLV by TLV, parsing each into internal data
     structures. */
  for (tlv = FIRST_TLV(pkt);
       (byte *)tlv < end;
       tlv = NEXT_TLV(tlv))
  {
    /* Ugly special case */
    if (tlv->type == BABEL_TLV_PAD1)
      continue;

    /* The end of the common TLV header */
    pos = (byte *)tlv + sizeof(struct babel_tlv);
    if ((pos > end) || (pos + tlv->length > end))
    {
      LOG_PKT("Bad TLV from %I via %s type %d pos %d - framing error",
	      saddr, ifa->iface->name, tlv->type, (byte *)tlv - (byte *)pkt);
      break;
    }

    msg = sl_alloc(p->msg_slab);
    res = babel_read_tlv(tlv, &msg->msg, &state);
    if (res == PARSE_SUCCESS)
    {
      add_tail(&msgs, NODE msg);
    }
    else if (res == PARSE_IGNORE)
    {
      DBG("Babel: Ignoring TLV of type %d\n", tlv->type);
      sl_free(p->msg_slab, msg);
    }
    else /* PARSE_ERROR */
    {
      LOG_PKT("Bad TLV from %I via %s type %d pos %d - parse error",
	      saddr, ifa->iface->name, tlv->type, (byte *)tlv - (byte *)pkt);
      sl_free(p->msg_slab, msg);
      break;
    }
  }

  /* Parsing done, handle all parsed TLVs */
  WALK_LIST_FIRST(msg, msgs)
  {
    if (tlv_data[msg->msg.type].handle_tlv)
      tlv_data[msg->msg.type].handle_tlv(&msg->msg, ifa);
    rem_node(NODE msg);
    sl_free(p->msg_slab, msg);
  }
}

static void
babel_err_hook(sock *sk, int err)
{
  struct babel_iface *ifa = sk->data;
  struct babel_proto *p = ifa->proto;

  log(L_ERR "%s: Socket error on %s: %M", p->p.name, ifa->iface->name, err);
  /* FIXME: Drop queued TLVs here? */
}


static void
babel_tx_hook(sock *sk)
{
  struct babel_iface *ifa = sk->data;

  DBG("Babel: TX hook called (iface %s, src %I, dst %I)\n",
      sk->iface->name, sk->saddr, sk->daddr);

  babel_send_queue(ifa);
}


static int
babel_rx_hook(sock *sk, uint len)
{
  struct babel_iface *ifa = sk->data;
  struct babel_proto *p = ifa->proto;
  const char *err_dsc = NULL;
  uint err_val = 0;

  if (sk->lifindex != ifa->iface->index)
    return 1;

  DBG("Babel: RX hook called (iface %s, src %I, dst %I)\n",
      sk->iface->name, sk->faddr, sk->laddr);

  /* Silently ignore my own packets */
  if (ipa_equal(sk->faddr, sk->saddr))
    return 1;

  if (!ipa_is_link_local(sk->faddr))
    DROP1("wrong src address");

  if (sk->fport != ifa->cf->port)
    DROP("wrong src port", sk->fport);

  if (len < sizeof(struct babel_pkt_header))
    DROP("too short", len);

  if (sk->flags & SKF_TRUNCATED)
    DROP("truncated", len);

  babel_process_packet((struct babel_pkt_header *) sk->rbuf, len, sk->faddr, ifa);
  return 1;

drop:
  LOG_PKT("Bad packet from %I via %s - %s (%u)",
	  sk->faddr, sk->iface->name, err_dsc, err_val);
  return 1;
}

int
babel_open_socket(struct babel_iface *ifa)
{
  struct babel_proto *p = ifa->proto;

  sock *sk;
  sk = sk_new(ifa->pool);
  sk->type = SK_UDP;
  sk->sport = ifa->cf->port;
  sk->dport = ifa->cf->port;
  sk->iface = ifa->iface;
<<<<<<< HEAD
  sk->saddr = ifa->addr;
=======
  sk->vrf = p->p.vrf;
>>>>>>> 7b2c5f3d

  sk->rx_hook = babel_rx_hook;
  sk->tx_hook = babel_tx_hook;
  sk->err_hook = babel_err_hook;
  sk->data = ifa;

  sk->tos = ifa->cf->tx_tos;
  sk->priority = ifa->cf->tx_priority;
  sk->ttl = 1;
  sk->flags = SKF_LADDR_RX;

  if (sk_open(sk) < 0)
    goto err;

  if (sk_setup_multicast(sk) < 0)
    goto err;

  if (sk_join_group(sk, IP6_BABEL_ROUTERS) < 0)
    goto err;

  ifa->sk = sk;
  return 1;

err:
  sk_log_error(sk, p->p.name);
  rfree(sk);
  return 0;
}<|MERGE_RESOLUTION|>--- conflicted
+++ resolved
@@ -1331,11 +1331,8 @@
   sk->sport = ifa->cf->port;
   sk->dport = ifa->cf->port;
   sk->iface = ifa->iface;
-<<<<<<< HEAD
   sk->saddr = ifa->addr;
-=======
   sk->vrf = p->p.vrf;
->>>>>>> 7b2c5f3d
 
   sk->rx_hook = babel_rx_hook;
   sk->tx_hook = babel_tx_hook;

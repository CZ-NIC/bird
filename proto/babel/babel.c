--- conflicted
+++ resolved
@@ -1822,10 +1822,7 @@
     .hook = babel_iface_locked,
     .data = ifa,
   };
-<<<<<<< HEAD
   lock->target = &global_event_list;
-=======
->>>>>>> 0bb04d53
 
   olock_acquire(lock);
 }

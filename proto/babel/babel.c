/*
 *	BIRD -- The Babel protocol
 *
 *	Copyright (c) 2015--2016 Toke Hoiland-Jorgensen
 * 	(c) 2016--2017 Ondrej Zajicek <santiago@crfreenet.org>
 *	(c) 2016--2017 CZ.NIC z.s.p.o.
 *
 *	Can be freely distributed and used under the terms of the GNU GPL.
 *
 *	This file contains the main routines for handling and sending TLVs, as
 *	well as timers and interaction with the nest.
 */

/**
 * DOC: The Babel protocol
 *
 * The Babel is a loop-avoiding distance-vector routing protocol that is robust
 * and efficient both in ordinary wired networks and in wireless mesh networks.
 *
 * The Babel protocol keeps state for each neighbour in a &babel_neighbor
 * struct, tracking received Hello and I Heard You (IHU) messages. A
 * &babel_interface struct keeps hello and update times for each interface, and
 * a separate hello seqno is maintained for each interface.
 *
 * For each prefix, Babel keeps track of both the possible routes (with next hop
 * and router IDs), as well as the feasibility distance for each prefix and
 * router id. The prefix itself is tracked in a &babel_entry struct, while the
 * possible routes for the prefix are tracked as &babel_route entries and the
 * feasibility distance is maintained through &babel_source structures.
 *
 * The main route selection is done in babel_select_route(). This is called when
 * an entry is updated by receiving updates from the network or when modified by
 * internal timers. The function selects from feasible and reachable routes the
 * one with the lowest metric to be announced to the core.
 *
 * Supported standards:
 * RFC 8966 - The Babel Routing Protocol
 * RFC 8967 - MAC Authentication for Babel
 * RFC 9079 - Source Specific Routing for Babel
 * RFC 9229 - IPv4 Routes with IPv6 Next Hop for Babel
 */

#include <stdlib.h>
#include "babel.h"
#include "lib/macro.h"

#define LOG_PKT_AUTH(msg, args...) \
  log_rl(&p->log_pkt_tbf, L_AUTH "%s: " msg, p->p.name, args)

/*
 * Is one number greater or equal than another mod 2^16? This is based on the
 * definition of serial number space in RFC 1982. Note that arguments are of
 * uint type to avoid integer promotion to signed integer.
 */
static inline int ge_mod64k(uint a, uint b)
{ return (u16)(a - b) < 0x8000; }

/* Strict inequality version of the above */
static inline int gt_mod64k(uint a, uint b)
{ return ge_mod64k(a, b) && a != b; }

static void babel_expire_requests(struct babel_proto *p, struct babel_entry *e);
static void babel_select_route(struct babel_proto *p, struct babel_entry *e, struct babel_route *mod);
static inline void babel_announce_retraction(struct babel_proto *p, struct babel_entry *e);
static void babel_send_route_request(struct babel_proto *p, struct babel_entry *e, struct babel_neighbor *n);
static void babel_send_seqno_request(struct babel_proto *p, struct babel_entry *e, struct babel_seqno_request *sr, struct babel_neighbor *n);
static void babel_update_cost(struct babel_neighbor *n);
static inline void babel_kick_timer(struct babel_proto *p);
static inline void babel_iface_kick_timer(struct babel_iface *ifa);

static struct ea_class ea_babel_metric, ea_babel_router_id, ea_babel_seqno;

/*
 *	Functions to maintain data structures
 */

static void
babel_init_entry(struct fib *f UNUSED, void *E)
{
  struct babel_entry *e = E;

  e->updated = current_time();
  init_list(&e->requests);
  init_list(&e->sources);
  init_list(&e->routes);
}

static inline struct babel_entry *
babel_find_entry(struct babel_proto *p, const net_addr *n)
{
  struct fib *rtable = (n->type == NET_IP4) ? &p->ip4_rtable : &p->ip6_rtable;
  return fib_find(rtable, n);
}

static struct babel_entry *
babel_get_entry(struct babel_proto *p, const net_addr *n)
{
  struct fib *rtable = (n->type == NET_IP4) ? &p->ip4_rtable : &p->ip6_rtable;
  struct babel_entry *e = fib_get(rtable, n);
  return e;
}

static struct babel_source *
babel_find_source(struct babel_entry *e, u64 router_id)
{
  struct babel_source *s;

  WALK_LIST(s, e->sources)
    if (s->router_id == router_id)
      return s;

  return NULL;
}

static struct babel_source *
babel_get_source(struct babel_proto *p, struct babel_entry *e, u64 router_id,
                 u16 initial_seqno)
{
  struct babel_source *s = babel_find_source(e, router_id);

  if (s)
    return s;

  s = sl_allocz(p->source_slab);
  s->router_id = router_id;
  s->expires = current_time() + BABEL_GARBAGE_INTERVAL;
  s->seqno = initial_seqno;
  s->metric = BABEL_INFINITY;
  add_tail(&e->sources, NODE s);

  return s;
}

static void
babel_expire_sources(struct babel_proto *p UNUSED, struct babel_entry *e)
{
  struct babel_source *n, *nx;
  btime now_ = current_time();

  WALK_LIST_DELSAFE(n, nx, e->sources)
  {
    if (n->expires && n->expires <= now_)
    {
      rem_node(NODE n);
      sl_free(n);
    }
  }
}

static struct babel_route *
babel_find_route(struct babel_entry *e, struct babel_neighbor *n)
{
  struct babel_route *r;

  WALK_LIST(r, e->routes)
    if (r->neigh == n)
      return r;

  return NULL;
}

static struct babel_route *
babel_get_route(struct babel_proto *p, struct babel_entry *e, struct babel_neighbor *nbr)
{
  struct babel_route *r = babel_find_route(e, nbr);

  if (r)
    return r;

  r = sl_allocz(p->route_slab);

  r->e = e;
  r->neigh = nbr;
  add_tail(&e->routes, NODE r);
  add_tail(&nbr->routes, NODE &r->neigh_route);

  return r;
}

static inline void
babel_retract_route(struct babel_proto *p, struct babel_route *r)
{
  r->metric = r->advert_metric = BABEL_INFINITY;

  if (r == r->e->selected)
    babel_select_route(p, r->e, r);
}

static void
babel_flush_route(struct babel_proto *p UNUSED, struct babel_route *r)
{
  DBG("Babel: Flush route %N router_id %lR neigh %I\n",
      r->e->n.addr, r->router_id, r->neigh->addr);

  rem_node(NODE r);
  rem_node(&r->neigh_route);

  if (r->e->selected == r)
    r->e->selected = NULL;

  sl_free(r);
}

static void
babel_expire_route(struct babel_proto *p, struct babel_route *r)
{
  struct babel_config *cf = (void *) p->p.cf;

  TRACE(D_EVENTS, "Route expiry timer for %N router-id %lR fired",
	r->e->n.addr, r->router_id);

  if (r->metric < BABEL_INFINITY)
  {
    r->metric = r->advert_metric = BABEL_INFINITY;
    r->expires = current_time() + cf->hold_time;
  }
  else
  {
    babel_flush_route(p, r);
  }
}

static void
babel_refresh_route(struct babel_proto *p, struct babel_route *r)
{
  if (r == r->e->selected)
    babel_send_route_request(p, r->e, r->neigh);

  r->refresh_time = 0;
}

static void
babel_expire_routes_(struct babel_proto *p, struct fib *rtable)
{
  struct babel_config *cf = (void *) p->p.cf;
  struct babel_route *r, *rx;
  struct fib_iterator fit;
  btime now_ = current_time();

  FIB_ITERATE_INIT(&fit, rtable);

loop:
  FIB_ITERATE_START(rtable, &fit, struct babel_entry, e)
  {
    int changed = 0;

    WALK_LIST_DELSAFE(r, rx, e->routes)
    {
      if (r->refresh_time && r->refresh_time <= now_)
	babel_refresh_route(p, r);

      if (r->expires && r->expires <= now_)
      {
	changed = changed || (r == e->selected);
	babel_expire_route(p, r);
      }
    }

    if (changed)
    {
      /*
       * We have to restart the iteration because there may be a cascade of
       * synchronous events babel_select_route() -> nest table change ->
       * babel_rt_notify() -> rtable change, invalidating hidden variables.
       */
      FIB_ITERATE_PUT(&fit);
      babel_select_route(p, e, NULL);
      goto loop;
    }

    /* Clean up stale entries */
    if ((e->valid == BABEL_ENTRY_STALE) && ((e->updated + cf->hold_time) <= now_))
      e->valid = BABEL_ENTRY_DUMMY;

    /* Clean up unreachable route */
    if (e->unreachable && (!e->valid || (e->router_id == p->router_id)))
    {
      FIB_ITERATE_PUT(&fit);
      babel_announce_retraction(p, e);
      goto loop;
    }

    babel_expire_sources(p, e);
    babel_expire_requests(p, e);

    /* Remove empty entries */
    if (!e->valid && EMPTY_LIST(e->routes) && EMPTY_LIST(e->sources) && EMPTY_LIST(e->requests))
    {
      FIB_ITERATE_PUT(&fit);
      fib_delete(rtable, e);
      goto loop;
    }
  }
  FIB_ITERATE_END;
}

static void
babel_expire_routes(struct babel_proto *p)
{
  babel_expire_routes_(p, &p->ip4_rtable);
  babel_expire_routes_(p, &p->ip6_rtable);
}

/*
 * Add seqno request to the table of pending requests (RFC 8966 3.2.6) and send
 * it to network. Do nothing if it is already in the table.
 */

static void
babel_add_seqno_request(struct babel_proto *p, struct babel_entry *e,
			u64 router_id, u16 seqno, u8 hop_count,
			struct babel_neighbor *target)
{
  struct babel_seqno_request *sr;
  btime now_ = current_time();

  WALK_LIST(sr, e->requests)
    if (sr->router_id == router_id)
    {
      /*
       * To suppress duplicates, check if we already have a newer (higher seqno)
       * outstanding request. If we do, suppress this request if the outstanding
       * request is one we originated ourselves. If the outstanding request is
       * forwarded, suppress only if this request is also one we're forwarding
       * *and* we're within the duplicate suppression time of that request (see
       * below).
       */
      if (ge_mod64k(sr->seqno, seqno) &&
          (!sr->forwarded || (target && now_ < sr->dup_suppress_time)))
	return;

      rem_node(NODE sr);

      /* Allow upgrading from forwarded to non-forwarded */
      if (!target)
        sr->forwarded = 0;

      goto found;
    }

  /* No entries found */
  sr = sl_allocz(p->seqno_slab);
  sr->forwarded = !!target;

found:
  sr->router_id = router_id;
  sr->seqno = seqno;
  sr->hop_count = hop_count ?: BABEL_INITIAL_HOP_COUNT;
  sr->count = 0;

  if (sr->forwarded)
  {
    /*
     * We want to keep the entry around for a reasonable period of time so it
     * can be used to trigger an update (through babel_satisfy_seqno_request()).
     * However, duplicate suppression should only trigger for a short period of
     * time so it suppresses duplicates from multiple sources, but not
     * retransmissions from the same source. Hence we keep two timers.
     */
    sr->expires = now_ + BABEL_SEQNO_FORWARD_EXPIRY;
    sr->dup_suppress_time = now_ + BABEL_SEQNO_DUP_SUPPRESS_TIME;
  }
  else
  {
    sr->expires = now_ + BABEL_SEQNO_REQUEST_EXPIRY;
  }

  add_tail(&e->requests, NODE sr);
  babel_send_seqno_request(p, e, sr, target);
}

static void
babel_generate_seqno_request(struct babel_proto *p, struct babel_entry *e,
                             u64 router_id, u16 seqno, struct babel_neighbor *target)
{
  struct babel_seqno_request req = {
    .router_id = router_id,
    .seqno = seqno,
    .hop_count = BABEL_INITIAL_HOP_COUNT,
  };

  babel_send_seqno_request(p, e, &req, target);
}

static void
babel_remove_seqno_request(struct babel_proto *p UNUSED, struct babel_seqno_request *sr)
{
  rem_node(NODE sr);
  sl_free(sr);
}

static int
babel_satisfy_seqno_request(struct babel_proto *p, struct babel_entry *e,
			   u64 router_id, u16 seqno)
{
  struct babel_seqno_request *sr;

  WALK_LIST(sr, e->requests)
    if ((sr->router_id == router_id) && ge_mod64k(seqno, sr->seqno))
    {
      /* Found the request, remove it */
      babel_remove_seqno_request(p, sr);
      return 1;
    }

  return 0;
}

static void
babel_expire_requests(struct babel_proto *p, struct babel_entry *e)
{
  struct babel_seqno_request *sr, *srx;
  btime now_ = current_time();

  WALK_LIST_DELSAFE(sr, srx, e->requests)
  {
    /* Handle expired requests - resend or remove */
    if (sr->expires && sr->expires <= now_)
    {
      if (!sr->forwarded && sr->count < BABEL_SEQNO_REQUEST_RETRY)
      {
	sr->count++;
	sr->expires += (BABEL_SEQNO_REQUEST_EXPIRY << sr->count);
        babel_send_seqno_request(p, e, sr, NULL);
      }
      else
      {
	TRACE(D_EVENTS, "Seqno request for %N router-id %lR expired",
	      e->n.addr, sr->router_id);

	babel_remove_seqno_request(p, sr);
	continue;
      }
    }
  }
}

static struct babel_neighbor *
babel_find_neighbor(struct babel_iface *ifa, ip_addr addr)
{
  struct babel_neighbor *nbr;

  WALK_LIST(nbr, ifa->neigh_list)
    if (ipa_equal(nbr->addr, addr))
      return nbr;

  return NULL;
}

static struct babel_neighbor *
babel_get_neighbor(struct babel_iface *ifa, ip_addr addr)
{
  struct babel_proto *p = ifa->proto;
  struct babel_neighbor *nbr = babel_find_neighbor(ifa, addr);

  if (nbr)
    return nbr;

  TRACE(D_EVENTS, "New neighbor %I on %s", addr, ifa->iface->name);

  nbr = mb_allocz(ifa->pool, sizeof(struct babel_neighbor));
  nbr->ifa = ifa;
  nbr->addr = addr;
  nbr->rxcost = BABEL_INFINITY;
  nbr->txcost = BABEL_INFINITY;
  nbr->cost = BABEL_INFINITY;
  nbr->init_expiry = current_time() + BABEL_INITIAL_NEIGHBOR_TIMEOUT;
  init_list(&nbr->routes);
  add_tail(&ifa->neigh_list, NODE nbr);

  return nbr;
}

static void
babel_flush_neighbor(struct babel_proto *p, struct babel_neighbor *nbr)
{
  struct babel_route *r;
  node *n;

  TRACE(D_EVENTS, "Removing neighbor %I on %s", nbr->addr, nbr->ifa->iface->name);

  WALK_LIST_FIRST(n, nbr->routes)
  {
    r = SKIP_BACK(struct babel_route, neigh_route, n);
    babel_retract_route(p, r);
    babel_flush_route(p, r);
  }

  nbr->ifa = NULL;
  rem_node(NODE nbr);
  mb_free(nbr);
}

static void
babel_expire_ihu(struct babel_proto *p, struct babel_neighbor *nbr)
{
  TRACE(D_EVENTS, "IHU from nbr %I on %s expired", nbr->addr, nbr->ifa->iface->name);

  nbr->txcost = BABEL_INFINITY;
  nbr->ihu_expiry = 0;
  babel_update_cost(nbr);
}

static void
babel_expire_hello(struct babel_proto *p, struct babel_neighbor *nbr, btime now_)
{
again:
  nbr->hello_map <<= 1;

  if (nbr->hello_cnt < 16)
    nbr->hello_cnt++;

  nbr->hello_expiry += nbr->last_hello_int;

  /* We may expire multiple hellos if last_hello_int is too short */
  if (nbr->hello_map && nbr->hello_expiry <= now_)
    goto again;

  TRACE(D_EVENTS, "Hello from nbr %I on %s expired, %d left",
	nbr->addr, nbr->ifa->iface->name, u32_popcount(nbr->hello_map));

  if (nbr->hello_map)
    babel_update_cost(nbr);
  else
    babel_flush_neighbor(p, nbr);
}

static void
babel_expire_neighbors(struct babel_proto *p)
{
  struct babel_iface *ifa;
  struct babel_neighbor *nbr, *nbx;
  btime now_ = current_time();

  WALK_LIST(ifa, p->interfaces)
  {
    WALK_LIST_DELSAFE(nbr, nbx, ifa->neigh_list)
    {
      if (nbr->ihu_expiry && nbr->ihu_expiry <= now_)
        babel_expire_ihu(p, nbr);

      if (nbr->init_expiry && nbr->init_expiry <= now_)
      { babel_flush_neighbor(p, nbr); continue; }

      if (nbr->hello_expiry && nbr->hello_expiry <= now_)
      { babel_expire_hello(p, nbr, now_); continue; }
    }
  }
}

/*
 *	Best route selection
 */

/*
 * From the RFC (section 3.5.1):
 *
 * a route advertisement carrying the quintuple (prefix, plen, router-id, seqno,
 * metric) is feasible if one of the following conditions holds:
 *
 * - metric is infinite; or
 *
 * - no entry exists in the source table indexed by (id, prefix, plen); or
 *
 * - an entry (prefix, plen, router-id, seqno', metric') exists in the source
 *   table, and either
 *   - seqno' < seqno or
 *   - seqno = seqno' and metric < metric'.
 */
static inline int
babel_is_feasible(struct babel_source *s, u16 seqno, u16 metric)
{
  return !s ||
    (metric == BABEL_INFINITY) ||
    gt_mod64k(seqno, s->seqno) ||
    ((seqno == s->seqno) && (metric < s->metric));
}

/* Simple additive metric - Appendix 3.1 in the RFC */
static inline u16
babel_compute_metric(struct babel_neighbor *n, uint metric)
{
  return MIN(metric + n->cost, BABEL_INFINITY);
}

static void
babel_update_cost(struct babel_neighbor *nbr)
{
  struct babel_proto *p = nbr->ifa->proto;
  struct babel_iface_config *cf = nbr->ifa->cf;
  uint rcv = u32_popcount(nbr->hello_map); // number of bits set
  uint max = nbr->hello_cnt;
  uint rxcost = BABEL_INFINITY;	/* Cost to announce in IHU */
  uint txcost = BABEL_INFINITY;	/* Effective cost for route selection */

  if (!rcv || !nbr->ifa->up)
    goto done;

  switch (cf->type)
  {
  case BABEL_IFACE_TYPE_WIRED:
  case BABEL_IFACE_TYPE_TUNNEL:
    /* k-out-of-j selection - Appendix 2.1 in the RFC. */

    /* Link is bad if less than cf->limit/16 of expected hellos were received */
    if (rcv * 16 < cf->limit * max)
      break;

    rxcost =  cf->rxcost;
    txcost = nbr->txcost;
    break;

  case BABEL_IFACE_TYPE_WIRELESS:
    /*
     * ETX - Appendix 2.2 in the RFC.
     *
     * alpha  = prob. of successful transmission estimated by the neighbor
     * beta   = prob. of successful transmission estimated by the router
     * rxcost = nominal rxcost of the router / beta
     * txcost = nominal rxcost of the neighbor / (alpha * beta)
     *        = received txcost / beta
     *
     * Note that received txcost is just neighbor's rxcost. Beta is rcv/max,
     * we use inverse values of beta (i.e. max/rcv) to stay in integers.
     */
    rxcost = MIN( cf->rxcost * max / rcv, BABEL_INFINITY);
    txcost = MIN(nbr->txcost * max / rcv, BABEL_INFINITY);
    break;
  }

  if (cf->rtt_cost && nbr->srtt > cf->rtt_min)
  {
    uint rtt_cost = cf->rtt_cost;

    if (nbr->srtt < cf->rtt_max)
    {
      uint rtt_interval = cf->rtt_max TO_US - cf->rtt_min TO_US;
      uint rtt_diff = (nbr->srtt TO_US - cf->rtt_min TO_US);

      rtt_cost = (rtt_cost * rtt_diff) / rtt_interval;
    }

    txcost = MIN(txcost + rtt_cost, BABEL_INFINITY);

    TRACE(D_EVENTS, "Added RTT cost %u to nbr %I on %s with srtt %t ms",
	  rtt_cost, nbr->addr, nbr->ifa->iface->name, nbr->srtt * 1000);
  }

done:
  /* If RX cost changed, send IHU with next Hello */
  if (rxcost != nbr->rxcost)
  {
    nbr->rxcost = rxcost;
    nbr->ihu_cnt = 0;
  }

  /* If link cost changed, run route selection */
  if (txcost != nbr->cost)
  {
    TRACE(D_EVENTS, "Cost of nbr %I on %s changed from %u to %u",
	  nbr->addr, nbr->ifa->iface->name, nbr->cost, txcost);

    nbr->cost = txcost;

    struct babel_route *r; node *n;
    WALK_LIST2(r, n, nbr->routes, neigh_route)
    {
      r->metric = babel_compute_metric(nbr, r->advert_metric);
      babel_select_route(p, r->e, r);
    }
  }
}

/**
 * babel_announce_rte - announce selected route to the core
 * @p: Babel protocol instance
 * @e: Babel route entry to announce
 *
 * This function announces a Babel entry to the core if it has a selected
 * incoming path, and retracts it otherwise. If there is no selected route but
 * the entry is valid and ours, the unreachable route is announced instead.
 */
static void
babel_announce_rte(struct babel_proto *p, struct babel_entry *e)
{
  struct babel_route *r = e->selected;
  struct channel *c = (e->n.addr->type == NET_IP4) ? p->ip4_channel : p->ip6_channel;

  if (r)
  {
    struct nexthop_adata nhad = {
      .nh = {
	.gw = r->next_hop,
	.iface = r->neigh->ifa->iface,
      },
      .ad = {
	.length = sizeof nhad - sizeof nhad.ad,
      },
    };

    /*
     * If we cannot find a reachable neighbour, set the entry to be onlink. This
     * makes it possible to, e.g., assign /32 addresses on a mesh interface and
     * have routing work.
     */
    if (!neigh_find(&p->p, r->next_hop, r->neigh->ifa->iface, 0))
      nhad.nh.flags = RNF_ONLINK;
    
    struct {
      ea_list l;
      eattr a[7];
    } eattrs = {
      .l.count = ARRAY_SIZE(eattrs.a),
      .a = {
	EA_LITERAL_EMBEDDED(&ea_gen_preference, 0, c->preference),
	EA_LITERAL_STORE_ADATA(&ea_gen_from, 0, &r->neigh->addr, sizeof(r->neigh->addr)),
	EA_LITERAL_EMBEDDED(&ea_gen_source, 0, RTS_BABEL),
	EA_LITERAL_STORE_ADATA(&ea_gen_nexthop, 0, nhad.ad.data, nhad.ad.length),
	EA_LITERAL_EMBEDDED(&ea_babel_metric, 0, r->metric),
	EA_LITERAL_STORE_ADATA(&ea_babel_router_id, 0, &r->router_id, sizeof(r->router_id)),
	EA_LITERAL_EMBEDDED(&ea_babel_seqno, 0, r->seqno),
      }
    };

    rte e0 = {
      .attrs = &eattrs.l,
      .src = p->p.main_source,
    };

    e->unreachable = 0;
    rte_update(c, e->n.addr, &e0, p->p.main_source);
  }
  else if (e->valid && (e->router_id != p->router_id))
  {
    /* Unreachable */
    ea_list *ea = NULL;

    ea_set_attr_u32(&ea, &ea_gen_preference, 0, 1);
    ea_set_attr_u32(&ea, &ea_gen_source, 0, RTS_BABEL);
    ea_set_dest(&ea, 0, RTD_UNREACHABLE);

    rte e0 = {
      .attrs = ea,
      .src = p->p.main_source,
    };

    e->unreachable = 1;
    rte_update(c, e->n.addr, &e0, p->p.main_source);
  }
  else
  {
    /* Retraction */
    e->unreachable = 0;
    rte_update(c, e->n.addr, NULL, p->p.main_source);
  }
}

/* Special case of babel_announce_rte() just for retraction */
static inline void
babel_announce_retraction(struct babel_proto *p, struct babel_entry *e)
{
  struct channel *c = (e->n.addr->type == NET_IP4) ? p->ip4_channel : p->ip6_channel;
  e->unreachable = 0;
  rte_update(c, e->n.addr, NULL, p->p.main_source);
}


/**
 * babel_select_route - select best route for given route entry
 * @p: Babel protocol instance
 * @e: Babel entry to select the best route for
 * @mod: Babel route that was modified or NULL if unspecified
 *
 * Select the best reachable and feasible route for a given prefix among the
 * routes received from peers, and propagate it to the nest. This just selects
 * the reachable and feasible route with the lowest metric, but keeps selected
 * the old one in case of tie.
 *
 * If no feasible route is available for a prefix that previously had a route
 * selected, a seqno request is sent to try to get a valid route. If the entry
 * is valid and not owned by us, the unreachable route is announced to the nest
 * (to blackhole packets going to it, as per section 2.8). It is later removed
 * by babel_expire_routes(). Otherwise, the route is just removed from the nest.
 *
 * Argument @mod is used to optimize best route calculation. When specified, the
 * function can assume that only the @mod route was modified to avoid full best
 * route selection and announcement when non-best route was modified in minor
 * way. The caller is advised to not call babel_select_route() when no change is
 * done (e.g. periodic route updates) to avoid unnecessary announcements of the
 * same best route. The caller is not required to call the function in case of a
 * retraction of a non-best route.
 *
 * Note that the function does not active triggered updates. That is done by
 * babel_rt_notify() when the change is propagated back to Babel.
 */
static void
babel_select_route(struct babel_proto *p, struct babel_entry *e, struct babel_route *mod)
{
  struct babel_route *r, *best = e->selected;

  /* Shortcut if only non-best was modified */
  if (mod && (mod != best))
  {
    /* Either select modified route, or keep old best route */
    if ((mod->metric < (best ? best->metric : BABEL_INFINITY)) && mod->feasible)
      best = mod;
    else
      return;
  }
  else
  {
    /* Selected route may be modified and no longer admissible */
    if (!best || (best->metric == BABEL_INFINITY) || !best->feasible)
      best = NULL;

    /* Find the best feasible route from all routes */
    WALK_LIST(r, e->routes)
      if ((r->metric < (best ? best->metric : BABEL_INFINITY)) && r->feasible)
	best = r;
  }

  if (best)
  {
    if (best != e->selected)
      TRACE(D_EVENTS, "Picked new route for prefix %N: router-id %lR metric %d",
	    e->n.addr, best->router_id, best->metric);
  }
  else if (e->selected)
  {
    /*
     * We have lost all feasible routes. We have to broadcast seqno request
     * (Section 3.8.2.1) and keep unreachable route for a while (section 2.8).
     * The later is done automatically by babel_announce_rte().
     */

    TRACE(D_EVENTS, "Lost feasible route for prefix %N", e->n.addr);
    if (e->valid && (e->selected->router_id == e->router_id))
      babel_add_seqno_request(p, e, e->selected->router_id, e->selected->seqno + 1, 0, NULL);
  }
  else
    return;

  e->selected = best;
  babel_announce_rte(p, e);
}

/*
 *	Functions to send replies
 */

static void
babel_send_ack(struct babel_iface *ifa, ip_addr dest, u16 nonce)
{
  struct babel_proto *p = ifa->proto;
  union babel_msg msg = {};

  TRACE(D_PACKETS, "Sending ACK to %I with nonce %d", dest, nonce);

  msg.type = BABEL_TLV_ACK;
  msg.ack.nonce = nonce;

  babel_send_unicast(&msg, ifa, dest);
}

static void
babel_build_ihu(union babel_msg *msg, struct babel_iface *ifa, struct babel_neighbor *n)
{
  struct babel_proto *p = ifa->proto;

  msg->type = BABEL_TLV_IHU;
  msg->ihu.addr = n->addr;
  msg->ihu.rxcost = n->rxcost;
  msg->ihu.interval = ifa->cf->ihu_interval;

  if (n->last_tstamp_rcvd && ifa->cf->rtt_send)
  {
    msg->ihu.tstamp = n->last_tstamp;
    msg->ihu.tstamp_rcvd = n->last_tstamp_rcvd TO_US;
  }

  TRACE(D_PACKETS, "Sending IHU for %I with rxcost %d interval %t",
        msg->ihu.addr, msg->ihu.rxcost, (btime) msg->ihu.interval);
}

static void
babel_send_ihu(struct babel_iface *ifa, struct babel_neighbor *n)
{
  union babel_msg msg = {};
  babel_build_ihu(&msg, ifa, n);
  babel_send_unicast(&msg, ifa, n->addr);
  n->ihu_cnt = BABEL_IHU_INTERVAL_FACTOR;
}

static void
babel_send_ihus(struct babel_iface *ifa)
{
  struct babel_neighbor *n;
  WALK_LIST(n, ifa->neigh_list)
  {
    if (n->hello_cnt && (--n->ihu_cnt <= 0))
    {
      union babel_msg msg = {};
      babel_build_ihu(&msg, ifa, n);
      babel_enqueue(&msg, ifa);
      n->ihu_cnt = BABEL_IHU_INTERVAL_FACTOR;
    }
  }
}

static void
babel_send_hello(struct babel_iface *ifa, uint interval)
{
  struct babel_proto *p = ifa->proto;
  union babel_msg msg = {};

  msg.type = BABEL_TLV_HELLO;
  msg.hello.seqno = ifa->hello_seqno++;
  msg.hello.interval = interval ?: ifa->cf->hello_interval;

  if (ifa->cf->rtt_send)
    msg.hello.tstamp = 1; /* real timestamp will be set on TLV write */

  TRACE(D_PACKETS, "Sending hello on %s with seqno %d interval %t",
	ifa->ifname, msg.hello.seqno, (btime) msg.hello.interval);

  babel_enqueue(&msg, ifa);

  babel_send_ihus(ifa);
}

static void
babel_send_route_request(struct babel_proto *p, struct babel_entry *e, struct babel_neighbor *n)
{
  union babel_msg msg = {};

  TRACE(D_PACKETS, "Sending route request for %N to %I", e->n.addr, n->addr);

  msg.type = BABEL_TLV_ROUTE_REQUEST;
  net_copy(&msg.route_request.net, e->n.addr);

  babel_send_unicast(&msg, n->ifa, n->addr);
}

static void
babel_send_wildcard_request(struct babel_iface *ifa)
{
  struct babel_proto *p = ifa->proto;
  union babel_msg msg = {};

  TRACE(D_PACKETS, "Sending wildcard route request on %s", ifa->ifname);

  msg.type = BABEL_TLV_ROUTE_REQUEST;
  msg.route_request.full = 1;

  babel_enqueue(&msg, ifa);
}

static void
babel_send_seqno_request(struct babel_proto *p, struct babel_entry *e,
                         struct babel_seqno_request *sr, struct babel_neighbor *n)
{
  union babel_msg msg = {};

  msg.type = BABEL_TLV_SEQNO_REQUEST;
  msg.seqno_request.hop_count = sr->hop_count;
  msg.seqno_request.seqno = sr->seqno;
  msg.seqno_request.router_id = sr->router_id;
  net_copy(&msg.seqno_request.net, e->n.addr);

  if (n)
  {
    TRACE(D_PACKETS, "Sending seqno request for %N router-id %lR seqno %d to %I on %s",
          e->n.addr, sr->router_id, sr->seqno, n->addr, n->ifa->ifname);

    babel_send_unicast(&msg, n->ifa, n->addr);
  }
  else
  {
    TRACE(D_PACKETS, "Sending broadcast seqno request for %N router-id %lR seqno %d",
	  e->n.addr, sr->router_id, sr->seqno);

    struct babel_iface *ifa;
    WALK_LIST(ifa, p->interfaces)
      babel_enqueue(&msg, ifa);
  }
}

/**
 * babel_send_update - send route table updates
 * @ifa: Interface to transmit on
 * @changed: Only send entries changed since this time
 *
 * This function produces update TLVs for all entries changed since the time
 * indicated by the &changed parameter and queues them for transmission on the
 * selected interface. During the process, the feasibility distance for each
 * transmitted entry is updated.
 */
static void
babel_send_update_(struct babel_iface *ifa, btime changed, struct fib *rtable)
{
  struct babel_proto *p = ifa->proto;

  /* Update increase was requested */
  if (p->update_seqno_inc)
  {
    p->update_seqno++;
    p->update_seqno_inc = 0;
  }

  FIB_WALK(rtable, struct babel_entry, e)
  {
    if (!e->valid)
      continue;

    /* Our own seqno might have changed, in which case we update the routes we
       originate. */
    if ((e->router_id == p->router_id) && (e->seqno < p->update_seqno))
    {
      e->seqno = p->update_seqno;
      e->updated = current_time();
    }

    /* Skip routes that weren't updated since 'changed' time */
    if (e->updated < changed)
      continue;

    TRACE(D_PACKETS, "Sending update for %N router-id %lR seqno %d metric %d",
	  e->n.addr, e->router_id, e->seqno, e->metric);

    union babel_msg msg = {};
    msg.type = BABEL_TLV_UPDATE;
    msg.update.interval = ifa->cf->update_interval;
    msg.update.seqno = e->seqno;
    msg.update.metric = e->metric;
    msg.update.router_id = e->router_id;
    net_copy(&msg.update.net, e->n.addr);

    if (e->n.addr->type == NET_IP4)
    {
      /* Always prefer IPv4 nexthop if set */
      if (ipa_nonzero(ifa->next_hop_ip4))
        msg.update.next_hop = ifa->next_hop_ip4;

      /* Only send IPv6 nexthop if enabled */
      else if (ifa->cf->ext_next_hop)
        msg.update.next_hop = ifa->next_hop_ip6;
    }
    else
      msg.update.next_hop = ifa->next_hop_ip6;

    /* Do not send route if next hop is unknown, e.g. no configured IPv4 address */
    if (ipa_zero(msg.update.next_hop))
      continue;

    babel_enqueue(&msg, ifa);

    /* RFC 8966 3.7.3 - update feasibility distance for redistributed routes */
    if (e->router_id != p->router_id)
    {
      struct babel_source *s = babel_get_source(p, e, e->router_id, msg.update.seqno);
      s->expires = current_time() + BABEL_GARBAGE_INTERVAL;

      if (gt_mod64k(msg.update.seqno, s->seqno) ||
	  ((msg.update.seqno == s->seqno) && (msg.update.metric < s->metric)))
      {
	s->seqno = msg.update.seqno;
	s->metric = msg.update.metric;
      }
    }
  }
  FIB_WALK_END;
}

static void
babel_send_update(struct babel_iface *ifa, btime changed)
{
  struct babel_proto *p = ifa->proto;

  babel_send_update_(ifa, changed, &p->ip4_rtable);
  babel_send_update_(ifa, changed, &p->ip6_rtable);
}

static void
babel_trigger_iface_update(struct babel_iface *ifa)
{
  struct babel_proto *p = ifa->proto;

  /* Interface not active or already scheduled */
  if (!ifa->up || ifa->want_triggered)
    return;

  TRACE(D_EVENTS, "Scheduling triggered updates for %s seqno %d",
	ifa->iface->name, p->update_seqno);

  ifa->want_triggered = current_time();
  babel_iface_kick_timer(ifa);
}

/* Sends and update on all interfaces. */
static void
babel_trigger_update(struct babel_proto *p)
{
  if (p->triggered)
    return;

  struct babel_iface *ifa;
  WALK_LIST(ifa, p->interfaces)
    babel_trigger_iface_update(ifa);

  p->triggered = 1;
}

/* A retraction is an update with an infinite metric */
static void
babel_send_retraction(struct babel_iface *ifa, net_addr *n)
{
  struct babel_proto *p = ifa->proto;
  union babel_msg msg = {};

  TRACE(D_PACKETS, "Sending retraction for %N seqno %d", n, p->update_seqno);

  msg.type = BABEL_TLV_UPDATE;
  msg.update.interval = ifa->cf->update_interval;
  msg.update.seqno = p->update_seqno;
  msg.update.metric = BABEL_INFINITY;
  msg.update.net = *n;

  babel_enqueue(&msg, ifa);
}

static void
babel_send_wildcard_retraction(struct babel_iface *ifa)
{
  struct babel_proto *p = ifa->proto;
  union babel_msg msg = {};

  TRACE(D_PACKETS, "Sending wildcard retraction on %s", ifa->ifname);

  msg.type = BABEL_TLV_UPDATE;
  msg.update.wildcard = 1;
  msg.update.interval = ifa->cf->update_interval;
  msg.update.seqno = p->update_seqno;
  msg.update.metric = BABEL_INFINITY;

  babel_enqueue(&msg, ifa);
}


/*
 *	TLV handler helpers
 */

/* Update hello history according to Appendix A1 of the RFC */
static void
babel_update_hello_history(struct babel_neighbor *n, u16 seqno, uint interval)
{
  /*
   * Compute the difference between expected and received seqno (modulo 2^16).
   * If the expected and received seqnos are within 16 of each other, the modular
   * difference is going to be less than 16 for one of the directions. Otherwise,
   * the values differ too much, so just reset the state.
   */

  u16 delta = ((uint) seqno - (uint) n->next_hello_seqno);

  if ((delta == 0) || (n->hello_cnt == 0))
  {
    /* Do nothing */
  }
  else if (delta <= 16)
  {
    /* Sending node decreased interval; fast-forward */
    n->hello_map <<= delta;
    n->hello_cnt = MIN(n->hello_cnt + delta, 16);
  }
  else if (delta >= 0xfff0)
  {
    u8 diff = (0xffff - delta);
    /* Sending node increased interval; undo history */
    n->hello_map >>= diff;
    n->hello_cnt = (diff < n->hello_cnt) ? n->hello_cnt - diff : 0;
  }
  else
  {
    /* Note state reset - flush entries */
    n->hello_map = n->hello_cnt = 0;
  }

  /* Current entry */
  n->hello_map = (n->hello_map << 1) | 1;
  n->next_hello_seqno = seqno+1;
  if (n->hello_cnt < 16) n->hello_cnt++;

  /* Update expiration */
  n->hello_expiry = current_time() + BABEL_HELLO_EXPIRY_FACTOR(interval);
  n->last_hello_int = interval;

  /* Disable initial timeout */
  n->init_expiry = 0;
}


/*
 *	TLV handlers
 */

void
babel_handle_ack_req(union babel_msg *m, struct babel_iface *ifa)
{
  struct babel_proto *p = ifa->proto;
  struct babel_msg_ack_req *msg = &m->ack_req;

  TRACE(D_PACKETS, "Handling ACK request nonce %d interval %t",
	msg->nonce, (btime) msg->interval);

  babel_send_ack(ifa, msg->sender, msg->nonce);
}

void
babel_handle_hello(union babel_msg *m, struct babel_iface *ifa)
{
  struct babel_proto *p = ifa->proto;
  struct babel_msg_hello *msg = &m->hello;

  TRACE(D_PACKETS, "Handling hello seqno %d interval %t",
	msg->seqno, (btime) msg->interval);

  struct babel_neighbor *n = babel_get_neighbor(ifa, msg->sender);
  struct babel_iface_config *cf = n->ifa->cf;
  int first_hello = !n->hello_cnt;

  if (msg->tstamp)
  {
    n->last_tstamp = msg->tstamp;
    n->last_tstamp_rcvd = msg->pkt_received;
  }
  babel_update_hello_history(n, msg->seqno, msg->interval);
  babel_update_cost(n);

  /* Speed up session establishment by sending IHU immediately */
  if (first_hello)
  {
    /* if using RTT, all IHUs must be paired with hellos */
    if(cf->rtt_send)
      babel_send_hello(ifa, 0);
    else
      babel_send_ihu(ifa, n);
  }
}

void
babel_handle_ihu(union babel_msg *m, struct babel_iface *ifa)
{
  struct babel_proto *p = ifa->proto;
  struct babel_msg_ihu *msg = &m->ihu;

  /* Ignore IHUs that are not about us */
  if ((msg->ae != BABEL_AE_WILDCARD) && !ipa_equal(msg->addr, ifa->addr))
    return;

  TRACE(D_PACKETS, "Handling IHU rxcost %d interval %t",
	msg->rxcost, (btime) msg->interval);

  struct babel_neighbor *n = babel_get_neighbor(ifa, msg->sender);
  n->txcost = msg->rxcost;
  n->ihu_expiry = current_time() + BABEL_IHU_EXPIRY_FACTOR(msg->interval);

  if (msg->tstamp)
  {
    u32 rtt_sample = 0, pkt_received = msg->pkt_received TO_US;
    int remote_time, full_time;

    /* processing time reported by peer */
    remote_time = (n->last_tstamp - msg->tstamp_rcvd);
    /* time since we sent the last timestamp - RTT including remote time */
    full_time = (pkt_received - msg->tstamp);

    /* sanity checks */
    if (remote_time < 0 || full_time < 0 ||
        remote_time US_ > BABEL_RTT_MAX_VALUE || full_time US_ > BABEL_RTT_MAX_VALUE)
      goto out;

    if (remote_time < full_time)
      rtt_sample = full_time - remote_time;

    if (n->srtt)
    {
      uint decay = n->ifa->cf->rtt_decay;

      n->srtt = (decay * rtt_sample + (256 - decay) * n->srtt) / 256;
    }
    else
      n->srtt = rtt_sample;

    TRACE(D_EVENTS, "RTT sample for neighbour %I on %s: %u us (srtt %t ms)",
          n->addr, ifa->ifname, rtt_sample, n->srtt * 1000);
  }

out:
  babel_update_cost(n);
}

/**
 * babel_handle_update - handle incoming route updates
 * @m: Incoming update TLV
 * @ifa: Interface the update was received on
 *
 * This function is called as a handler for update TLVs and handles the updating
 * and maintenance of route entries in Babel's internal routing cache. The
 * handling follows the actions described in the Babel RFC, and at the end of
 * each update handling, babel_select_route() is called on the affected entry to
 * optionally update the selected routes and propagate them to the core.
 */
void
babel_handle_update(union babel_msg *m, struct babel_iface *ifa)
{
  struct babel_proto *p = ifa->proto;
  struct babel_msg_update *msg = &m->update;

  struct babel_neighbor *nbr;
  struct babel_entry *e;
  struct babel_source *s;
  struct babel_route *r, *best;
  node *n;
  int feasible, metric;

  if (msg->wildcard)
    TRACE(D_PACKETS, "Handling wildcard retraction", msg->seqno);
  else
    TRACE(D_PACKETS, "Handling update for %N with seqno %d metric %d",
	  &msg->net, msg->seqno, msg->metric);

  nbr = babel_find_neighbor(ifa, msg->sender);
  if (!nbr)
  {
    DBG("Babel: Haven't heard from neighbor %I; ignoring update.\n", msg->sender);
    return;
  }

  if (msg->router_id == p->router_id)
  {
    DBG("Babel: Ignoring update for our own router ID.\n");
    return;
  }

  struct channel *c = (msg->net.type == NET_IP4) ? p->ip4_channel : p->ip6_channel;
  if (!c || (c->channel_state != CS_UP))
  {
    DBG("Babel: Ignoring update for inactive address family.\n");
    return;
  }

  /* Reject IPv4 via IPv6 routes if disabled */
  if ((msg->net.type == NET_IP4) && ipa_is_ip6(msg->next_hop) && !ifa->cf->ext_next_hop)
  {
    DBG("Babel: Ignoring disabled IPv4 via IPv6 route.\n");
    return;
  }

  /* Retraction */
  if (msg->metric == BABEL_INFINITY)
  {
    if (msg->wildcard)
    {
      /*
       * Special case: This is a retraction of all prefixes announced by this
       * neighbour (see second-to-last paragraph of section 4.4.9 in the RFC).
       */
      WALK_LIST(n, nbr->routes)
      {
	r = SKIP_BACK(struct babel_route, neigh_route, n);
	babel_retract_route(p, r);
      }
    }
    else
    {
      e = babel_find_entry(p, &msg->net);

      if (!e)
	return;

      /* The route entry indexed by neighbour */
      r = babel_find_route(e, nbr);

      if (!r)
	return;

      /* Router-id, next-hop and seqno are ignored for retractions */
      babel_retract_route(p, r);
    }

    /* Done with retractions */
    return;
  }

  /* Regular update */
  e = babel_get_entry(p, &msg->net);
  r = babel_get_route(p, e, nbr); /* the route entry indexed by neighbour */
  s = babel_find_source(e, msg->router_id); /* for feasibility */
  feasible = babel_is_feasible(s, msg->seqno, msg->metric);
  metric = babel_compute_metric(nbr, msg->metric);
  best = e->selected;

  /*
   * RFC 8966 3.8.2.2 - dealing with unfeasible updates. Generate a one-off
   * (not retransmitted) unicast seqno request to the originator of this update.
   * Note: !feasible -> s exists, check for 's' is just for clarity / safety.
   */
  if (!feasible && s && (metric != BABEL_INFINITY) &&
      (!best || (r == best) || (metric < best->metric)))
    babel_generate_seqno_request(p, e, s->router_id, s->seqno + 1, nbr);

  /* Special case - ignore unfeasible update to best route */
  if (r == best && !feasible && (msg->router_id == r->router_id))
    return;

  r->expires = current_time() + BABEL_ROUTE_EXPIRY_FACTOR(msg->interval);
  r->refresh_time = current_time() + BABEL_ROUTE_REFRESH_FACTOR(msg->interval);

  /* No further processing if there is no change */
  if ((r->feasible == feasible) && (r->seqno == msg->seqno) &&
      (r->metric == metric) && (r->advert_metric == msg->metric) &&
      (r->router_id == msg->router_id) && ipa_equal(r->next_hop, msg->next_hop))
    return;

  /* Last paragraph above - update the entry */
  r->feasible = feasible;
  r->seqno = msg->seqno;
  r->metric = metric;
  r->advert_metric = msg->metric;
  r->router_id = msg->router_id;
  r->next_hop = msg->next_hop;

  /* If received update satisfies seqno request, we send triggered updates */
  if (babel_satisfy_seqno_request(p, e, msg->router_id, msg->seqno))
  {
    babel_trigger_update(p);
    e->updated = current_time();
  }

  babel_select_route(p, e, r);
}

void
babel_handle_route_request(union babel_msg *m, struct babel_iface *ifa)
{
  struct babel_proto *p = ifa->proto;
  struct babel_msg_route_request *msg = &m->route_request;

  /* RFC 8966 3.8.1.1 */

  /* Wildcard request - full update on the interface */
  if (msg->full)
  {
    TRACE(D_PACKETS, "Handling wildcard route request");
    ifa->want_triggered = 1;
    return;
  }

  TRACE(D_PACKETS, "Handling route request for %N", &msg->net);

  /* Non-wildcard request - see if we have an entry for the route.
     If not, send a retraction, otherwise send an update. */
  struct babel_entry *e = babel_find_entry(p, &msg->net);
  if (!e)
  {
    babel_send_retraction(ifa, &msg->net);
  }
  else
  {
    babel_trigger_iface_update(ifa);
    e->updated = current_time();
  }
}

static struct babel_neighbor *
babel_find_seqno_request_target(struct babel_entry *e, struct babel_neighbor *skip)
{
  struct babel_route *r, *best_feasible = NULL, *best_any = NULL;

  WALK_LIST(r, e->routes)
  {
    if (r->neigh == skip)
      continue;

    if (r->feasible && (!best_feasible || r->metric < best_feasible->metric))
      best_feasible = r;

    if (!best_any || r->metric < best_any->metric)
      best_any = r;
  }

  if (best_feasible)
    return best_feasible->neigh;

  if (best_any)
    return best_any->neigh;

  return NULL;
}

void
babel_handle_seqno_request(union babel_msg *m, struct babel_iface *ifa)
{
  struct babel_proto *p = ifa->proto;
  struct babel_msg_seqno_request *msg = &m->seqno_request;

  /* RFC 8966 3.8.1.2 */

  TRACE(D_PACKETS, "Handling seqno request for %N router-id %lR seqno %d hop count %d",
	&msg->net, msg->router_id, msg->seqno, msg->hop_count);

  /* Ignore if we have no such entry or entry has infinite metric */
  struct babel_entry *e = babel_find_entry(p, &msg->net);
  if (!e || !e->valid || (e->metric == BABEL_INFINITY))
    return;

  /* Trigger update on incoming interface if we have a selected route with
     different router id or seqno no smaller than requested */
  if ((e->router_id != msg->router_id) || ge_mod64k(e->seqno, msg->seqno))
  {
    babel_trigger_iface_update(ifa);
    e->updated = current_time();
    return;
  }

  /* Seqno is larger; check if we own the router id */
  if (msg->router_id == p->router_id)
  {
    /* Ours; seqno increase and trigger global update */
    p->update_seqno_inc = 1;
    babel_trigger_update(p);
  }
  else if (msg->hop_count > 1)
  {
    /* Not ours; forward if TTL allows it */

    struct babel_neighbor *nbr, *target;

    nbr = babel_find_neighbor(ifa, msg->sender);
    if (!nbr)
      return;

    target = babel_find_seqno_request_target(e, nbr);
    if (!target)
    {
      TRACE(D_PACKETS, "No neighbor to forward seqno request for %N router-id %lR seqno %d to",
            e->n.addr, msg->router_id, msg->seqno);
      return;
    }

    babel_add_seqno_request(p, e, msg->router_id, msg->seqno, msg->hop_count-1, target);
  }
}

/*
 *      Authentication functions
 */

/**
 * babel_auth_reset_index - Reset authentication index on interface
 * @ifa: Interface to reset
 *
 * This function resets the authentication index and packet counter for an
 * interface, and should be called on interface configuration, or when the
 * packet counter overflows.
 */
void
babel_auth_reset_index(struct babel_iface *ifa)
{
  random_bytes(ifa->auth_index, BABEL_AUTH_INDEX_LEN);
  ifa->auth_pc = 1;
}

static void
babel_auth_send_challenge_request(struct babel_iface *ifa, struct babel_neighbor *n)
{
  struct babel_proto *p = ifa->proto;
  union babel_msg msg = {};

  TRACE(D_PACKETS, "Sending challenge request to %I on %s",
	n->addr, ifa->ifname);

  random_bytes(n->auth_nonce, BABEL_AUTH_NONCE_LEN);
  n->auth_nonce_expiry = current_time() + BABEL_AUTH_CHALLENGE_TIMEOUT;
  n->auth_next_challenge = current_time() + BABEL_AUTH_CHALLENGE_INTERVAL;

  msg.type = BABEL_TLV_CHALLENGE_REQUEST;
  msg.challenge.nonce_len = BABEL_AUTH_NONCE_LEN;
  msg.challenge.nonce = n->auth_nonce;

  babel_send_unicast(&msg, ifa, n->addr);
}

static void
babel_auth_send_challenge_reply(struct babel_iface *ifa, struct babel_neighbor *n, struct babel_msg_auth *rcv)
{
  struct babel_proto *p = ifa->proto;
  union babel_msg msg = {};

  TRACE(D_PACKETS, "Sending challenge reply to %I on %s",
	n->addr, ifa->ifname);

  n->auth_next_challenge_reply = current_time() + BABEL_AUTH_CHALLENGE_INTERVAL;

  msg.type = BABEL_TLV_CHALLENGE_REPLY;
  msg.challenge.nonce_len = rcv->challenge_len;
  msg.challenge.nonce = rcv->challenge;

  babel_send_unicast(&msg, ifa, n->addr);
}

int
babel_auth_check_pc(struct babel_iface *ifa, struct babel_msg_auth *msg)
{
  struct babel_proto *p = ifa->proto;
  struct babel_neighbor *n;

  /*
   * We create the neighbour entry at this point because it makes it easier to
   * rate limit challenge replies; this is explicitly allowed by the spec (see
   * Section 4.3).
   */
  n = babel_get_neighbor(ifa, msg->sender);

  /* (3b) Handle challenge request */
  if (msg->challenge_seen && (n->auth_next_challenge_reply <= current_time()))
    babel_auth_send_challenge_reply(ifa, n, msg);

  /* (4a) If PC TLV is missing, drop the packet */
  if (!msg->pc_seen)
  {
    LOG_PKT_AUTH("Authentication failed for %I on %s - missing or invalid PC",
                 msg->sender, ifa->ifname);
    return 0;
  }

  /* (4b) On successful challenge, update PC and index to current values */
  if (msg->challenge_reply_seen &&
      (n->auth_nonce_expiry > current_time()) &&
      !memcmp(msg->challenge_reply, n->auth_nonce, BABEL_AUTH_NONCE_LEN))
  {
    n->auth_index_len = msg->index_len;
    memcpy(n->auth_index, msg->index, msg->index_len);

    n->auth_pc_unicast = msg->pc;
    n->auth_pc_multicast = msg->pc;
    n->auth_passed = 1;

    return 1;
  }

  /* (5) If index differs, send challenge and drop the packet */
  if ((n->auth_index_len != msg->index_len) ||
      memcmp(n->auth_index, msg->index, msg->index_len))
  {
    TRACE(D_PACKETS, "Index mismatch for packet from %I via %s",
	  msg->sender, ifa->ifname);

    if (n->auth_next_challenge <= current_time())
      babel_auth_send_challenge_request(ifa, n);

    return 0;
  }

  /*
   * (6) Index matches; only accept if PC is greater than last. We keep separate
   * counters for unicast and multicast because multicast packets can be delayed
   * significantly on wireless networks (enough to be received out of order).
   * Separate counters are safe because the packet destination address is part
   * of the MAC pseudo-header (so unicast packets can't be replayed as multicast
   * and vice versa).
   */
  u32 auth_pc = msg->unicast ? n->auth_pc_unicast : n->auth_pc_multicast;
  if (auth_pc >= msg->pc)
  {
    LOG_PKT_AUTH("Authentication failed for %I on %s - "
		 "lower %s packet counter (rcv %u, old %u)",
                 msg->sender, ifa->ifname,
		 msg->unicast ? "unicast" : "multicast",
		 msg->pc, auth_pc);
    return 0;
  }

  if (msg->unicast)
    n->auth_pc_unicast = msg->pc;
  else
    n->auth_pc_multicast = msg->pc;

  n->auth_passed = 1;

  return 1;
}


/*
 *	Babel interfaces
 */

/**
 * babel_iface_timer - Babel interface timer handler
 * @t: Timer
 *
 * This function is called by the per-interface timer and triggers sending of
 * periodic Hello's and both triggered and periodic updates. Periodic Hello's
 * and updates are simply handled by setting the next_{hello,regular} variables
 * on the interface, and triggering an update (and resetting the variable)
 * whenever 'now' exceeds that value.
 *
 * For triggered updates, babel_trigger_iface_update() will set the
 * want_triggered field on the interface to a timestamp value. If this is set
 * (and the next_triggered time has passed; this is a rate limiting mechanism),
 * babel_send_update() will be called with this timestamp as the second
 * parameter. This causes updates to be send consisting of only the routes that
 * have changed since the time saved in want_triggered.
 *
 * Mostly when an update is triggered, the route being modified will be set to
 * the value of 'now' at the time of the trigger; the >= comparison for
 * selecting which routes to send in the update will make sure this is included.
 */
static void
babel_iface_timer(timer *t)
{
  struct babel_iface *ifa = t->data;
  struct babel_proto *p = ifa->proto;
  btime hello_period = ifa->cf->hello_interval;
  btime update_period = ifa->cf->update_interval;
  btime now_ = current_time();

  if (now_ >= ifa->next_hello)
  {
    babel_send_hello(ifa, 0);
    ifa->next_hello += hello_period * (1 + (now_ - ifa->next_hello) / hello_period);
  }

  if (now_ >= ifa->next_regular)
  {
    TRACE(D_EVENTS, "Sending regular updates on %s", ifa->ifname);
    babel_send_update(ifa, 0);
    ifa->next_regular += update_period * (1 + (now_ - ifa->next_regular) / update_period);
    ifa->want_triggered = 0;
    p->triggered = 0;
  }
  else if (ifa->want_triggered && (now_ >= ifa->next_triggered))
  {
    TRACE(D_EVENTS, "Sending triggered updates on %s", ifa->ifname);
    babel_send_update(ifa, ifa->want_triggered);
    ifa->next_triggered = now_ + MIN(1 S, update_period / 2);
    ifa->want_triggered = 0;
    p->triggered = 0;
  }

  btime next_event = MIN(ifa->next_hello, ifa->next_regular);
  if (ifa->want_triggered) next_event = MIN(next_event, ifa->next_triggered);
  tm_set(ifa->timer, next_event);
}

static inline void
babel_iface_kick_timer(struct babel_iface *ifa)
{
  if (ifa->timer->expires > (current_time() + 100 MS))
    tm_start(ifa->timer, 100 MS);
}

static void
babel_iface_start(struct babel_iface *ifa)
{
  struct babel_proto *p = ifa->proto;

  TRACE(D_EVENTS, "Starting interface %s", ifa->ifname);

  ifa->next_hello = current_time() + (random() % ifa->cf->hello_interval);
  ifa->next_regular = current_time() + (random() % ifa->cf->update_interval);
  ifa->next_triggered = current_time() + MIN(1 S, ifa->cf->update_interval / 2);
  ifa->want_triggered = 0;	/* We send an immediate update (below) */
  tm_start(ifa->timer, 100 MS);
  ifa->up = 1;

  babel_send_hello(ifa, 0);
  babel_send_wildcard_retraction(ifa);
  babel_send_wildcard_request(ifa);
  babel_send_update(ifa, 0);	/* Full update */
}

static void
babel_iface_stop(struct babel_iface *ifa)
{
  struct babel_proto *p = ifa->proto;
  struct babel_neighbor *nbr;
  struct babel_route *r;
  node *n;

  TRACE(D_EVENTS, "Stopping interface %s", ifa->ifname);

  /*
   * Rather than just flushing the neighbours, we set the metric of their routes
   * to infinity. This allows us to keep the neighbour hello state for when the
   * interface comes back up. The routes will also be kept until they expire.
   */
  WALK_LIST(nbr, ifa->neigh_list)
  {
    WALK_LIST(n, nbr->routes)
    {
      r = SKIP_BACK(struct babel_route, neigh_route, n);
      babel_retract_route(p, r);
    }
  }

  tm_stop(ifa->timer);
  ifa->up = 0;
}

static inline int
babel_iface_link_up(struct babel_iface *ifa)
{
  return !ifa->cf->check_link || (ifa->iface->flags & IF_LINK_UP);
}

static void
babel_iface_update_state(struct babel_iface *ifa)
{
  int up = ifa->sk && babel_iface_link_up(ifa);

  if (up == ifa->up)
    return;

  if (up)
    babel_iface_start(ifa);
  else
    babel_iface_stop(ifa);
}

static void
babel_iface_update_addr4(struct babel_iface *ifa)
{
  struct babel_proto *p = ifa->proto;

  ip_addr addr4 = ifa->iface->addr4 ? ifa->iface->addr4->ip : IPA_NONE;
  ifa->next_hop_ip4 = ipa_nonzero(ifa->cf->next_hop_ip4) ? ifa->cf->next_hop_ip4 : addr4;

  if (ipa_zero(ifa->next_hop_ip4) && p->ip4_channel && !ifa->cf->ext_next_hop)
    log(L_WARN "%s: Missing IPv4 next hop address for %s", p->p.name, ifa->ifname);

  if (ifa->up)
    babel_iface_kick_timer(ifa);
}

static void
babel_iface_update_buffers(struct babel_iface *ifa)
{
  if (!ifa->sk)
    return;

  uint mtu = MAX(BABEL_MIN_MTU, ifa->iface->mtu);
  uint rbsize = ifa->cf->rx_buffer ?: mtu;
  uint tbsize = ifa->cf->tx_length ?: mtu;
  rbsize = MAX(rbsize, tbsize);

  sk_set_rbsize(ifa->sk, rbsize);
  sk_set_tbsize(ifa->sk, tbsize);

  ifa->tx_length = tbsize - BABEL_OVERHEAD;

  babel_auth_set_tx_overhead(ifa);
}

static struct babel_iface*
babel_find_iface(struct babel_proto *p, struct iface *what)
{
  struct babel_iface *ifa;

  WALK_LIST (ifa, p->interfaces)
    if (ifa->iface == what)
      return ifa;

  return NULL;
}

static void
babel_iface_locked(void *_ifa)
{
  struct babel_iface *ifa = _ifa;
  struct babel_proto *p = ifa->proto;

  if (!babel_open_socket(ifa))
  {
    log(L_ERR "%s: Cannot open socket for %s", p->p.name, ifa->iface->name);
    return;
  }

  babel_iface_update_buffers(ifa);
  babel_iface_update_state(ifa);
}

static void
babel_add_iface(struct babel_proto *p, struct iface *new, struct babel_iface_config *ic)
{
  struct babel_iface *ifa;

  TRACE(D_EVENTS, "Adding interface %s", new->name);

  pool *pool = rp_new(p->p.pool, proto_domain(&p->p), new->name);

  ifa = mb_allocz(pool, sizeof(struct babel_iface));
  ifa->proto = p;
  ifa->iface = new;
  ifa->cf = ic;
  ifa->pool = pool;
  ifa->ifname = new->name;
  ifa->addr = new->llv6->ip;

  add_tail(&p->interfaces, NODE ifa);

  ip_addr addr4 = new->addr4 ? new->addr4->ip : IPA_NONE;
  ifa->next_hop_ip4 = ipa_nonzero(ic->next_hop_ip4) ? ic->next_hop_ip4 : addr4;
  ifa->next_hop_ip6 = ipa_nonzero(ic->next_hop_ip6) ? ic->next_hop_ip6 : ifa->addr;

  if (ipa_zero(ifa->next_hop_ip4) && p->ip4_channel && !ic->ext_next_hop)
    log(L_WARN "%s: Missing IPv4 next hop address for %s", p->p.name, ifa->ifname);

  init_list(&ifa->neigh_list);
  ifa->hello_seqno = 1;

  if (ic->auth_type != BABEL_AUTH_NONE)
    babel_auth_reset_index(ifa);

  ifa->timer = tm_new_init(ifa->pool, babel_iface_timer, ifa, 0, 0);

  init_list(&ifa->msg_queue);
  ifa->send_event = ev_new_init(ifa->pool, babel_send_queue, ifa);

  struct object_lock *lock = olock_new(ifa->pool);
  lock->type = OBJLOCK_UDP;
  lock->addr = IP6_BABEL_ROUTERS;
  lock->port = ifa->cf->port;
  lock->iface = ifa->iface;
  lock->event = (event) {
    .hook = babel_iface_locked,
    .data = ifa,
  };
  lock->target = &global_event_list;

  olock_acquire(lock);
}

static void
babel_remove_iface(struct babel_proto *p, struct babel_iface *ifa)
{
  TRACE(D_EVENTS, "Removing interface %s", ifa->iface->name);

  struct babel_neighbor *n;
  WALK_LIST_FIRST(n, ifa->neigh_list)
    babel_flush_neighbor(p, n);

  rem_node(NODE ifa);

  rp_free(ifa->pool); /* contains ifa itself, locks, socket, etc */
}

static int
iface_is_valid(struct babel_proto *p, struct iface *iface)
{
  if (!(iface->flags & IF_MULTICAST))
  {
    log(L_ERR "%s: Interface %s does not support multicast",
	p->p.name, iface->name);

    return 0;
  }

  return 1;
}

static void
babel_if_notify(struct proto *P, unsigned flags, struct iface *iface)
{
  struct babel_proto *p = (void *) P;
  struct babel_config *cf = (void *) P->cf;
  struct babel_iface *ifa = babel_find_iface(p, iface);

  if (iface->flags & IF_IGNORE)
    return;

  /* Add, remove or restart interface */
  if (flags & (IF_CHANGE_UPDOWN | IF_CHANGE_LLV6))
  {
    if (ifa)
      babel_remove_iface(p, ifa);

    if (!(iface->flags & IF_UP))
      return;

    /* Ignore ifaces without link-local address */
    if (!iface->llv6)
      return;

    struct babel_iface_config *ic = (void *) iface_patt_find(&cf->iface_list, iface, NULL);

    if (ic && iface_is_valid(p, iface))
      babel_add_iface(p, iface, ic);

    return;
  }

  if (!ifa)
    return;

  if (flags & IF_CHANGE_ADDR4)
    babel_iface_update_addr4(ifa);

  if (flags & IF_CHANGE_MTU)
    babel_iface_update_buffers(ifa);

  if (flags & IF_CHANGE_LINK)
    babel_iface_update_state(ifa);
}

static int
babel_reconfigure_iface(struct babel_proto *p, struct babel_iface *ifa, struct babel_iface_config *new)
{
  struct babel_iface_config *old = ifa->cf;

  /* Change of these options would require to reset the iface socket */
  if ((new->port != old->port) ||
      (new->tx_tos != old->tx_tos) ||
      (new->tx_priority != old->tx_priority))
    return 0;

  TRACE(D_EVENTS, "Reconfiguring interface %s", ifa->iface->name);

  ifa->cf = new;

  ip_addr addr4 = ifa->iface->addr4 ? ifa->iface->addr4->ip : IPA_NONE;
  ifa->next_hop_ip4 = ipa_nonzero(new->next_hop_ip4) ? new->next_hop_ip4 : addr4;
  ifa->next_hop_ip6 = ipa_nonzero(new->next_hop_ip6) ? new->next_hop_ip6 : ifa->addr;

  babel_iface_update_buffers(ifa);

  if ((new->auth_type != BABEL_AUTH_NONE) && (new->auth_type != old->auth_type))
    babel_auth_reset_index(ifa);

  if (ipa_zero(ifa->next_hop_ip4) && p->ip4_channel && !new->ext_next_hop)
    log(L_WARN "%s: Missing IPv4 next hop address for %s", p->p.name, ifa->ifname);

  if (ifa->next_hello > (current_time() + new->hello_interval))
    ifa->next_hello = current_time() + (random() % new->hello_interval);

  if (ifa->next_regular > (current_time() + new->update_interval))
    ifa->next_regular = current_time() + (random() % new->update_interval);

  if (new->check_link != old->check_link)
    babel_iface_update_state(ifa);

  if (ifa->up)
    babel_iface_kick_timer(ifa);

  return 1;
}

static void
babel_reconfigure_ifaces(struct babel_proto *p, struct babel_config *cf)
{
  IFACE_WALK(iface)
  {
    if (p->p.vrf && !if_in_vrf(iface, p->p.vrf))
      continue;

    if (!(iface->flags & IF_UP))
      continue;

    /* Ignore ifaces without link-local address */
    if (!iface->llv6)
      continue;

    struct babel_iface *ifa = babel_find_iface(p, iface);
    struct babel_iface_config *ic = (void *) iface_patt_find(&cf->iface_list, iface, NULL);

    if (ic && !iface_is_valid(p, iface))
      ic = NULL;

    if (ifa && ic)
    {
      if (babel_reconfigure_iface(p, ifa, ic))
	continue;

      /* Hard restart */
      log(L_INFO "%s: Restarting interface %s", p->p.name, ifa->iface->name);
      babel_remove_iface(p, ifa);
      babel_add_iface(p, iface, ic);
    }

    if (ifa && !ic)
      babel_remove_iface(p, ifa);

    if (!ifa && ic)
      babel_add_iface(p, iface, ic);
  }
}


/*
 *	Debugging and info output functions
 */

static void
babel_dump_source(struct babel_source *s)
{
  debug("Source router_id %lR seqno %d metric %d expires %t\n",
	s->router_id, s->seqno, s->metric,
	s->expires ? s->expires - current_time() : 0);
}

static void
babel_dump_route(struct babel_route *r)
{
  debug("Route neigh %I if %s seqno %d metric %d/%d router_id %lR expires %t\n",
	r->neigh->addr, r->neigh->ifa->ifname, r->seqno, r->advert_metric, r->metric,
	r->router_id, r->expires ? r->expires - current_time() : 0);
}

static void
babel_dump_entry(struct babel_entry *e)
{
  struct babel_source *s;
  struct babel_route *r;

  debug("Babel: Entry %N:\n", e->n.addr);

  WALK_LIST(s,e->sources)
  { debug(" "); babel_dump_source(s); }

  WALK_LIST(r,e->routes)
  {
    debug(" ");
    if (r == e->selected) debug("*");
    babel_dump_route(r);
  }
}

static void
babel_dump_neighbor(struct babel_neighbor *n)
{
  debug("Neighbor %I txcost %d hello_map %x next seqno %d expires %t/%t\n",
	n->addr, n->txcost, n->hello_map, n->next_hello_seqno,
	n->hello_expiry ? n->hello_expiry - current_time() : 0,
        n->ihu_expiry ? n->ihu_expiry - current_time() : 0);
}

static void
babel_dump_iface(struct babel_iface *ifa)
{
  struct babel_neighbor *n;

  debug("Babel: Interface %s addr %I rxcost %d type %d hello seqno %d intervals %t %t",
	ifa->ifname, ifa->addr, ifa->cf->rxcost, ifa->cf->type, ifa->hello_seqno,
	ifa->cf->hello_interval, ifa->cf->update_interval);
  debug(" next hop v4 %I next hop v6 %I\n", ifa->next_hop_ip4, ifa->next_hop_ip6);

  WALK_LIST(n, ifa->neigh_list)
  { debug(" "); babel_dump_neighbor(n); }
}

static void
babel_dump(struct proto *P)
{
  struct babel_proto *p = (struct babel_proto *) P;
  struct babel_iface *ifa;

  debug("Babel: router id %lR update seqno %d\n", p->router_id, p->update_seqno);

  WALK_LIST(ifa, p->interfaces)
    babel_dump_iface(ifa);

  FIB_WALK(&p->ip4_rtable, struct babel_entry, e)
  {
    babel_dump_entry(e);
  }
  FIB_WALK_END;
  FIB_WALK(&p->ip6_rtable, struct babel_entry, e)
  {
    babel_dump_entry(e);
  }
  FIB_WALK_END;
}

static void
babel_get_route_info(const rte *rte, byte *buf)
{
  u64 rid = 0;
  eattr *e = ea_find(rte->attrs, &ea_babel_router_id);
  if (e)
    memcpy(&rid, e->u.ptr->data, sizeof(u64));

  buf += bsprintf(buf, " (%d/%d) [%lR]",
      rt_get_preference(rte),
      ea_get_int(rte->attrs, &ea_babel_metric, BABEL_INFINITY), rid);
}

static void
babel_router_id_format(const eattr *a, byte *buf, uint len)
{
  u64 rid = 0;
  memcpy(&rid, a->u.ptr->data, sizeof(u64));
  bsnprintf(buf, len, "%lR", rid);
}

static struct ea_class ea_babel_metric = {
  .name = "babel_metric",
  .type = T_INT,
};

static struct ea_class ea_babel_router_id = {
  .name = "babel_router_id",
  .type = T_OPAQUE,
  .readonly = 1,
  .format = babel_router_id_format,
};

static struct ea_class ea_babel_seqno = {
  .name = "babel_seqno",
  .type = T_INT,
  .readonly = 1,
  .hidden = 1,
};


void
babel_show_interfaces(struct proto *P, const char *iff)
{
  struct babel_proto *p = (void *) P;
  struct babel_iface *ifa = NULL;
  struct babel_neighbor *nbr = NULL;

  if (p->p.proto_state != PS_UP)
  {
    cli_msg(-1023, "%s: is not up", p->p.name);
    return;
  }

  cli_msg(-1023, "%s:", p->p.name);
  cli_msg(-1023, "%-10s %-6s %-5s %7s %6s %7s %-15s %s",
	  "Interface", "State", "Auth", "RX cost", "Nbrs", "Timer",
	  "Next hop (v4)", "Next hop (v6)");

  WALK_LIST(ifa, p->interfaces)
  {
    if (iff && !patmatch(iff, ifa->iface->name))
      continue;

    int nbrs = 0;
    WALK_LIST(nbr, ifa->neigh_list)
	nbrs++;

    btime timer = MIN(ifa->next_regular, ifa->next_hello) - current_time();
    cli_msg(-1023, "%-10s %-6s %-5s %7u %6u %7t %-15I %I",
	    ifa->iface->name, (ifa->up ? "Up" : "Down"),
            (ifa->cf->auth_type == BABEL_AUTH_MAC ?
             (ifa->cf->auth_permissive ? "Perm" : "Yes") : "No"),
	    ifa->cf->rxcost, nbrs, MAX(timer, 0),
	    ifa->next_hop_ip4, ifa->next_hop_ip6);
  }
}

void
babel_show_neighbors(struct proto *P, const char *iff)
{
  struct babel_proto *p = (void *) P;
  struct babel_iface *ifa = NULL;
  struct babel_neighbor *n = NULL;
  struct babel_route *r = NULL;

  if (p->p.proto_state != PS_UP)
  {
    cli_msg(-1024, "%s: is not up", p->p.name);
    return;
  }

  cli_msg(-1024, "%s:", p->p.name);
  cli_msg(-1024, "%-25s %-10s %6s %6s %6s %7s %4s %9s",
	  "IP address", "Interface", "Metric", "Routes", "Hellos", "Expires", "Auth", "RTT (ms)");

  WALK_LIST(ifa, p->interfaces)
  {
    if (iff && !patmatch(iff, ifa->iface->name))
      continue;

    WALK_LIST(n, ifa->neigh_list)
    {
      int rts = 0;
      WALK_LIST(r, n->routes)
        rts++;

      uint hellos = u32_popcount(n->hello_map);
      btime timer = (n->hello_expiry ?: n->init_expiry) - current_time();
      cli_msg(-1024, "%-25I %-10s %6u %6u %6u %7t %-4s %9t",
	      n->addr, ifa->iface->name, n->cost, rts, hellos, MAX(timer, 0),
              n->auth_passed ? "Yes" : "No",
              n->srtt * 1000);
    }
  }
}

static void
babel_show_entries_(struct babel_proto *p, struct fib *rtable)
{
  int width = babel_sadr_enabled(p) ? -54 : -24;

  FIB_WALK(rtable, struct babel_entry, e)
  {
    struct babel_route *r = NULL;
    uint rts = 0, srcs = 0;
    node *n;

    WALK_LIST(n, e->routes)
      rts++;

    WALK_LIST(n, e->sources)
      srcs++;

    if (e->valid)
      cli_msg(-1025, "%-*N %-23lR %6u %5u %7u %7u", width,
	      e->n.addr, e->router_id, e->metric, e->seqno, rts, srcs);
    else if (r = e->selected)
      cli_msg(-1025, "%-*N %-23lR %6u %5u %7u %7u", width,
	      e->n.addr, r->router_id, r->metric, r->seqno, rts, srcs);
    else
      cli_msg(-1025, "%-*N %-23s %6s %5s %7u %7u", width,
	      e->n.addr, "<none>", "-", "-", rts, srcs);
  }
  FIB_WALK_END;
}

void
babel_show_entries(struct proto *P)
{
  struct babel_proto *p = (void *) P;
  int width = babel_sadr_enabled(p) ? -54 : -24;

  if (p->p.proto_state != PS_UP)
  {
    cli_msg(-1025, "%s: is not up", p->p.name);
    return;
  }

  cli_msg(-1025, "%s:", p->p.name);
  cli_msg(-1025, "%-*s %-23s %6s %5s %7s %7s", width,
	  "Prefix", "Router ID", "Metric", "Seqno", "Routes", "Sources");

  babel_show_entries_(p, &p->ip4_rtable);
  babel_show_entries_(p, &p->ip6_rtable);
}

static void
babel_show_routes_(struct babel_proto *p, struct fib *rtable)
{
  int width = babel_sadr_enabled(p) ? -54 : -24;

  FIB_WALK(rtable, struct babel_entry, e)
  {
    struct babel_route *r;
    WALK_LIST(r, e->routes)
    {
      char c = (r == e->selected) ? '*' : (r->feasible ? '+' : ' ');
      btime time = r->expires ? r->expires - current_time() : 0;
      cli_msg(-1025, "%-*N %-25I %-10s %5u %c %5u %7t", width,
	      e->n.addr, r->next_hop, r->neigh->ifa->ifname,
	      r->metric, c, r->seqno, MAX(time, 0));
    }
  }
  FIB_WALK_END;
}

void
babel_show_routes(struct proto *P)
{
  struct babel_proto *p = (void *) P;
  int width = babel_sadr_enabled(p) ? -54 : -24;

  if (p->p.proto_state != PS_UP)
  {
    cli_msg(-1025, "%s: is not up", p->p.name);
    return;
  }

  cli_msg(-1025, "%s:", p->p.name);
  cli_msg(-1025, "%-*s %-25s %-9s %6s F %5s %7s", width,
	  "Prefix", "Nexthop", "Interface", "Metric", "Seqno", "Expires");

  babel_show_routes_(p, &p->ip4_rtable);
  babel_show_routes_(p, &p->ip6_rtable);
}


/*
 *	Babel protocol glue
 */

/**
 * babel_timer - global timer hook
 * @t: Timer
 *
 * This function is called by the global protocol instance timer and handles
 * expiration of routes and neighbours as well as pruning of the seqno request
 * cache.
 */
static void
babel_timer(timer *t)
{
  struct babel_proto *p = t->data;

  babel_expire_routes(p);
  babel_expire_neighbors(p);
}

static inline void
babel_kick_timer(struct babel_proto *p)
{
  if (p->timer->expires > (current_time() + 100 MS))
    tm_start(p->timer, 100 MS);
}


static int
babel_preexport(struct channel *C, struct rte *new)
{
  if (new->src->owner != &C->proto->sources)
    return 0;

  /* Reject our own unreachable routes */
  eattr *ea = ea_find(new->attrs, &ea_gen_nexthop);
  struct nexthop_adata *nhad = (void *) ea->u.ptr;
  if (!NEXTHOP_IS_REACHABLE(nhad))
    return -1;

  return 0;
}

static void
babel_entry_invalidate(struct babel_entry *e)
{
  e->valid = BABEL_ENTRY_STALE;
  e->metric = BABEL_INFINITY;
  e->updated = current_time();
}


/*
 * babel_rt_notify - core tells us about new route (possibly our own),
 * so store it into our data structures.
 */
static void
babel_rt_notify(struct proto *P, struct channel *c UNUSED, const net_addr *net,
		struct rte *new, const struct rte *old UNUSED)
{
  struct babel_proto *p = (void *) P;
  struct babel_entry *e;

  if (new)
  {
    /* Update */
    uint rt_seqno;
    uint rt_metric = ea_get_int(new->attrs, &ea_babel_metric, 0);
    u64 rt_router_id = 0;

    if (new->src->owner == &P->sources)
    {
      rt_seqno = ea_get_int(new->attrs, &ea_babel_seqno, 0);
      eattr *e = ea_find(new->attrs, &ea_babel_router_id);
      if (e)
	memcpy(&rt_router_id, e->u.ptr->data, sizeof(u64));
    }
    else
    {
      rt_seqno = p->update_seqno;
      rt_router_id = p->router_id;
    }

    if (rt_metric > BABEL_INFINITY)
    {
      log(L_WARN "%s: Invalid babel_metric value %u for route %N",
	  p->p.name, rt_metric, net);
      rt_metric = BABEL_INFINITY;
    }

    e = babel_get_entry(p, net);

    /* Activate triggered updates */
    if (!(e->valid & BABEL_ENTRY_VALID) ||
	(e->router_id != rt_router_id))
    {
      babel_trigger_update(p);
      e->updated = current_time();
    }

    e->valid = BABEL_ENTRY_VALID;
    e->seqno = rt_seqno;
    e->metric = rt_metric;
    e->router_id = rt_router_id;
  }
  else
  {
    /* Withdraw */
    e = babel_find_entry(p, net);

    if (!e || e->valid != BABEL_ENTRY_VALID)
      return;

    babel_entry_invalidate(e);
    babel_trigger_update(p);
  }
}

static void
babel_feed_begin(struct channel *C)
{
  if (!C->refeeding || C->refeed_req.hook)
    return;

  struct babel_proto *p = (struct babel_proto *) C->proto;
  struct fib *rtable = (C->net_type == NET_IP4) ? &p->ip4_rtable : &p->ip6_rtable;

  FIB_WALK(rtable, struct babel_entry, e)
    if (e->valid == BABEL_ENTRY_VALID)
      e->valid = BABEL_ENTRY_REFEEDING;
  FIB_WALK_END;
}

static void
babel_feed_end(struct channel *C)
{
  if (!C->refeeding || C->refeed_req.hook)
    return;

  struct babel_proto *p = (struct babel_proto *) C->proto;
  struct fib *rtable = (C->net_type == NET_IP4) ? &p->ip4_rtable : &p->ip6_rtable;
  int changed = 0;

  FIB_WALK(rtable, struct babel_entry, e)
    if (e->valid == BABEL_ENTRY_REFEEDING)
    {
      babel_entry_invalidate(e);
      changed++;
    }
  FIB_WALK_END;

  if (changed)
    babel_trigger_update(p);
}


static int
babel_rte_better(const rte *new, const rte *old)
{
  uint new_metric = ea_get_int(new->attrs, &ea_babel_metric, BABEL_INFINITY);
  uint old_metric = ea_get_int(old->attrs, &ea_babel_metric, BABEL_INFINITY);

  return new_metric < old_metric;
}

static u32
babel_rte_igp_metric(const rte *rt)
{
  return ea_get_int(rt->attrs, &ea_babel_metric, BABEL_INFINITY);
}


static void
babel_postconfig(struct proto_config *CF)
{
  struct babel_config *cf = (void *) CF;
  struct channel_config *ip4, *ip6, *ip6_sadr;

  ip4 = proto_cf_find_channel(CF, NET_IP4);
  ip6 = proto_cf_find_channel(CF, NET_IP6);
  ip6_sadr = proto_cf_find_channel(CF, NET_IP6_SADR);

  if (ip6 && ip6_sadr)
    cf_error("Both ipv6 and ipv6-sadr channels");

  cf->ip4_channel = ip4;
  cf->ip6_channel = ip6 ?: ip6_sadr;
}

static struct rte_owner_class babel_rte_owner_class = {
  .get_route_info =	babel_get_route_info,
  .rte_better =		babel_rte_better,
  .rte_igp_metric =	babel_rte_igp_metric,
};

static struct proto *
babel_init(struct proto_config *CF)
{
  struct proto *P = proto_new(CF);
  struct babel_proto *p = (void *) P;
  struct babel_config *cf = (void *) CF;

  proto_configure_channel(P, &p->ip4_channel, cf->ip4_channel);
  proto_configure_channel(P, &p->ip6_channel, cf->ip6_channel);

  P->iface_sub.if_notify = babel_if_notify;
  P->rt_notify = babel_rt_notify;
  P->preexport = babel_preexport;
  P->feed_begin = babel_feed_begin;
  P->feed_end = babel_feed_end;

  P->sources.class = &babel_rte_owner_class;

  return P;
}

static inline void
babel_randomize_router_id(struct babel_proto *p)
{
  p->router_id &= (u64) 0xffffffff;
  p->router_id |= ((u64) random()) << 32;
  TRACE(D_EVENTS, "Randomized router ID to %lR", p->router_id);
}

static int
babel_start(struct proto *P)
{
  struct babel_proto *p = (void *) P;
  struct babel_config *cf = (void *) P->cf;
  u8 ip6_type = cf->ip6_channel ? cf->ip6_channel->net_type : NET_IP6;

  fib_init(&p->ip4_rtable, P->pool, NET_IP4, sizeof(struct babel_entry),
	   OFFSETOF(struct babel_entry, n), 0, babel_init_entry);
  fib_init(&p->ip6_rtable, P->pool, ip6_type, sizeof(struct babel_entry),
	   OFFSETOF(struct babel_entry, n), 0, babel_init_entry);

  init_list(&p->interfaces);
  p->timer = tm_new_init(P->pool, babel_timer, p, 1 S, 0);
  tm_start(p->timer, 1 S);
  p->update_seqno = 1;
  p->router_id = proto_get_router_id(&cf->c);

  if (cf->randomize_router_id)
    babel_randomize_router_id(p);

  p->route_slab = sl_new(P->pool, sizeof(struct babel_route));
  p->source_slab = sl_new(P->pool, sizeof(struct babel_source));
  p->msg_slab = sl_new(P->pool, sizeof(struct babel_msg_node));
  p->seqno_slab = sl_new(P->pool, sizeof(struct babel_seqno_request));

  P->set_logging_rate = babel_set_logging_rate;
  p->log_pkt_tbf = (struct tbf){ .cf.rate = cf->log_pkt_tbf.rate, .cf.burst = cf->log_pkt_tbf.burst };

  return PS_UP;
}

static inline void
babel_iface_shutdown(struct babel_iface *ifa)
{
  if (ifa->sk)
  {
    /*
     * Retract all our routes and lower the hello interval so peers' neighbour
     * state expires quickly
     */
    babel_send_hello(ifa, BABEL_MIN_INTERVAL);
    babel_send_wildcard_retraction(ifa);
    babel_send_queue(ifa);
  }
}

static int
babel_shutdown(struct proto *P)
{
  struct babel_proto *p = (void *) P;
  struct babel_iface *ifa;

  TRACE(D_EVENTS, "Shutdown requested");

  WALK_LIST_FIRST(ifa, p->interfaces)
  {
    babel_iface_shutdown(ifa);
    babel_remove_iface(p, ifa);
  }

  return PS_DOWN;
}

static int
babel_reconfigure(struct proto *P, struct proto_config *CF)
{
  struct babel_proto *p = (void *) P;
  struct babel_config *new = (void *) CF;
  u8 ip6_type = new->ip6_channel ? new->ip6_channel->net_type : NET_IP6;

  TRACE(D_EVENTS, "Reconfiguring");

  if (p->ip6_rtable.addr_type != ip6_type)
    return 0;

  if (!proto_configure_channel(P, &p->ip4_channel, new->ip4_channel) ||
      !proto_configure_channel(P, &p->ip6_channel, new->ip6_channel))
    return 0;

  p->p.cf = CF;
  babel_reconfigure_ifaces(p, new);
  p->log_pkt_tbf.cf.rate = new->log_pkt_tbf.rate;
  p->log_pkt_tbf.cf.burst = new->log_pkt_tbf.burst;

  babel_trigger_update(p);
  babel_kick_timer(p);

  return 1;
}

<<<<<<< HEAD
void
babel_set_logging_rate(struct proto *P, uintptr_t arg)
{
  struct babel_proto *p = (void *) P;
  struct cmd_logging_rate_info *info = (struct cmd_logging_rate_info*) arg;
  struct logging_rate_targets *targets = info->targets;
  while (targets)
  {
    if (targets->target == TBF_BABEL_PKT || targets->target == TBF_ALL)
    {
      p->log_pkt_tbf.cf.rate = info->tbfc->rate;
      p->log_pkt_tbf.cf.burst = info->tbfc->burst;
    }
    else
      cli_msg(9002, "protocol %s: wrong logging rate change type for babel protocol", P->name);
    targets = targets->next;
  }
}



=======
>>>>>>> 5d5c431a
struct protocol proto_babel = {
  .name =		"Babel",
  .template =		"babel%d",
  .preference =		DEF_PREF_BABEL,
  .channel_mask =	NB_IP | NB_IP6_SADR,
  .proto_size =		sizeof(struct babel_proto),
  .config_size =	sizeof(struct babel_config),
  .postconfig =		babel_postconfig,
  .init =		babel_init,
  .dump =		babel_dump,
  .start =		babel_start,
  .shutdown =		babel_shutdown,
  .reconfigure =	babel_reconfigure,
};

void
babel_build(void)
{
  proto_build(&proto_babel);

  EA_REGISTER_ALL(
      &ea_babel_metric,
      &ea_babel_router_id,
      &ea_babel_seqno
      );
}<|MERGE_RESOLUTION|>--- conflicted
+++ resolved
@@ -2707,7 +2707,6 @@
   return 1;
 }
 
-<<<<<<< HEAD
 void
 babel_set_logging_rate(struct proto *P, uintptr_t arg)
 {
@@ -2728,9 +2727,6 @@
 }
 
 
-
-=======
->>>>>>> 5d5c431a
 struct protocol proto_babel = {
   .name =		"Babel",
   .template =		"babel%d",

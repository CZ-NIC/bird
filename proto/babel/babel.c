--- conflicted
+++ resolved
@@ -2257,23 +2257,15 @@
 
 
 static int
-<<<<<<< HEAD
-babel_preexport(struct channel *c, struct rte *new)
-=======
 babel_preexport(struct channel *C, struct rte *new)
->>>>>>> d429bc5c
-{
-  if (new->src->proto != c->proto)
+{
+  if (new->src->proto != C->proto)
     return 0;
 
   /* Reject our own unreachable routes */
-<<<<<<< HEAD
   eattr *ea = ea_find(new->attrs, &ea_gen_nexthop);
   struct nexthop_adata *nhad = (void *) ea->u.ptr;
   if (!NEXTHOP_IS_REACHABLE(nhad))
-=======
-  if ((a->dest == RTD_UNREACHABLE) && (new->src->proto == C->proto))
->>>>>>> d429bc5c
     return -1;
 
   return 0;

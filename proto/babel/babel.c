--- conflicted
+++ resolved
@@ -2262,17 +2262,13 @@
 static int
 babel_preexport(struct channel *c, struct rte *new)
 {
-  if (new->src->proto != P)
+  if (new->src->proto != c->proto)
     return 0;
 
   /* Reject our own unreachable routes */
-<<<<<<< HEAD
-  if ((a->dest == RTD_UNREACHABLE) && (new->src->proto == c->proto))
-=======
   eattr *ea = ea_find(new->attrs->eattrs, &ea_gen_nexthop);
   struct nexthop_adata *nhad = (void *) ea->u.ptr;
   if (!NEXTHOP_IS_REACHABLE(nhad))
->>>>>>> 950775f6
     return -1;
 
   return 0;

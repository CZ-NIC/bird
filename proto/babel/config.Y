/*
 *	BIRD -- Babel Configuration
 *
 *	Copyright (c) 2015-2016 Toke Hoiland-Jorgensen
 * 	(c) 2016--2017 Ondrej Zajicek <santiago@crfreenet.org>
 *	(c) 2016--2017 CZ.NIC z.s.p.o.
 *
 *	Can be freely distributed and used under the terms of the GNU GPL.
 */



CF_HDR

#include "proto/babel/babel.h"
#include "nest/iface.h"

CF_DEFINES

#define BABEL_CFG ((struct babel_config *) this_proto)
#define BABEL_IFACE ((struct babel_iface_config *) this_ipatt)

CF_DECLS

CF_KEYWORDS(BABEL, INTERFACE, METRIC, RXCOST, HELLO, UPDATE, INTERVAL, PORT,
	TYPE, WIRED, WIRELESS, RX, TX, BUFFER, PRIORITY, LENGTH, CHECK, LINK,
<<<<<<< HEAD
	NEXT, HOP, IPV4, IPV6, SHOW, INTERFACES, NEIGHBORS,
	ENTRIES, RANDOMIZE, ROUTER, ID, AUTHENTICATION, NONE, MAC, PERMISSIVE)
=======
	NEXT, HOP, IPV4, IPV6, BABEL_METRIC, SHOW, INTERFACES, NEIGHBORS,
	ENTRIES, RANDOMIZE, ROUTER, ID, AUTHENTICATION, NONE, MAC, PERMISSIVE,
	EXTENDED)
>>>>>>> ee919658

CF_GRAMMAR

proto: babel_proto ;

babel_proto_start: proto_start BABEL
{
  this_proto = proto_config_new(&proto_babel, $1);
  init_list(&BABEL_CFG->iface_list);
  BABEL_CFG->hold_time = 1 S_;
};

babel_proto_item:
   proto_item
 | proto_channel
 | INTERFACE babel_iface
 | RANDOMIZE ROUTER ID bool { BABEL_CFG->randomize_router_id = $4; }
 ;

babel_proto_opts:
   /* empty */
 | babel_proto_opts babel_proto_item ';'
 ;

babel_proto:
   babel_proto_start proto_name '{' babel_proto_opts '}';


babel_iface_start:
{
  this_ipatt = cfg_allocz(sizeof(struct babel_iface_config));
  add_tail(&BABEL_CFG->iface_list, NODE this_ipatt);
  init_list(&this_ipatt->ipn_list);
  reset_passwords();

  BABEL_IFACE->port = BABEL_PORT;
  BABEL_IFACE->type = BABEL_IFACE_TYPE_WIRED;
  BABEL_IFACE->limit = BABEL_HELLO_LIMIT;
  BABEL_IFACE->tx_tos = IP_PREC_INTERNET_CONTROL;
  BABEL_IFACE->tx_priority = sk_priority_control;
  BABEL_IFACE->check_link = 1;
  BABEL_IFACE->ext_next_hop = 1;
};


babel_iface_finish:
{
  if (BABEL_IFACE->type == BABEL_IFACE_TYPE_WIRELESS)
  {
    if (!BABEL_IFACE->hello_interval)
      BABEL_IFACE->hello_interval = BABEL_HELLO_INTERVAL_WIRELESS;
    if (!BABEL_IFACE->rxcost)
      BABEL_IFACE->rxcost = BABEL_RXCOST_WIRELESS;
  }
  else
  {
    if (!BABEL_IFACE->hello_interval)
      BABEL_IFACE->hello_interval = BABEL_HELLO_INTERVAL_WIRED;
    if (!BABEL_IFACE->rxcost)
      BABEL_IFACE->rxcost = BABEL_RXCOST_WIRED;
  }

  /* Make sure we do not overflow the 16-bit centisec fields */
  if (!BABEL_IFACE->update_interval)
    BABEL_IFACE->update_interval = MIN_(BABEL_IFACE->hello_interval*BABEL_UPDATE_INTERVAL_FACTOR, BABEL_MAX_INTERVAL);
  BABEL_IFACE->ihu_interval = MIN_(BABEL_IFACE->hello_interval*BABEL_IHU_INTERVAL_FACTOR, BABEL_MAX_INTERVAL);

  BABEL_CFG->hold_time = MAX_(BABEL_CFG->hold_time, BABEL_IFACE->update_interval*BABEL_HOLD_TIME_FACTOR);

  BABEL_IFACE->passwords = get_passwords();

  if (!BABEL_IFACE->auth_type != !BABEL_IFACE->passwords)
    cf_error("Authentication and password options should be used together");

  if (BABEL_IFACE->passwords)
  {
    struct password_item *pass;
    uint len = 0, i = 0;

    WALK_LIST(pass, *BABEL_IFACE->passwords)
    {
      /* Set default crypto algorithm (HMAC-SHA256) */
      if (!pass->alg)
	pass->alg = ALG_HMAC_SHA256;

      if (!((pass->alg & ALG_HMAC) ||
	    (pass->alg == ALG_BLAKE2S_128) ||
	    (pass->alg == ALG_BLAKE2S_256) ||
	    (pass->alg == ALG_BLAKE2B_256) ||
	    (pass->alg == ALG_BLAKE2B_512)))
	cf_error("Only HMAC and Blake2 algorithms are supported");

      len += mac_type_length(pass->alg);
      i++;
    }

    BABEL_IFACE->mac_num_keys = i;
    BABEL_IFACE->mac_total_len = len;
  }

};


babel_iface_item:
 | PORT expr { BABEL_IFACE->port = $2; if (($2<1) || ($2>65535)) cf_error("Invalid port number"); }
 | RXCOST expr { BABEL_IFACE->rxcost = $2; if (($2<1) || ($2>65535)) cf_error("Invalid rxcost"); }
 | LIMIT expr { BABEL_IFACE->limit = $2; if (($2<1) || ($2>16)) cf_error("Limit must be in range 1-16"); }
 | TYPE WIRED { BABEL_IFACE->type = BABEL_IFACE_TYPE_WIRED; }
 | TYPE WIRELESS { BABEL_IFACE->type = BABEL_IFACE_TYPE_WIRELESS; }
 | HELLO INTERVAL expr_us { BABEL_IFACE->hello_interval = $3; if (($3<BABEL_MIN_INTERVAL) || ($3>BABEL_MAX_INTERVAL)) cf_error("Hello interval must be in range 10 ms - 655 s"); }
 | UPDATE INTERVAL expr_us { BABEL_IFACE->update_interval = $3; if (($3<BABEL_MIN_INTERVAL) || ($3>BABEL_MAX_INTERVAL)) cf_error("Update interval must be in range 10 ms - 655 s"); }
 | RX BUFFER expr { BABEL_IFACE->rx_buffer = $3; if (($3<256) || ($3>65535)) cf_error("RX buffer must be in range 256-65535"); }
 | TX LENGTH expr { BABEL_IFACE->tx_length = $3; if (($3<256) || ($3>65535)) cf_error("TX length must be in range 256-65535"); }
 | TX tos { BABEL_IFACE->tx_tos = $2; }
 | TX PRIORITY expr { BABEL_IFACE->tx_priority = $3; }
 | CHECK LINK bool { BABEL_IFACE->check_link = $3; }
 | NEXT HOP IPV4 ipa { BABEL_IFACE->next_hop_ip4 = $4; if (!ipa_is_ip4($4)) cf_error("Must be an IPv4 address"); }
 | NEXT HOP IPV6 ipa { BABEL_IFACE->next_hop_ip6 = $4; if (!ipa_is_ip6($4)) cf_error("Must be an IPv6 address"); }
 | EXTENDED NEXT HOP bool { BABEL_IFACE->ext_next_hop = $4; }
 | AUTHENTICATION NONE { BABEL_IFACE->auth_type = BABEL_AUTH_NONE; }
 | AUTHENTICATION MAC { BABEL_IFACE->auth_type = BABEL_AUTH_MAC; BABEL_IFACE->auth_permissive = 0; }
 | AUTHENTICATION MAC PERMISSIVE { BABEL_IFACE->auth_type = BABEL_AUTH_MAC; BABEL_IFACE->auth_permissive = 1; }
 | password_list
 ;

babel_iface_opts:
   /* empty */
 | babel_iface_opts babel_iface_item ';'
 ;

babel_iface_opt_list:
   /* empty */
 | '{' babel_iface_opts '}'
 ;


babel_iface:
  babel_iface_start iface_patt_list_nopx babel_iface_opt_list babel_iface_finish;

CF_CLI_HELP(SHOW BABEL, ..., [[Show information about Babel protocol]]);

CF_CLI(SHOW BABEL INTERFACES, optproto opttext, [<name>] [\"<interface>\"], [[Show information about Babel interfaces]])
{ PROTO_WALK_CMD($4, &proto_babel, p) babel_show_interfaces(p, $5); };

CF_CLI(SHOW BABEL NEIGHBORS, optproto opttext, [<name>] [\"<interface>\"], [[Show information about Babel neighbors]])
{ PROTO_WALK_CMD($4, &proto_babel, p) babel_show_neighbors(p, $5); };

CF_CLI(SHOW BABEL ENTRIES, optproto opttext, [<name>], [[Show information about Babel prefix entries]])
{ PROTO_WALK_CMD($4, &proto_babel, p) babel_show_entries(p); };

CF_CLI(SHOW BABEL ROUTES, optproto opttext, [<name>], [[Show information about Babel route entries]])
{ PROTO_WALK_CMD($4, &proto_babel, p)  babel_show_routes(p); };

CF_CODE

CF_END<|MERGE_RESOLUTION|>--- conflicted
+++ resolved
@@ -24,14 +24,9 @@
 
 CF_KEYWORDS(BABEL, INTERFACE, METRIC, RXCOST, HELLO, UPDATE, INTERVAL, PORT,
 	TYPE, WIRED, WIRELESS, RX, TX, BUFFER, PRIORITY, LENGTH, CHECK, LINK,
-<<<<<<< HEAD
 	NEXT, HOP, IPV4, IPV6, SHOW, INTERFACES, NEIGHBORS,
-	ENTRIES, RANDOMIZE, ROUTER, ID, AUTHENTICATION, NONE, MAC, PERMISSIVE)
-=======
-	NEXT, HOP, IPV4, IPV6, BABEL_METRIC, SHOW, INTERFACES, NEIGHBORS,
 	ENTRIES, RANDOMIZE, ROUTER, ID, AUTHENTICATION, NONE, MAC, PERMISSIVE,
 	EXTENDED)
->>>>>>> ee919658
 
 CF_GRAMMAR
 

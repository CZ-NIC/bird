/*
 *	BIRD -- The Resource Public Key Infrastructure (RPKI) to Router Protocol
 *
 *	(c) 2015 CZ.NIC
 *	(c) 2015 Pavel Tvrdik <pawel.tvrdik@gmail.com>
 *
 *	This file was a part of RTRlib: http://rpki.realmv6.org/
 *
 *	Can be freely distributed and used under the terms of the GNU GPL.
 */

#include <stdlib.h>
#include <string.h>
#include <stdio.h>

#undef LOCAL_DEBUG

#include "rpki.h"
#include "transport.h"
#include "packets.h"

#define RPKI_ADD_FLAG 		0b00000001

enum rpki_transmit_type {
  RPKI_RECV 			= 0,
  RPKI_SEND 			= 1,
};

enum pdu_error_type {
  CORRUPT_DATA 			= 0,
  INTERNAL_ERROR 		= 1,
  NO_DATA_AVAIL 		= 2,
  INVALID_REQUEST 		= 3,
  UNSUPPORTED_PROTOCOL_VER 	= 4,
  UNSUPPORTED_PDU_TYPE 		= 5,
  WITHDRAWAL_OF_UNKNOWN_RECORD 	= 6,
  DUPLICATE_ANNOUNCEMENT 	= 7,
  PDU_TOO_BIG 			= 32
};

static const char *str_pdu_error_type[] = {
  [CORRUPT_DATA] 		= "Corrupt-Data",
  [INTERNAL_ERROR] 		= "Internal-Error",
  [NO_DATA_AVAIL] 		= "No-Data-Available",
  [INVALID_REQUEST] 		= "Invalid-Request",
  [UNSUPPORTED_PROTOCOL_VER] 	= "Unsupported-Protocol-Version",
  [UNSUPPORTED_PDU_TYPE] 	= "Unsupported-PDU-Type",
  [WITHDRAWAL_OF_UNKNOWN_RECORD]= "Withdrawal-Of-Unknown-Record",
  [DUPLICATE_ANNOUNCEMENT] 	= "Duplicate-Announcement",
  [PDU_TOO_BIG] 		= "PDU-Too-Big",
};

enum pdu_type {
  SERIAL_NOTIFY 		= 0,
  SERIAL_QUERY 			= 1,
  RESET_QUERY 			= 2,
  CACHE_RESPONSE 		= 3,
  IPV4_PREFIX 			= 4,
  RESERVED 			= 5,
  IPV6_PREFIX			= 6,
  END_OF_DATA 			= 7,
  CACHE_RESET 			= 8,
  ROUTER_KEY 			= 9,
  ERROR 			= 10,
  ASPA				= 11,
  PDU_TYPE_MAX
};

static const char *str_pdu_type_[] = {
  [SERIAL_NOTIFY] 		= "Serial Notify",
  [SERIAL_QUERY] 		= "Serial Query",
  [RESET_QUERY] 		= "Reset Query",
  [CACHE_RESPONSE] 		= "Cache Response",
  [IPV4_PREFIX] 		= "IPv4 Prefix",
  [RESERVED] 			= "Reserved",
  [IPV6_PREFIX] 		= "IPv6 Prefix",
  [END_OF_DATA] 		= "End of Data",
  [CACHE_RESET] 		= "Cache Reset",
  [ROUTER_KEY] 			= "Router Key",
  [ERROR] 			= "Error",
  [ASPA]			= "ASPA",
};

static const char *str_pdu_type(uint type) {
  if (type < PDU_TYPE_MAX)
    return str_pdu_type_[type];
  else
    return "Undefined packet type";
}

/*
 *  0          8          16         24        31
 * .-------------------------------------------.
 * | Protocol |   PDU    |                     |
 * | Version  |   Type   |    reserved = zero  |
 * |  0 or 1  |  0 - 10  |                     |
 * +-------------------------------------------+
 * |                                           |
 * |                 Length >= 8               |
 * |                                           |
 * `-------------------------------------------' */
struct pdu_header {
  u8 ver;
  u8 type;
  u16 reserved;
  u32 len;
} PACKED;

struct pdu_cache_response {
  u8 ver;
  u8 type;
  u16 session_id;
  u32 len;
} PACKED;

struct pdu_serial_notify {
  u8 ver;
  u8 type;
  u16 session_id;
  u32 len;
  u32 serial_num;
} PACKED;

struct pdu_serial_query {
  u8 ver;
  u8 type;
  u16 session_id;
  u32 len;
  u32 serial_num;
} PACKED;

struct pdu_ipv4 {
  u8 ver;
  u8 type;
  u16 reserved;
  u32 len;
  u8 flags;
  u8 prefix_len;
  u8 max_prefix_len;
  u8 zero;
  ip4_addr prefix;
  u32 asn;
} PACKED;

struct pdu_ipv6 {
  u8 ver;
  u8 type;
  u16 reserved;
  u32 len;
  u8 flags;
  u8 prefix_len;
  u8 max_prefix_len;
  u8 zero;
  ip6_addr prefix;
  u32 asn;
} PACKED;

/*
 *  0          8          16         24        31
 *  .-------------------------------------------.
 *  | Protocol |   PDU    |                     |
 *  | Version  |   Type   |     Error Code      |
 *  |    1     |    10    |                     |
 *  +-------------------------------------------+
 *  |                                           |
 *  |                  Length                   |
 *  |                                           |
 *  +-------------------------------------------+
 *  |                                           |
 *  |       Length of Encapsulated PDU          |
 *  |                                           |
 *  +-------------------------------------------+
 *  |                                           |
 *  ~           Copy of Erroneous PDU           ~
 *  |                                           |
 *  +-------------------------------------------+
 *  |                                           |
 *  |           Length of Error Text            |
 *  |                                           |
 *  +-------------------------------------------+
 *  |                                           |
 *  |              Arbitrary Text               |
 *  |                    of                     |
 *  ~          Error Diagnostic Message         ~
 *  |                                           |
 *  `-------------------------------------------' */
struct pdu_error {
  u8 ver;
  u8 type;
  u16 error_code;
  u32 len;
  u32 len_enc_pdu;		/* Length of Encapsulated PDU */
  byte rest[];			/* Copy of Erroneous PDU
				 * Length of Error Text
				 * Error Diagnostic Message */
} PACKED;

/*
 *0          8          16         24        31
 *  .-------------------------------------------.
 *  | Protocol |   PDU    |          |          |
 *  | Version  |   Type   |   Flags  |   zero   |
 *  |    2     |    11    |          |          |
 *  +-------------------------------------------+
 *  |                                           |
 *  |                 Length                    |
 *  |                                           |
 *  +-------------------------------------------+
 *  |                                           |
 *  |    Customer Autonomous System Number      |
 *  |                                           |
 *  +-------------------------------------------+
 *  |                                           |
 *  ~    Provider Autonomous System Numbers     ~
 *  |                                           |
 *  ~-------------------------------------------~ */
struct pdu_aspa {
  u8 ver;
  u8 type;
  u8 flags;
  u8 zero;
  u32 len;
  u32 customer_as_num;
  u32 provider_as_nums[0];
} PACKED;

struct pdu_reset_query {
  u8 ver;
  u8 type;
  u16 flags;
  u32 len;
} PACKED;

struct pdu_end_of_data_v0 {
  u8 ver;
  u8 type;
  u16 session_id;
  u32 len;
  u32 serial_num;
} PACKED;

struct pdu_end_of_data_v1 {
  u8 ver;
  u8 type;
  u16 session_id;
  u32 len;
  u32 serial_num;
  u32 refresh_interval;
  u32 retry_interval;
  u32 expire_interval;
} PACKED;

static const size_t min_pdu_size[] = {
  [SERIAL_NOTIFY] 		= sizeof(struct pdu_serial_notify),
  [SERIAL_QUERY] 		= sizeof(struct pdu_serial_query),
  [RESET_QUERY] 		= sizeof(struct pdu_reset_query),
  [CACHE_RESPONSE] 		= sizeof(struct pdu_cache_response),
  [IPV4_PREFIX] 		= sizeof(struct pdu_ipv4),
  [RESERVED] 			= sizeof(struct pdu_header),
  [IPV6_PREFIX] 		= sizeof(struct pdu_ipv6),
  [END_OF_DATA] 		= sizeof(struct pdu_end_of_data_v0),
  [CACHE_RESET] 		= sizeof(struct pdu_cache_response),
  [ROUTER_KEY] 			= sizeof(struct pdu_header), /* FIXME */
  [ASPA]			= sizeof(struct pdu_aspa),
  [ERROR] 			= 16,
};

<<<<<<< HEAD
static int rpki_send_error_pdu_(struct rpki_cache *cache, const enum pdu_error_type error_code, const u32 err_pdu_len, const struct pdu_header *erroneous_pdu, const char *fmt, ...);

#define rpki_send_error_pdu(cache, error_code, err_pdu_len, erroneous_pdu, fmt...) ({ \
    rpki_send_error_pdu_(cache, error_code, err_pdu_len, erroneous_pdu, #fmt); \
    CACHE_TRACE(D_PACKETS, cache, #fmt); \
    })
=======
static inline int rpki_pdu_aspa_provider_asn_count(const struct pdu_aspa *pdu)
{ return (pdu->len - sizeof(struct pdu_aspa)) / (sizeof(u32)); }

static int rpki_send_error_pdu(struct rpki_cache *cache, const enum pdu_error_type error_code, const u32 err_pdu_len, const struct pdu_header *erroneous_pdu, const char *fmt, ...);
>>>>>>> 997d2f57

static void
rpki_pdu_to_network_byte_order(struct pdu_header *pdu)
{
  pdu->reserved = htons(pdu->reserved);
  pdu->len = htonl(pdu->len);

  switch (pdu->type)
  {
  case SERIAL_QUERY:
  {
    /* Note that a session_id is converted using converting header->reserved */
    struct pdu_serial_query *sq_pdu = (void *) pdu;
    sq_pdu->serial_num = htonl(sq_pdu->serial_num);
    break;
  }

  case ERROR:
  {
    struct pdu_error *err = (void *) pdu;
    u32 *err_text_len = (u32 *)(err->rest + err->len_enc_pdu);
    *err_text_len = htonl(*err_text_len);
    err->len_enc_pdu = htonl(err->len_enc_pdu);
    break;
  }

  case RESET_QUERY:
    break;

  default:
    bug("PDU type %s should not be sent by us", str_pdu_type(pdu->type));
  }
}

static void
rpki_pdu_to_host_byte_order(struct pdu_header *pdu)
{
  /* The Router Key PDU has two one-byte fields instead of one two-bytes field. */
  if (pdu->type != ROUTER_KEY)
    pdu->reserved = ntohs(pdu->reserved);

  pdu->len = ntohl(pdu->len);

  switch (pdu->type)
  {
  case SERIAL_NOTIFY:
  {
    /* Note that a session_id is converted using converting header->reserved */
    struct pdu_serial_notify *sn_pdu = (void *) pdu;
    sn_pdu->serial_num = ntohl(sn_pdu->serial_num);
    break;
  }

  case END_OF_DATA:
  {
    /* Note that a session_id is converted using converting header->reserved */
    struct pdu_end_of_data_v0 *eod0 = (void *) pdu;
    eod0->serial_num = ntohl(eod0->serial_num); /* Same either for version 1 */

    if (pdu->ver > RPKI_VERSION_0)
    {
      struct pdu_end_of_data_v1 *eod1 = (void *) pdu;
      eod1->expire_interval = ntohl(eod1->expire_interval);
      eod1->refresh_interval = ntohl(eod1->refresh_interval);
      eod1->retry_interval = ntohl(eod1->retry_interval);
    }
    break;
  }

  case IPV4_PREFIX:
  {
    struct pdu_ipv4 *ipv4 = (void *) pdu;
    ipv4->prefix = ip4_ntoh(ipv4->prefix);
    ipv4->asn = ntohl(ipv4->asn);
    break;
  }

  case IPV6_PREFIX:
  {
    struct pdu_ipv6 *ipv6 = (void *) pdu;
    ipv6->prefix = ip6_ntoh(ipv6->prefix);
    ipv6->asn = ntohl(ipv6->asn);
    break;
  }

  case ERROR:
  {
    /* Note that a error_code is converted using converting header->reserved */
    struct pdu_error *err = (void *) pdu;
    err->len_enc_pdu = ntohl(err->len_enc_pdu);
    u32 *err_text_len = (u32 *)(err->rest + err->len_enc_pdu);
    *err_text_len = htonl(*err_text_len);
    break;
  }

  case ASPA:
  {
    struct pdu_aspa *aspa = (void *) pdu;
    int provider_asn_count = rpki_pdu_aspa_provider_asn_count(aspa);

    /* Convert customer ASN */
    aspa->customer_as_num = ntohl(aspa->customer_as_num);

    /* Convert provider ASNs */
    for (int i = 0; i < provider_asn_count ; i++)
      aspa->provider_as_nums[i] = ntohl(aspa->provider_as_nums[i]);

    break;
  }

  case ROUTER_KEY:
    /* Router Key PDU is not supported yet */

  case SERIAL_QUERY:
  case RESET_QUERY:
    /* Serial/Reset Query are sent only in direction router to cache.
     * We don't care here. */

  case CACHE_RESPONSE:
  case CACHE_RESET:
    /* Converted with pdu->reserved */
    break;
  }
}

/**
 * rpki_convert_pdu_back_to_network_byte_order - convert host-byte order PDU back to network-byte order
 * @out: allocated memory for writing a converted PDU of size @in->len
 * @in: host-byte order PDU
 *
 * Assumed: |A == ntoh(ntoh(A))|
 */
static struct pdu_header *
rpki_pdu_back_to_network_byte_order(struct pdu_header *out, const struct pdu_header *in)
{
  /* Only valid for fixed-length PDUs */
  ASSERT_DIE(in->type != ERROR && in->type != ASPA);

  memcpy(out, in, in->len);
  rpki_pdu_to_host_byte_order(out);
  return out;
}

static void
rpki_log_packet(struct rpki_cache *cache, const struct pdu_header *pdu, const enum rpki_transmit_type action)
{
  if (!(cache->p->p.debug & D_PACKETS))
    return;

  const char *str_type = str_pdu_type(pdu->type);
  char detail[256];

#define SAVE(fn)		\
  do {				\
    if (fn < 0) 		\
    {				\
      bsnprintf(detail + sizeof(detail) - 16, 16, "... <too long>)"); \
      goto detail_finished;	\
    }				\
  } while(0)			\

  switch (pdu->type)
  {
  case SERIAL_NOTIFY:
  case SERIAL_QUERY:
    SAVE(bsnprintf(detail, sizeof(detail), "(session id: %u, serial number: %u)", pdu->reserved, ((struct pdu_serial_notify *) pdu)->serial_num));
    break;

  case END_OF_DATA:
  {
    const struct pdu_end_of_data_v1 *eod = (void *) pdu;
    if (eod->ver > RPKI_VERSION_0)
      SAVE(bsnprintf(detail, sizeof(detail), "(session id: %u, serial number: %u, refresh: %us, retry: %us, expire: %us)", eod->session_id, eod->serial_num, eod->refresh_interval, eod->retry_interval, eod->expire_interval));
    else
      SAVE(bsnprintf(detail, sizeof(detail), "(session id: %u, serial number: %u)", eod->session_id, eod->serial_num));
    break;
  }

  case CACHE_RESPONSE:
    SAVE(bsnprintf(detail, sizeof(detail), "(session id: %u)", pdu->reserved));
    break;

  case IPV4_PREFIX:
  {
    const struct pdu_ipv4 *ipv4 = (void *) pdu;
    SAVE(bsnprintf(detail, sizeof(detail), "(%I4/%u-%u AS%u)", ipv4->prefix, ipv4->prefix_len, ipv4->max_prefix_len, ipv4->asn));
    break;
  }

  case IPV6_PREFIX:
  {
    const struct pdu_ipv6 *ipv6 = (void *) pdu;
    SAVE(bsnprintf(detail, sizeof(detail), "(%I6/%u-%u AS%u)", ipv6->prefix, ipv6->prefix_len, ipv6->max_prefix_len, ipv6->asn));
    break;
  }

  case ROUTER_KEY:
    /* We don't support saving Router Key PDUs yet */
    SAVE(bsnprintf(detail, sizeof(detail), "(ignored)"));
    break;

  case ERROR:
  {
    const struct pdu_error *err = (void *) pdu;
    SAVE(bsnprintf(detail, sizeof(detail), "(%s", str_pdu_error_type[err->error_code]));

    /* Optional description of error */
    const u32 len_err_txt = *((u32 *) (err->rest + err->len_enc_pdu));
    if (len_err_txt > 0)
    {
      size_t expected_len = err->len_enc_pdu + len_err_txt + 16;
      if (expected_len == err->len)
      {
        char txt[len_err_txt + 1];
        char *pdu_txt = (char *) err->rest + err->len_enc_pdu + 4;
        bsnprintf(txt, sizeof(txt), "%s", pdu_txt); /* it's ensured that txt is ended with a null byte */
        SAVE(bsnprintf(detail + strlen(detail), sizeof(detail) - strlen(detail), ": '%s'", txt));
      }
      else
      {
	SAVE(bsnprintf(detail + strlen(detail), sizeof(detail) - strlen(detail), ", malformed size"));
      }
    }

    /* Optional encapsulated erroneous packet */
    if (err->len_enc_pdu)
    {
      SAVE(bsnprintf(detail + strlen(detail), sizeof(detail) - strlen(detail), ", %s packet:", str_pdu_type(((struct pdu_header *) err->rest)->type)));
      if (err->rest + err->len_enc_pdu <= (byte *)err + err->len)
      {
	for (const byte *c = err->rest; c != err->rest + err->len_enc_pdu; c++)
	  SAVE(bsnprintf(detail + strlen(detail), sizeof(detail) - strlen(detail), " %02X", *c));
      }
    }

    SAVE(bsnprintf(detail + strlen(detail), sizeof(detail) - strlen(detail), ")"));
    break;
  }

  case ASPA:
  {
    const struct pdu_aspa *aspa = (void *) pdu;
    int provider_asn_count = rpki_pdu_aspa_provider_asn_count(aspa);

    if (provider_asn_count <= 0)
      SAVE(bsnprintf(detail + strlen(detail), sizeof(detail) - strlen(detail),
	    "%u transit", aspa->customer_as_num));
    else
    {
      SAVE(bsnprintf(detail + strlen(detail), sizeof(detail) - strlen(detail),
	    "%u (providers", aspa->customer_as_num));
      for (int i = 0; i < provider_asn_count; i++)
	SAVE(bsnprintf(detail + strlen(detail), sizeof(detail) - strlen(detail),
	      " %u%c", aspa->provider_as_nums[i], (i == provider_asn_count-1) ? ')' : ','));
    }
    break;
  }

  default:
    *detail = '\0';
  }
#undef SAVE

 detail_finished:

  if (action == RPKI_RECV)
  {
    CACHE_TRACE(D_PACKETS, cache, "Received %s packet %s", str_type, detail);
  }
  else
  {
    CACHE_TRACE(D_PACKETS, cache, "Sending %s packet %s", str_type, detail);
  }

#if defined(LOCAL_DEBUG) || defined(GLOBAL_DEBUG)
  int seq = 0;
  for(const byte *c = pdu; c != pdu + pdu->len; c++)
  {
    if ((seq % 4) == 0)
      DBG("%2d: ", seq);

    DBG("  0x%02X %-3u", *c, *c);

    if ((++seq % 4) == 0)
      DBG("\n");
  }
  if ((seq % 4) != 0)
    DBG("\n");
#endif
}

static int
rpki_send_pdu(struct rpki_cache *cache, const void *pdu, const uint len)
{
  struct rpki_proto *p = cache->p;
  sock *sk = cache->tr_sock->sk;

  rpki_log_packet(cache, pdu, RPKI_SEND);

  if (sk->tbuf != sk->tpos)
  {
    RPKI_WARN(p, "Old packet overwritten in TX buffer");
  }

  if (len > sk->tbsize)
  {
    RPKI_WARN(p, "%u bytes is too much for send", len);
    ASSERT(0);
    return RPKI_ERROR;
  }

  memcpy(sk->tbuf, pdu, len);
  rpki_pdu_to_network_byte_order((void *) sk->tbuf);

  if (!sk_send(sk, len))
  {
    DBG("Cannot send just the whole data. It will be sent using a call of tx_hook()");
  }

  return RPKI_SUCCESS;
}

/**
 * rpki_check_receive_packet - make a basic validation of received RPKI PDU header
 * @cache: cache connection instance
 * @pdu: RPKI PDU in network byte order
 *
 * This function checks protocol version, PDU type, version and size. If all is all right then
 * function returns |RPKI_SUCCESS| otherwise sends Error PDU and returns
 * |RPKI_ERROR|.
 */
static int
rpki_check_receive_packet(struct rpki_cache *cache, const struct pdu_header *pdu)
{
  u32 pdu_len = ntohl(pdu->len);

  /*
   * Minimal and maximal allowed PDU size is treated in rpki_rx_hook() function.
   * @header.len corresponds to number of bytes of @pdu and
   * it is in range from RPKI_PDU_HEADER_LEN to RPKI_PDU_MAX_LEN bytes.
   */

  /* Do not handle error PDUs here, leave this task to rpki_handle_error_pdu() */
  if (pdu->ver != cache->version && pdu->type != ERROR)
  {
    /* If this is the first PDU we have received */
    if (cache->request_session_id)
    {
      if (pdu->type == SERIAL_NOTIFY)
      {
	/*
	 * The router MUST ignore any Serial Notify PDUs it might receive from
	 * the cache during this initial start-up period, regardless of the
	 * Protocol Version field in the Serial Notify PDU.
	 * (https://tools.ietf.org/html/draft-ietf-sidr-rpki-rtr-rfc6810-bis-07#section-7)
	 */
      }
      else if (!cache->last_update &&
	       (pdu->ver <= RPKI_MAX_VERSION) &&
	       (pdu->ver < cache->version) &&
	       (pdu->ver >= cache->min_version)
	       )
      {
        CACHE_TRACE(D_EVENTS, cache, "Downgrade session to %s from %u to %u version", rpki_get_cache_ident(cache), cache->version, pdu->ver);
        cache->version = pdu->ver;
      }
      else
      {
        /* If this is not the first PDU we have received, something is wrong with
         * the server implementation -> Error */
	rpki_send_error_pdu(cache, UNSUPPORTED_PROTOCOL_VER, pdu_len, pdu, "PDU with unsupported Protocol version received");
	return RPKI_ERROR;
      }
    }
  }

  if ((pdu->type >= PDU_TYPE_MAX) ||
      (pdu->ver < RPKI_VERSION_1 && pdu->type == ROUTER_KEY) ||
      (pdu->ver < RPKI_VERSION_2 && pdu->type == ASPA))
  {
    rpki_send_error_pdu(cache, UNSUPPORTED_PDU_TYPE, pdu_len, pdu, "Unsupported PDU type %u received", pdu->type);
    return RPKI_ERROR;
  }

  uint min_pdu_length = min_pdu_size[pdu->type];
  if (pdu->type == END_OF_DATA && pdu->ver >= RPKI_VERSION_1)
    min_pdu_length = sizeof(struct pdu_end_of_data_v1);

  if (pdu_len < min_pdu_length)
  {
    rpki_send_error_pdu(cache, CORRUPT_DATA, pdu_len, pdu, "Received %s packet with %u bytes, but expected at least %u bytes", str_pdu_type(pdu->type), pdu_len, min_pdu_length);
    return RPKI_ERROR;
  }

  return RPKI_SUCCESS;
}

static int
rpki_handle_error_pdu(struct rpki_cache *cache, const struct pdu_error *pdu)
{
  switch (pdu->error_code)
  {
  case CORRUPT_DATA:
  case INTERNAL_ERROR:
  case INVALID_REQUEST:
  case UNSUPPORTED_PDU_TYPE:
    CACHE_TRACE(D_PACKETS, cache, "Got UNSUPPORTED_PDU_TYPE");
    rpki_cache_change_state(cache, RPKI_CS_ERROR_FATAL);
    break;

  case NO_DATA_AVAIL:
    rpki_cache_change_state(cache, RPKI_CS_ERROR_NO_DATA_AVAIL);
    break;

  case UNSUPPORTED_PROTOCOL_VER:
    CACHE_TRACE(D_PACKETS, cache, "Client uses unsupported protocol version");
    if (pdu->ver <= RPKI_MAX_VERSION &&
	pdu->ver < cache->version &&
	pdu->ver >= cache->min_version)
    {
      CACHE_TRACE(D_EVENTS, cache, "Downgrading from protocol version %d to version %d", cache->version, pdu->ver);
      cache->version = pdu->ver;
      rpki_cache_change_state(cache, RPKI_CS_FAST_RECONNECT);
    }
    else
    {
      CACHE_TRACE(D_PACKETS, cache, "Got UNSUPPORTED_PROTOCOL_VER error PDU with invalid values, " \
		  "current version: %d, PDU version: %d", cache->version, pdu->ver);
      rpki_cache_change_state(cache, RPKI_CS_ERROR_FATAL);
    }
    break;

  default:
    CACHE_TRACE(D_PACKETS, cache, "Error unknown, server sent unsupported error code %u", pdu->error_code);
    rpki_cache_change_state(cache, RPKI_CS_ERROR_FATAL);
    break;
  }

  return RPKI_SUCCESS;
}

static void
rpki_handle_serial_notify_pdu(struct rpki_cache *cache, const struct pdu_serial_notify *pdu)
{
  /* The router MUST ignore any Serial Notify PDUs it might receive from
   * the cache during this initial start-up period, regardless of the
   * Protocol Version field in the Serial Notify PDU.
   * (https://tools.ietf.org/html/draft-ietf-sidr-rpki-rtr-rfc6810-bis-07#section-7)
   */
  if (cache->request_session_id)
  {
    CACHE_TRACE(D_PACKETS, cache, "Ignore a Serial Notify packet during initial start-up period");
    return;
  }

  /* XXX Serial number should be compared using method RFC 1982 (3.2) */
  if (cache->serial_num != pdu->serial_num)
    rpki_cache_change_state(cache, RPKI_CS_SYNC_START);
}

static int
rpki_handle_cache_response_pdu(struct rpki_cache *cache, const struct pdu_cache_response *pdu)
{
  if (cache->request_session_id)
  {
    rpki_start_refresh(cache->p);
    cache->session_id = pdu->session_id;
    cache->request_session_id = 0;
  }
  else
  {
    if (cache->session_id != pdu->session_id)
    {
      byte tmp[pdu->len];
      const struct pdu_header *hton_pdu = rpki_pdu_back_to_network_byte_order((void *) tmp, (const void *) pdu);
      rpki_send_error_pdu(cache, CORRUPT_DATA, pdu->len, hton_pdu, "Wrong session_id %u in Cache Response PDU", pdu->session_id);
      rpki_cache_change_state(cache, RPKI_CS_ERROR_FATAL);
      return RPKI_ERROR;
    }
  }

  rpki_cache_change_state(cache, RPKI_CS_SYNC_RUNNING);
  return RPKI_SUCCESS;
}

/**
 * rpki_prefix_pdu_2_net_addr - convert IPv4/IPv6 Prefix PDU into net_addr_union
 * @pdu: host byte order IPv4/IPv6 Prefix PDU
 * @n: allocated net_addr_union for save ROA
 *
 * This function reads ROA data from IPv4/IPv6 Prefix PDU and
 * write them into net_addr_roa4 or net_addr_roa6 data structure.
 */
static net_addr_union *
rpki_prefix_pdu_2_net_addr(const struct pdu_header *pdu, net_addr_union *n)
{
  /*
   * Note that sizeof(net_addr_roa6) > sizeof(net_addr)
   * and thence we must use net_addr_union and not only net_addr
   */

  if (pdu->type == IPV4_PREFIX)
  {
    const struct pdu_ipv4 *ipv4 = (void *) pdu;
    n->roa4.type = NET_ROA4;
    n->roa4.length = sizeof(net_addr_roa4);
    n->roa4.prefix = ipv4->prefix;
    n->roa4.asn = ipv4->asn;
    n->roa4.pxlen = ipv4->prefix_len;
    n->roa4.max_pxlen = ipv4->max_prefix_len;
  }
  else
  {
    const struct pdu_ipv6 *ipv6 = (void *) pdu;
    n->roa6.type = NET_ROA6;
    n->roa6.length = sizeof(net_addr_roa6);
    n->roa6.prefix = ipv6->prefix;
    n->roa6.asn = ipv6->asn;
    n->roa6.pxlen = ipv6->prefix_len;
    n->roa6.max_pxlen = ipv6->max_prefix_len;
  }

  return n;
}

static int
rpki_handle_prefix_pdu(struct rpki_cache *cache, const struct pdu_header *pdu)
{
  const struct rpki_config *cf = (void *) cache->p->p.cf;

  const enum pdu_type type = pdu->type;
  ASSERT(type == IPV4_PREFIX || type == IPV6_PREFIX);

  net_addr_union addr = {};
  rpki_prefix_pdu_2_net_addr(pdu, &addr);

  if (type == IPV4_PREFIX)
  {
    if ((addr.roa4.pxlen > addr.roa4.max_pxlen) ||
	(addr.roa4.max_pxlen > IP4_MAX_PREFIX_LENGTH))
    {
      RPKI_WARN(cache->p, "Received corrupt packet from RPKI cache server: invalid pxlen or max_pxlen");
      byte tmp[pdu->len];
      const struct pdu_header *hton_pdu = rpki_pdu_back_to_network_byte_order((void *) tmp, (const void *) pdu);
      rpki_send_error_pdu(cache, CORRUPT_DATA, pdu->len, hton_pdu, "Corrupted PDU: invalid pxlen or max_pxlen");
      rpki_cache_change_state(cache, RPKI_CS_ERROR_FATAL);
      return RPKI_ERROR;
    }
  }
  else
  {
    if ((addr.roa6.pxlen > addr.roa6.max_pxlen) ||
	(addr.roa6.max_pxlen > IP6_MAX_PREFIX_LENGTH))
    {
      RPKI_WARN(cache->p, "Received corrupt packet from RPKI cache server: invalid pxlen or max_pxlen");
      byte tmp[pdu->len];
      const struct pdu_header *hton_pdu = rpki_pdu_back_to_network_byte_order((void *) tmp, (const void *) pdu);
      rpki_send_error_pdu(cache, CORRUPT_DATA, pdu->len, hton_pdu, "Corrupted PDU: invalid pxlen or max_pxlen");
      rpki_cache_change_state(cache, RPKI_CS_ERROR_FATAL);
      return RPKI_ERROR;
    }
  }

  if (cf->ignore_max_length)
  {
    if (type == IPV4_PREFIX)
      addr.roa4.max_pxlen = IP4_MAX_PREFIX_LENGTH;
    else
      addr.roa6.max_pxlen = IP6_MAX_PREFIX_LENGTH;
  }

  struct channel *channel = NULL;

  if (type == IPV4_PREFIX)
    channel = cache->p->roa4_channel;
  if (type == IPV6_PREFIX)
    channel = cache->p->roa6_channel;

  if (!channel)
  {
    CACHE_TRACE(D_ROUTES, cache, "Skip %N, missing %s channel", &addr, (type == IPV4_PREFIX ? "roa4" : "roa6"), addr);
    return RPKI_ERROR;
  }

  cache->last_rx_prefix = current_time();

  /* A place for 'flags' is same for both data structures pdu_ipv4 or pdu_ipv6  */
  struct pdu_ipv4 *pfx = (void *) pdu;
  if (pfx->flags & RPKI_ADD_FLAG)
    rpki_table_add_roa(cache, channel, &addr);
  else
    rpki_table_remove_roa(cache, channel, &addr);

  return RPKI_SUCCESS;
}

static int
rpki_handle_aspa_pdu(struct rpki_cache *cache, const struct pdu_header *pdu)
{
  struct pdu_aspa *aspa = (void *) pdu;
  struct channel *channel = cache->p->aspa_channel;
  uint providers_length = aspa->len - sizeof(struct pdu_aspa);

  if (!channel)
  {
    CACHE_TRACE(D_ROUTES, cache, "Skip AS%u, missing aspa channel", aspa->customer_as_num);
    return RPKI_ERROR;
  }

  cache->last_rx_prefix = current_time();

  if (aspa->flags & RPKI_ADD_FLAG)
    rpki_table_add_aspa(cache, channel, aspa->customer_as_num, aspa->provider_as_nums, providers_length);
  else
    rpki_table_remove_aspa(cache, channel, aspa->customer_as_num);

  return RPKI_SUCCESS;
}

static uint
rpki_check_interval(struct rpki_cache *cache, const char *(check_fn)(uint), uint interval)
{
  if (check_fn(interval))
  {
    RPKI_WARN(cache->p, "%s, received %u seconds", check_fn(interval), interval);
    return 0;
  }
  return 1;
}

static void
rpki_handle_end_of_data_pdu(struct rpki_cache *cache, const struct pdu_end_of_data_v1 *pdu)
{
  const struct rpki_config *cf = (void *) cache->p->p.cf;

  if (pdu->session_id != cache->session_id)
  {
    byte tmp[pdu->len];
    const struct pdu_header *hton_pdu = rpki_pdu_back_to_network_byte_order((void *) tmp, (const void *) pdu);
    rpki_send_error_pdu(cache, CORRUPT_DATA, pdu->len, hton_pdu, "Received Session ID %u, but expected %u", pdu->session_id, cache->session_id);
    rpki_cache_change_state(cache, RPKI_CS_ERROR_FATAL);
    return;
  }

  if (pdu->ver > RPKI_VERSION_0)
  {
    if (!cf->keep_refresh_interval && rpki_check_interval(cache, rpki_check_refresh_interval, pdu->refresh_interval))
      cache->refresh_interval = pdu->refresh_interval;

    if (!cf->keep_retry_interval && rpki_check_interval(cache, rpki_check_retry_interval, pdu->retry_interval))
          cache->retry_interval = pdu->retry_interval;

    if (!cf->keep_expire_interval && rpki_check_interval(cache, rpki_check_expire_interval, pdu->expire_interval))
      cache->expire_interval = pdu->expire_interval;

    CACHE_TRACE(D_EVENTS, cache, "New interval values: "
		"refresh: %s%us, "
		"retry: %s%us, "
		"expire: %s%us",
		(cf->keep_refresh_interval ? "keeps " : ""), cache->refresh_interval,
		(cf->keep_retry_interval ? "keeps " : ""),   cache->retry_interval,
		(cf->keep_expire_interval ? "keeps " : ""),  cache->expire_interval);
  }

<<<<<<< HEAD
  rpki_stop_refresh(cache->p);
=======
  if (cache->p->refresh_channels)
  {
    cache->p->refresh_channels = 0;
    if (cache->p->roa4_channel)
      rt_refresh_end(cache->p->roa4_channel->table, cache->p->roa4_channel);
    if (cache->p->roa6_channel)
      rt_refresh_end(cache->p->roa6_channel->table, cache->p->roa6_channel);
    if (cache->p->aspa_channel)
      rt_refresh_end(cache->p->aspa_channel->table, cache->p->aspa_channel);
  }
>>>>>>> 997d2f57

  cache->last_update = current_time();
  cache->serial_num = pdu->serial_num;
  rpki_cache_change_state(cache, RPKI_CS_ESTABLISHED);
}

/**
 * rpki_rx_packet - process a received RPKI PDU
 * @cache: RPKI connection instance
 * @pdu: a RPKI PDU in network byte order
 */
static void
rpki_rx_packet(struct rpki_cache *cache, struct pdu_header *pdu)
{
  struct rpki_proto *p = cache->p;

  if (rpki_check_receive_packet(cache, pdu) == RPKI_ERROR)
  {
    rpki_cache_change_state(cache, RPKI_CS_ERROR_FATAL);
    return;
  }

  rpki_pdu_to_host_byte_order(pdu);
  rpki_log_packet(cache, pdu, RPKI_RECV);

  switch (pdu->type)
  {
  case RESET_QUERY:
  case SERIAL_QUERY:
    RPKI_WARN(p, "Received a %s packet that is destined for cache server", str_pdu_type(pdu->type));
    break;

  case SERIAL_NOTIFY:
    /* This is a signal to synchronize with the cache server just now */
    rpki_handle_serial_notify_pdu(cache, (void *) pdu);
    break;

  case CACHE_RESPONSE:
    rpki_handle_cache_response_pdu(cache, (void *) pdu);
    break;

  case IPV4_PREFIX:
  case IPV6_PREFIX:
    rpki_handle_prefix_pdu(cache, pdu);
    break;

  case END_OF_DATA:
    rpki_handle_end_of_data_pdu(cache, (void *) pdu);
    break;

  case CACHE_RESET:
    /* Cache cannot provide an incremental update. */
    rpki_cache_change_state(cache, RPKI_CS_NO_INCR_UPDATE_AVAIL);
    break;

  case ERROR:
    rpki_handle_error_pdu(cache, (void *) pdu);
    break;

  case ROUTER_KEY:
    /* TODO: Implement Router Key PDU handling */
    break;

  case ASPA:
    rpki_handle_aspa_pdu(cache, (void *) pdu);
    break;

  default:
    CACHE_TRACE(D_PACKETS, cache, "Received unsupported type (%u)", pdu->type);
  };
}

int
rpki_rx_hook(struct birdsock *sk, uint size)
{
  struct rpki_cache *cache = sk->data;
  struct rpki_proto *p = cache->p;

  if ((p->p.proto_state == PS_FLUSH) || (p->cache != cache))
    return 0;

  byte *pkt_start = sk->rbuf;
  byte *end = pkt_start + size;

  DBG("rx hook got %u bytes \n", size);

  while (end >= pkt_start + RPKI_PDU_HEADER_LEN)
  {
    struct pdu_header *pdu = (void *) pkt_start;
    u32 pdu_size = ntohl(pdu->len);

    if (pdu_size < RPKI_PDU_HEADER_LEN || pdu_size > RPKI_PDU_MAX_LEN)
    {
      RPKI_WARN(p, "Received invalid packet length %u, purge the whole receiving buffer", pdu_size);
      return 1; /* Purge recv buffer */
    }

    if (end < pkt_start + pdu_size)
      break;

    rpki_rx_packet(cache, pdu);

    /* It is possible that bird socket was freed/closed */
    if (p->p.proto_state == PS_FLUSH || sk != cache->tr_sock->sk)
      return 0;

    pkt_start += pdu_size;
  }

  if (pkt_start != sk->rbuf)
  {
    CACHE_DBG(cache, "Move %u bytes of a memory at the start of buffer", end - pkt_start);
    memmove(sk->rbuf, pkt_start, end - pkt_start);
    sk->rpos = sk->rbuf + (end - pkt_start);
  }

  return 0; /* Not purge sk->rbuf */
}

void
rpki_err_hook(struct birdsock *sk, int error_num)
{
  struct rpki_cache *cache = sk->data;

  if (error_num)
  {
    /* sk->err may contains a SSH error description */
    if (sk->err)
      CACHE_TRACE(D_EVENTS, cache, "Lost connection: %s", sk->err);
    else
      CACHE_TRACE(D_EVENTS, cache, "Lost connection: %M", error_num);
  }
  else
  {
    CACHE_TRACE(D_EVENTS, cache, "The other side closed a connection");
  }

  if (cache->p->cache != cache)
    return;

  rpki_cache_change_state(cache, RPKI_CS_ERROR_TRANSPORT);
}

static int
rpki_fire_tx(struct rpki_cache *cache)
{
  sock *sk = cache->tr_sock->sk;

  uint bytes_to_send = sk->tpos - sk->tbuf;
  DBG("Sending %u bytes", bytes_to_send);
  return sk_send(sk, bytes_to_send);
}

void
rpki_tx_hook(sock *sk)
{
  struct rpki_cache *cache = sk->data;

  if (cache->p->cache != cache)
    return;

  while (rpki_fire_tx(cache) > 0)
    ;
}

void
rpki_connected_hook(sock *sk)
{
  struct rpki_cache *cache = sk->data;

  if (cache->p->cache != cache)
    return;

  CACHE_TRACE(D_EVENTS, cache, "Connected");
  proto_notify_state(&cache->p->p, PS_UP);

  sk->rx_hook = rpki_rx_hook;
  sk->tx_hook = rpki_tx_hook;

  rpki_cache_change_state(cache, RPKI_CS_SYNC_START);
}

/**
 * rpki_send_error_pdu - send RPKI Error PDU
 * @cache: RPKI connection instance
 * @error_code: PDU Error type
 * @err_pdu_len: length of @erroneous_pdu
 * @erroneous_pdu: optional network byte-order PDU that invokes Error by us or NULL
 * @fmt: optional description text of error or NULL
 * @args: optional arguments for @fmt
 *
 * This function prepares Error PDU and sends it to a cache server.
 */
static int
rpki_send_error_pdu_(struct rpki_cache *cache, const enum pdu_error_type error_code, const u32 err_pdu_len, const struct pdu_header *erroneous_pdu, const char *fmt, ...)
{
  va_list args;
  char msg[128];

  /* Size including the terminating null byte ('\0') */
  int msg_len = 0;

  /* Don't send errors for erroneous error PDUs */
  if (err_pdu_len >= 2)
  {
    if (erroneous_pdu->type == ERROR)
      return RPKI_SUCCESS;
  }

  if (fmt)
  {
    va_start(args, fmt);
    msg_len = bvsnprintf(msg, sizeof(msg), fmt, args) + 1;
    va_end(args);
  }

  u32 pdu_size = 16 + err_pdu_len + msg_len;
  byte pdu[pdu_size];
  memset(pdu, 0, sizeof(pdu));

  struct pdu_error *e = (void *) pdu;
  e->ver = cache->version;
  e->type = ERROR;
  e->error_code = error_code;
  e->len = pdu_size;

  e->len_enc_pdu = err_pdu_len;
  if (err_pdu_len > 0)
    memcpy(e->rest, erroneous_pdu, err_pdu_len);

  *((u32 *)(e->rest + err_pdu_len)) = msg_len;
  if (msg_len > 0)
    memcpy(e->rest + err_pdu_len + 4, msg, msg_len);

  return rpki_send_pdu(cache, pdu, pdu_size);
}

int
rpki_send_serial_query(struct rpki_cache *cache)
{
  struct pdu_serial_query pdu = {
    .ver = cache->version,
    .type = SERIAL_QUERY,
    .session_id = cache->session_id,
    .len = sizeof(pdu),
    .serial_num = cache->serial_num
  };

  if (rpki_send_pdu(cache, &pdu, sizeof(pdu)) != RPKI_SUCCESS)
  {
    rpki_cache_change_state(cache, RPKI_CS_ERROR_TRANSPORT);
    return RPKI_ERROR;
  }

  return RPKI_SUCCESS;
}

int
rpki_send_reset_query(struct rpki_cache *cache)
{
  struct pdu_reset_query pdu = {
    .ver = cache->version,
    .type = RESET_QUERY,
    .len = sizeof(pdu),
  };

  if (rpki_send_pdu(cache, &pdu, sizeof(pdu)) != RPKI_SUCCESS)
  {
    rpki_cache_change_state(cache, RPKI_CS_ERROR_TRANSPORT);
    return RPKI_ERROR;
  }

  return RPKI_SUCCESS;
}<|MERGE_RESOLUTION|>--- conflicted
+++ resolved
@@ -265,19 +265,15 @@
   [ERROR] 			= 16,
 };
 
-<<<<<<< HEAD
+static inline int rpki_pdu_aspa_provider_asn_count(const struct pdu_aspa *pdu)
+{ return (pdu->len - sizeof(struct pdu_aspa)) / (sizeof(u32)); }
+
 static int rpki_send_error_pdu_(struct rpki_cache *cache, const enum pdu_error_type error_code, const u32 err_pdu_len, const struct pdu_header *erroneous_pdu, const char *fmt, ...);
 
 #define rpki_send_error_pdu(cache, error_code, err_pdu_len, erroneous_pdu, fmt...) ({ \
     rpki_send_error_pdu_(cache, error_code, err_pdu_len, erroneous_pdu, #fmt); \
     CACHE_TRACE(D_PACKETS, cache, #fmt); \
     })
-=======
-static inline int rpki_pdu_aspa_provider_asn_count(const struct pdu_aspa *pdu)
-{ return (pdu->len - sizeof(struct pdu_aspa)) / (sizeof(u32)); }
-
-static int rpki_send_error_pdu(struct rpki_cache *cache, const enum pdu_error_type error_code, const u32 err_pdu_len, const struct pdu_header *erroneous_pdu, const char *fmt, ...);
->>>>>>> 997d2f57
 
 static void
 rpki_pdu_to_network_byte_order(struct pdu_header *pdu)
@@ -942,20 +938,7 @@
 		(cf->keep_expire_interval ? "keeps " : ""),  cache->expire_interval);
   }
 
-<<<<<<< HEAD
   rpki_stop_refresh(cache->p);
-=======
-  if (cache->p->refresh_channels)
-  {
-    cache->p->refresh_channels = 0;
-    if (cache->p->roa4_channel)
-      rt_refresh_end(cache->p->roa4_channel->table, cache->p->roa4_channel);
-    if (cache->p->roa6_channel)
-      rt_refresh_end(cache->p->roa6_channel->table, cache->p->roa6_channel);
-    if (cache->p->aspa_channel)
-      rt_refresh_end(cache->p->aspa_channel->table, cache->p->aspa_channel);
-  }
->>>>>>> 997d2f57
 
   cache->last_update = current_time();
   cache->serial_num = pdu->serial_num;

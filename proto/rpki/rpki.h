/*
 *	BIRD -- The Resource Public Key Infrastructure (RPKI) to Router Protocol
 *
 *	(c) 2015 CZ.NIC
 *	(c) 2015 Pavel Tvrdik <pawel.tvrdik@gmail.com>
 *
 *	Using RTRlib: http://rpki.realmv6.org/
 *
 *	Can be freely distributed and used under the terms of the GNU GPL.
 */

#ifndef _BIRD_RPKI_H_
#define _BIRD_RPKI_H_

#include "nest/bird.h"
#include "nest/route.h"
#include "nest/protocol.h"
#include "lib/socket.h"
#include "lib/ip.h"

#include "transport.h"
#include "packets.h"

#define RPKI_TCP_PORT		323
#define RPKI_SSH_PORT		22
#define RPKI_RETRY_INTERVAL	600
#define RPKI_REFRESH_INTERVAL	3600
#define RPKI_EXPIRE_INTERVAL	7200

#define RPKI_VERSION_0		0
#define RPKI_VERSION_1		1
#define RPKI_VERSION_2		2
#define RPKI_MAX_VERSION 	RPKI_VERSION_2


/*
 * 	RPKI Cache
 */

enum rpki_cache_state {
  RPKI_CS_CONNECTING, 			/* Socket is establishing the transport connection. */
  RPKI_CS_ESTABLISHED,			/* Connection is established, socket is waiting for a Serial Notify or expiration of the refresh_interval timer */
  RPKI_CS_RESET,			/* Resetting RTR connection. */
  RPKI_CS_SYNC_START,			/* Sending a Serial/Reset Query PDU and expecting a Cache Response PDU */
  RPKI_CS_SYNC_RUNNING,			/* Receiving validation records from the RTR server. A state between Cache Response PDU and End of Data PDU */
  RPKI_CS_FAST_RECONNECT,		/* Reconnect without any waiting period */
  RPKI_CS_NO_INCR_UPDATE_AVAIL, 	/* Server is unable to answer the last Serial Query and sent Cache Reset. */
  RPKI_CS_ERROR_NO_DATA_AVAIL,		/* Server is unable to answer either a Serial Query or a Reset Query because it has no useful data available at this time. */
  RPKI_CS_ERROR_FATAL,			/* Fatal protocol error occurred. */
  RPKI_CS_ERROR_TRANSPORT,		/* Error on the transport socket occurred. */
  RPKI_CS_SHUTDOWN,			/* RTR Socket is stopped. */
};

struct rpki_cache {
  pool *pool;				/* Pool containing cache objects */
  struct rpki_proto *p;

  struct rpki_tr_sock *tr_sock;		/* Transport specific socket */
  enum rpki_cache_state state;		/* RPKI_CS_* */
  u32 session_id;
  u8 request_session_id;		/* 1: have to request new session id; 0: we have already received session id */
  u32 serial_num;			/* Serial number denotes the logical version of data from cache server */
  u8 version;				/* Protocol version */
  u8 min_version;			/* Minimum allowed protocol version */
  btime last_update;			/* Last successful synchronization with cache server */
  btime last_rx_prefix;			/* Last received prefix PDU */

  /* Intervals can be changed by cache server on the fly */
  u32 refresh_interval;			/* Actual refresh interval (in seconds) */
  u32 retry_interval;
  u32 expire_interval;
  timer *retry_timer;			/* Retry timer event */
  timer *refresh_timer;			/* Refresh timer event */
  timer *expire_timer;			/* Expire timer event */
};

const char *rpki_get_cache_ident(struct rpki_cache *cache);
const char *rpki_cache_state_to_str(enum rpki_cache_state state);


/*
 * 	Routes handling
 */

void rpki_table_add_roa(struct rpki_cache *cache, struct channel *channel, const net_addr_union *pfxr);
void rpki_table_remove_roa(struct rpki_cache *cache, struct channel *channel, const net_addr_union *pfxr);

<<<<<<< HEAD
void rpki_start_refresh(struct rpki_proto *p);
void rpki_stop_refresh(struct rpki_proto *p);
=======
void rpki_table_add_aspa(struct rpki_cache *cache, struct channel *channel, u32 customer, void *providers, uint providers_length);
void rpki_table_remove_aspa(struct rpki_cache *cache, struct channel *channel, u32 customer);

>>>>>>> 997d2f57

/*
 *	RPKI Protocol Logic
 */

void rpki_cache_change_state(struct rpki_cache *cache, const enum rpki_cache_state new_state);


/*
 * 	RPKI Timer Events
 */

const char *rpki_check_refresh_interval(uint seconds);
const char *rpki_check_retry_interval(uint seconds);
const char *rpki_check_expire_interval(uint seconds);


/*
 * 	RPKI Protocol Configuration
 */

struct rpki_proto {
  struct proto p;
  struct rpki_cache *cache;

  struct channel *roa4_channel;
  struct channel *roa6_channel;
  struct channel *aspa_channel;
  u8 refresh_channels;			/* For non-incremental updates using rt_refresh_begin(), rt_refresh_end() */
};

struct rpki_config {
  struct proto_config c;
  const char *hostname;			/* Full domain name or stringified IP address of cache server */
  ip_addr local_ip;			/* Source address to use */
  ip_addr ip;				/* IP address of cache server or IPA_NONE */
  u16 port;				/* Port number of cache server */
  struct rpki_tr_config tr_config;	/* Specific transport configuration structure */
  u32 refresh_interval;			/* Time interval (in seconds) for periodical downloading data from cache server */
  u32 retry_interval;			/* Time interval (in seconds) for an unreachable server */
  u32 expire_interval;			/* Maximal lifetime (in seconds) of ROAs without any successful refreshment */
  u8 keep_refresh_interval:1;		/* Do not overwrite refresh interval by cache server update */
  u8 keep_retry_interval:1;		/* Do not overwrite retry interval by cache server update */
  u8 keep_expire_interval:1;		/* Do not overwrite expire interval by cache server update */
  u8 ignore_max_length:1;		/* Ignore received max length and use MAX_PREFIX_LENGTH instead */
  u8 min_version;			/* Minimum version allowed */
  u8 max_version;			/* Maximum version allowed (to start with) */
};

void rpki_check_config(struct rpki_config *cf);


/*
 *	Logger
 */

#define RPKI_LOG(log_level, rpki, msg, args...) 			\
    do { 								\
      log(log_level "%s: " msg, (rpki)->p.name , ## args); 		\
    } while(0)

#if defined(LOCAL_DEBUG) || defined(GLOBAL_DEBUG)
#define CACHE_DBG(cache,msg,args...) 					\
    do { 								\
      RPKI_LOG(L_DEBUG, (cache)->p, "%s [%s] %s " msg, rpki_get_cache_ident(cache), rpki_cache_state_to_str((cache)->state), __func__, ## args); \
    } while(0)
#else
#define CACHE_DBG(cache,msg,args...) do { } while(0)
#endif

#define RPKI_TRACE(level,rpki,msg,args...) 				\
    do {								\
      if ((rpki)->p.debug & level)					\
        RPKI_LOG(L_TRACE, rpki, msg, ## args);				\
    } while(0)

#define CACHE_TRACE(level,cache,msg,args...)				\
    do {								\
      if ((cache)->p->p.debug & level)					\
        RPKI_LOG(L_TRACE, (cache)->p, msg, ## args); 			\
    } while(0)

#define RPKI_WARN(p, msg, args...) RPKI_LOG(L_WARN, p, msg, ## args);

#endif /* _BIRD_RPKI_H_ */<|MERGE_RESOLUTION|>--- conflicted
+++ resolved
@@ -85,14 +85,11 @@
 void rpki_table_add_roa(struct rpki_cache *cache, struct channel *channel, const net_addr_union *pfxr);
 void rpki_table_remove_roa(struct rpki_cache *cache, struct channel *channel, const net_addr_union *pfxr);
 
-<<<<<<< HEAD
-void rpki_start_refresh(struct rpki_proto *p);
-void rpki_stop_refresh(struct rpki_proto *p);
-=======
 void rpki_table_add_aspa(struct rpki_cache *cache, struct channel *channel, u32 customer, void *providers, uint providers_length);
 void rpki_table_remove_aspa(struct rpki_cache *cache, struct channel *channel, u32 customer);
 
->>>>>>> 997d2f57
+void rpki_start_refresh(struct rpki_proto *p);
+void rpki_stop_refresh(struct rpki_proto *p);
 
 /*
  *	RPKI Protocol Logic

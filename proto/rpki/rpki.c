/*
 *	BIRD -- The Resource Public Key Infrastructure (RPKI) to Router Protocol
 *
 *	(c) 2015 CZ.NIC
 *	(c) 2015 Pavel Tvrdik <pawel.tvrdik@gmail.com>
 *
 *	Using RTRlib: http://rpki.realmv6.org/
 *
 *	Can be freely distributed and used under the terms of the GNU GPL.
 */

/**
 * DOC: RPKI To Router (RPKI-RTR)
 *
 * The RPKI-RTR protocol is implemented in several files: |rpki.c| containing
 * the routes handling, protocol logic, timer events, cache connection,
 * reconfiguration, configuration and protocol glue with BIRD core, |packets.c|
 * containing the RPKI packets handling and finally all transports files:
 * |transport.c|, |tcp_transport.c| and |ssh_transport.c|.
 *
 * The |transport.c| is a middle layer and interface for each specific
 * transport. Transport is a way how to wrap a communication with a cache
 * server. There is supported an unprotected TCP transport and an encrypted
 * SSHv2 transport. The SSH transport requires LibSSH library. LibSSH is
 * loading dynamically using |dlopen()| function. SSH support is integrated in
 * |sysdep/unix/io.c|. Each transport must implement an initialization
 * function, an open function and a socket identification function. That's all.
 *
 * This implementation is based on the RTRlib (http://rpki.realmv6.org/). The
 * BIRD takes over files |packets.c|, |rtr.c| (inside |rpki.c|), |transport.c|,
 * |tcp_transport.c| and |ssh_transport.c| from RTRlib.
 *
 * A RPKI-RTR connection is described by a structure &rpki_cache. The main
 * logic is located in |rpki_cache_change_state()| function. There is a state
 * machine. The standard starting state flow looks like |Down| ~> |Connecting|
 * ~> |Sync-Start| ~> |Sync-Running| ~> |Established| and then the last three
 * states are periodically repeated.
 *
 * |Connecting| state establishes the transport connection. The state from a
 * call |rpki_cache_change_state(CONNECTING)| to a call |rpki_connected_hook()|
 *
 * |Sync-Start| state starts with sending |Reset Query| or |Serial Query| and
 * then waits for |Cache Response|. The state from |rpki_connected_hook()| to
 * |rpki_handle_cache_response_pdu()|
 *
 * During |Sync-Running| BIRD receives data with IPv4/IPv6 Prefixes from cache
 * server. The state starts from |rpki_handle_cache_response_pdu()| and ends
 * in |rpki_handle_end_of_data_pdu()|.
 *
 * |Established| state means that BIRD has synced all data with cache server.
 * Schedules a refresh timer event that invokes |Sync-Start|. Schedules Expire
 * timer event and stops a Retry timer event.
 *
 * |Transport Error| state means that we have some troubles with a network
 * connection. We cannot connect to a cache server or we wait too long for some
 * expected PDU for received - |Cache Response| or |End of Data|. It closes
 * current connection and schedules a Retry timer event.
 *
 * |Fatal Protocol Error| is occurred e.g. by received a bad Session ID. We
 * restart a protocol, so all ROAs are flushed immediately.
 *
 * The RPKI-RTR protocol (RFC 6810 bis) defines configurable refresh, retry and
 * expire intervals. For maintaining a connection are used timer events that
 * are scheduled by |rpki_schedule_next_refresh()|,
 * |rpki_schedule_next_retry()| and |rpki_schedule_next_expire()| functions.
 *
 * A Refresh timer event performs a sync of |Established| connection. So it
 * shifts state to |Sync-Start|. If at the beginning of second call of a
 * refresh event is connection in |Sync-Start| state then we didn't receive a
 * |Cache Response| from a cache server and we invoke |Transport Error| state.
 *
 * A Retry timer event attempts to connect cache server. It is activated after
 * |Transport Error| state and terminated by reaching |Established| state.
 * If cache connection is still connecting to the cache server at the beginning
 * of an event call then the Retry timer event invokes |Transport Error| state.
 *
 * An Expire timer event checks expiration of ROAs. If a last successful sync
 * was more ago than the expire interval then the Expire timer event invokes a
 * protocol restart thereby removes all ROAs learned from that cache server and
 * continue trying to connect to cache server. The Expire event is activated
 * by initial successful loading of ROAs, receiving End of Data PDU.
 *
 * A reconfiguration of cache connection works well without restarting when we
 * change only intervals values.
 *
 * Supported standards:
 * - RFC 6810 - main RPKI-RTR standard
 * - RFC 6810 bis - an explicit timing parameters and protocol version number negotiation
 */

#include <stdlib.h>
#include <netdb.h>

#undef LOCAL_DEBUG

#include "rpki.h"
#include "lib/string.h"
#include "nest/cli.h"

/* Return values for reconfiguration functions */
#define NEED_RESTART 		0
#define SUCCESSFUL_RECONF 	1

static int rpki_open_connection(struct rpki_cache *cache);
static void rpki_close_connection(struct rpki_cache *cache);
static void rpki_schedule_next_refresh(struct rpki_cache *cache);
static void rpki_schedule_next_retry(struct rpki_cache *cache);
static void rpki_schedule_next_expire_check(struct rpki_cache *cache);
static void rpki_stop_refresh_timer_event(struct rpki_cache *cache);
static void rpki_stop_retry_timer_event(struct rpki_cache *cache);
static void rpki_stop_expire_timer_event(struct rpki_cache *cache);


/*
 * 	Routes handling
 */

void
rpki_table_add_roa(struct rpki_cache *cache, struct channel *channel, const net_addr_union *pfxr)
{
  struct rpki_proto *p = cache->p;

  ea_list *ea = NULL;
  ea_set_attr_u32(&ea, &ea_gen_preference, 0, channel->preference);
  ea_set_attr_u32(&ea, &ea_gen_source, 0, RTS_RPKI);

<<<<<<< HEAD
  ea_set_attr_u32(&a0.eattrs, &ea_gen_preference, 0, channel->preference);
  ea_set_attr_u32(&a0.eattrs, &ea_gen_source, 0, RTS_RPKI);

  rte e0 = { .attrs = &a0, .src = p->p.main_source, };
=======
  rte *e = rte_get_temp(rta_lookup(ea), p->p.main_source);
>>>>>>> 938742de

  rte_update(channel, &pfxr->n, &e0, p->p.main_source);
}

void
rpki_table_remove_roa(struct rpki_cache *cache, struct channel *channel, const net_addr_union *pfxr)
{
  struct rpki_proto *p = cache->p;
  rte_update(channel, &pfxr->n, NULL, p->p.main_source);
}


/*
 *	RPKI Protocol Logic
 */

static const char *str_cache_states[] = {
  [RPKI_CS_CONNECTING] 		= "Connecting",
  [RPKI_CS_ESTABLISHED] 	= "Established",
  [RPKI_CS_RESET] 		= "Reseting",
  [RPKI_CS_SYNC_START] 		= "Sync-Start",
  [RPKI_CS_SYNC_RUNNING] 	= "Sync-Running",
  [RPKI_CS_FAST_RECONNECT] 	= "Fast-Reconnect",
  [RPKI_CS_NO_INCR_UPDATE_AVAIL]= "No-Increment-Update-Available",
  [RPKI_CS_ERROR_NO_DATA_AVAIL] = "Cache-Error-No-Data-Available",
  [RPKI_CS_ERROR_FATAL] 	= "Fatal-Protocol-Error",
  [RPKI_CS_ERROR_TRANSPORT] 	= "Transport-Error",
  [RPKI_CS_SHUTDOWN] 		= "Down"
};

/**
 * rpki_cache_state_to_str - give a text representation of cache state
 * @state: A cache state
 *
 * The function converts logic cache state into string.
 */
const char *
rpki_cache_state_to_str(enum rpki_cache_state state)
{
  return str_cache_states[state];
}

/**
 * rpki_start_cache - connect to a cache server
 * @cache: RPKI connection instance
 *
 * This function is a high level method to kick up a connection to a cache server.
 */
static void
rpki_start_cache(struct rpki_cache *cache)
{
  rpki_cache_change_state(cache, RPKI_CS_CONNECTING);
}

/**
 * rpki_force_restart_proto - force shutdown and start protocol again
 * @p: RPKI protocol instance
 *
 * This function calls shutdown and frees all protocol resources as well.
 * After calling this function should be no operations with protocol data,
 * they could be freed already.
 */
static void
rpki_force_restart_proto(struct rpki_proto *p)
{
  if (p->cache)
  {
    CACHE_DBG(p->cache, "Connection object destroying");
  }

  /* Sign as freed */
  p->cache = NULL;

  proto_notify_state(&p->p, PS_DOWN);
}

/**
 * rpki_cache_change_state - check and change cache state
 * @cache: RPKI cache instance
 * @new_state: suggested new state
 *
 * This function makes transitions between internal states.
 * It represents the core of logic management of RPKI protocol.
 * Cannot transit into the same state as cache is in already.
 */
void
rpki_cache_change_state(struct rpki_cache *cache, const enum rpki_cache_state new_state)
{
  const enum rpki_cache_state old_state = cache->state;

  if (old_state == new_state)
    return;

  cache->state = new_state;
  CACHE_TRACE(D_EVENTS, cache, "Changing from %s to %s state", rpki_cache_state_to_str(old_state), rpki_cache_state_to_str(new_state));

  switch (new_state)
  {
  case RPKI_CS_CONNECTING:
  {
    sock *sk = cache->tr_sock->sk;

    if (sk == NULL || sk->fd < 0)
      rpki_open_connection(cache);
    else
      rpki_cache_change_state(cache, RPKI_CS_SYNC_START);

    rpki_schedule_next_retry(cache);
    break;
  }

  case RPKI_CS_ESTABLISHED:
    rpki_schedule_next_refresh(cache);
    rpki_schedule_next_expire_check(cache);
    rpki_stop_retry_timer_event(cache);
    break;

  case RPKI_CS_RESET:
    /* Resetting cache connection. */
    cache->request_session_id = 1;
    cache->serial_num = 0;
    rpki_cache_change_state(cache, RPKI_CS_SYNC_START);
    break;

  case RPKI_CS_SYNC_START:
    /* Requesting for receive ROAs from a cache server. */
    if (cache->request_session_id)
    {
      /* Send request for Session ID */
      if (rpki_send_reset_query(cache) != RPKI_SUCCESS)
	rpki_cache_change_state(cache, RPKI_CS_ERROR_TRANSPORT);
    }
    else
    {
      /* We have already a session_id. So send a Serial Query and start an incremental sync */
      if (rpki_send_serial_query(cache) != RPKI_SUCCESS)
	rpki_cache_change_state(cache, RPKI_CS_ERROR_TRANSPORT);
    }
    break;

  case RPKI_CS_SYNC_RUNNING:
    /* The state between Cache Response and End of Data. Only waiting for
     * receiving all IP Prefix PDUs and finally a End of Data PDU. */
    break;

  case RPKI_CS_NO_INCR_UPDATE_AVAIL:
    /* Server was unable to answer the last Serial Query and sent Cache Reset. */
    rpki_cache_change_state(cache, RPKI_CS_RESET);
    break;

  case RPKI_CS_ERROR_NO_DATA_AVAIL:
    /* No validation records are available on the cache server. */
    rpki_cache_change_state(cache, RPKI_CS_RESET);
    break;

  case RPKI_CS_ERROR_FATAL:
    /* Fatal protocol error occurred. */
    rpki_force_restart_proto(cache->p);
    break;

  case RPKI_CS_ERROR_TRANSPORT:
    /* Error on the transport socket occurred. */
    rpki_close_connection(cache);
    rpki_schedule_next_retry(cache);
    rpki_stop_refresh_timer_event(cache);
    break;

  case RPKI_CS_FAST_RECONNECT:
    /* Reconnect without any waiting period */
    rpki_close_connection(cache);
    rpki_cache_change_state(cache, RPKI_CS_CONNECTING);
    break;

  case RPKI_CS_SHUTDOWN:
    bug("This isn't never really called.");
    break;
  };
}


/*
 * 	RPKI Timer Events
 */

static void
rpki_schedule_next_refresh(struct rpki_cache *cache)
{
  btime t = cache->refresh_interval S;

  CACHE_DBG(cache, "after %t s", t);
  tm_start(cache->refresh_timer, t);
}

static void
rpki_schedule_next_retry(struct rpki_cache *cache)
{
  btime t = cache->retry_interval S;

  CACHE_DBG(cache, "after %t s", t);
  tm_start(cache->retry_timer, t);
}

static void
rpki_schedule_next_expire_check(struct rpki_cache *cache)
{
  /* A minimum time to wait is 1 second */
  btime t = cache->last_update + cache->expire_interval S - current_time();
  t = MAX(t, 1 S);

  CACHE_DBG(cache, "after %t s", t);
  tm_start(cache->expire_timer, t);
}

static void
rpki_stop_refresh_timer_event(struct rpki_cache *cache)
{
  CACHE_DBG(cache, "Stop");
  tm_stop(cache->refresh_timer);
}

static void
rpki_stop_retry_timer_event(struct rpki_cache *cache)
{
  CACHE_DBG(cache, "Stop");
  tm_stop(cache->retry_timer);
}

static void UNUSED
rpki_stop_expire_timer_event(struct rpki_cache *cache)
{
  CACHE_DBG(cache, "Stop");
  tm_stop(cache->expire_timer);
}

static int
rpki_do_we_recv_prefix_pdu_in_last_seconds(struct rpki_cache *cache)
{
  if (!cache->last_rx_prefix)
    return 0;

  return ((current_time() - cache->last_rx_prefix) <= 2 S);
}

/**
 * rpki_refresh_hook - control a scheduling of downloading data from cache server
 * @tm: refresh timer with cache connection instance in data
 *
 * This function is periodically called during &ESTABLISHED or &SYNC* state
 * cache connection.  The first refresh schedule is invoked after receiving a
 * |End of Data| PDU and has run by some &ERROR is occurred.
 */
static void
rpki_refresh_hook(timer *tm)
{
  struct rpki_cache *cache = tm->data;

  if (cache->p->cache != cache)
    return;

  CACHE_DBG(cache, "%s", rpki_cache_state_to_str(cache->state));

  switch (cache->state)
  {
  case RPKI_CS_ESTABLISHED:
    rpki_cache_change_state(cache, RPKI_CS_SYNC_START);
    break;

  case RPKI_CS_SYNC_START:
    /* We sent Serial/Reset Query in last refresh hook call
     * and didn't receive Cache Response yet. It is probably
     * troubles with network. */
  case RPKI_CS_SYNC_RUNNING:
    /* We sent Serial/Reset Query in last refresh hook call
     * and we got Cache Response but didn't get End-Of-Data yet.
     * It could be a trouble with network or only too long synchronization. */
    if (!rpki_do_we_recv_prefix_pdu_in_last_seconds(cache))
    {
      CACHE_TRACE(D_EVENTS, cache, "Sync takes more time than refresh interval %us, resetting connection", cache->refresh_interval);
      rpki_cache_change_state(cache, RPKI_CS_ERROR_TRANSPORT);
    }
    break;

  default:
    break;
  }

  if (cache->state != RPKI_CS_SHUTDOWN && cache->state != RPKI_CS_ERROR_TRANSPORT)
    rpki_schedule_next_refresh(cache);
  else
    rpki_stop_refresh_timer_event(cache);
}

/**
 * rpki_retry_hook - control a scheduling of retrying connection to cache server
 * @tm: retry timer with cache connection instance in data
 *
 * This function is periodically called during &ERROR* state cache connection.
 * The first retry schedule is invoked after any &ERROR* state occurred and
 * ends by reaching of &ESTABLISHED state again.
 */
static void
rpki_retry_hook(timer *tm)
{
  struct rpki_cache *cache = tm->data;

  if (cache->p->cache != cache)
    return;

  CACHE_DBG(cache, "%s", rpki_cache_state_to_str(cache->state));

  switch (cache->state)
  {
  case RPKI_CS_ESTABLISHED:
  case RPKI_CS_SHUTDOWN:
    break;

  case RPKI_CS_CONNECTING:
  case RPKI_CS_SYNC_START:
  case RPKI_CS_SYNC_RUNNING:
    if (!rpki_do_we_recv_prefix_pdu_in_last_seconds(cache))
    {
      /* We tried to establish a connection in last retry hook call and haven't done
       * yet. It looks like troubles with network. We are aggressive here. */
      CACHE_TRACE(D_EVENTS, cache, "Sync takes more time than retry interval %us, resetting connection.", cache->retry_interval);
      rpki_cache_change_state(cache, RPKI_CS_ERROR_TRANSPORT);
    }
    break;

  default:
    rpki_cache_change_state(cache, RPKI_CS_CONNECTING);
    break;
  }

  if (cache->state != RPKI_CS_ESTABLISHED)
    rpki_schedule_next_retry(cache);
  else
    rpki_stop_retry_timer_event(cache);
}

/**
 * rpki_expire_hook - control a expiration of ROA entries
 * @tm: expire timer with cache connection instance in data
 *
 * This function is scheduled after received a |End of Data| PDU.
 * A waiting interval is calculated dynamically by last update.
 * If we reach an expiration time then we invoke a restarting
 * of the protocol.
 */
static void
rpki_expire_hook(timer *tm)
{
  struct rpki_cache *cache = tm->data;

  if (cache->p->cache != cache)
    return;

  if (!cache->last_update)
    return;

  CACHE_DBG(cache, "%s", rpki_cache_state_to_str(cache->state));

  btime t = cache->last_update + cache->expire_interval S - current_time();
  if (t <= 0)
  {
    CACHE_TRACE(D_EVENTS, cache, "All ROAs expired");
    rpki_force_restart_proto(cache->p);
  }
  else
  {
    CACHE_DBG(cache, "Remains %t seconds to become ROAs obsolete", t);
    rpki_schedule_next_expire_check(cache);
  }
}

/**
 * rpki_check_refresh_interval - check validity of refresh interval value
 * @seconds: suggested value
 *
 * This function validates value and should return |NULL|.
 * If the check doesn't pass then returns error message.
 */
const char *
rpki_check_refresh_interval(uint seconds)
{
  if (seconds < 1)
    return "Minimum allowed refresh interval is 1 second";
  if (seconds > 86400)
    return "Maximum allowed refresh interval is 86400 seconds";
  return NULL;
}

/**
 * rpki_check_retry_interval - check validity of retry interval value
 * @seconds: suggested value
 *
 * This function validates value and should return |NULL|.
 * If the check doesn't pass then returns error message.
 */
const char *
rpki_check_retry_interval(uint seconds)
{
  if (seconds < 1)
    return "Minimum allowed retry interval is 1 second";
  if (seconds > 7200)
    return "Maximum allowed retry interval is 7200 seconds";
  return NULL;
}

/**
 * rpki_check_expire_interval - check validity of expire interval value
 * @seconds: suggested value
 *
 * This function validates value and should return |NULL|.
 * If the check doesn't pass then returns error message.
 */
const char *
rpki_check_expire_interval(uint seconds)
{
  if (seconds < 600)
    return "Minimum allowed expire interval is 600 seconds";
  if (seconds > 172800)
    return "Maximum allowed expire interval is 172800 seconds";
  return NULL;
}


/*
 * 	RPKI Cache
 */

static struct rpki_cache *
rpki_init_cache(struct rpki_proto *p, struct rpki_config *cf)
{
  pool *pool = rp_new(p->p.pool, cf->hostname);

  struct rpki_cache *cache = mb_allocz(pool, sizeof(struct rpki_cache));

  cache->pool = pool;
  cache->p = p;

  cache->state = RPKI_CS_SHUTDOWN;
  cache->request_session_id = 1;
  cache->version = RPKI_MAX_VERSION;

  cache->refresh_interval = cf->refresh_interval;
  cache->retry_interval = cf->retry_interval;
  cache->expire_interval = cf->expire_interval;
  cache->refresh_timer = tm_new_init(pool, &rpki_refresh_hook, cache, 0, 0);
  cache->retry_timer = tm_new_init(pool, &rpki_retry_hook, cache, 0, 0);
  cache->expire_timer = tm_new_init(pool, &rpki_expire_hook, cache, 0, 0);

  cache->tr_sock = mb_allocz(pool, sizeof(struct rpki_tr_sock));
  cache->tr_sock->cache = cache;

  switch (cf->tr_config.type)
  {
  case RPKI_TR_TCP: rpki_tr_tcp_init(cache->tr_sock); break;
#if HAVE_LIBSSH
  case RPKI_TR_SSH: rpki_tr_ssh_init(cache->tr_sock); break;
#endif
  };

  CACHE_DBG(cache, "Connection object created");

  return cache;
}

/**
 * rpki_get_cache_ident - give a text representation of cache server name
 * @cache: RPKI connection instance
 *
 * The function converts cache connection into string.
 */
const char *
rpki_get_cache_ident(struct rpki_cache *cache)
{
  return rpki_tr_ident(cache->tr_sock);
}

static int
rpki_open_connection(struct rpki_cache *cache)
{
  CACHE_TRACE(D_EVENTS, cache, "Opening a connection");

  if (rpki_tr_open(cache->tr_sock) == RPKI_TR_ERROR)
  {
    rpki_cache_change_state(cache, RPKI_CS_ERROR_TRANSPORT);
    return RPKI_TR_ERROR;
  }

  return RPKI_TR_SUCCESS;
}

static void
rpki_close_connection(struct rpki_cache *cache)
{
  CACHE_TRACE(D_EVENTS, cache, "Closing a connection");
  rpki_tr_close(cache->tr_sock);
  proto_notify_state(&cache->p->p, PS_START);
}

static int
rpki_shutdown(struct proto *P)
{
  struct rpki_proto *p = (void *) P;

  rpki_force_restart_proto(p);

  /* Protocol memory pool will be automatically freed */
  return PS_DOWN;
}


/*
 * 	RPKI Reconfiguration
 */

/**
 * rpki_reconfigure_cache - a cache reconfiguration
 * @p: RPKI protocol instance
 * @cache: a cache connection
 * @new: new RPKI configuration
 * @old: old RPKI configuration
 *
 * This function reconfigures existing single cache server connection with new
 * existing configuration.  Generally, a change of time intervals could be
 * reconfigured without restarting and all others changes requires a restart of
 * protocol.  Returns |NEED_TO_RESTART| or |SUCCESSFUL_RECONF|.
 */
static int
rpki_reconfigure_cache(struct rpki_proto *p UNUSED, struct rpki_cache *cache, struct rpki_config *new, struct rpki_config *old)
{
  u8 try_reset = 0;
  u8 try_fast_reconnect = 0;

  if (strcmp(old->hostname, new->hostname) != 0)
  {
    CACHE_TRACE(D_EVENTS, cache, "Cache server address changed to %s", new->hostname);
    return NEED_RESTART;
  }

  if (old->port != new->port)
  {
    CACHE_TRACE(D_EVENTS, cache, "Cache server port changed to %u", new->port);
    return NEED_RESTART;
  }

  if (old->tr_config.type != new->tr_config.type)
  {
    CACHE_TRACE(D_EVENTS, cache, "Transport type changed");
    return NEED_RESTART;
  }

  if (old->ignore_max_length != new->ignore_max_length)
  {
    CACHE_TRACE(D_EVENTS, cache, "Ignore max length changed");
    try_reset = 1;
  }

#if HAVE_LIBSSH
  else if (new->tr_config.type == RPKI_TR_SSH)
  {
    struct rpki_tr_ssh_config *ssh_old = (void *) old->tr_config.spec;
    struct rpki_tr_ssh_config *ssh_new = (void *) new->tr_config.spec;
    if (bstrcmp(ssh_old->bird_private_key, ssh_new->bird_private_key) ||
	bstrcmp(ssh_old->cache_public_key, ssh_new->cache_public_key) ||
	bstrcmp(ssh_old->user, ssh_new->user))
    {
      CACHE_TRACE(D_EVENTS, cache, "Settings of SSH transport configuration changed");
      try_fast_reconnect = 1;
    }
  }
#endif

#define TEST_INTERVAL(name, Name) 						\
    if (old->name##_interval != new->name##_interval ||				\
	old->keep_##name##_interval != new->keep_##name##_interval) 		\
    { 										\
      cache->name##_interval = new->name##_interval;				\
      CACHE_TRACE(D_EVENTS, cache, #Name " interval changed to %u seconds %s", cache->name##_interval, (new->keep_##name##_interval ? "and keep it" : "")); \
      try_fast_reconnect = 1; 							\
    }
  TEST_INTERVAL(refresh, Refresh);
  TEST_INTERVAL(retry, Retry);
  TEST_INTERVAL(expire, Expire);
#undef TEST_INTERVAL

  if (try_reset || try_fast_reconnect)
  {
    if (cache->state != RPKI_CS_ESTABLISHED)
      return NEED_RESTART;

    if (try_reset && !try_fast_reconnect)
      rpki_cache_change_state(cache, RPKI_CS_RESET);

    if (try_fast_reconnect)
    {
      if (try_reset)
      {
	/* Force reset during reconnect */
	cache->request_session_id = 1;
	cache->serial_num = 0;
      }

      rpki_cache_change_state(cache, RPKI_CS_FAST_RECONNECT);
    }
  }

  return SUCCESSFUL_RECONF;
}

/**
 * rpki_reconfigure - a protocol reconfiguration hook
 * @P: a protocol instance
 * @CF: a new protocol configuration
 *
 * This function reconfigures whole protocol.
 * It sets new protocol configuration into a protocol structure.
 * Returns |NEED_TO_RESTART| or |SUCCESSFUL_RECONF|.
 */
static int
rpki_reconfigure(struct proto *P, struct proto_config *CF)
{
  struct rpki_proto *p = (void *) P;
  struct rpki_config *new = (void *) CF;
  struct rpki_config *old = (void *) p->p.cf;
  struct rpki_cache *cache = p->cache;

  if (!proto_configure_channel(&p->p, &p->roa4_channel, proto_cf_find_channel(CF, NET_ROA4)) ||
      !proto_configure_channel(&p->p, &p->roa6_channel, proto_cf_find_channel(CF, NET_ROA6)))
    return NEED_RESTART;

  if (rpki_reconfigure_cache(p, cache, new, old) != SUCCESSFUL_RECONF)
    return NEED_RESTART;

  return SUCCESSFUL_RECONF;
}


/*
 * 	RPKI Protocol Glue
 */

static struct proto *
rpki_init(struct proto_config *CF)
{
  struct proto *P = proto_new(CF);
  struct rpki_proto *p = (void *) P;

  proto_configure_channel(&p->p, &p->roa4_channel, proto_cf_find_channel(CF, NET_ROA4));
  proto_configure_channel(&p->p, &p->roa6_channel, proto_cf_find_channel(CF, NET_ROA6));

  return P;
}

static int
rpki_start(struct proto *P)
{
  struct rpki_proto *p = (void *) P;
  struct rpki_config *cf = (void *) P->cf;

  p->cache = rpki_init_cache(p, cf);
  rpki_start_cache(p->cache);

  return PS_START;
}

static void
rpki_get_status(struct proto *P, byte *buf)
{
  struct rpki_proto *p = (struct rpki_proto *) P;

  if (P->proto_state == PS_DOWN)
  {
    *buf = 0;
    return;
  }

  if (p->cache)
    bsprintf(buf, "%s", rpki_cache_state_to_str(p->cache->state));
  else
    bsprintf(buf, "No cache server configured");
}

static void
rpki_show_proto_info_timer(const char *name, uint num, timer *t)
{
  if (tm_active(t))
    cli_msg(-1006, "  %-16s: %t/%u", name, tm_remains(t), num);
  else
    cli_msg(-1006, "  %-16s: ---", name);
}

static void
rpki_show_proto_info(struct proto *P)
{
  struct rpki_proto *p = (struct rpki_proto *) P;
  struct rpki_config *cf = (void *) p->p.cf;
  struct rpki_cache *cache = p->cache;

  if (P->proto_state == PS_DOWN)
    return;

  if (cache)
  {
    const char *transport_name = "---";
    uint default_port = 0;

    switch (cf->tr_config.type)
    {
#if HAVE_LIBSSH
    case RPKI_TR_SSH:
      transport_name = "SSHv2";
      default_port = RPKI_SSH_PORT;
      break;
#endif
    case RPKI_TR_TCP:
      transport_name = "Unprotected over TCP";
      default_port = RPKI_TCP_PORT;
      break;
    };

    cli_msg(-1006, "  Cache server:     %s", cf->hostname);

    if (cf->port != default_port)
      cli_msg(-1006, "  Cache port:       %u", cf->port);

    cli_msg(-1006, "  Status:           %s", rpki_cache_state_to_str(cache->state));
    cli_msg(-1006, "  Transport:        %s", transport_name);
    cli_msg(-1006, "  Protocol version: %u", cache->version);

    if (cache->request_session_id)
      cli_msg(-1006, "  Session ID:       ---");
    else
      cli_msg(-1006, "  Session ID:       %u", cache->session_id);

    if (cache->last_update)
    {
      cli_msg(-1006, "  Serial number:    %u", cache->serial_num);
      cli_msg(-1006, "  Last update:      before %t s", current_time() - cache->last_update);
    }
    else
    {
      cli_msg(-1006, "  Serial number:    ---");
      cli_msg(-1006, "  Last update:      ---");
    }

    rpki_show_proto_info_timer("Refresh timer", cache->refresh_interval, cache->refresh_timer);
    rpki_show_proto_info_timer("Retry timer", cache->retry_interval, cache->retry_timer);
    rpki_show_proto_info_timer("Expire timer", cache->expire_interval, cache->expire_timer);

    if (p->roa4_channel)
      channel_show_info(p->roa4_channel);
    else
      cli_msg(-1006, "  No roa4 channel");

    if (p->roa6_channel)
      channel_show_info(p->roa6_channel);
    else
      cli_msg(-1006, "  No roa6 channel");
  }
}


/*
 * 	RPKI Protocol Configuration
 */

/**
 * rpki_check_config - check and complete configuration of RPKI protocol
 * @cf: RPKI configuration
 *
 * This function is called at the end of parsing RPKI protocol configuration.
 */
void
rpki_check_config(struct rpki_config *cf)
{
  /* Do not check templates at all */
  if (cf->c.class == SYM_TEMPLATE)
    return;

  if (ipa_zero(cf->ip) && cf->hostname == NULL)
    cf_error("IP address or hostname of cache server must be set");

  /* Set default transport type */
  if (cf->tr_config.spec == NULL)
  {
    cf->tr_config.spec = cfg_allocz(sizeof(struct rpki_tr_tcp_config));
    cf->tr_config.type = RPKI_TR_TCP;
  }

  if (cf->port == 0)
  {
    /* Set default port numbers */
    switch (cf->tr_config.type)
    {
#if HAVE_LIBSSH
    case RPKI_TR_SSH:
      cf->port = RPKI_SSH_PORT;
      break;
#endif
    default:
      cf->port = RPKI_TCP_PORT;
    }
  }
}

static void
rpki_postconfig(struct proto_config *CF)
{
  /* Define default channel */
  if (EMPTY_LIST(CF->channels))
    cf_error("Channel not specified");
}

static void
rpki_copy_config(struct proto_config *dest UNUSED, struct proto_config *src UNUSED)
{
  /* FIXME: Should copy transport */
}

struct protocol proto_rpki = {
  .name = 		"RPKI",
  .template = 		"rpki%d",
  .preference = 	DEF_PREF_RPKI,
  .proto_size = 	sizeof(struct rpki_proto),
  .config_size =	sizeof(struct rpki_config),
  .init = 		rpki_init,
  .start = 		rpki_start,
  .postconfig = 	rpki_postconfig,
  .channel_mask =	(NB_ROA4 | NB_ROA6),
  .show_proto_info =	rpki_show_proto_info,
  .shutdown = 		rpki_shutdown,
  .copy_config = 	rpki_copy_config,
  .reconfigure = 	rpki_reconfigure,
  .get_status = 	rpki_get_status,
};

void
rpki_build(void)
{
  proto_build(&proto_rpki);
}<|MERGE_RESOLUTION|>--- conflicted
+++ resolved
@@ -124,14 +124,7 @@
   ea_set_attr_u32(&ea, &ea_gen_preference, 0, channel->preference);
   ea_set_attr_u32(&ea, &ea_gen_source, 0, RTS_RPKI);
 
-<<<<<<< HEAD
-  ea_set_attr_u32(&a0.eattrs, &ea_gen_preference, 0, channel->preference);
-  ea_set_attr_u32(&a0.eattrs, &ea_gen_source, 0, RTS_RPKI);
-
-  rte e0 = { .attrs = &a0, .src = p->p.main_source, };
-=======
-  rte *e = rte_get_temp(rta_lookup(ea), p->p.main_source);
->>>>>>> 938742de
+  rte e0 = { .attrs = ea, .src = p->p.main_source, };
 
   rte_update(channel, &pfxr->n, &e0, p->p.main_source);
 }

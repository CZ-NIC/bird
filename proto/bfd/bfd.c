--- conflicted
+++ resolved
@@ -1016,14 +1016,10 @@
   init_list(&p->iface_list);
 
   init_list(&p->notify_list);
-<<<<<<< HEAD
-  bfd_notify_init(p);
-=======
   p->notify_event = (event) {
     .hook = bfd_notify_hook,
     .data = p,
   };
->>>>>>> 67256d50
 
   add_tail(&bfd_global.proto_list, &p->bfd_node);
 

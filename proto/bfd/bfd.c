--- conflicted
+++ resolved
@@ -929,11 +929,7 @@
 }
 
 static void
-<<<<<<< HEAD
-bfd_request_dump(resource *r, unsigned indent UNUSED)
-=======
 bfd_request_dump(struct dump_request *dreq, resource *r)
->>>>>>> d85fa48e
 {
   struct bfd_request *req = (struct bfd_request *) r;
 

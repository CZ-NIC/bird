--- conflicted
+++ resolved
@@ -686,10 +686,6 @@
 
   uint ifindex = req->iface ? req->iface->index : 0;
   struct bfd_session *s = bfd_find_session_by_addr(p, req->addr, ifindex);
-<<<<<<< HEAD
-=======
-  u8 loc_state, rem_state, diag;
->>>>>>> aa70e14c
 
   if (s)
     TRACE(D_EVENTS, "Session to %I reused", s->addr);
@@ -701,7 +697,6 @@
   req->session = s;
 
   bfd_lock_sessions(p);
-<<<<<<< HEAD
 
   int notify = !NODE_VALID(&s->n);
   if (notify)
@@ -711,14 +706,6 @@
 
   if (notify)
     ev_send(&global_event_list, &p->notify_event);
-=======
-  loc_state = s->loc_state;
-  rem_state = s->rem_state;
-  diag = s->loc_diag;
-  bfd_unlock_sessions(p);
-
-  bfd_request_notify(req, loc_state, rem_state, diag);
->>>>>>> aa70e14c
 
   return 1;
 }
@@ -779,7 +766,6 @@
       birdloop_leave(p->p.loop);
     }
 
-<<<<<<< HEAD
     BFD_LOCK;
   } while (bfd_global.pickup_reload);
 
@@ -794,17 +780,11 @@
 
   node *n;
   WALK_LIST(n, tmp_list)
-    bfd_request_notify(SKIP_BACK(struct bfd_request, n, n), BFD_STATE_ADMIN_DOWN, 0);
+    bfd_request_notify(SKIP_BACK(struct bfd_request, n, n), BFD_STATE_ADMIN_DOWN, BFD_STATE_ADMIN_DOWN, 0);
 
   BFD_LOCK;
   add_tail_list(&bfd_global.wait_list, &tmp_list);
   BFD_UNLOCK;
-=======
-  rem_node(&req->n);
-  add_tail(&bfd_wait_list, &req->n);
-  req->session = NULL;
-  bfd_request_notify(req, BFD_STATE_ADMIN_DOWN, BFD_STATE_ADMIN_DOWN, 0);
->>>>>>> aa70e14c
 }
 
 static event bfd_pickup_event = { .hook = bfd_pickup_requests };
@@ -1065,12 +1045,7 @@
     bfd_unlock_sessions(p);
 
     WALK_LIST_DELSAFE(n, nn, s->request_list)
-<<<<<<< HEAD
-      bfd_request_notify(SKIP_BACK(struct bfd_request, n, n), state, diag);
-=======
       bfd_request_notify(SKIP_BACK(struct bfd_request, n, n), loc_state, rem_state, diag);
-    s->notify_running = 0;
->>>>>>> aa70e14c
 
     /* Remove the session if all requests were removed in notify hooks */
     if (EMPTY_LIST(s->request_list))

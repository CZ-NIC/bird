--- conflicted
+++ resolved
@@ -1366,16 +1366,9 @@
   uint tag = ea_get_int(a, &ea_ospf_tag, 0);
 
   ip_addr fwd = IPA_NONE;
-<<<<<<< HEAD
-  eattr *nhea = ea_find(a->eattrs, &ea_gen_nexthop);
+  eattr *nhea = ea_find(a, &ea_gen_nexthop);
   struct nexthop_adata *nhad = (struct nexthop_adata *) nhea->u.ptr;
   if (NEXTHOP_IS_REACHABLE(nhad))
-=======
-  eattr *nhea = ea_find(a, &ea_gen_nexthop);
-  if (nhea)
-  {
-    struct nexthop_adata *nhad = (struct nexthop_adata *) nhea->u.ptr;
->>>>>>> 938742de
     if (use_gw_for_fwaddr(p, nhad->nh.gw, nhad->nh.iface))
       fwd = nhad->nh.gw;
 

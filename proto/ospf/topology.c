--- conflicted
+++ resolved
@@ -1367,23 +1367,10 @@
 
   ip_addr fwd = IPA_NONE;
   eattr *nhea = ea_find(a->eattrs, &ea_gen_nexthop);
-  if (nhea)
-  {
-<<<<<<< HEAD
-    eattr *nhea = ea_find(a->eattrs, &ea_gen_nexthop);
-    if (!nhea)
-    {
-      log(L_ERR "%s: Unicast route without nexthop for %N",
-	  p->p.name, n);
-      return;
-    }
-
-=======
->>>>>>> 950775f6
-    struct nexthop_adata *nhad = (struct nexthop_adata *) nhea->u.ptr;
+  struct nexthop_adata *nhad = (struct nexthop_adata *) nhea->u.ptr;
+  if (NEXTHOP_IS_REACHABLE(nhad))
     if (use_gw_for_fwaddr(p, nhad->nh.gw, nhad->nh.iface))
       fwd = nhad->nh.gw;
-  }
 
   /* NSSA-LSA with P-bit set must have non-zero forwarding address */
   if (oa && ipa_zero(fwd))

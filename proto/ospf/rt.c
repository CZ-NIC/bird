--- conflicted
+++ resolved
@@ -2086,32 +2086,21 @@
 
 	ASSERT_DIE(ARRAY_SIZE(eattrs.a) >= eattrs.l.count);
 
-<<<<<<< HEAD
-	rta_free(nf->old_rta);
-	nf->old_rta = rta_lookup(&a0);
+	ea_list *eal = ea_lookup(&eattrs.l);
+	ea_free(nf->old_ea);
+	nf->old_ea = eal;
 
 	rte e0 = {
-	  .attrs = nf->old_rta,
+	  .attrs = eal,
 	  .src = p->p.main_source,
 	};
-=======
-	ea_list *a = rta_lookup(&eattrs.l);
-	rte *e = rte_get_temp(a, p->p.main_source);
-
-	rta_free(nf->old_ea);
-	nf->old_ea = rta_clone(a);
->>>>>>> 938742de
 
 	/*
 	DBG("Mod rte type %d - %N via %I on iface %s, met %d\n",
 	    a0.source, nf->fn.addr, a0.gw, a0.iface ? a0.iface->name : "(none)", nf->n.metric1);
-<<<<<<< HEAD
+	    */
 
 	rte_update(p->p.main_channel, nf->fn.addr, &e0, p->p.main_source);
-=======
-	    */
-	rte_update(&p->p, nf->fn.addr, e);
->>>>>>> 938742de
       }
     }
     else if (nf->old_ea)

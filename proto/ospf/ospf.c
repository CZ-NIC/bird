/*
 *	BIRD -- OSPF
 *
 *	(c) 1999--2004 Ondrej Filip <feela@network.cz>
 *	(c) 2009--2014 Ondrej Zajicek <santiago@crfreenet.org>
 *	(c) 2009--2014 CZ.NIC z.s.p.o.
 *
 *	Can be freely distributed and used under the terms of the GNU GPL.
 */

/**
 * DOC: Open Shortest Path First (OSPF)
 *
 * The OSPF protocol is quite complicated and its complex implemenation is split
 * to many files. In |ospf.c|, you will find mainly the interface for
 * communication with the core (e.g., reconfiguration hooks, shutdown and
 * initialisation and so on). File |iface.c| contains the interface state
 * machine and functions for allocation and deallocation of OSPF's interface
 * data structures. Source |neighbor.c| includes the neighbor state machine and
 * functions for election of Designated Router and Backup Designated router. In
 * |packet.c|, you will find various functions for sending and receiving generic
 * OSPF packets. There are also routines for authentication and checksumming.
 * In |hello.c|, there are routines for sending and receiving of hello packets
 * as well as functions for maintaining wait times and the inactivity timer.
 * Files |lsreq.c|, |lsack.c|, |dbdes.c| contain functions for sending and
 * receiving of link-state requests, link-state acknowledgements and database
 * descriptions respectively.  In |lsupd.c|, there are functions for sending and
 * receiving of link-state updates and also the flooding algorithm. Source
 * |topology.c| is a place where routines for searching LSAs in the link-state
 * database, adding and deleting them reside, there also are functions for
 * originating of various types of LSAs (router LSA, net LSA, external LSA).
 * File |rt.c| contains routines for calculating the routing table. |lsalib.c|
 * is a set of various functions for working with the LSAs (endianity
 * conversions, calculation of checksum etc.).
 *
 * One instance of the protocol is able to hold LSA databases for multiple OSPF
 * areas, to exchange routing information between multiple neighbors and to
 * calculate the routing tables. The core structure is &ospf_proto to which
 * multiple &ospf_area and &ospf_iface structures are connected. &ospf_proto is
 * also connected to &top_hash_graph which is a dynamic hashing structure that
 * describes the link-state database. It allows fast search, addition and
 * deletion. Each LSA is kept in two pieces: header and body. Both of them are
 * kept in the endianity of the CPU.
 *
 * In OSPFv2 specification, it is implied that there is one IP prefix for each
 * physical network/interface (unless it is an ptp link). But in modern systems,
 * there might be more independent IP prefixes associated with an interface.  To
 * handle this situation, we have one &ospf_iface for each active IP prefix
 * (instead for each active iface); This behaves like virtual interface for the
 * purpose of OSPF.  If we receive packet, we associate it with a proper virtual
 * interface mainly according to its source address.
 *
 * OSPF keeps one socket per &ospf_iface. This allows us (compared to one socket
 * approach) to evade problems with a limit of multicast groups per socket and
 * with sending multicast packets to appropriate interface in a portable way.
 * The socket is associated with underlying physical iface and should not
 * receive packets received on other ifaces (unfortunately, this is not true on
 * BSD). Generally, one packet can be received by more sockets (for example, if
 * there are more &ospf_iface on one physical iface), therefore we explicitly
 * filter received packets according to src/dst IP address and received iface.
 *
 * Vlinks are implemented using particularly degenerate form of &ospf_iface,
 * which has several exceptions: it does not have its iface or socket (it copies
 * these from 'parent' &ospf_iface) and it is present in iface list even when
 * down (it is not freed in ospf_iface_down()).
 *
 * The heart beat of ospf is ospf_disp(). It is called at regular intervals
 * (&ospf_proto->tick). It is responsible for aging and flushing of LSAs in the
 * database, updating topology information in LSAs and for routing table
 * calculation.
 *
 * To every &ospf_iface, we connect one or more &ospf_neighbor's -- a structure
 * containing many timers and queues for building adjacency and for exchange of
 * routing messages.
 *
 * BIRD's OSPF implementation respects RFC2328 in every detail, but some of
 * internal algorithms do differ. The RFC recommends making a snapshot of the
 * link-state database when a new adjacency is forming and sending the database
 * description packets based on the information in this snapshot. The database
 * can be quite large in some networks, so rather we walk through a &slist
 * structure which allows us to continue even if the actual LSA we were working
 * with is deleted. New LSAs are added at the tail of this &slist.
 *
 * We also do not keep a separate OSPF routing table, because the core helps us
 * by being able to recognize when a route is updated to an identical one and it
 * suppresses the update automatically. Due to this, we can flush all the routes
 * we have recalculated and also those we have deleted to the core's routing
 * table and the core will take care of the rest. This simplifies the process
 * and conserves memory.
 *
 * Supported standards:
 * - RFC 2328 - main OSPFv2 standard
 * - RFC 5340 - main OSPFv3 standard
 * - RFC 3101 - OSPFv2 NSSA areas
 * - RFC 3623 - OSPFv2 Graceful Restart
 * - RFC 4576 - OSPFv2 VPN loop prevention
 * - RFC 5187 - OSPFv3 Graceful Restart
 * - RFC 5250 - OSPFv2 Opaque LSAs
 * - RFC 5709 - OSPFv2 HMAC-SHA Cryptographic Authentication
 * - RFC 5838 - OSPFv3 Support of Address Families
 * - RFC 6549 - OSPFv2 Multi-Instance Extensions
 * - RFC 6987 - OSPF Stub Router Advertisement
 * - RFC 7166 - OSPFv3 Authentication Trailer
 * - RFC 7770 - OSPF Router Information LSA
 */

#include <stdlib.h>
#include "ospf.h"
#include "lib/macro.h"

<<<<<<< HEAD
static int ospf_preexport(struct channel *C, rte *new);
=======
static int ospf_preexport(struct channel *P, rte *new);
>>>>>>> d429bc5c
static void ospf_reload_routes(struct channel *C);
static int ospf_rte_better(struct rte *new, struct rte *old);
static u32 ospf_rte_igp_metric(const rte *rt);
static void ospf_disp(timer *timer);


static void
add_area_nets(struct ospf_area *oa, struct ospf_area_config *ac)
{
  struct ospf_proto *p = oa->po;
  struct area_net_config *anc;
  struct area_net *an;

  fib_init(&oa->net_fib,  p->p.pool, ospf_get_af(p),
	   sizeof(struct area_net), OFFSETOF(struct area_net, fn), 0, NULL);
  fib_init(&oa->enet_fib, p->p.pool, ospf_get_af(p),
	   sizeof(struct area_net), OFFSETOF(struct area_net, fn), 0, NULL);

  WALK_LIST(anc, ac->net_list)
  {
    an = fib_get(&oa->net_fib, &anc->prefix);
    an->hidden = anc->hidden;
  }

  WALK_LIST(anc, ac->enet_list)
  {
    an = fib_get(&oa->enet_fib, &anc->prefix);
    an->hidden = anc->hidden;
    an->tag = anc->tag;
  }
}

static inline uint
ospf_opts(struct ospf_proto *p)
{
  if (ospf_is_v2(p))
    return OPT_O;

  return ((ospf_is_ip6(p) && !p->af_mc) ? OPT_V6 : 0) |
    (!p->stub_router ? OPT_R : 0) | (p->af_ext ? OPT_AF : 0);
}

static void
ospf_area_add(struct ospf_proto *p, struct ospf_area_config *ac)
{
  struct ospf_area *oa;

  OSPF_TRACE(D_EVENTS, "Adding area %R", ac->areaid);

  oa = mb_allocz(p->p.pool, sizeof(struct ospf_area));
  add_tail(&p->area_list, NODE oa);
  p->areano++;

  oa->ac = ac;
  oa->areaid = ac->areaid;
  oa->rt = NULL;
  oa->po = p;
  fib_init(&oa->rtr, p->p.pool, NET_IP4, sizeof(ort), OFFSETOF(ort, fn), 0, NULL);
  add_area_nets(oa, ac);

  if (oa->areaid == 0)
    p->backbone = oa;

  oa->options = ac->type | ospf_opts(p);

  ospf_notify_rt_lsa(oa);
}

static void
ospf_flush_area(struct ospf_proto *p, u32 areaid)
{
  struct top_hash_entry *en;

  WALK_SLIST(en, p->lsal)
    if ((LSA_SCOPE(en->lsa_type) == LSA_SCOPE_AREA) && (en->domain == areaid))
      ospf_flush_lsa(p, en);
}

static void
ospf_area_remove(struct ospf_area *oa)
{
  struct ospf_proto *p = oa->po;
  OSPF_TRACE(D_EVENTS, "Removing area %R", oa->areaid);

  /* We suppose that interfaces are already removed */
  ospf_flush_area(p, oa->areaid);

  fib_free(&oa->rtr);
  fib_free(&oa->net_fib);
  fib_free(&oa->enet_fib);

  if (oa->translator_timer)
    rfree(oa->translator_timer);

  p->areano--;
  rem_node(NODE oa);
  mb_free(oa);
}

struct ospf_area *
ospf_find_area(struct ospf_proto *p, u32 aid)
{
  struct ospf_area *oa;
  WALK_LIST(oa, p->area_list)
    if (((struct ospf_area *) oa)->areaid == aid)
      return oa;
  return NULL;
}

static struct ospf_iface *
ospf_find_vlink(struct ospf_proto *p, u32 voa, u32 vid)
{
  struct ospf_iface *ifa;
  WALK_LIST(ifa, p->iface_list)
    if ((ifa->type == OSPF_IT_VLINK) && (ifa->voa->areaid == voa) && (ifa->vid == vid))
      return ifa;
  return NULL;
}

static void
ospf_start_gr_recovery(struct ospf_proto *p)
{
  OSPF_TRACE(D_EVENTS, "Graceful restart started");

  p->gr_recovery = 1;
  p->gr_timeout = current_time() + (p->gr_time S);
  channel_graceful_restart_lock(p->p.main_channel);
  p->p.main_channel->gr_wait = 1;

  /* NOTE: We should get end of grace period from non-volatile storage */
}

void
ospf_stop_gr_recovery(struct ospf_proto *p)
{
  p->gr_recovery = 0;
  p->gr_cleanup = 1;
  p->gr_timeout = 0;

  /* Reorigination of router/network LSAs is already scheduled */

  /* Rest is done in ospf_cleanup_gr_recovery() */
}

static void
ospf_cleanup_gr_recovery(struct ospf_proto *p)
{
  struct top_hash_entry *en;

  /* Flush dirty LSAa except external ones, these will be handled by feed */
  WALK_SLIST(en, p->lsal)
    if (en->gr_dirty)
    {
      if ((en->lsa_type == LSA_T_EXT) || (en->lsa_type == LSA_T_NSSA))
	en->mode = LSA_M_EXPORT;
      else
	ospf_flush_lsa(p, en);
    }

  /* End graceful restart on channel, will also schedule feed */
  channel_graceful_restart_unlock(p->p.main_channel);

  p->gr_cleanup = 0;
}

static int
ospf_start(struct proto *P)
{
  struct ospf_proto *p = (struct ospf_proto *) P;
  struct ospf_config *c = (struct ospf_config *) (P->cf);
  struct ospf_area_config *ac;

  p->router_id = proto_get_router_id(P->cf);
  p->ospf2 = c->ospf2;
  p->af_ext = c->af_ext;
  p->af_mc = c->af_mc;
  p->rfc1583 = c->rfc1583;
  p->stub_router = c->stub_router;
  p->merge_external = c->merge_external;
  p->instance_id = c->instance_id;
  p->asbr = c->asbr;
  p->vpn_pe = c->vpn_pe;
  p->ecmp = c->ecmp;
  p->gr_mode = c->gr_mode;
  p->gr_time = c->gr_time;
  p->tick = c->tick;
  p->disp_timer = tm_new_init(P->pool, ospf_disp, p, p->tick S, 0);
  tm_start(p->disp_timer, 100 MS);
  p->lsab_size = 256;
  p->lsab_used = 0;
  p->lsab = mb_alloc(P->pool, p->lsab_size);
  p->nhpool = lp_new(P->pool);
  init_list(&(p->iface_list));
  init_list(&(p->area_list));
  fib_init(&p->rtf, P->pool, ospf_get_af(p), sizeof(ort), OFFSETOF(ort, fn), 0, NULL);
  if (ospf_is_v3(p))
    idm_init(&p->idm, P->pool, 16);
  p->areano = 0;
  p->gr = ospf_top_new(p, P->pool);
  s_init_list(&(p->lsal));

  p->flood_event = ev_new_init(P->pool, ospf_flood_event, p);

  p->log_pkt_tbf = (struct tbf){ .rate = 1, .burst = 5 };
  p->log_lsa_tbf = (struct tbf){ .rate = 4, .burst = 20 };

  /* Lock the channel when in GR recovery mode */
  if (p->p.gr_recovery && (p->gr_mode == OSPF_GR_ABLE))
    ospf_start_gr_recovery(p);

  WALK_LIST(ac, c->area_list)
    ospf_area_add(p, ac);

  if (c->abr)
    ospf_open_vlink_sk(p);

  /* Add all virtual links */
  struct ospf_iface_patt *ic;
  WALK_LIST(ic, c->vlink_list)
    ospf_iface_new_vlink(p, ic);

  return PS_UP;
}

static void
ospf_dump(struct proto *P)
{
  struct ospf_proto *p = (struct ospf_proto *) P;
  struct ospf_iface *ifa;
  struct ospf_neighbor *n;

  OSPF_TRACE(D_EVENTS, "Area number: %d", p->areano);

  WALK_LIST(ifa, p->iface_list)
  {
    OSPF_TRACE(D_EVENTS, "Interface: %s", ifa->ifname);
    OSPF_TRACE(D_EVENTS, "state: %u", ifa->state);
    OSPF_TRACE(D_EVENTS, "DR:  %R", ifa->drid);
    OSPF_TRACE(D_EVENTS, "BDR: %R", ifa->bdrid);
    WALK_LIST(n, ifa->neigh_list)
    {
      OSPF_TRACE(D_EVENTS, "  neighbor %R in state %u", n->rid, n->state);
    }
  }

  /*
  OSPF_TRACE(D_EVENTS, "LSA graph dump start:");
  ospf_top_dump(p->gr, p);
  OSPF_TRACE(D_EVENTS, "LSA graph dump finished");
  */
  neigh_dump_all();
}

static struct proto *
ospf_init(struct proto_config *CF)
{
  struct ospf_config *cf = (struct ospf_config *) CF;
  struct proto *P = proto_new(CF);

  P->main_channel = proto_add_channel(P, proto_cf_main_channel(CF));

  P->rt_notify = ospf_rt_notify;
  P->if_notify = ospf_if_notify;
  P->ifa_notify = cf->ospf2 ? ospf_ifa_notify2 : ospf_ifa_notify3;
  P->preexport = ospf_preexport;
  P->reload_routes = ospf_reload_routes;
  P->feed_begin = ospf_feed_begin;
  P->feed_end = ospf_feed_end;
  P->rte_better = ospf_rte_better;
  P->rte_igp_metric = ospf_rte_igp_metric;

  return P;
}

/* If new is better return 1 */
static int
ospf_rte_better(struct rte *new, struct rte *old)
{
  u32 new_metric1 = ea_get_int(new->attrs, &ea_ospf_metric1, LSINFINITY);

  if (new_metric1 == LSINFINITY)
    return 0;

  u32 ns = rt_get_source_attr(new);
  u32 os = rt_get_source_attr(old);

  if (ns < os) return 1;
  if (ns > os) return 0;

  if (ns == RTS_OSPF_EXT2)
  {
    u32 old_metric2 = ea_get_int(old->attrs, &ea_ospf_metric2, LSINFINITY);
    u32 new_metric2 = ea_get_int(new->attrs, &ea_ospf_metric2, LSINFINITY);
    if (new_metric2 < old_metric2) return 1;
    if (new_metric2 > old_metric2) return 0;
  }

  u32 old_metric1 = ea_get_int(old->attrs, &ea_ospf_metric1, LSINFINITY);
  if (new_metric1 < old_metric1)
    return 1;

  return 0;			/* Old is shorter or same */
}

static u32
ospf_rte_igp_metric(const rte *rt)
{
  if (rt_get_source_attr(rt) == RTS_OSPF_EXT2)
    return IGP_METRIC_UNKNOWN;

  return ea_get_int(rt->attrs, &ea_ospf_metric1, LSINFINITY);
}

void
ospf_schedule_rtcalc(struct ospf_proto *p)
{
  if (p->calcrt)
    return;

  OSPF_TRACE(D_EVENTS, "Scheduling routing table calculation");
  p->calcrt = 1;
}

static void
ospf_reload_routes(struct channel *C)
{
  struct ospf_proto *p = (struct ospf_proto *) C->proto;

  if (p->calcrt == 2)
    return;

  OSPF_TRACE(D_EVENTS, "Scheduling routing table calculation with route reload");
  p->calcrt = 2;
}


/**
 * ospf_disp - invokes routing table calculation, aging and also area_disp()
 * @timer: timer usually called every @ospf_proto->tick second, @timer->data
 * point to @ospf_proto
 */
static void
ospf_disp(timer * timer)
{
  struct ospf_proto *p = timer->data;

  /* Check for end of graceful restart */
  if (p->gr_recovery)
    ospf_update_gr_recovery(p);

  /* Originate or flush local topology LSAs */
  ospf_update_topology(p);

  /* Process LSA DB */
  ospf_update_lsadb(p);

  /* Calculate routing table */
  if (p->calcrt)
    ospf_rt_spf(p);

  /* Cleanup after graceful restart */
  if (p->gr_cleanup)
    ospf_cleanup_gr_recovery(p);
}


/**
 * ospf_preexport - accept or reject new route from nest's routing table
 * @P: OSPF protocol instance
 * @new: the new route
 * @attrs: list of attributes
 * @pool: pool for allocation of attributes
 *
 * Its quite simple. It does not accept our own routes and leaves the decision on
 * import to the filters.
 */
static int
<<<<<<< HEAD
ospf_preexport(struct channel *c, rte *e)
{
  struct ospf_proto *p = (struct ospf_proto *) c->proto;
  struct ospf_area *oa = ospf_main_area(p);

  /* Reject our own routes */
  if (e->src->proto == c->proto)
=======
ospf_preexport(struct channel *C, rte *e)
{
  struct ospf_proto *p = (struct ospf_proto *) C->proto;
  struct ospf_area *oa = ospf_main_area(p);

  /* Reject our own routes */
  if (e->src->proto == &p->p)
>>>>>>> d429bc5c
    return -1;

  /* Do not export routes to stub areas */
  if (oa_is_stub(oa))
    return -1;

  return 0;
}

/**
 * ospf_shutdown - Finish of OSPF instance
 * @P: OSPF protocol instance
 *
 * RFC does not define any action that should be taken before router
 * shutdown. To make my neighbors react as fast as possible, I send
 * them hello packet with empty neighbor list. They should start
 * their neighbor state machine with event %NEIGHBOR_1WAY.
 */
static int
ospf_shutdown(struct proto *P)
{
  struct ospf_proto *p = (struct ospf_proto *) P;
  struct ospf_iface *ifa;

  OSPF_TRACE(D_EVENTS, "Shutdown requested");

  if ((P->down_code == PDC_CMD_GR_DOWN) && (p->gr_mode == OSPF_GR_ABLE))
  {
    /* Originate Grace LSAs */
    WALK_LIST(ifa, p->iface_list)
      ospf_originate_gr_lsa(p, ifa);
  }
  else
  {
    /* Send to all my neighbors 1WAY */
    WALK_LIST(ifa, p->iface_list)
      ospf_iface_shutdown(ifa);
  }

  /* Cleanup locked rta entries */
  FIB_WALK(&p->rtf, ort, nf)
  {
    ea_free(nf->old_ea);
  }
  FIB_WALK_END;

  if (tm_active(p->disp_timer))
    tm_stop(p->disp_timer);

  return PS_DOWN;
}

static void
ospf_get_status(struct proto *P, byte * buf)
{
  struct ospf_proto *p = (struct ospf_proto *) P;

  if (p->p.proto_state == PS_DOWN)
    buf[0] = 0;
  else
  {
    struct ospf_iface *ifa;
    struct ospf_neighbor *n;
    int adj = 0;

    WALK_LIST(ifa, p->iface_list)
      WALK_LIST(n, ifa->neigh_list) if (n->state == NEIGHBOR_FULL)
      adj = 1;

    if (adj == 0)
      strcpy(buf, "Alone");
    else
      strcpy(buf, "Running");
  }
}

static void
ospf_get_route_info(rte * rte, byte * buf)
{
  char *type = "<bug>";

  uint source = rt_get_source_attr(rte);
  switch (source)
  {
  case RTS_OSPF:
    type = "I";
    break;
  case RTS_OSPF_IA:
    type = "IA";
    break;
  case RTS_OSPF_EXT1:
    type = "E1";
    break;
  case RTS_OSPF_EXT2:
    type = "E2";
    break;
  }

  buf += bsprintf(buf, " %s", type);
  buf += bsprintf(buf, " (%d/%d", rt_get_preference(rte), ea_get_int(rte->attrs, &ea_ospf_metric1, LSINFINITY));
  if (source == RTS_OSPF_EXT2)
    buf += bsprintf(buf, "/%d", ea_get_int(rte->attrs, &ea_ospf_metric2, LSINFINITY));
  buf += bsprintf(buf, ")");
  if (source == RTS_OSPF_EXT1 || source == RTS_OSPF_EXT2)
  {
    eattr *ea = ea_find(rte->attrs, &ea_ospf_tag);
    if (ea && (ea->u.data > 0))
      buf += bsprintf(buf, " [%x]", ea->u.data);
  }
  
  eattr *ea = ea_find(rte->attrs, &ea_ospf_router_id);
  if (ea)
    buf += bsprintf(buf, " [%R]", ea->u.data);
}

static void
ospf_tag_format(const eattr * a, byte * buf, uint buflen)
{
  bsnprintf(buf, buflen, "0x%08x", a->u.data);
}

static void
ospf_area_reconfigure(struct ospf_area *oa, struct ospf_area_config *nac)
{
  struct ospf_proto *p = oa->po;
  struct ospf_area_config *oac = oa->ac;
  struct ospf_iface *ifa, *ifx;

  oa->ac = nac;
  oa->options = nac->type | ospf_opts(p);

  if (nac->type != oac->type)
  {
    log(L_INFO "%s: Restarting area %R", p->p.name, oa->areaid);

    /* Remove area interfaces, will be re-added later */
    WALK_LIST_DELSAFE(ifa, ifx, p->iface_list)
      if (ifa->oa == oa)
      {
	ospf_iface_shutdown(ifa);
	ospf_iface_remove(ifa);
      }

    /* Flush area LSAs */
    ospf_flush_area(p, oa->areaid);
  }

  /* Handle net_list */
  fib_free(&oa->net_fib);
  fib_free(&oa->enet_fib);
  add_area_nets(oa, nac);

  /* No need to handle stubnet_list */

  oa->marked = 0;
  ospf_notify_rt_lsa(oa);
}

/**
 * ospf_reconfigure - reconfiguration hook
 * @P: current instance of protocol (with old configuration)
 * @c: new configuration requested by user
 *
 * This hook tries to be a little bit intelligent. Instance of OSPF
 * will survive change of many constants like hello interval,
 * password change, addition or deletion of some neighbor on
 * nonbroadcast network, cost of interface, etc.
 */
static int
ospf_reconfigure(struct proto *P, struct proto_config *CF)
{
  struct ospf_proto *p = (struct ospf_proto *) P;
  struct ospf_config *old = (struct ospf_config *) (P->cf);
  struct ospf_config *new = (struct ospf_config *) CF;
  struct ospf_area_config *oac, *nac;
  struct ospf_area *oa, *oax;
  struct ospf_iface *ifa, *ifx;
  struct ospf_iface_patt *ip;

  if (proto_get_router_id(CF) != p->router_id)
    return 0;

  if (p->ospf2 != new->ospf2)
    return 0;

  if (p->rfc1583 != new->rfc1583)
    return 0;

  if (p->instance_id != new->instance_id)
    return 0;

  if (old->abr != new->abr)
    return 0;

  if (p->areano == 1)
  {
    oac = HEAD(old->area_list);
    nac = HEAD(new->area_list);

    if (oac->type != nac->type)
      return 0;
  }

  if (old->vpn_pe != new->vpn_pe)
    return 0;

  if ((p->af_ext != new->af_ext) || (p->af_mc != new->af_mc))
    return 0;

  if (!proto_configure_channel(P, &P->main_channel, proto_cf_main_channel(CF)))
    return 0;

  p->stub_router = new->stub_router;
  p->merge_external = new->merge_external;
  p->asbr = new->asbr;
  p->ecmp = new->ecmp;
  p->gr_mode = new->gr_mode;
  p->gr_time = new->gr_time;
  p->tick = new->tick;
  p->disp_timer->recurrent = p->tick S;
  tm_start(p->disp_timer, 10 MS);

  /* Mark all areas and ifaces */
  WALK_LIST(oa, p->area_list)
    oa->marked = 1;

  WALK_LIST(ifa, p->iface_list)
    ifa->marked = 1;

  /* Add and update areas */
  WALK_LIST(nac, new->area_list)
  {
    oa = ospf_find_area(p, nac->areaid);
    if (oa)
      ospf_area_reconfigure(oa, nac);
    else
      ospf_area_add(p, nac);
  }

  /* Add and update interfaces */
  ospf_reconfigure_ifaces(p);

  /* Add and update vlinks */
  WALK_LIST(ip, new->vlink_list)
  {
    ifa = ospf_find_vlink(p, ip->voa, ip->vid);
    if (ifa)
      ospf_iface_reconfigure(ifa, ip);
    else
      ospf_iface_new_vlink(p, ip);
  }

  /* Delete remaining ifaces and areas */
  WALK_LIST_DELSAFE(ifa, ifx, p->iface_list)
    if (ifa->marked)
    {
      ospf_iface_shutdown(ifa);
      ospf_iface_remove(ifa);
    }

  WALK_LIST_DELSAFE(oa, oax, p->area_list)
    if (oa->marked)
      ospf_area_remove(oa);

  ospf_schedule_rtcalc(p);

  return 1;
}


void
ospf_sh_neigh(struct proto *P, const char *iff)
{
  struct ospf_proto *p = (struct ospf_proto *) P;
  struct ospf_iface *ifa = NULL;
  struct ospf_neighbor *n;

  if (p->p.proto_state != PS_UP)
  {
    cli_msg(-1013, "%s: is not up", p->p.name);
    return;
  }

  cli_msg(-1013, "%s:", p->p.name);
  cli_msg(-1013, "%-12s\t%3s\t%-15s\t%-5s\t%-10s %s", "Router ID", "Pri",
	  "     State", "DTime", "Interface", "Router IP");
  WALK_LIST(ifa, p->iface_list)
    if ((iff == NULL) || patmatch(iff, ifa->ifname))
      WALK_LIST(n, ifa->neigh_list)
	ospf_sh_neigh_info(n);
}

void
ospf_sh(struct proto *P)
{
  struct ospf_proto *p = (struct ospf_proto *) P;
  struct ospf_area *oa;
  struct ospf_iface *ifa;
  struct ospf_neighbor *n;
  int ifano, nno, adjno, firstfib;

  if (p->p.proto_state != PS_UP)
  {
    cli_msg(-1014, "%s: is not up", p->p.name);
    return;
  }

  cli_msg(-1014, "%s:", p->p.name);
  cli_msg(-1014, "RFC1583 compatibility: %s", (p->rfc1583 ? "enabled" : "disabled"));
  cli_msg(-1014, "Stub router: %s", (p->stub_router ? "Yes" : "No"));
  cli_msg(-1014, "RT scheduler tick: %d", p->tick);
  cli_msg(-1014, "Number of areas: %u", p->areano);
  cli_msg(-1014, "Number of LSAs in DB:\t%u", p->gr->hash_entries);

  WALK_LIST(oa, p->area_list)
  {
    cli_msg(-1014, "\tArea: %R (%u) %s", oa->areaid, oa->areaid,
	    oa->areaid == 0 ? "[BACKBONE]" : "");
    ifano = 0;
    nno = 0;
    adjno = 0;
    WALK_LIST(ifa, p->iface_list)
    {
      if (oa == ifa->oa)
      {
	ifano++;
	WALK_LIST(n, ifa->neigh_list)
	{
	  nno++;
	  if (n->state == NEIGHBOR_FULL)
	    adjno++;
	}
      }
    }

    cli_msg(-1014, "\t\tStub:\t%s", oa_is_stub(oa) ? "Yes" : "No");
    cli_msg(-1014, "\t\tNSSA:\t%s", oa_is_nssa(oa) ? "Yes" : "No");
    cli_msg(-1014, "\t\tTransit:\t%s", oa->trcap ? "Yes" : "No");

    if (oa_is_nssa(oa))
      cli_msg(-1014, "\t\tNSSA translation:\t%s%s", oa->translate ? "Yes" : "No",
	      oa->translate == TRANS_WAIT ? " (run down)" : "");
    cli_msg(-1014, "\t\tNumber of interfaces:\t%u", ifano);
    cli_msg(-1014, "\t\tNumber of neighbors:\t%u", nno);
    cli_msg(-1014, "\t\tNumber of adjacent neighbors:\t%u", adjno);

    firstfib = 1;
    FIB_WALK(&oa->net_fib, struct area_net, anet)
    {
      if(firstfib)
      {
	cli_msg(-1014, "\t\tArea networks:");
	firstfib = 0;
      }
      cli_msg(-1014, "\t\t\t%1N\t%s\t%s", anet->fn.addr,
		anet->hidden ? "Hidden" : "Advertise", anet->active ? "Active" : "");
    }
    FIB_WALK_END;

    firstfib = 1;
    FIB_WALK(&oa->enet_fib, struct area_net, anet)
    {
      if(firstfib)
      {
	cli_msg(-1014, "\t\tArea external networks:");
	firstfib = 0;
      }
      cli_msg(-1014, "\t\t\t%1N\t%s\t%s", anet->fn.addr,
		anet->hidden ? "Hidden" : "Advertise", anet->active ? "Active" : "");
    }
    FIB_WALK_END;

  }
}

void
ospf_sh_iface(struct proto *P, const char *iff)
{
  struct ospf_proto *p = (struct ospf_proto *) P;
  struct ospf_iface *ifa = NULL;

  if (p->p.proto_state != PS_UP)
  {
    cli_msg(-1015, "%s: is not up", p->p.name);
    return;
  }

  cli_msg(-1015, "%s:", p->p.name);
  WALK_LIST(ifa, p->iface_list)
    if ((iff == NULL) || patmatch(iff, ifa->ifname))
      ospf_iface_info(ifa);
}

/* lsa_compare_for_state() - Compare function for 'show ospf state'
 *
 * First we want to separate network-LSAs and other LSAs (because network-LSAs
 * will be presented as network nodes and other LSAs together as router nodes)
 * Network-LSAs are sorted according to network prefix, other LSAs are sorted
 * according to originating router id (to get all LSA needed to represent one
 * router node together). Then, according to LSA type, ID and age.
 *
 * For OSPFv3, we have to handle also Prefix-LSAs. We would like to put each
 * immediately after the referenced LSA. We will make faked LSA based on ref_
 * values
 */

static struct ospf_lsa_header *
fake_lsa_from_prefix_lsa(struct ospf_lsa_header *dst, struct ospf_lsa_header *src,
			 struct ospf_lsa_prefix *px)
{
  dst->age = src->age;
  dst->type_raw = px->ref_type;
  dst->id = px->ref_id;
  dst->rt = px->ref_rt;
  dst->sn = src->sn;

  return dst;
}


static int lsa_compare_ospf3;

static int
lsa_compare_for_state(const void *p1, const void *p2)
{
  struct top_hash_entry *he1 = * (struct top_hash_entry **) p1;
  struct top_hash_entry *he2 = * (struct top_hash_entry **) p2;
  struct ospf_lsa_header *lsa1 = &(he1->lsa);
  struct ospf_lsa_header *lsa2 = &(he2->lsa);
  struct ospf_lsa_header lsatmp1, lsatmp2;
  u16 lsa1_type = he1->lsa_type;
  u16 lsa2_type = he2->lsa_type;

  if (he1->domain < he2->domain)
    return -1;
  if (he1->domain > he2->domain)
    return 1;


  /* px1 or px2 assumes OSPFv3 */
  int px1 = (lsa1_type == LSA_T_PREFIX);
  int px2 = (lsa2_type == LSA_T_PREFIX);

  if (px1)
  {
    lsa1 = fake_lsa_from_prefix_lsa(&lsatmp1, lsa1, he1->lsa_body);
    lsa1_type = lsa1->type_raw;	/* FIXME: handle unknown ref_type */
  }

  if (px2)
  {
    lsa2 = fake_lsa_from_prefix_lsa(&lsatmp2, lsa2, he2->lsa_body);
    lsa2_type = lsa2->type_raw;
  }


  int nt1 = (lsa1_type == LSA_T_NET);
  int nt2 = (lsa2_type == LSA_T_NET);

  if (nt1 != nt2)
    return nt1 - nt2;

  if (nt1)
  {
    /* In OSPFv3, networks are named based on ID of DR */
    if (lsa_compare_ospf3)
    {
      if (lsa1->rt < lsa2->rt)
	return -1;
      if (lsa1->rt > lsa2->rt)
	return 1;
    }

    /* For OSPFv2, this is IP of the network,
       for OSPFv3, this is interface ID */
    if (lsa1->id < lsa2->id)
      return -1;
    if (lsa1->id > lsa2->id)
      return 1;

    if (px1 != px2)
      return px1 - px2;

    return lsa1->sn - lsa2->sn;
  }
  else
  {
    if (lsa1->rt < lsa2->rt)
      return -1;
    if (lsa1->rt > lsa2->rt)
      return 1;

    if (lsa1_type < lsa2_type)
      return -1;
    if (lsa1_type > lsa2_type)
      return 1;

    if (lsa1->id < lsa2->id)
      return -1;
    if (lsa1->id > lsa2->id)
      return 1;

    if (px1 != px2)
      return px1 - px2;

    return lsa1->sn - lsa2->sn;
  }
}

static int
ext_compare_for_state(const void *p1, const void *p2)
{
  struct top_hash_entry * he1 = * (struct top_hash_entry **) p1;
  struct top_hash_entry * he2 = * (struct top_hash_entry **) p2;
  struct ospf_lsa_header *lsa1 = &(he1->lsa);
  struct ospf_lsa_header *lsa2 = &(he2->lsa);

  if (lsa1->rt < lsa2->rt)
    return -1;
  if (lsa1->rt > lsa2->rt)
    return 1;

  if (lsa1->id < lsa2->id)
    return -1;
  if (lsa1->id > lsa2->id)
    return 1;

  return lsa1->sn - lsa2->sn;
}

static inline void
show_lsa_distance(struct top_hash_entry *he)
{
  if (he->color == INSPF)
    cli_msg(-1016, "\t\tdistance %u", he->dist);
  else
    cli_msg(-1016, "\t\tunreachable");
}

static inline void
show_lsa_router(struct ospf_proto *p, struct top_hash_entry *he, int verbose)
{
  struct ospf_lsa_rt_walk rtl;

  cli_msg(-1016, "");
  cli_msg(-1016, "\trouter %R", he->lsa.rt);
  show_lsa_distance(he);

  lsa_walk_rt_init(p, he, &rtl);
  while (lsa_walk_rt(&rtl))
    if (rtl.type == LSART_VLNK)
      cli_msg(-1016, "\t\tvlink %R metric %u", rtl.id, rtl.metric);

  lsa_walk_rt_init(p, he, &rtl);
  while (lsa_walk_rt(&rtl))
    if (rtl.type == LSART_PTP)
      cli_msg(-1016, "\t\trouter %R metric %u", rtl.id, rtl.metric);

  lsa_walk_rt_init(p, he, &rtl);
  while (lsa_walk_rt(&rtl))
    if (rtl.type == LSART_NET)
    {
      if (ospf_is_v2(p))
      {
	/* In OSPFv2, we try to find network-LSA to get prefix/pxlen */
	struct top_hash_entry *net_he = ospf_hash_find_net2(p->gr, he->domain, rtl.id);

	if (net_he && (net_he->lsa.age < LSA_MAXAGE))
	{
	  struct ospf_lsa_header *net_lsa = &(net_he->lsa);
	  struct ospf_lsa_net *net_ln = net_he->lsa_body;

	  cli_msg(-1016, "\t\tnetwork %I/%d metric %u",
		  ipa_from_u32(net_lsa->id & net_ln->optx),
		  u32_masklen(net_ln->optx), rtl.metric);
	}
	else
	  cli_msg(-1016, "\t\tnetwork [%R] metric %u", rtl.id, rtl.metric);
      }
      else
	cli_msg(-1016, "\t\tnetwork [%R-%u] metric %u", rtl.id, rtl.nif, rtl.metric);
    }

  if (ospf_is_v2(p) && verbose)
  {
    lsa_walk_rt_init(p, he, &rtl);
    while (lsa_walk_rt(&rtl))
      if (rtl.type == LSART_STUB)
	cli_msg(-1016, "\t\tstubnet %I/%d metric %u",
		ipa_from_u32(rtl.id), u32_masklen(rtl.data), rtl.metric);
  }
}

static inline void
show_lsa_network(struct top_hash_entry *he, int ospf2)
{
  struct ospf_lsa_header *lsa = &(he->lsa);
  struct ospf_lsa_net *ln = he->lsa_body;
  u32 i;

  if (ospf2)
  {
    cli_msg(-1016, "");
    cli_msg(-1016, "\tnetwork %I/%d", ipa_from_u32(lsa->id & ln->optx), u32_masklen(ln->optx));
    cli_msg(-1016, "\t\tdr %R", lsa->rt);
  }
  else
  {
    cli_msg(-1016, "");
    cli_msg(-1016, "\tnetwork [%R-%u]", lsa->rt, lsa->id);
  }

  show_lsa_distance(he);

  for (i = 0; i < lsa_net_count(lsa); i++)
    cli_msg(-1016, "\t\trouter %R", ln->routers[i]);
}

static inline void
show_lsa_sum_net(struct top_hash_entry *he, int ospf2, int af)
{
  net_addr net;
  u8 pxopts;
  u32 metric;

  lsa_parse_sum_net(he, ospf2, af, &net, &pxopts, &metric);
  cli_msg(-1016, "\t\txnetwork %N metric %u", &net, metric);
}

static inline void
show_lsa_sum_rt(struct top_hash_entry *he, int ospf2)
{
  u32 metric;
  u32 dst_rid;
  u32 options;

  lsa_parse_sum_rt(he, ospf2, &dst_rid, &metric, &options);
  cli_msg(-1016, "\t\txrouter %R metric %u", dst_rid, metric);
}


static inline void
show_lsa_external(struct top_hash_entry *he, int ospf2, int af)
{
  struct ospf_lsa_ext_local rt;
  char str_via[IPA_MAX_TEXT_LENGTH + 8] = "";
  char str_tag[16] = "";

  if (he->lsa_type == LSA_T_EXT)
    he->domain = 0; /* Unmark the LSA */

  lsa_parse_ext(he, ospf2, af, &rt);

  if (rt.fbit)
    bsprintf(str_via, " via %I", rt.fwaddr);

  if (rt.tag)
    bsprintf(str_tag, " tag %08x", rt.tag);

  cli_msg(-1016, "\t\t%s %N metric%s %u%s%s",
	  (he->lsa_type == LSA_T_NSSA) ? "nssa-ext" : "external",
	  &rt.net, rt.ebit ? "2" : "", rt.metric, str_via, str_tag);
}

static inline void
show_lsa_prefix(struct top_hash_entry *he, struct top_hash_entry *cnode, int af)
{
  struct ospf_lsa_prefix *px = he->lsa_body;
  u32 *buf;
  int i;

  /* We check whether given prefix-LSA is related to the current node */
  if ((px->ref_type != cnode->lsa.type_raw) || (px->ref_rt != cnode->lsa.rt))
    return;

  if ((px->ref_type == LSA_T_RT) && (px->ref_id != 0))
    return;

  if ((px->ref_type == LSA_T_NET) && (px->ref_id != cnode->lsa.id))
    return;

  buf = px->rest;
  for (i = 0; i < px->pxcount; i++)
  {
    net_addr net;
    u8 pxopts;
    u16 metric;

    buf = ospf3_get_prefix(buf, af, &net, &pxopts, &metric);

    if (px->ref_type == LSA_T_RT)
      cli_msg(-1016, "\t\tstubnet %N metric %u", &net, metric);
    else
      cli_msg(-1016, "\t\taddress %N", &net);
  }
}

void
ospf_sh_state(struct proto *P, int verbose, int reachable)
{
  struct ospf_proto *p = (struct ospf_proto *) P;
  int ospf2 = ospf_is_v2(p);
  int af = ospf_get_af(p);
  uint i, ix, j1, jx;
  u32 last_area = 0xFFFFFFFF;

  if (p->p.proto_state != PS_UP)
  {
    cli_msg(-1016, "%s: is not up", p->p.name);
    cli_msg(0, "");
    return;
  }

  /* We store interesting area-scoped LSAs in array hea and
     global-scoped (LSA_T_EXT) LSAs in array hex */

  uint num = p->gr->hash_entries;
  struct top_hash_entry *hea[num];
  struct top_hash_entry **hex = verbose ? alloca(num * sizeof(struct top_hash_entry *)) : NULL;
  struct top_hash_entry *he;
  struct top_hash_entry *cnode = NULL;

  j1 = jx = 0;
  WALK_SLIST(he, p->lsal)
  {
    int accept;

    if (he->lsa.age == LSA_MAXAGE)
      continue;

    switch (he->lsa_type)
    {
    case LSA_T_RT:
    case LSA_T_NET:
      accept = 1;
      break;

    case LSA_T_SUM_NET:
    case LSA_T_SUM_RT:
    case LSA_T_NSSA:
    case LSA_T_PREFIX:
      accept = verbose;
      break;

    case LSA_T_EXT:
      if (verbose)
      {
	he->domain = 1; /* Abuse domain field to mark the LSA */
	hex[jx++] = he;
      }
      /* fallthrough */
    default:
      accept = 0;
    }

    if (accept)
      hea[j1++] = he;
  }

  ASSERT(j1 <= num && jx <= num);

  lsa_compare_ospf3 = !ospf2;
  qsort(hea, j1, sizeof(struct top_hash_entry *), lsa_compare_for_state);

  if (verbose)
    qsort(hex, jx, sizeof(struct top_hash_entry *), ext_compare_for_state);

  /*
   * This code is a bit tricky, we have a primary LSAs (router and
   * network) that are presented as a node, and secondary LSAs that
   * are presented as a part of a primary node. cnode represents an
   * currently opened node (whose header was presented). The LSAs are
   * sorted to get secondary LSAs just after related primary LSA (if
   * available). We present secondary LSAs only when related primary
   * LSA is opened.
   *
   * AS-external LSAs are stored separately as they might be presented
   * several times (for each area when related ASBR is opened). When
   * the node is closed, related external routes are presented. We
   * also have to take into account that in OSPFv3, there might be
   * more router-LSAs and only the first should be considered as a
   * primary. This is handled by not closing old router-LSA when next
   * one is processed (which is not opened because there is already
   * one opened).
   */

  ix = 0;
  for (i = 0; i < j1; i++)
  {
    he = hea[i];

    /* If there is no opened node, we open the LSA (if appropriate) or skip to the next one */
    if (!cnode)
    {
      if (((he->lsa_type == LSA_T_RT) || (he->lsa_type == LSA_T_NET))
	  && ((he->color == INSPF) || !reachable))
      {
	cnode = he;

	if (he->domain != last_area)
	{
	  cli_msg(-1016, "");
	  cli_msg(-1016, "area %R", he->domain);
	  last_area = he->domain;
	  ix = 0;
	}
      }
      else
	continue;
    }

    ASSERT(cnode && (he->domain == last_area) && (he->lsa.rt == cnode->lsa.rt));

    switch (he->lsa_type)
    {
    case LSA_T_RT:
      if (he->lsa.id == cnode->lsa.id)
	show_lsa_router(p, he, verbose);
      break;

    case LSA_T_NET:
      show_lsa_network(he, ospf2);
      break;

    case LSA_T_SUM_NET:
      if (cnode->lsa_type == LSA_T_RT)
	show_lsa_sum_net(he, ospf2, af);
      break;

    case LSA_T_SUM_RT:
      if (cnode->lsa_type == LSA_T_RT)
	show_lsa_sum_rt(he, ospf2);
      break;

    case LSA_T_EXT:
    case LSA_T_NSSA:
      show_lsa_external(he, ospf2, af);
      break;

    case LSA_T_PREFIX:
      show_lsa_prefix(he, cnode, af);
      break;
    }

    /* In these cases, we close the current node */
    if ((i+1 == j1)
	|| (hea[i+1]->domain != last_area)
	|| (hea[i+1]->lsa.rt != cnode->lsa.rt)
	|| (hea[i+1]->lsa_type == LSA_T_NET))
    {
      while ((ix < jx) && (hex[ix]->lsa.rt < cnode->lsa.rt))
	ix++;

      while ((ix < jx) && (hex[ix]->lsa.rt == cnode->lsa.rt))
	show_lsa_external(hex[ix++], ospf2, af);

      cnode = NULL;
    }
  }

  int hdr = 0;
  u32 last_rt = 0xFFFFFFFF;
  for (ix = 0; ix < jx; ix++)
  {
    he = hex[ix];

    /* If it is still marked, we show it now. */
    if (he->domain)
    {
      he->domain = 0;

      if ((he->color != INSPF) && reachable)
	continue;

      if (!hdr)
      {
	cli_msg(-1016, "");
	cli_msg(-1016, "other ASBRs");
	hdr = 1;
      }

      if (he->lsa.rt != last_rt)
      {
	cli_msg(-1016, "");
	cli_msg(-1016, "\trouter %R", he->lsa.rt);
	last_rt = he->lsa.rt;
      }

      show_lsa_external(he, ospf2, af);
    }
  }

  cli_msg(0, "");
}


static int
lsa_compare_for_lsadb(const void *p1, const void *p2)
{
  struct top_hash_entry * he1 = * (struct top_hash_entry **) p1;
  struct top_hash_entry * he2 = * (struct top_hash_entry **) p2;
  struct ospf_lsa_header *lsa1 = &(he1->lsa);
  struct ospf_lsa_header *lsa2 = &(he2->lsa);
  int sc1 = LSA_SCOPE(he1->lsa_type);
  int sc2 = LSA_SCOPE(he2->lsa_type);

  if (sc1 != sc2)
    return sc2 - sc1;

  if (he1->domain != he2->domain)
    return he1->domain - he2->domain;

  if (lsa1->rt != lsa2->rt)
    return lsa1->rt - lsa2->rt;

  if (lsa1->id != lsa2->id)
    return lsa1->id - lsa2->id;

  if (he1->lsa_type != he2->lsa_type)
    return he1->lsa_type - he2->lsa_type;

  return lsa1->sn - lsa2->sn;
}

void
ospf_sh_lsadb(struct lsadb_show_data *ld)
{
  struct ospf_proto *p = ld->proto;
  uint num = p->gr->hash_entries;
  uint i, j;
  int last_dscope = -1;
  u32 last_domain = 0;
  u16 type_mask = ospf_is_v2(p) ?  0x00ff : 0xffff;	/* see lsa_etype() */

  if (p->p.proto_state != PS_UP)
  {
    cli_msg(-1017, "%s: is not up", p->p.name);
    cli_msg(0, "");
    return;
  }

  if (ld->router == SH_ROUTER_SELF)
    ld->router = p->router_id;

  struct top_hash_entry *hea[num];
  struct top_hash_entry *he;

  j = 0;
  WALK_SLIST(he, p->lsal)
    if (he->lsa_body)
      hea[j++] = he;

  ASSERT(j <= num);

  qsort(hea, j, sizeof(struct top_hash_entry *), lsa_compare_for_lsadb);

  for (i = 0; i < j; i++)
  {
    struct ospf_lsa_header *lsa = &(hea[i]->lsa);
    u16 lsa_type = lsa->type_raw & type_mask;
    u16 dscope = LSA_SCOPE(hea[i]->lsa_type);

    /* Hack: 1 is used for LSA_SCOPE_LINK, fixed by & 0xf000 */
    if (ld->scope && (dscope != (ld->scope & 0xf000)))
      continue;

    if ((ld->scope == LSA_SCOPE_AREA) && (hea[i]->domain != ld->area))
      continue;

    /* For user convenience ignore high nibble */
    if (ld->type && ((lsa_type & 0x0fff) != (ld->type & 0x0fff)))
      continue;

    if (ld->lsid && (lsa->id != ld->lsid))
      continue;

    if (ld->router && (lsa->rt != ld->router))
      continue;

    if ((dscope != last_dscope) || (hea[i]->domain != last_domain))
    {
      cli_msg(-1017, "");
      switch (dscope)
      {
      case LSA_SCOPE_AS:
	cli_msg(-1017, "Global");
	break;

      case LSA_SCOPE_AREA:
	cli_msg(-1017, "Area %R", hea[i]->domain);
	break;

      case LSA_SCOPE_LINK:
	{
	  struct iface *ifa = if_find_by_index(hea[i]->domain);
	  cli_msg(-1017, "Link %s", (ifa != NULL) ? ifa->name : "?");
	}
	break;
      }
      cli_msg(-1017, "");
      cli_msg(-1017," Type   LS ID           Router          Sequence   Age  Checksum");

      last_dscope = dscope;
      last_domain = hea[i]->domain;
    }

    cli_msg(-1017," %04x  %-15R %-15R  %08x %5u    %04x",
	    lsa_type, lsa->id, lsa->rt, lsa->sn, lsa->age, lsa->checksum);
  }
  cli_msg(0, "");
}


struct protocol proto_ospf = {
  .name =		"OSPF",
  .template =		"ospf%d",
  .preference =		DEF_PREF_OSPF,
  .channel_mask =	NB_IP,
  .proto_size =		sizeof(struct ospf_proto),
  .config_size =	sizeof(struct ospf_config),
  .init =		ospf_init,
  .dump =		ospf_dump,
  .start =		ospf_start,
  .shutdown =		ospf_shutdown,
  .reconfigure =	ospf_reconfigure,
  .get_status =		ospf_get_status,
  .get_route_info =	ospf_get_route_info
};

struct ea_class ea_ospf_metric1 = {
  .name = "ospf_metric1",
  .type = T_INT,
};

struct ea_class ea_ospf_metric2 = {
  .name = "ospf_metric2",
  .type = T_INT,
};

struct ea_class ea_ospf_tag = {
  .name = "ospf_tag",
  .type = T_INT,
  .format = ospf_tag_format,
};

struct ea_class ea_ospf_router_id = {
  .name = "ospf_router_id",
  .type = T_QUAD,
};

void
ospf_build(void)
{
  proto_build(&proto_ospf);

  EA_REGISTER_ALL(
      &ea_ospf_metric1,
      &ea_ospf_metric2,
      &ea_ospf_tag,
      &ea_ospf_router_id
  );
}<|MERGE_RESOLUTION|>--- conflicted
+++ resolved
@@ -108,11 +108,7 @@
 #include "ospf.h"
 #include "lib/macro.h"
 
-<<<<<<< HEAD
 static int ospf_preexport(struct channel *C, rte *new);
-=======
-static int ospf_preexport(struct channel *P, rte *new);
->>>>>>> d429bc5c
 static void ospf_reload_routes(struct channel *C);
 static int ospf_rte_better(struct rte *new, struct rte *old);
 static u32 ospf_rte_igp_metric(const rte *rt);
@@ -490,15 +486,6 @@
  * import to the filters.
  */
 static int
-<<<<<<< HEAD
-ospf_preexport(struct channel *c, rte *e)
-{
-  struct ospf_proto *p = (struct ospf_proto *) c->proto;
-  struct ospf_area *oa = ospf_main_area(p);
-
-  /* Reject our own routes */
-  if (e->src->proto == c->proto)
-=======
 ospf_preexport(struct channel *C, rte *e)
 {
   struct ospf_proto *p = (struct ospf_proto *) C->proto;
@@ -506,7 +493,6 @@
 
   /* Reject our own routes */
   if (e->src->proto == &p->p)
->>>>>>> d429bc5c
     return -1;
 
   /* Do not export routes to stub areas */

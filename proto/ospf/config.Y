--- conflicted
+++ resolved
@@ -499,11 +499,7 @@
 CF_ADDTO(dynamic_attr, OSPF_ROUTER_ID { $$ = f_new_dynamic_attr(EAF_TYPE_ROUTER_ID | EAF_TEMP, T_QUAD, EA_OSPF_ROUTER_ID); })
 
 CF_CLI_HELP(SHOW OSPF, ..., [[Show information about OSPF protocol]]);
-<<<<<<< HEAD
-CF_CLI(SHOW OSPF, optsym, [<name>], [[Show information about OSPF protocol XXX]], CLI_SF_PROTOCOL)
-=======
-CF_CLI(SHOW OSPF, optsym, [<name>], [[Show information about OSPF protocol]])
->>>>>>> cb21c5ff
+CF_CLI(SHOW OSPF, optsym, [<name>], [[Show information about OSPF protocol]], CLI_SF_PROTOCOL)
 { ospf_sh(proto_get_named($3, &proto_ospf)); };
 
 CF_CLI(SHOW OSPF NEIGHBORS, optsym opttext, [<name>] [\"<interface>\"], [[Show information about OSPF neighbors]], CLI_SF_PROTOCOL | CLI_SF_INTERFACE | CLI_SF_PARAMETER)

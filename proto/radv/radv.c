--- conflicted
+++ resolved
@@ -309,10 +309,7 @@
     .hook = radv_iface_add,
     .data = ifa,
   };
-<<<<<<< HEAD
   lock->target = &global_event_list;
-=======
->>>>>>> 0bb04d53
   ifa->lock = lock;
 
   olock_acquire(lock);

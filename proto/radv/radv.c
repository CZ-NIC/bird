--- conflicted
+++ resolved
@@ -167,11 +167,7 @@
   ifa->addr = find_lladdr(iface);
   if (!ifa->addr)
   {
-<<<<<<< HEAD
-    log(L_ERR "%s: Cannot find link-locad addr on interface %s", p->p.name, iface->name);
-=======
     log(L_ERR "%s: Missing link-local address on interface %s", p->p.name, iface->name);
->>>>>>> b3fae3a8
     return;
   }
 
@@ -285,11 +281,7 @@
 }
 
 static void
-<<<<<<< HEAD
 radv_rt_notify(struct proto *P, struct channel *ch UNUSED, net *n, rte *new, rte *old UNUSED, ea_list *attrs UNUSED)
-=======
-radv_rt_notify(struct proto *P, rtable *tbl UNUSED, net *n, rte *new, rte *old UNUSED, ea_list *attrs UNUSED)
->>>>>>> b3fae3a8
 {
   struct radv_proto *p = (struct radv_proto *) P;
   struct radv_config *cf = (struct radv_config *) (P->cf);
@@ -319,7 +311,6 @@
   if (!radv_trigger_valid(cf))
     return 1;
 
-<<<<<<< HEAD
   struct channel *c = p->p.main_channel;
   return rt_examine(c->table, &cf->trigger, &p->p, c->out_filter);
 }
@@ -332,25 +323,15 @@
   /* Define default channel */
   if (EMPTY_LIST(CF->channels))
     channel_config_new(NULL, NET_IP6, CF);
-=======
-  return rt_examine(p->p.table, cf->trigger_prefix, cf->trigger_pxlen,
-		    &(p->p), p->p.cf->out_filter);
->>>>>>> b3fae3a8
 }
 
 static struct proto *
 radv_init(struct proto_config *CF)
 {
-<<<<<<< HEAD
   struct proto *P = proto_new(CF);
 
   P->main_channel = proto_add_channel(P, proto_cf_main_channel(CF));
 
-=======
-  struct proto *P = proto_new(c, sizeof(struct radv_proto));
-
-  P->accept_ra_types = RA_OPTIMAL;
->>>>>>> b3fae3a8
   P->import_control = radv_import_control;
   P->rt_notify = radv_rt_notify;
   P->if_notify = radv_if_notify;
@@ -366,11 +347,7 @@
   struct radv_config *cf = (struct radv_config *) (P->cf);
 
   init_list(&(p->iface_list));
-<<<<<<< HEAD
   p->active = !radv_trigger_valid(cf);
-=======
-  p->active = !cf->trigger_valid;
->>>>>>> b3fae3a8
 
   return PS_UP;
 }
@@ -395,11 +372,7 @@
 }
 
 static int
-<<<<<<< HEAD
 radv_reconfigure(struct proto *P, struct proto_config *CF)
-=======
-radv_reconfigure(struct proto *P, struct proto_config *c)
->>>>>>> b3fae3a8
 {
   struct radv_proto *p = (struct radv_proto *) P;
   // struct radv_config *old = (struct radv_config *) (p->cf);
@@ -413,14 +386,10 @@
    * causing nodes to temporary remove their default routes.
    */
 
-<<<<<<< HEAD
   if (!proto_configure_channel(P, &P->main_channel, proto_cf_main_channel(CF)))
     return 0;
 
-  P->cf = CF; /* radv_check_active() requires proper p->cf */
-=======
-  P->cf = c; /* radv_check_active() requires proper P->cf */
->>>>>>> b3fae3a8
+  P->cf = CF; /* radv_check_active() requires proper P->cf */
   p->active = radv_check_active(p);
 
   struct iface *iface;

--- conflicted
+++ resolved
@@ -42,11 +42,7 @@
 	RETRANS, TIMER, CURRENT, HOP, LIMIT, DEFAULT, VALID, PREFERRED, MULT,
 	LIFETIME, SKIP, ONLINK, AUTONOMOUS, RDNSS, DNSSL, NS, DOMAIN, LOCAL,
 	TRIGGER, SENSITIVE, PREFERENCE, LOW, MEDIUM, HIGH, PROPAGATE, ROUTE,
-<<<<<<< HEAD
-	ROUTES, CUSTOM, OPTION, TYPE, VALUE)
-=======
-	ROUTES, RA_PREFERENCE, RA_LIFETIME, CUSTOM, OPTION, TYPE, VALUE, PD)
->>>>>>> dff90f58
+	ROUTES, CUSTOM, OPTION, TYPE, VALUE, PD)
 
 CF_ENUM(T_ENUM_RA_PREFERENCE, RA_PREF_, LOW, MEDIUM, HIGH)
 

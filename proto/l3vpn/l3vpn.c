--- conflicted
+++ resolved
@@ -298,14 +298,11 @@
     break;
 
   case NET_MPLS:
-<<<<<<< HEAD
-    /* FIXME */
+    /* MPLS doesn't support partial refeed, always do a full one. */
+    channel_request_feeding_dynamic(p->ip4_channel, CFRT_DIRECT);
+    channel_request_feeding_dynamic(p->ip6_channel, CFRT_DIRECT);
+    cir->done(cir);
     return 1;
-=======
-    channel_request_feeding(p->ip4_channel);
-    channel_request_feeding(p->ip6_channel);
-    break;
->>>>>>> f434eb38
   }
 
   if (cir->trie)

--- conflicted
+++ resolved
@@ -50,14 +50,10 @@
   byte use_bfd;				/* Configured to use BFD */
   uint mpls_label;			/* Local MPLS label, -1 if unused */
   struct bfd_request *bfd_req;		/* BFD request, if BFD is used */
-<<<<<<< HEAD
-  struct adata *mls;			/* MPLS label stack; may be NULL */
-=======
   union {
-    mpls_label_stack *mls;		/* MPLS label stack; may be NULL */
+    adata *mls;				/* MPLS label stack; may be NULL */
     adata *aspa;			/* ASPA provider list; may be NULL */
   };
->>>>>>> 08571b20
 };
 
 /*

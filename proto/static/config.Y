--- conflicted
+++ resolved
@@ -73,13 +73,9 @@
 %type <fl> float_rate
 
 CF_KEYWORDS(STATIC, ROUTE, VIA, DROP, REJECT, PROHIBIT, PREFERENCE, CHECK, LINK)
-<<<<<<< HEAD
-CF_KEYWORDS(WEIGHT, RECURSIVE, IGP, TABLE, BLACKHOLE, UNREACHABLE, BFD, MPLS)
+CF_KEYWORDS(ONLINK, WEIGHT, RECURSIVE, IGP, TABLE, BLACKHOLE, UNREACHABLE, BFD, MPLS)
 CF_KEYWORDS(RATE, SAMPLE, LAST, DSCP)
 CF_KEYWORDS_CS(mBps, mbps, Bps, bps, kBps, kbps, MBps, Mbps, GBps, Gbps, TBps, Tbps)
-=======
-CF_KEYWORDS(ONLINK, WEIGHT, RECURSIVE, IGP, TABLE, BLACKHOLE, UNREACHABLE, BFD, MPLS)
->>>>>>> a1f5e514
 
 
 CF_GRAMMAR

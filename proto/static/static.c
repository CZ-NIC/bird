--- conflicted
+++ resolved
@@ -106,50 +106,28 @@
     u32 *labels = r->mls ? (void *) r->mls->data : NULL;
     u32 lnum = r->mls ? r->mls->length / sizeof(u32) : 0;
 
-<<<<<<< HEAD
     ea_set_hostentry(&ea, p->p.main_channel->table, tab,
 	r->via, IPA_NONE, lnum, labels);
-=======
+
+  }
+
+  else if (r->dest)
+    ea_set_dest(&ea, 0, r->dest);
+
   if (p->p.mpls_channel)
   {
     struct mpls_channel *mc = (void *) p->p.mpls_channel;
-
-    ea_list *ea = alloca(sizeof(ea_list) + 2 * sizeof(eattr));
-    *ea = (ea_list) { .flags = EALF_SORTED };
-    ea->next = a->eattrs;
-    a->eattrs = ea;
 
     if (r->mpls_label != (uint) -1)
     {
-      ea->attrs[0] = (eattr) {
-	.id = EA_MPLS_LABEL,
-	.type = EAF_TYPE_INT,
-	.u.data = r->mpls_label,
-      };
-
-      ea->attrs[1] = (eattr) {
-	.id = EA_MPLS_POLICY,
-	.type = EAF_TYPE_INT,
-	.u.data = MPLS_POLICY_STATIC,
-      };
-
-      ea->count = 2;
+      ea_set_attr_u32(&ea, &ea_gen_mpls_label, 0, r->mpls_label);
+      ea_set_attr_u32(&ea, &ea_gen_mpls_policy, 0, MPLS_POLICY_STATIC);
     }
     else
     {
-      ea->attrs[0] = (eattr) {
-	.id = EA_MPLS_POLICY,
-	.type = EAF_TYPE_INT,
-	.u.data = mc->label_policy,
-      };
-
-      ea->count = 1;
+      ea_set_attr_u32(&ea, &ea_gen_mpls_policy, 0, mc->label_policy);
     }
->>>>>>> 45ffbb4d
-  }
-
-  else if (r->dest)
-    ea_set_dest(&ea, 0, r->dest);
+  }
 
   /* Already announced */
   if (r->state == SRS_CLEAN)

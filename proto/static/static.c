--- conflicted
+++ resolved
@@ -122,19 +122,10 @@
 
   /* Evaluate the filter */
   if (r->cmds)
-    f_eval_rte(r->cmds, e);
-
-<<<<<<< HEAD
+    f_eval_rte(r->cmds, e, 0, NULL, NULL);
+
   rte_update(p->p.main_channel, r->net, e, src);
   static_free_source(src, r->index);
-=======
-    /* Evaluate the filter */
-    f_eval_rte(r->cmds, &e, static_lp, 0, NULL, NULL);
-
-    /* Remove the temporary node */
-    e->net = NULL;
-  }
->>>>>>> 407eb388
 
   r->state = SRS_CLEAN;
   return;

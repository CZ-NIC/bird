/*
 *	BIRD -- Static Route Generator
 *
 *	(c) 1998--2000 Martin Mares <mj@ucw.cz>
 *
 *	Can be freely distributed and used under the terms of the GNU GPL.
 */

/**
 * DOC: Static
 *
 * The Static protocol is implemented in a straightforward way. It keeps a list
 * of static routes. Routes of dest RTD_UNICAST have associated sticky node in
 * the neighbor cache to be notified about gaining or losing the neighbor and
 * about interface-related events (e.g. link down). They may also have a BFD
 * request if associated with a BFD session. When a route is notified,
 * static_decide() is used to see whether the route activeness is changed. In
 * such case, the route is marked as dirty and scheduled to be announced or
 * withdrawn, which is done asynchronously from event hook. Routes of other
 * types (e.g. black holes) are announced all the time.
 *
 * Multipath routes are a bit tricky. To represent additional next hops, dummy
 * static_route nodes are used, which are chained using @mp_next field and link
 * to the master node by @mp_head field. Each next hop has a separate neighbor
 * entry and an activeness state, but the master node is used for most purposes.
 * Note that most functions DO NOT accept dummy nodes as arguments.
 *
 * The only other thing worth mentioning is that when asked for reconfiguration,
 * Static not only compares the two configurations, but it also calculates
 * difference between the lists of static routes and it just inserts the newly
 * added routes, removes the obsolete ones and reannounces changed ones.
 */

#undef LOCAL_DEBUG

#include <stdlib.h>

#include "nest/bird.h"
#include "nest/iface.h"
#include "nest/protocol.h"
#include "nest/route.h"
#include "nest/mpls.h"
#include "nest/cli.h"
#include "conf/conf.h"
#include "filter/filter.h"
#include "lib/string.h"
#include "lib/alloca.h"

#include "static.h"

static inline struct rte_src * static_get_source(struct static_proto *p, uint i)
{ return i ? rt_get_source(&p->p, i) : p->p.main_source; }

static inline void static_free_source(struct rte_src *src, uint i)
{ if (i) rt_unlock_source(src); }

static void
static_announce_rte(struct static_proto *p, struct static_route *r)
{
  struct rte_src *src;
  ea_list *ea = NULL;
  ea_set_attr_u32(&ea, &ea_gen_preference, 0, p->p.main_channel->preference);
  ea_set_attr_u32(&ea, &ea_gen_source, 0, RTS_STATIC);

  if (r->dest == RTD_UNICAST)
  {
    uint sz = 0;
    for (struct static_route *r2 = r; r2; r2 = r2->mp_next)
      if (r2->active)
	sz += NEXTHOP_SIZE_CNT(r2->mls ? r2->mls->length / sizeof(u32) : 0);

    if (!sz)
      goto withdraw;

    struct nexthop_adata *nhad = allocz(sz + sizeof *nhad);
    struct nexthop *nh = &nhad->nh;

    for (struct static_route *r2 = r; r2; r2 = r2->mp_next)
    {
      if (!r2->active)
	continue;

      *nh = (struct nexthop) {
	.gw = r2->via,
	.iface = r2->neigh->iface,
	.flags = r2->onlink ? RNF_ONLINK : 0,
	.weight = r2->weight,
      };

      if (r2->mls)
      {
	nh->labels = r2->mls->length / sizeof(u32);
	memcpy(nh->label, r2->mls->data, r2->mls->length);
      }

      nh = NEXTHOP_NEXT(nh);
    }

    ea_set_attr_data(&ea, &ea_gen_nexthop, 0,
	nhad->ad.data, (void *) nh - (void *) nhad->ad.data);
  }

  else if (r->dest == RTDX_RECURSIVE)
  {
    rtable *tab = ipa_is_ip4(r->via) ? p->igp_table_ip4 : p->igp_table_ip6;
    u32 *labels = r->mls ? (void *) r->mls->data : NULL;
    u32 lnum = r->mls ? r->mls->length / sizeof(u32) : 0;

    ea_set_hostentry(&ea, p->p.main_channel->table, tab,
	r->via, IPA_NONE, lnum, labels);
  }

<<<<<<< HEAD
  else if (r->dest)
    ea_set_dest(&ea, 0, r->dest);
=======
  if (p->p.mpls_channel)
  {
    struct mpls_channel *mc = (void *) p->p.mpls_channel;

    ea_list *ea = alloca(sizeof(ea_list) + sizeof(eattr));
    *ea = (ea_list) { .flags = EALF_SORTED, .count = 1 };
    ea->next = a->eattrs;
    a->eattrs = ea;

    ea->attrs[0] = (eattr) {
      .id = EA_MPLS_POLICY,
      .type = EAF_TYPE_INT,
      .u.data = mc->label_policy,
    };
  }
>>>>>>> cac866d5

  /* Already announced */
  if (r->state == SRS_CLEAN)
    return;

  /* We skip rta_lookup() here */
  src = static_get_source(p, r->index);
  rte e0 = { .attrs = ea, .src = src, .net = r->net, }, *e = &e0;

  /* Evaluate the filter */
  if (r->cmds)
    f_eval_rte(r->cmds, e, 0, NULL, 0, NULL);

  rte_update(p->p.main_channel, r->net, e, src);
  static_free_source(src, r->index);

  r->state = SRS_CLEAN;
  return;

withdraw:
  if (r->state == SRS_DOWN)
    return;

  src = static_get_source(p, r->index);
  rte_update(p->p.main_channel, r->net, NULL, src);
  static_free_source(src, r->index);
  r->state = SRS_DOWN;
}

static void
static_mark_rte(struct static_proto *p, struct static_route *r)
{
  if (r->state == SRS_DIRTY)
    return;

  r->state = SRS_DIRTY;
  BUFFER_PUSH(p->marked) = r;

  if (!ev_active(p->event))
    ev_schedule(p->event);
}

static void
static_mark_all(struct static_proto *p)
{
  struct static_config *cf = (void *) p->p.cf;
  struct static_route *r;

  /* We want to reload all routes, mark them as dirty */

  WALK_LIST(r, cf->routes)
    if (r->state == SRS_CLEAN)
      r->state = SRS_DIRTY;

  p->marked_all = 1;
  BUFFER_FLUSH(p->marked);

  if (!ev_active(p->event))
    ev_schedule(p->event);
}

static void
static_mark_partial(struct static_proto *p, struct channel_import_request *cir)
{
  struct static_config *cf = (void *) p->p.cf;
  struct static_route *r;

  WALK_LIST(r, cf->routes)
    if (r->state == SRS_CLEAN && trie_match_net(cir->trie, r->net))
    {
      r->state = SRS_DIRTY;
      BUFFER_PUSH(p->marked) = r;
    }

  if (!ev_active(p->event))
    ev_schedule(p->event);

  cir->done(cir);
}


static void
static_announce_marked(void *P)
{
  struct static_proto *p = P;
  struct static_config *cf = (void *) p->p.cf;
  struct static_route *r;

  if (p->marked_all)
  {
    WALK_LIST(r, cf->routes)
      if (r->state == SRS_DIRTY)
	static_announce_rte(p, r);

    p->marked_all = 0;
  }
  else
  {
    BUFFER_WALK(p->marked, r)
      static_announce_rte(p, r);

    BUFFER_FLUSH(p->marked);
  }
}

static void
static_bfd_notify(struct bfd_request *req);

static void
static_update_bfd(struct static_proto *p, struct static_route *r)
{
  /* The @r is a RTD_UNICAST next hop, may be a dummy node */

  struct neighbor *nb = r->neigh;
  int bfd_up = (nb->scope > 0) && r->use_bfd;

  if (bfd_up && !r->bfd_req)
  {
    // ip_addr local = ipa_nonzero(r->local) ? r->local : nb->ifa->ip;
    r->bfd_req = bfd_request_session(p->p.pool, r->via, nb->ifa->ip,
				     nb->iface, p->p.vrf,
				     static_bfd_notify, r, p->p.loop, NULL);
  }

  if (!bfd_up && r->bfd_req)
  {
    rfree(r->bfd_req);
    r->bfd_req = NULL;
  }
}

static int
static_decide(struct static_proto *p, struct static_route *r)
{
  /* The @r is a RTD_UNICAST next hop, may be a dummy node */

  struct static_config *cf = (void *) p->p.cf;
  uint old_active = r->active;

  if (r->neigh->scope < 0)
    goto fail;

  if (cf->check_link && !(r->neigh->iface->flags & IF_LINK_UP))
    goto fail;

  if (r->bfd_req && (r->bfd_req->state != BFD_STATE_UP))
    goto fail;

  r->active = 1;
  return !old_active;

fail:
  r->active = 0;
  return old_active;
}

static void
static_add_rte(struct static_proto *p, struct static_route *r)
{
  if (r->dest == RTD_UNICAST)
  {
    struct static_route *r2;
    struct neighbor *n;

    for (r2 = r; r2; r2 = r2->mp_next)
    {
      n = neigh_find(&p->p, r2->via, r2->iface, NEF_STICKY |
		     (r2->onlink ? NEF_ONLINK : 0) |
		     (ipa_zero(r2->via) ? NEF_IFACE : 0));

      if (!n)
      {
	log(L_WARN "Invalid next hop %I of static route %N", r2->via, r2->net);
	continue;
      }

      r2->neigh = n;
      r2->chain = n->data;
      n->data = r2;

      static_update_bfd(p, r2);
      static_decide(p, r2);
    }
  }

  static_announce_rte(p, r);
}

static void
static_reset_rte(struct static_proto *p UNUSED, struct static_route *r)
{
  struct static_route *r2;

  for (r2 = r; r2; r2 = r2->mp_next)
  {
    r2->neigh = NULL;
    r2->chain = NULL;

    r2->state = 0;
    r2->active = 0;

    rfree(r2->bfd_req);
    r2->bfd_req = NULL;
  }
}

static void
static_remove_rte(struct static_proto *p, struct static_route *r)
{
  if (r->state)
  {
    struct rte_src *src = static_get_source(p, r->index);
    rte_update(p->p.main_channel, r->net, NULL, src);
    static_free_source(src, r->index);
  }

  static_reset_rte(p, r);
}


static inline int
static_same_dest(struct static_route *x, struct static_route *y)
{
  if (x->dest != y->dest)
    return 0;

  switch (x->dest)
  {
  case RTD_UNICAST:
    for (; x && y; x = x->mp_next, y = y->mp_next)
    {
      if (!ipa_equal(x->via, y->via) ||
	  (x->iface != y->iface) ||
	  (x->onlink != y->onlink) ||
	  (x->weight != y->weight) ||
	  (x->use_bfd != y->use_bfd) ||
	  (!x->mls != !y->mls) ||
	  ((x->mls) && (y->mls) && adata_same(x->mls, y->mls)))
	return 0;
    }
    return !x && !y;

  case RTDX_RECURSIVE:
    if (!ipa_equal(x->via, y->via) ||
	(!x->mls != !y->mls) ||
	((x->mls) && (y->mls) && adata_same(x->mls, y->mls)))
      return 0;

    return 1;

  default:
    return 1;
  }
}

static inline int
static_same_rte(struct static_route *or, struct static_route *nr)
{
  /* Note that i_same() requires arguments in (new, old) order */
  return static_same_dest(or, nr) && f_same(nr->cmds, or->cmds);
}

static void
static_reconfigure_rte(struct static_proto *p, struct static_route *or, struct static_route *nr)
{
  if ((or->state == SRS_CLEAN) && !static_same_rte(or, nr))
    nr->state = SRS_DIRTY;
  else
    nr->state = or->state;

  static_add_rte(p, nr);
  static_reset_rte(p, or);
}


static void
static_neigh_notify(struct neighbor *n)
{
  struct static_proto *p = (void *) n->proto;
  struct static_route *r;

  DBG("Static: neighbor notify for %I: iface %p\n", n->addr, n->iface);
  for (r = n->data; r; r = r->chain)
  {
    static_update_bfd(p, r);

    if (static_decide(p, r))
      static_mark_rte(p, r->mp_head);
  }
}

static void
static_bfd_notify(struct bfd_request *req)
{
  struct static_route *r = req->data;
  struct static_proto *p = (void *) r->neigh->proto;

  // if (req->down) TRACE(D_EVENTS, "BFD session down for nbr %I on %s", XXXX);

  if (static_decide(p, r))
    static_mark_rte(p, r->mp_head);
}

static int
static_reload_routes(struct channel *C, struct channel_import_request *cir)
{
  struct static_proto *p = (void *) C->proto;

  TRACE(D_EVENTS, "Scheduling route reload");

  if (cir->trie)
    static_mark_partial(p, cir);
  else
    static_mark_all(p);

  return 1;
}

static int
static_rte_better(const rte *new, const rte *old)
{
  u32 n = ea_get_int(new->attrs, &ea_gen_igp_metric, IGP_METRIC_UNKNOWN);
  u32 o = ea_get_int(old->attrs, &ea_gen_igp_metric, IGP_METRIC_UNKNOWN);
  return n < o;
}

static int
static_rte_mergable(const rte *pri, const rte *sec)
{
  u32 a = ea_get_int(pri->attrs, &ea_gen_igp_metric, IGP_METRIC_UNKNOWN);
  u32 b = ea_get_int(sec->attrs, &ea_gen_igp_metric, IGP_METRIC_UNKNOWN);
  return a == b;
}

static void static_index_routes(struct static_config *cf);

static void
static_postconfig(struct proto_config *CF)
{
  struct static_config *cf = (void *) CF;
  struct static_route *r;

  if (! proto_cf_main_channel(CF))
    cf_error("Channel not specified");

  struct channel_config *cc = proto_cf_main_channel(CF);

  if (!cf->igp_table_ip4)
    cf->igp_table_ip4 = (cc->table->addr_type == NET_IP4) ?
      cc->table : rt_get_default_table(cf->c.global, NET_IP4);

  if (!cf->igp_table_ip6)
    cf->igp_table_ip6 = (cc->table->addr_type == NET_IP6) ?
      cc->table : rt_get_default_table(cf->c.global, NET_IP6);

  WALK_LIST(r, cf->routes)
    if (r->net && (r->net->type != CF->net_type))
      cf_error("Route %N incompatible with channel type", r->net);

  static_index_routes(cf);
}

static struct rte_owner_class static_rte_owner_class;

static struct proto *
static_init(struct proto_config *CF)
{
  struct proto *P = proto_new(CF);
  struct static_proto *p = (void *) P;
  struct static_config *cf = (void *) CF;

  P->main_channel = proto_add_channel(P, proto_cf_main_channel(CF));

<<<<<<< HEAD
  P->iface_sub.neigh_notify = static_neigh_notify;
=======
  proto_configure_channel(P, &P->mpls_channel, proto_cf_mpls_channel(CF));

  P->neigh_notify = static_neigh_notify;
>>>>>>> cac866d5
  P->reload_routes = static_reload_routes;
  P->sources.class = &static_rte_owner_class;

  if (cf->igp_table_ip4)
    p->igp_table_ip4 = cf->igp_table_ip4->table;

  if (cf->igp_table_ip6)
    p->igp_table_ip6 = cf->igp_table_ip6->table;

  return P;
}

static int
static_start(struct proto *P)
{
  struct static_proto *p = (void *) P;
  struct static_config *cf = (void *) P->cf;
  struct static_route *r;

  if (p->igp_table_ip4)
    rt_lock_table(p->igp_table_ip4);

  if (p->igp_table_ip6)
    rt_lock_table(p->igp_table_ip6);

  p->event = ev_new_init(p->p.pool, static_announce_marked, p);

  BUFFER_INIT(p->marked, p->p.pool, 4);

  proto_setup_mpls_map(P, RTS_STATIC, 1);

  /* We have to go UP before routes could be installed */
  proto_notify_state(P, PS_UP);

  WALK_LIST(r, cf->routes)
    TMP_SAVED
      static_add_rte(p, r);

  return PS_UP;
}

static int
static_shutdown(struct proto *P)
{
  struct static_proto *p = (void *) P;
  struct static_config *cf = (void *) P->cf;
  struct static_route *r;

  proto_shutdown_mpls_map(P, 1);

  /* Just reset the flag, the routes will be flushed by the nest */
  WALK_LIST(r, cf->routes)
    static_reset_rte(p, r);

  if (p->igp_table_ip4)
    rt_unlock_table(p->igp_table_ip4);

  if (p->igp_table_ip6)
    rt_unlock_table(p->igp_table_ip6);

  return PS_DOWN;
}

static void
static_dump_rte(struct static_route *r)
{
  debug("%-1N (%u): ", r->net, r->index);
  if (r->dest == RTD_UNICAST)
    if (r->iface && ipa_zero(r->via))
      debug("dev %s\n", r->iface->name);
    else
      debug("via %I%J\n", r->via, r->iface);
  else
    debug("rtd %d\n", r->dest);
}

static void
static_dump(struct proto *P)
{
  struct static_config *c = (void *) P->cf;
  struct static_route *r;

  debug("Static routes:\n");
  WALK_LIST(r, c->routes)
    static_dump_rte(r);
}

#define IGP_TABLE(cf, sym) ((cf)->igp_table_##sym ? (cf)->igp_table_##sym ->table : NULL )

static inline int srt_equal(const struct static_route *a, const struct static_route *b)
{ return net_equal(a->net, b->net) && (a->index == b->index); }

static inline int srt_compare(const struct static_route *a, const struct static_route *b)
{ return net_compare(a->net, b->net) ?: uint_cmp(a->index, b->index); }

static inline int srt_compare_qsort(const void *A, const void *B)
{
  return srt_compare(*(const struct static_route * const *)A,
		     *(const struct static_route * const *)B);
}

static void
static_index_routes(struct static_config *cf)
{
  struct static_route *rt, **buf;
  uint num, i, v;

  num = list_length(&cf->routes);
  buf = xmalloc(num * sizeof(void *));

  /* Initialize with sequential indexes to ensure stable sorting */
  i = 0;
  WALK_LIST(rt, cf->routes)
  {
    buf[i] = rt;
    rt->index = i++;
  }

  qsort(buf, num, sizeof(struct static_route *), srt_compare_qsort);

  /* Compute proper indexes - sequential for routes with same network */
  for (i = 0, v = 0, rt = NULL; i < num; i++, v++)
  {
    if (rt && !net_equal(buf[i]->net, rt->net))
      v = 0;

    rt = buf[i];
    rt->index = v;
  }

  xfree(buf);
}

static int
static_reconfigure(struct proto *P, struct proto_config *CF)
{
  struct static_proto *p = (void *) P;
  struct static_config *o = (void *) P->cf;
  struct static_config *n = (void *) CF;
  struct static_route *r, *r2, *or, *nr;

  /* Check change in IGP tables */
  if ((IGP_TABLE(o, ip4) != IGP_TABLE(n, ip4)) ||
      (IGP_TABLE(o, ip6) != IGP_TABLE(n, ip6)))
    return 0;

  if (!proto_configure_channel(P, &P->main_channel, proto_cf_main_channel(CF)) ||
      !proto_configure_channel(P, &P->mpls_channel, proto_cf_mpls_channel(CF)))
    return 0;

  proto_setup_mpls_map(P, RTS_STATIC, 1);

  p->p.cf = CF;

  /* Reset route lists in neighbor entries */
  WALK_LIST(r, o->routes)
    for (r2 = r; r2; r2 = r2->mp_next)
      if (r2->neigh)
	r2->neigh->data = NULL;

  /* Reconfigure initial matching sequence */
  for (or = HEAD(o->routes), nr = HEAD(n->routes);
       NODE_VALID(or) && NODE_VALID(nr) && srt_equal(or, nr);
       or = NODE_NEXT(or), nr = NODE_NEXT(nr))
    static_reconfigure_rte(p, or, nr);

  if (!NODE_VALID(or) && !NODE_VALID(nr))
    return 1;

  /* Reconfigure remaining routes, sort them to find matching pairs */
  struct static_route *or2, *nr2, **orbuf, **nrbuf;
  uint ornum = 0, nrnum = 0, orpos = 0, nrpos = 0, i;

  for (or2 = or; NODE_VALID(or2); or2 = NODE_NEXT(or2))
    ornum++;

  for (nr2 = nr; NODE_VALID(nr2); nr2 = NODE_NEXT(nr2))
    nrnum++;

  orbuf = xmalloc(ornum * sizeof(void *));
  nrbuf = xmalloc(nrnum * sizeof(void *));

  for (i = 0, or2 = or; i < ornum; i++, or2 = NODE_NEXT(or2))
    orbuf[i] = or2;

  for (i = 0, nr2 = nr; i < nrnum; i++, nr2 = NODE_NEXT(nr2))
    nrbuf[i] = nr2;

  qsort(orbuf, ornum, sizeof(struct static_route *), srt_compare_qsort);
  qsort(nrbuf, nrnum, sizeof(struct static_route *), srt_compare_qsort);

  while ((orpos < ornum) && (nrpos < nrnum))
  {
    int x = srt_compare(orbuf[orpos], nrbuf[nrpos]);
    if (x < 0)
      static_remove_rte(p, orbuf[orpos++]);
    else if (x > 0)
      static_add_rte(p, nrbuf[nrpos++]);
    else
      static_reconfigure_rte(p, orbuf[orpos++], nrbuf[nrpos++]);
  }

  while (orpos < ornum)
    static_remove_rte(p, orbuf[orpos++]);

  while (nrpos < nrnum)
    static_add_rte(p, nrbuf[nrpos++]);

  xfree(orbuf);
  xfree(nrbuf);

  /* All dirty routes were announced anyways */
  BUFFER_FLUSH(p->marked);
  p->marked_all = 0;

  return 1;
}

static void
static_copy_config(struct proto_config *dest, struct proto_config *src)
{
  struct static_config *d = (struct static_config *) dest;
  struct static_config *s = (struct static_config *) src;

  struct static_route *srt, *snh;

  /* Copy route list */
  init_list(&d->routes);
  WALK_LIST(srt, s->routes)
  {
    struct static_route *drt = NULL, *dnh = NULL, **dnp = &drt;

    for (snh = srt; snh; snh = snh->mp_next)
    {
      dnh = cfg_alloc(sizeof(struct static_route));
      memcpy(dnh, snh, sizeof(struct static_route));
      memset(&dnh->n, 0, sizeof(node));

      if (!drt)
	add_tail(&d->routes, &(dnh->n));

      *dnp = dnh;
      dnp = &(dnh->mp_next);

      if (snh->mp_head)
	dnh->mp_head = drt;
    }
  }
}

static void
static_get_route_info(const rte *rte, byte *buf)
{
  eattr *a = ea_find(rte->attrs, &ea_gen_igp_metric);
  u32 pref = rt_get_preference(rte);
  if (a && (a->u.data < IGP_METRIC_UNKNOWN))
    buf += bsprintf(buf, " (%d/%u)", pref, a->u.data);
  else
    buf += bsprintf(buf, " (%d)", pref);
}

static void
static_show_rt(struct static_route *r)
{
  switch (r->dest)
  {
  case RTD_UNICAST:
  {
    struct static_route *r2;

    cli_msg(-1009, "%N", r->net);
    for (r2 = r; r2; r2 = r2->mp_next)
    {
      if (r2->iface && ipa_zero(r2->via))
	cli_msg(-1009, "\tdev %s%s", r2->iface->name,
		r2->active ? "" : " (dormant)");
      else
	cli_msg(-1009, "\tvia %I%J%s%s%s", r2->via, r2->iface,
		r2->onlink ? " onlink" : "",
		r2->bfd_req ? " (bfd)" : "",
		r2->active ? "" : " (dormant)");
    }
    break;
  }

  case RTD_NONE:
  case RTD_BLACKHOLE:
  case RTD_UNREACHABLE:
  case RTD_PROHIBIT:
    cli_msg(-1009, "%N\t%s", r->net, rta_dest_names[r->dest]);
    break;

  case RTDX_RECURSIVE:
    cli_msg(-1009, "%N\trecursive %I", r->net, r->via);
    break;
  }
}

void
static_show(struct proto *P)
{
  struct static_config *c = (void *) P->cf;
  struct static_route *r;

  WALK_LIST(r, c->routes)
    static_show_rt(r);
}

static struct rte_owner_class static_rte_owner_class = {
  .get_route_info =	static_get_route_info,
  .rte_better =		static_rte_better,
  .rte_mergable =	static_rte_mergable,
};

struct protocol proto_static = {
  .name =		"Static",
  .template =		"static%d",
  .preference =		DEF_PREF_STATIC,
  .channel_mask =	NB_ANY,
  .proto_size =		sizeof(struct static_proto),
  .config_size =	sizeof(struct static_config),
  .startup =		PROTOCOL_STARTUP_GENERATOR,
  .postconfig =		static_postconfig,
  .init =		static_init,
  .dump =		static_dump,
  .start =		static_start,
  .shutdown =		static_shutdown,
  .reconfigure =	static_reconfigure,
  .copy_config =	static_copy_config,
};

void
static_build(void)
{
  proto_build(&proto_static);
}<|MERGE_RESOLUTION|>--- conflicted
+++ resolved
@@ -110,26 +110,8 @@
 	r->via, IPA_NONE, lnum, labels);
   }
 
-<<<<<<< HEAD
   else if (r->dest)
     ea_set_dest(&ea, 0, r->dest);
-=======
-  if (p->p.mpls_channel)
-  {
-    struct mpls_channel *mc = (void *) p->p.mpls_channel;
-
-    ea_list *ea = alloca(sizeof(ea_list) + sizeof(eattr));
-    *ea = (ea_list) { .flags = EALF_SORTED, .count = 1 };
-    ea->next = a->eattrs;
-    a->eattrs = ea;
-
-    ea->attrs[0] = (eattr) {
-      .id = EA_MPLS_POLICY,
-      .type = EAF_TYPE_INT,
-      .u.data = mc->label_policy,
-    };
-  }
->>>>>>> cac866d5
 
   /* Already announced */
   if (r->state == SRS_CLEAN)
@@ -503,13 +485,9 @@
 
   P->main_channel = proto_add_channel(P, proto_cf_main_channel(CF));
 
-<<<<<<< HEAD
+  proto_configure_channel(P, &P->mpls_channel, proto_cf_mpls_channel(CF));
+
   P->iface_sub.neigh_notify = static_neigh_notify;
-=======
-  proto_configure_channel(P, &P->mpls_channel, proto_cf_mpls_channel(CF));
-
-  P->neigh_notify = static_neigh_notify;
->>>>>>> cac866d5
   P->reload_routes = static_reload_routes;
   P->sources.class = &static_rte_owner_class;
 
@@ -539,7 +517,7 @@
 
   BUFFER_INIT(p->marked, p->p.pool, 4);
 
-  proto_setup_mpls_map(P, RTS_STATIC, 1);
+  proto_setup_mpls_map(P, RTS_STATIC);
 
   /* We have to go UP before routes could be installed */
   proto_notify_state(P, PS_UP);
@@ -558,7 +536,7 @@
   struct static_config *cf = (void *) P->cf;
   struct static_route *r;
 
-  proto_shutdown_mpls_map(P, 1);
+  proto_shutdown_mpls_map(P);
 
   /* Just reset the flag, the routes will be flushed by the nest */
   WALK_LIST(r, cf->routes)
@@ -660,7 +638,7 @@
       !proto_configure_channel(P, &P->mpls_channel, proto_cf_mpls_channel(CF)))
     return 0;
 
-  proto_setup_mpls_map(P, RTS_STATIC, 1);
+  proto_setup_mpls_map(P, RTS_STATIC);
 
   p->p.cf = CF;
 

--- conflicted
+++ resolved
@@ -105,22 +105,7 @@
 
   /* Evaluate the filter */
   if (r->cmds)
-<<<<<<< HEAD
-    f_eval_rte(r->cmds, e, static_lp);
-=======
-  {
-    /* Create a temporary table node */
-    e->net = alloca(sizeof(net) + r->net->length);
-    memset(e->net, 0, sizeof(net) + r->net->length);
-    net_copy(e->net->n.addr, r->net);
-
-    /* Evaluate the filter */
-    f_eval_rte(r->cmds, &e);
-
-    /* Remove the temporary node */
-    e->net = NULL;
-  }
->>>>>>> f2f3163f
+    f_eval_rte(r->cmds, e);
 
   rte_update(p->p.main_channel, r->net, e, src);
   r->state = SRS_CLEAN;

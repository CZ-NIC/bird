--- conflicted
+++ resolved
@@ -31,13 +31,10 @@
 	LIVED, STALE, IMPORT, IBGP, EBGP, MANDATORY, INTERNAL, EXTERNAL, SETS,
 	DYNAMIC, RANGE, NAME, DIGITS, AIGP, ORIGINATE, COST, ENFORCE,
 	FIRST, FREE, VALIDATE, BASE, ROLE, ROLES, PEER, PROVIDER, CUSTOMER,
-<<<<<<< HEAD
-	RS_SERVER, RS_CLIENT, REQUIRE, BGP_OTC, GLOBAL, SEND, TX, SIZE, WARNING)
+	RS_SERVER, RS_CLIENT, REQUIRE, BGP_OTC, GLOBAL, SEND, TX, SIZE, WARNING,
+	MIN, MAX)
 
 CF_ENUM(T_ENUM_BGP_ORIGIN, ORIGIN_, IGP, EGP, INCOMPLETE)
-=======
-	RS_SERVER, RS_CLIENT, REQUIRE, BGP_OTC, GLOBAL, SEND, MIN, MAX)
->>>>>>> 6a55359b
 
 %type <i> bgp_nh
 %type <i32> bgp_afi

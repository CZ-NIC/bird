/*
 *	BIRD -- Border Gateway Protocol Configuration
 *
 *	(c) 2000 Martin Mares <mj@ucw.cz>
 *
 *	Can be freely distributed and used under the terms of the GNU GPL.
 */

CF_HDR

#include "proto/bgp/bgp.h"

CF_DEFINES

#define BGP_CFG ((struct bgp_config *) this_proto)
#define BGP_CC ((struct bgp_channel_config *) this_channel)

CF_DECLS

CF_KEYWORDS(BGP, LOCAL, NEIGHBOR, AS, HOLD, TIME, CONNECT, RETRY, KEEPALIVE,
	MULTIHOP, STARTUP, VIA, NEXT, HOP, SELF, DEFAULT, PATH, METRIC, ERROR,
	START, DELAY, FORGET, WAIT, ENABLE, DISABLE, AFTER, BGP_PATH,
	BGP_LOCAL_PREF, BGP_MED, BGP_ORIGIN, BGP_NEXT_HOP, BGP_ATOMIC_AGGR,
	BGP_AGGREGATOR, BGP_COMMUNITY, BGP_EXT_COMMUNITY, BGP_LARGE_COMMUNITY,
	SOURCE, ADDRESS, PASSWORD, RR, RS, CLIENT, CLUSTER, ID, AS4, ADVERTISE,
	IPV4, CAPABILITIES, LIMIT, PASSIVE, PREFER, OLDER, MISSING, LLADDR,
	DROP, IGNORE, ROUTE, REFRESH, INTERPRET, COMMUNITIES, BGP_ORIGINATOR_ID,
	BGP_CLUSTER_LIST, IGP, TABLE, GATEWAY, DIRECT, RECURSIVE, MED, TTL,
	SECURITY, DETERMINISTIC, SECONDARY, ALLOW, BFD, ADD, PATHS, RX, TX,
	GRACEFUL, RESTART, AWARE, CHECK, LINK, PORT, EXTENDED, MESSAGES, SETKEY,
	STRICT, BIND, CONFEDERATION, MEMBER, MULTICAST, FLOW4, FLOW6)

%type <i32> bgp_afi

CF_GRAMMAR

CF_ADDTO(proto, bgp_proto '}' )

bgp_proto_start: proto_start BGP {
     this_proto = proto_config_new(&proto_bgp, $1);
     BGP_CFG->local_port = BGP_PORT;
     BGP_CFG->remote_port = BGP_PORT;
     BGP_CFG->multihop = -1;	/* undefined */
     BGP_CFG->hold_time = 240;
     BGP_CFG->initial_hold_time = 240;
     BGP_CFG->compare_path_lengths = 1;
     BGP_CFG->igp_metric = 1;
     BGP_CFG->connect_delay_time = 5;
     BGP_CFG->connect_retry_time = 120;
     BGP_CFG->error_amnesia_time = 300;
     BGP_CFG->error_delay_time_min = 60;
     BGP_CFG->error_delay_time_max = 300;
     BGP_CFG->enable_refresh = 1;
     BGP_CFG->enable_as4 = 1;
     BGP_CFG->capabilities = 2;
     BGP_CFG->interpret_communities = 1;
     BGP_CFG->default_local_pref = 100;
     BGP_CFG->gr_mode = BGP_GR_AWARE;
     BGP_CFG->gr_time = 120;
     BGP_CFG->setkey = 1;
   }
 ;

bgp_loc_opts:
   /* empty */
 | bgp_loc_opts PORT expr { BGP_CFG->local_port = $3; if (($3<1) || ($3>65535)) cf_error("Invalid port number"); }
 | bgp_loc_opts AS expr { BGP_CFG->local_as = $3; }
 ;

bgp_nbr_opts:
   /* empty */
 | bgp_nbr_opts PORT expr { BGP_CFG->remote_port = $3; if (($3<1) || ($3>65535)) cf_error("Invalid port number"); }
 | bgp_nbr_opts AS expr { BGP_CFG->remote_as = $3; }
 ;

bgp_proto:
   bgp_proto_start proto_name '{'
 | bgp_proto proto_item ';'
 | bgp_proto bgp_proto_channel ';'
 | bgp_proto LOCAL bgp_loc_opts ';'
 | bgp_proto LOCAL ipa ipa_scope bgp_loc_opts ';' {
     BGP_CFG->local_ip = $3;
     if ($4) BGP_CFG->iface = $4;
   }
 | bgp_proto NEIGHBOR bgp_nbr_opts ';'
 | bgp_proto NEIGHBOR ipa ipa_scope bgp_nbr_opts ';' {
     if (ipa_nonzero(BGP_CFG->remote_ip))
       cf_error("Only one neighbor per BGP instance is allowed");
     BGP_CFG->remote_ip = $3;
     if ($4) BGP_CFG->iface = $4;
   }
 | bgp_proto INTERFACE TEXT ';' { BGP_CFG->iface = if_get_by_name($3); }
 | bgp_proto RR CLUSTER ID idval ';' { BGP_CFG->rr_cluster_id = $5; }
 | bgp_proto RR CLIENT bool ';' { BGP_CFG->rr_client = $4; }
 | bgp_proto RS CLIENT bool ';' { BGP_CFG->rs_client = $4; }
 | bgp_proto CONFEDERATION expr ';' { BGP_CFG->confederation = $3; }
 | bgp_proto CONFEDERATION MEMBER bool ';' { BGP_CFG->confederation_member = $4; }
 | bgp_proto HOLD TIME expr ';' { BGP_CFG->hold_time = $4; }
 | bgp_proto STARTUP HOLD TIME expr ';' { BGP_CFG->initial_hold_time = $5; }
 | bgp_proto DIRECT ';' { BGP_CFG->multihop = 0; }
 | bgp_proto MULTIHOP ';' { BGP_CFG->multihop = 64; }
 | bgp_proto MULTIHOP expr ';' { BGP_CFG->multihop = $3; if (($3<1) || ($3>255)) cf_error("Multihop must be in range 1-255"); }
 | bgp_proto STRICT BIND bool ';' { BGP_CFG->strict_bind = $4; }
 | bgp_proto PATH METRIC bool ';' { BGP_CFG->compare_path_lengths = $4; }
 | bgp_proto MED METRIC bool ';' { BGP_CFG->med_metric = $4; }
 | bgp_proto IGP METRIC bool ';' { BGP_CFG->igp_metric = $4; }
 | bgp_proto PREFER OLDER bool ';' { BGP_CFG->prefer_older = $4; }
 | bgp_proto DETERMINISTIC MED bool ';' { BGP_CFG->deterministic_med = $4; }
 | bgp_proto DEFAULT BGP_MED expr ';' { BGP_CFG->default_med = $4; }
 | bgp_proto DEFAULT BGP_LOCAL_PREF expr ';' { BGP_CFG->default_local_pref = $4; }
 | bgp_proto SOURCE ADDRESS ipa ';' { BGP_CFG->local_ip = $4; }
 | bgp_proto START DELAY TIME expr ';' { BGP_CFG->connect_delay_time = $5; log(L_WARN "%s: Start delay time option is deprecated, use connect delay time", this_proto->name); }
 | bgp_proto CONNECT DELAY TIME expr ';' { BGP_CFG->connect_delay_time = $5; }
 | bgp_proto CONNECT RETRY TIME expr ';' { BGP_CFG->connect_retry_time = $5; }
 | bgp_proto KEEPALIVE TIME expr ';' { BGP_CFG->keepalive_time = $4; }
 | bgp_proto ERROR FORGET TIME expr ';' { BGP_CFG->error_amnesia_time = $5; }
 | bgp_proto ERROR WAIT TIME expr ',' expr ';' { BGP_CFG->error_delay_time_min = $5; BGP_CFG->error_delay_time_max = $7; }
 | bgp_proto DISABLE AFTER ERROR bool ';' { BGP_CFG->disable_after_error = $5; }
 | bgp_proto ENABLE ROUTE REFRESH bool ';' { BGP_CFG->enable_refresh = $5; }
 | bgp_proto ENABLE AS4 bool ';' { BGP_CFG->enable_as4 = $4; }
 | bgp_proto ENABLE EXTENDED MESSAGES bool ';' { BGP_CFG->enable_extended_messages = $5; }
 | bgp_proto CAPABILITIES bool ';' { BGP_CFG->capabilities = $3; }
 | bgp_proto PASSWORD text ';' { BGP_CFG->password = $3; }
 | bgp_proto SETKEY bool ';' { BGP_CFG->setkey = $3; }
 | bgp_proto PASSIVE bool ';' { BGP_CFG->passive = $3; }
 | bgp_proto INTERPRET COMMUNITIES bool ';' { BGP_CFG->interpret_communities = $4; }
<<<<<<< HEAD
=======
 | bgp_proto SECONDARY bool ';' { BGP_CFG->secondary = $3; }
 | bgp_proto ADD PATHS RX ';' { BGP_CFG->add_path = ADD_PATH_RX; }
 | bgp_proto ADD PATHS TX ';' { BGP_CFG->add_path = ADD_PATH_TX; }
 | bgp_proto ADD PATHS bool ';' { BGP_CFG->add_path = $4 ? ADD_PATH_FULL : 0; }
 | bgp_proto ALLOW BGP_LOCAL_PREF bool ';' { BGP_CFG->allow_local_pref = $4; }
>>>>>>> 33b6c292
 | bgp_proto ALLOW LOCAL AS ';' { BGP_CFG->allow_local_as = -1; }
 | bgp_proto ALLOW LOCAL AS expr ';' { BGP_CFG->allow_local_as = $5; }
 | bgp_proto GRACEFUL RESTART bool ';' { BGP_CFG->gr_mode = $4; }
 | bgp_proto GRACEFUL RESTART AWARE ';' { BGP_CFG->gr_mode = BGP_GR_AWARE; }
 | bgp_proto GRACEFUL RESTART TIME expr ';' { BGP_CFG->gr_time = $5; }
 | bgp_proto TTL SECURITY bool ';' { BGP_CFG->ttl_security = $4; }
 | bgp_proto CHECK LINK bool ';' { BGP_CFG->check_link = $4; }
 | bgp_proto BFD bool ';' { BGP_CFG->bfd = $3; cf_check_bfd($3); }
 ;

bgp_afi:
   IPV4			{ $$ = BGP_AF_IPV4; }
 | IPV6			{ $$ = BGP_AF_IPV6; }
 | IPV4 MULTICAST	{ $$ = BGP_AF_IPV4_MC; }
 | IPV6 MULTICAST	{ $$ = BGP_AF_IPV6_MC; }
 | IPV4 MPLS		{ $$ = BGP_AF_IPV4_MPLS; }
 | IPV6 MPLS		{ $$ = BGP_AF_IPV6_MPLS; }
 | VPN4 MPLS		{ $$ = BGP_AF_VPN4_MPLS; }
 | VPN6 MPLS		{ $$ = BGP_AF_VPN6_MPLS; }
 | VPN4 MULTICAST	{ $$ = BGP_AF_VPN4_MC; }
 | VPN6 MULTICAST	{ $$ = BGP_AF_VPN6_MC; }
 | FLOW4		{ $$ = BGP_AF_FLOW4; }
 | FLOW6		{ $$ = BGP_AF_FLOW6; }
 ;

bgp_channel_start: bgp_afi
{
  const struct bgp_af_desc *desc = bgp_get_af_desc($1);

  if (!desc)
    cf_error("Unknown AFI/SAFI");

  this_channel = channel_config_new(&channel_bgp, desc->net, this_proto);
  BGP_CC->c.name = desc->name;
  BGP_CC->c.ra_mode = RA_UNDEF;
  BGP_CC->afi = $1;
  BGP_CC->desc = desc;
  BGP_CC->gr_able = 0xff;	/* undefined */
};

bgp_channel_item:
   channel_item
 | NEXT HOP ADDRESS ipa { BGP_CC->next_hop_addr = $4; }
 | NEXT HOP SELF { BGP_CC->next_hop_self = 1; BGP_CC->next_hop_keep = 0; }
 | NEXT HOP KEEP { BGP_CC->next_hop_keep = 1; BGP_CC->next_hop_self = 0; }
 | MISSING LLADDR SELF { BGP_CC->missing_lladdr = MLL_SELF; }
 | MISSING LLADDR DROP { BGP_CC->missing_lladdr = MLL_DROP; }
 | MISSING LLADDR IGNORE { BGP_CC->missing_lladdr = MLL_IGNORE; }
 | GATEWAY DIRECT { BGP_CC->gw_mode = GW_DIRECT; }
 | GATEWAY RECURSIVE { BGP_CC->gw_mode = GW_RECURSIVE; }
 | SECONDARY bool { BGP_CC->secondary = $2; }
 | GRACEFUL RESTART bool { BGP_CC->gr_able = $3; }
 | EXTENDED NEXT HOP bool { BGP_CC->ext_next_hop = $4; }
 | ADD PATHS RX { BGP_CC->add_path = BGP_ADD_PATH_RX; }
 | ADD PATHS TX { BGP_CC->add_path = BGP_ADD_PATH_TX; }
 | ADD PATHS bool { BGP_CC->add_path = $3 ? BGP_ADD_PATH_FULL : 0; }
 | IGP TABLE rtable {
    if (BGP_CC->desc->no_igp)
      cf_error("IGP table not allowed here");

    if ($3->addr_type == NET_IP4)
      BGP_CC->igp_table_ip4 = $3;
    else if ($3->addr_type == NET_IP6)
      BGP_CC->igp_table_ip6 = $3;
    else
      cf_error("Mismatched IGP table type");
   }
 ;

bgp_channel_opts:
   /* empty */
 | bgp_channel_opts bgp_channel_item ';'
 ;

bgp_channel_opt_list:
   /* empty */
 | '{' bgp_channel_opts '}'
 ;

bgp_channel_end:
{
  if (!this_channel->table)
    cf_error("Routing table not specified");

  this_channel = NULL;
};

bgp_proto_channel: bgp_channel_start bgp_channel_opt_list bgp_channel_end;


CF_ADDTO(dynamic_attr, BGP_ORIGIN
	{ $$ = f_new_dynamic_attr(EAF_TYPE_INT, T_ENUM_BGP_ORIGIN, EA_CODE(EAP_BGP, BA_ORIGIN)); })
CF_ADDTO(dynamic_attr, BGP_PATH
	{ $$ = f_new_dynamic_attr(EAF_TYPE_AS_PATH, T_PATH, EA_CODE(EAP_BGP, BA_AS_PATH)); })
CF_ADDTO(dynamic_attr, BGP_NEXT_HOP
	{ $$ = f_new_dynamic_attr(EAF_TYPE_IP_ADDRESS, T_IP, EA_CODE(EAP_BGP, BA_NEXT_HOP)); })
CF_ADDTO(dynamic_attr, BGP_MED
	{ $$ = f_new_dynamic_attr(EAF_TYPE_INT, T_INT, EA_CODE(EAP_BGP, BA_MULTI_EXIT_DISC)); })
CF_ADDTO(dynamic_attr, BGP_LOCAL_PREF
	{ $$ = f_new_dynamic_attr(EAF_TYPE_INT, T_INT, EA_CODE(EAP_BGP, BA_LOCAL_PREF)); })
CF_ADDTO(dynamic_attr, BGP_ATOMIC_AGGR
	{ $$ = f_new_dynamic_attr(EAF_TYPE_OPAQUE, T_ENUM_EMPTY, EA_CODE(EAP_BGP, BA_ATOMIC_AGGR)); })
CF_ADDTO(dynamic_attr, BGP_AGGREGATOR
	{ $$ = f_new_dynamic_attr(EAF_TYPE_INT, T_INT, EA_CODE(EAP_BGP, BA_AGGREGATOR)); })
CF_ADDTO(dynamic_attr, BGP_COMMUNITY
	{ $$ = f_new_dynamic_attr(EAF_TYPE_INT_SET, T_CLIST, EA_CODE(EAP_BGP, BA_COMMUNITY)); })
CF_ADDTO(dynamic_attr, BGP_ORIGINATOR_ID
	{ $$ = f_new_dynamic_attr(EAF_TYPE_ROUTER_ID, T_QUAD, EA_CODE(EAP_BGP, BA_ORIGINATOR_ID)); })
CF_ADDTO(dynamic_attr, BGP_CLUSTER_LIST
	{ $$ = f_new_dynamic_attr(EAF_TYPE_INT_SET, T_CLIST, EA_CODE(EAP_BGP, BA_CLUSTER_LIST)); })
CF_ADDTO(dynamic_attr, BGP_EXT_COMMUNITY
	{ $$ = f_new_dynamic_attr(EAF_TYPE_EC_SET, T_ECLIST, EA_CODE(EAP_BGP, BA_EXT_COMMUNITY)); })
CF_ADDTO(dynamic_attr, BGP_LARGE_COMMUNITY
	{ $$ = f_new_dynamic_attr(EAF_TYPE_LC_SET, T_LCLIST, EA_CODE(EAP_BGP, BA_LARGE_COMMUNITY)); })



CF_ENUM(T_ENUM_BGP_ORIGIN, ORIGIN_, IGP, EGP, INCOMPLETE)

CF_CODE

CF_END<|MERGE_RESOLUTION|>--- conflicted
+++ resolved
@@ -124,16 +124,9 @@
  | bgp_proto SETKEY bool ';' { BGP_CFG->setkey = $3; }
  | bgp_proto PASSIVE bool ';' { BGP_CFG->passive = $3; }
  | bgp_proto INTERPRET COMMUNITIES bool ';' { BGP_CFG->interpret_communities = $4; }
-<<<<<<< HEAD
-=======
- | bgp_proto SECONDARY bool ';' { BGP_CFG->secondary = $3; }
- | bgp_proto ADD PATHS RX ';' { BGP_CFG->add_path = ADD_PATH_RX; }
- | bgp_proto ADD PATHS TX ';' { BGP_CFG->add_path = ADD_PATH_TX; }
- | bgp_proto ADD PATHS bool ';' { BGP_CFG->add_path = $4 ? ADD_PATH_FULL : 0; }
- | bgp_proto ALLOW BGP_LOCAL_PREF bool ';' { BGP_CFG->allow_local_pref = $4; }
->>>>>>> 33b6c292
  | bgp_proto ALLOW LOCAL AS ';' { BGP_CFG->allow_local_as = -1; }
  | bgp_proto ALLOW LOCAL AS expr ';' { BGP_CFG->allow_local_as = $5; }
+ | bgp_proto ALLOW BGP_LOCAL_PREF bool ';' { BGP_CFG->allow_local_pref = $4; }
  | bgp_proto GRACEFUL RESTART bool ';' { BGP_CFG->gr_mode = $4; }
  | bgp_proto GRACEFUL RESTART AWARE ';' { BGP_CFG->gr_mode = BGP_GR_AWARE; }
  | bgp_proto GRACEFUL RESTART TIME expr ';' { BGP_CFG->gr_time = $5; }

/*
 *	BIRD -- Border Gateway Protocol Configuration
 *
 *	(c) 2000 Martin Mares <mj@ucw.cz>
 *
 *	Can be freely distributed and used under the terms of the GNU GPL.
 */

CF_HDR

#include "proto/bgp/bgp.h"

CF_DEFINES

#define BGP_CFG ((struct bgp_config *) this_proto)
#define BGP_CC ((struct bgp_channel_config *) this_channel)

CF_DECLS

CF_KEYWORDS(BGP, LOCAL, NEIGHBOR, AS, HOLD, TIME, CONNECT, RETRY, KEEPALIVE,
	MULTIHOP, STARTUP, VIA, NEXT, HOP, SELF, DEFAULT, PATH, METRIC, ERROR,
	START, DELAY, FORGET, WAIT, ENABLE, DISABLE, AFTER,
	BGP_LOCAL_PREF, BGP_MED, 
	SOURCE, ADDRESS, PASSWORD, RR, RS, CLIENT, CLUSTER, ID, AS4, ADVERTISE,
	IPV4, CAPABILITIES, LIMIT, PASSIVE, PREFER, OLDER, MISSING, LLADDR,
	DROP, IGNORE, ROUTE, REFRESH, INTERPRET, COMMUNITIES,
	IGP, TABLE, GATEWAY, DIRECT, RECURSIVE, MED, TTL,
	SECURITY, DETERMINISTIC, SECONDARY, ALLOW, BFD, ADD, PATHS, RX, TX,
	GRACEFUL, RESTART, AWARE, CHECK, LINK, PORT, EXTENDED, MESSAGES, SETKEY,
	STRICT, BIND, CONFEDERATION, MEMBER, MULTICAST, FLOW4, FLOW6, LONG,
	LIVED, STALE, IMPORT, IBGP, EBGP, MANDATORY, INTERNAL, EXTERNAL, SETS,
	DYNAMIC, RANGE, NAME, DIGITS, AIGP, ORIGINATE, COST, ENFORCE,
	FIRST, FREE, VALIDATE, BASE, ROLE, ROLES, PEER, PROVIDER, CUSTOMER,
	RS_SERVER, RS_CLIENT, REQUIRE, BGP_OTC, GLOBAL)

%type <i> bgp_nh
%type <i32> bgp_afi

CF_KEYWORDS(CEASE, PREFIX, LIMIT, HIT, ADMINISTRATIVE, SHUTDOWN, RESET, PEER,
	CONFIGURATION, CHANGE, DECONFIGURED, CONNECTION, REJECTED, COLLISION,
	OUT, OF, RESOURCES)

%type<i> bgp_cease_mask bgp_cease_list bgp_cease_flag bgp_role_name

CF_GRAMMAR

proto: bgp_proto '}'  ;

bgp_proto_start: proto_start BGP {
     this_proto = proto_config_new(&proto_bgp, $1);
     this_proto->loop_order = DOMAIN_ORDER(proto);
     BGP_CFG->local_port = BGP_PORT;
     BGP_CFG->remote_port = BGP_PORT;
     BGP_CFG->multihop = -1;	/* undefined */
     BGP_CFG->hold_time = 240;
     BGP_CFG->initial_hold_time = 240;
     BGP_CFG->compare_path_lengths = 1;
     BGP_CFG->igp_metric = 1;
     BGP_CFG->connect_delay_time = 5;
     BGP_CFG->connect_retry_time = 120;
     BGP_CFG->error_amnesia_time = 300;
     BGP_CFG->error_delay_time_min = 60;
     BGP_CFG->error_delay_time_max = 300;
     BGP_CFG->enable_refresh = 1;
     BGP_CFG->enable_as4 = 1;
     BGP_CFG->enable_hostname = 0;
     BGP_CFG->capabilities = 2;
     BGP_CFG->interpret_communities = 1;
     BGP_CFG->allow_as_sets = 1;
     BGP_CFG->default_local_pref = 100;
     BGP_CFG->gr_mode = BGP_GR_AWARE;
     BGP_CFG->gr_time = 120;
     BGP_CFG->llgr_mode = -1;
     BGP_CFG->llgr_time = 3600;
     BGP_CFG->setkey = 1;
     BGP_CFG->local_role = BGP_ROLE_UNDEFINED;
     BGP_CFG->dynamic_name = "dynbgp";
     BGP_CFG->check_link = -1;
   }
 ;

bgp_loc_opts:
   /* empty */
 | bgp_loc_opts PORT expr { BGP_CFG->local_port = $3; if (($3<1) || ($3>65535)) cf_error("Invalid port number"); }
 | bgp_loc_opts AS expr { BGP_CFG->local_as = $3; }
 ;

bgp_nbr_opts:
   /* empty */
 | bgp_nbr_opts PORT expr { BGP_CFG->remote_port = $3; if (($3<1) || ($3>65535)) cf_error("Invalid port number"); }
 | bgp_nbr_opts AS expr { BGP_CFG->remote_as = $3; }
 | bgp_nbr_opts INTERNAL { BGP_CFG->peer_type = BGP_PT_INTERNAL; }
 | bgp_nbr_opts EXTERNAL { BGP_CFG->peer_type = BGP_PT_EXTERNAL; }
 ;

bgp_cease_mask:
   /* true -> all except connection collision */
   bool { $$ = $1 ? ~(1 << 7) : 0; }
 | '{' bgp_cease_list '}' { $$ = $2; }
 ;

bgp_cease_list:
   bgp_cease_flag
 | bgp_cease_list ',' bgp_cease_flag { $$ = $1 | $3; }
 ;

bgp_cease_flag:
   CEASE			{ $$ = 1 << 0; }
 | PREFIX LIMIT HIT		{ $$ = 1 << 1; }
 | ADMINISTRATIVE SHUTDOWN	{ $$ = 1 << 2; }
 | PEER DECONFIGURED		{ $$ = 1 << 3; }
 | ADMINISTRATIVE RESET		{ $$ = 1 << 4; }
 | CONNECTION REJECTED		{ $$ = 1 << 5; }
 | CONFIGURATION CHANGE		{ $$ = 1 << 6; }
 | CONNECTION COLLISION		{ $$ = 1 << 7; }
 | OUT OF RESOURCES		{ $$ = 1 << 8; }
 ;

bgp_role_name:
   PEER      { $$ = BGP_ROLE_PEER; }
 | PROVIDER  { $$ = BGP_ROLE_PROVIDER; }
 | CUSTOMER  { $$ = BGP_ROLE_CUSTOMER; }
 | RS_SERVER { $$ = BGP_ROLE_RS_SERVER; }
 | RS_CLIENT { $$ = BGP_ROLE_RS_CLIENT; }
 ;

bgp_proto:
   bgp_proto_start proto_name '{'
 | bgp_proto proto_item ';'
 | bgp_proto bgp_proto_channel ';'
 | bgp_proto LOCAL bgp_loc_opts ';'
 | bgp_proto LOCAL ipa ipa_scope bgp_loc_opts ';' {
     BGP_CFG->local_ip = $3;
     if ($4) BGP_CFG->iface = $4;
   }
 | bgp_proto NEIGHBOR bgp_nbr_opts ';'
 | bgp_proto NEIGHBOR ipa ipa_scope bgp_nbr_opts ';' {
     if (ipa_nonzero(BGP_CFG->remote_ip) || BGP_CFG->remote_range)
       cf_error("Only one neighbor per BGP instance is allowed");
     BGP_CFG->remote_ip = $3;
     if ($4) BGP_CFG->iface = $4;
   }
 | bgp_proto NEIGHBOR RANGE net_ip bgp_nbr_opts ';' {
     if (ipa_nonzero(BGP_CFG->remote_ip) || BGP_CFG->remote_range)
       cf_error("Only one neighbor per BGP instance is allowed");
     net_addr *n = cfg_alloc($4.length);
     net_copy(n, &($4));
     BGP_CFG->remote_range = n;
   }
 | bgp_proto INTERFACE TEXT ';' { BGP_CFG->iface = if_get_by_name($3); }
 | bgp_proto RR CLUSTER ID idval ';' { BGP_CFG->rr_cluster_id = $5; }
 | bgp_proto RR CLIENT bool ';' { BGP_CFG->rr_client = $4; }
 | bgp_proto RS CLIENT bool ';' { BGP_CFG->rs_client = $4; }
 | bgp_proto CONFEDERATION expr ';' { BGP_CFG->confederation = $3; }
 | bgp_proto CONFEDERATION MEMBER bool ';' { BGP_CFG->confederation_member = $4; }
 | bgp_proto HOLD TIME expr ';' { BGP_CFG->hold_time = $4; if (($4 && $4<3) || ($4>65535)) cf_error("Hold time must be in range 3-65535 or zero"); }
 | bgp_proto MIN HOLD TIME expr ';' { BGP_CFG->min_hold_time = $5; }
 | bgp_proto STARTUP HOLD TIME expr ';' { BGP_CFG->initial_hold_time = $5; }
 | bgp_proto DIRECT ';' { BGP_CFG->multihop = 0; }
 | bgp_proto MULTIHOP ';' { BGP_CFG->multihop = 64; }
 | bgp_proto MULTIHOP expr ';' { BGP_CFG->multihop = $3; if (($3<1) || ($3>255)) cf_error("Multihop must be in range 1-255"); }
 | bgp_proto DYNAMIC NAME text ';' {
     if (strchr($4, '%')) cf_error("Forbidden character '%%' in dynamic name");
     if (strlen($4) > (SYM_MAX_LEN - 16)) cf_error("Dynamic name too long");
     BGP_CFG->dynamic_name = $4;
   }
 | bgp_proto DYNAMIC NAME DIGITS expr ';' { BGP_CFG->dynamic_name_digits = $5; if ($5>10) cf_error("Dynamic name digits must be at most 10"); }
 | bgp_proto STRICT BIND bool ';' { BGP_CFG->strict_bind = $4; }
 | bgp_proto FREE BIND bool ';' { BGP_CFG->free_bind = $4; }
 | bgp_proto PATH METRIC bool ';' { BGP_CFG->compare_path_lengths = $4; }
 | bgp_proto MED METRIC bool ';' { BGP_CFG->med_metric = $4; }
 | bgp_proto IGP METRIC bool ';' { BGP_CFG->igp_metric = $4; }
 | bgp_proto PREFER OLDER bool ';' { BGP_CFG->prefer_older = $4; }
 | bgp_proto DETERMINISTIC MED bool ';' { BGP_CFG->deterministic_med = $4; }
 | bgp_proto DEFAULT BGP_MED expr ';' { BGP_CFG->default_med = $4; }
 | bgp_proto DEFAULT BGP_LOCAL_PREF expr ';' { BGP_CFG->default_local_pref = $4; }
 | bgp_proto SOURCE ADDRESS ipa ';' { BGP_CFG->local_ip = $4; }
 | bgp_proto START DELAY TIME expr ';' { BGP_CFG->connect_delay_time = $5; cf_warn("%s: Start delay time option is deprecated, use connect delay time", this_proto->name); }
 | bgp_proto CONNECT DELAY TIME expr ';' { BGP_CFG->connect_delay_time = $5; }
 | bgp_proto CONNECT RETRY TIME expr ';' { BGP_CFG->connect_retry_time = $5; }
 | bgp_proto KEEPALIVE TIME expr ';' { BGP_CFG->keepalive_time = $4; if (($4<1) || ($4>65535)) cf_error("Keepalive time must be in range 1-65535"); }
 | bgp_proto MIN KEEPALIVE TIME expr ';' { BGP_CFG->min_keepalive_time = $5; }
 | bgp_proto ERROR FORGET TIME expr ';' { BGP_CFG->error_amnesia_time = $5; }
 | bgp_proto ERROR WAIT TIME expr ',' expr ';' { BGP_CFG->error_delay_time_min = $5; BGP_CFG->error_delay_time_max = $7; }
 | bgp_proto DISABLE AFTER ERROR bool ';' { BGP_CFG->disable_after_error = $5; }
 | bgp_proto DISABLE AFTER CEASE bgp_cease_mask ';' { BGP_CFG->disable_after_cease = $5; }
 | bgp_proto ENABLE ROUTE REFRESH bool ';' { BGP_CFG->enable_refresh = $5; }
 | bgp_proto ENABLE AS4 bool ';' { BGP_CFG->enable_as4 = $4; }
 | bgp_proto ENABLE EXTENDED MESSAGES bool ';' { BGP_CFG->enable_extended_messages = $5; }
 | bgp_proto ADVERTISE HOSTNAME bool ';' { BGP_CFG->enable_hostname = $4; }
 | bgp_proto CAPABILITIES bool ';' { BGP_CFG->capabilities = $3; }
 | bgp_proto PASSWORD text ';' { BGP_CFG->password = $3; }
 | bgp_proto SETKEY bool ';' { BGP_CFG->setkey = $3; }
 | bgp_proto PASSIVE bool ';' { BGP_CFG->passive = $3; }
 | bgp_proto INTERPRET COMMUNITIES bool ';' { BGP_CFG->interpret_communities = $4; }
 | bgp_proto ALLOW LOCAL AS ';' { BGP_CFG->allow_local_as = -1; }
 | bgp_proto ALLOW LOCAL AS expr ';' { BGP_CFG->allow_local_as = $5; }
 | bgp_proto ALLOW BGP_LOCAL_PREF bool ';' { BGP_CFG->allow_local_pref = $4; }
 | bgp_proto ALLOW BGP_MED bool ';' { BGP_CFG->allow_med = $4; }
 | bgp_proto ALLOW AS SETS bool ';' { BGP_CFG->allow_as_sets = $5; }
 | bgp_proto GRACEFUL RESTART bool ';' { BGP_CFG->gr_mode = $4; }
 | bgp_proto GRACEFUL RESTART AWARE ';' { BGP_CFG->gr_mode = BGP_GR_AWARE; }
 | bgp_proto GRACEFUL RESTART TIME expr ';' { BGP_CFG->gr_time = $5; }
 | bgp_proto LONG LIVED GRACEFUL RESTART bool ';' { BGP_CFG->llgr_mode = $6; }
 | bgp_proto LONG LIVED GRACEFUL RESTART AWARE ';' { BGP_CFG->llgr_mode = BGP_LLGR_AWARE; }
 | bgp_proto LONG LIVED STALE TIME expr ';' { BGP_CFG->llgr_time = $6; }
 | bgp_proto TTL SECURITY bool ';' { BGP_CFG->ttl_security = $4; }
 | bgp_proto CHECK LINK bool ';' { BGP_CFG->check_link = $4; }
 | bgp_proto BFD bool ';' { if ($3) init_bfd_opts(&BGP_CFG->bfd); else BGP_CFG->bfd = NULL; }
 | bgp_proto BFD GRACEFUL ';' { init_bfd_opts(&BGP_CFG->bfd); BGP_CFG->bfd->mode = BGP_BFD_GRACEFUL; }
 | bgp_proto BFD { open_bfd_opts(&BGP_CFG->bfd); } bfd_opts { close_bfd_opts(); } ';'
 | bgp_proto ENFORCE FIRST AS bool ';' { BGP_CFG->enforce_first_as = $5; }
 | bgp_proto LOCAL ROLE bgp_role_name ';' { BGP_CFG->local_role = $4; }
 | bgp_proto REQUIRE ROLES bool ';' { BGP_CFG->require_roles = $4; }
 ;

bgp_afi:
   IPV4			{ $$ = BGP_AF_IPV4; }
 | IPV6			{ $$ = BGP_AF_IPV6; }
 | IPV4 MULTICAST	{ $$ = BGP_AF_IPV4_MC; }
 | IPV6 MULTICAST	{ $$ = BGP_AF_IPV6_MC; }
 | IPV4 MPLS		{ $$ = BGP_AF_IPV4_MPLS; }
 | IPV6 MPLS		{ $$ = BGP_AF_IPV6_MPLS; }
 | VPN4 MPLS		{ $$ = BGP_AF_VPN4_MPLS; }
 | VPN6 MPLS		{ $$ = BGP_AF_VPN6_MPLS; }
 | VPN4 MULTICAST	{ $$ = BGP_AF_VPN4_MC; }
 | VPN6 MULTICAST	{ $$ = BGP_AF_VPN6_MC; }
 | FLOW4		{ $$ = BGP_AF_FLOW4; }
 | FLOW6		{ $$ = BGP_AF_FLOW6; }
 ;

bgp_channel_start: bgp_afi
{
  const struct bgp_af_desc *desc = bgp_get_af_desc($1);

  if (!desc)
    cf_error("Unknown AFI/SAFI");

  this_channel = channel_config_get(&channel_bgp, desc->name, desc->net, this_proto);

  /* New channel */
  if (!BGP_CC->desc)
  {
    BGP_CC->c.in_filter = FILTER_UNDEF;
    BGP_CC->c.out_filter = FILTER_UNDEF;
    BGP_CC->c.ra_mode = RA_UNDEF;
    BGP_CC->afi = $1;
    BGP_CC->desc = desc;
    BGP_CC->next_hop_keep = 0xff; /* undefined */
    BGP_CC->gr_able = 0xff;	/* undefined */
    BGP_CC->llgr_able = 0xff;	/* undefined */
    BGP_CC->llgr_time = ~0U;	/* undefined */
    BGP_CC->aigp = 0xff;	/* undefined */
  }
};

bgp_nh:
   bool { $$ = $1; }
 | IBGP { $$ = NH_IBGP; }
 | EBGP { $$ = NH_EBGP; }

bgp_lladdr: SELF | DROP | IGNORE;

bgp_channel_item:
   channel_item
 | NEXT HOP ADDRESS ipa { BGP_CC->next_hop_addr = $4; }
 | NEXT HOP SELF bgp_nh { BGP_CC->next_hop_self = $4; }
 | NEXT HOP KEEP bgp_nh { BGP_CC->next_hop_keep = $4; }
 | NEXT HOP PREFER GLOBAL { BGP_CC->next_hop_prefer = NHP_GLOBAL; }
 | MANDATORY bool { BGP_CC->mandatory = $2; }
 | MISSING LLADDR bgp_lladdr { cf_warn("%s.%s: Missing lladdr option is deprecated and ignored, remove it", this_proto->name, this_channel->name); }
 | GATEWAY DIRECT { BGP_CC->gw_mode = GW_DIRECT; }
 | GATEWAY RECURSIVE { BGP_CC->gw_mode = GW_RECURSIVE; }
 | SECONDARY bool { BGP_CC->secondary = $2; }
 | VALIDATE bool {
    BGP_CC->validate = $2;
    if (BGP_SAFI(BGP_CC->afi) != BGP_SAFI_FLOW)
      cf_error("Validate option limited to flowspec channels");
   }
 | GRACEFUL RESTART bool { BGP_CC->gr_able = $3; }
 | LONG LIVED GRACEFUL RESTART bool { BGP_CC->llgr_able = $5; }
 | LONG LIVED STALE TIME expr { BGP_CC->llgr_time = $5; }
 | EXTENDED NEXT HOP bool { BGP_CC->ext_next_hop = $4; }
 | ADD PATHS RX { BGP_CC->add_path = BGP_ADD_PATH_RX; }
 | ADD PATHS TX { BGP_CC->add_path = BGP_ADD_PATH_TX; }
 | ADD PATHS bool { BGP_CC->add_path = $3 ? BGP_ADD_PATH_FULL : 0; }
 | IMPORT TABLE bool { BGP_CC->import_table = $3; }
 | EXPORT TABLE bool { BGP_CC->export_table = $3; }
 | AIGP bool { BGP_CC->aigp = $2; BGP_CC->aigp_originate = 0; }
 | AIGP ORIGINATE { BGP_CC->aigp = 1; BGP_CC->aigp_originate = 1; }
 | COST expr { BGP_CC->cost = $2; if ($2 < 1) cf_error("Cost must be positive"); }
 | IGP TABLE rtable {
    if (BGP_CC->desc->no_igp)
      cf_error("IGP table not allowed here");

    if ($3->addr_type == NET_IP4)
      BGP_CC->igp_table_ip4 = $3;
    else if ($3->addr_type == NET_IP6)
      BGP_CC->igp_table_ip6 = $3;
    else
      cf_error("Mismatched IGP table type");
   }
 | BASE TABLE rtable {
    if (BGP_SAFI(BGP_CC->afi) != BGP_SAFI_FLOW)
      cf_error("Base table option limited to flowspec channels");

    if (((BGP_CC->afi == BGP_AF_FLOW4) && ($3->addr_type == NET_IP4)) ||
        ((BGP_CC->afi == BGP_AF_FLOW6) && ($3->addr_type == NET_IP6)))
      BGP_CC->base_table = $3;
    else
      cf_error("Mismatched base table type");
   }
 ;

bgp_channel_opts:
   /* empty */
 | bgp_channel_opts bgp_channel_item ';'
 ;

bgp_channel_opt_list:
   /* empty */
 | '{' bgp_channel_opts '}'
 ;

bgp_channel_end:
{
  if (!this_channel->table)
    cf_error("Routing table not specified");

  if (BGP_CC->import_table)
    this_channel->in_keep |= RIK_PREFILTER;

  this_channel = NULL;
};

bgp_proto_channel: bgp_channel_start bgp_channel_opt_list bgp_channel_end;

<<<<<<< HEAD
=======

dynamic_attr: BGP_ORIGIN
	{ $$ = f_new_dynamic_attr(EAF_TYPE_INT, T_ENUM_BGP_ORIGIN, EA_CODE(PROTOCOL_BGP, BA_ORIGIN)); } ;
dynamic_attr: BGP_PATH
	{ $$ = f_new_dynamic_attr(EAF_TYPE_AS_PATH, T_PATH, EA_CODE(PROTOCOL_BGP, BA_AS_PATH)); } ;
dynamic_attr: BGP_NEXT_HOP
	{ $$ = f_new_dynamic_attr(EAF_TYPE_IP_ADDRESS, T_IP, EA_CODE(PROTOCOL_BGP, BA_NEXT_HOP)); } ;
dynamic_attr: BGP_MED
	{ $$ = f_new_dynamic_attr(EAF_TYPE_INT, T_INT, EA_CODE(PROTOCOL_BGP, BA_MULTI_EXIT_DISC)); } ;
dynamic_attr: BGP_LOCAL_PREF
	{ $$ = f_new_dynamic_attr(EAF_TYPE_INT, T_INT, EA_CODE(PROTOCOL_BGP, BA_LOCAL_PREF)); } ;
dynamic_attr: BGP_ATOMIC_AGGR
	{ $$ = f_new_dynamic_attr(EAF_TYPE_OPAQUE, T_ENUM_EMPTY, EA_CODE(PROTOCOL_BGP, BA_ATOMIC_AGGR)); } ;
dynamic_attr: BGP_AGGREGATOR
	{ $$ = f_new_dynamic_attr(EAF_TYPE_OPAQUE, T_ENUM_EMPTY, EA_CODE(PROTOCOL_BGP, BA_AGGREGATOR)); } ;
dynamic_attr: BGP_COMMUNITY
	{ $$ = f_new_dynamic_attr(EAF_TYPE_INT_SET, T_CLIST, EA_CODE(PROTOCOL_BGP, BA_COMMUNITY)); } ;
dynamic_attr: BGP_ORIGINATOR_ID
	{ $$ = f_new_dynamic_attr(EAF_TYPE_ROUTER_ID, T_QUAD, EA_CODE(PROTOCOL_BGP, BA_ORIGINATOR_ID)); } ;
dynamic_attr: BGP_CLUSTER_LIST
	{ $$ = f_new_dynamic_attr(EAF_TYPE_INT_SET, T_CLIST, EA_CODE(PROTOCOL_BGP, BA_CLUSTER_LIST)); } ;
dynamic_attr: BGP_EXT_COMMUNITY
	{ $$ = f_new_dynamic_attr(EAF_TYPE_EC_SET, T_ECLIST, EA_CODE(PROTOCOL_BGP, BA_EXT_COMMUNITY)); } ;
dynamic_attr: BGP_AIGP
	{ $$ = f_new_dynamic_attr(EAF_TYPE_OPAQUE, T_ENUM_EMPTY, EA_CODE(PROTOCOL_BGP, BA_AIGP)); } ;
dynamic_attr: BGP_LARGE_COMMUNITY
	{ $$ = f_new_dynamic_attr(EAF_TYPE_LC_SET, T_LCLIST, EA_CODE(PROTOCOL_BGP, BA_LARGE_COMMUNITY)); } ;
dynamic_attr: BGP_OTC
	{ $$ = f_new_dynamic_attr(EAF_TYPE_INT, T_INT, EA_CODE(PROTOCOL_BGP, BA_ONLY_TO_CUSTOMER)); } ;

custom_attr: ATTRIBUTE BGP NUM type symbol ';' {
  if($3 > 255 || $3 < 1)
    cf_error("Invalid attribute number. (Given %i, must be 1-255.)", $3);
  if($4 != T_BYTESTRING)
    cf_error("Attribute type must be bytestring, not %s.", f_type_name($4));
  struct f_dynamic_attr* a = (struct f_dynamic_attr*) malloc(sizeof(struct f_dynamic_attr));
  *a = f_new_dynamic_attr(f_type_attr($4), T_BYTESTRING, EA_CODE(PROTOCOL_BGP, $3));
  a->flags = BAF_TRANSITIVE | BAF_OPTIONAL;
  cf_define_symbol(new_config, $5, SYM_ATTRIBUTE, attribute, a);
};

>>>>>>> 0a729b50
CF_ENUM(T_ENUM_BGP_ORIGIN, ORIGIN_, IGP, EGP, INCOMPLETE)

CF_CODE

CF_END<|MERGE_RESOLUTION|>--- conflicted
+++ resolved
@@ -335,50 +335,19 @@
 
 bgp_proto_channel: bgp_channel_start bgp_channel_opt_list bgp_channel_end;
 
-<<<<<<< HEAD
-=======
-
-dynamic_attr: BGP_ORIGIN
-	{ $$ = f_new_dynamic_attr(EAF_TYPE_INT, T_ENUM_BGP_ORIGIN, EA_CODE(PROTOCOL_BGP, BA_ORIGIN)); } ;
-dynamic_attr: BGP_PATH
-	{ $$ = f_new_dynamic_attr(EAF_TYPE_AS_PATH, T_PATH, EA_CODE(PROTOCOL_BGP, BA_AS_PATH)); } ;
-dynamic_attr: BGP_NEXT_HOP
-	{ $$ = f_new_dynamic_attr(EAF_TYPE_IP_ADDRESS, T_IP, EA_CODE(PROTOCOL_BGP, BA_NEXT_HOP)); } ;
-dynamic_attr: BGP_MED
-	{ $$ = f_new_dynamic_attr(EAF_TYPE_INT, T_INT, EA_CODE(PROTOCOL_BGP, BA_MULTI_EXIT_DISC)); } ;
-dynamic_attr: BGP_LOCAL_PREF
-	{ $$ = f_new_dynamic_attr(EAF_TYPE_INT, T_INT, EA_CODE(PROTOCOL_BGP, BA_LOCAL_PREF)); } ;
-dynamic_attr: BGP_ATOMIC_AGGR
-	{ $$ = f_new_dynamic_attr(EAF_TYPE_OPAQUE, T_ENUM_EMPTY, EA_CODE(PROTOCOL_BGP, BA_ATOMIC_AGGR)); } ;
-dynamic_attr: BGP_AGGREGATOR
-	{ $$ = f_new_dynamic_attr(EAF_TYPE_OPAQUE, T_ENUM_EMPTY, EA_CODE(PROTOCOL_BGP, BA_AGGREGATOR)); } ;
-dynamic_attr: BGP_COMMUNITY
-	{ $$ = f_new_dynamic_attr(EAF_TYPE_INT_SET, T_CLIST, EA_CODE(PROTOCOL_BGP, BA_COMMUNITY)); } ;
-dynamic_attr: BGP_ORIGINATOR_ID
-	{ $$ = f_new_dynamic_attr(EAF_TYPE_ROUTER_ID, T_QUAD, EA_CODE(PROTOCOL_BGP, BA_ORIGINATOR_ID)); } ;
-dynamic_attr: BGP_CLUSTER_LIST
-	{ $$ = f_new_dynamic_attr(EAF_TYPE_INT_SET, T_CLIST, EA_CODE(PROTOCOL_BGP, BA_CLUSTER_LIST)); } ;
-dynamic_attr: BGP_EXT_COMMUNITY
-	{ $$ = f_new_dynamic_attr(EAF_TYPE_EC_SET, T_ECLIST, EA_CODE(PROTOCOL_BGP, BA_EXT_COMMUNITY)); } ;
-dynamic_attr: BGP_AIGP
-	{ $$ = f_new_dynamic_attr(EAF_TYPE_OPAQUE, T_ENUM_EMPTY, EA_CODE(PROTOCOL_BGP, BA_AIGP)); } ;
-dynamic_attr: BGP_LARGE_COMMUNITY
-	{ $$ = f_new_dynamic_attr(EAF_TYPE_LC_SET, T_LCLIST, EA_CODE(PROTOCOL_BGP, BA_LARGE_COMMUNITY)); } ;
-dynamic_attr: BGP_OTC
-	{ $$ = f_new_dynamic_attr(EAF_TYPE_INT, T_INT, EA_CODE(PROTOCOL_BGP, BA_ONLY_TO_CUSTOMER)); } ;
-
 custom_attr: ATTRIBUTE BGP NUM type symbol ';' {
-  if($3 > 255 || $3 < 1)
+  if ($3 > 255 || $3 < 1)
     cf_error("Invalid attribute number. (Given %i, must be 1-255.)", $3);
-  if($4 != T_BYTESTRING)
-    cf_error("Attribute type must be bytestring, not %s.", f_type_name($4));
-  struct f_dynamic_attr* a = (struct f_dynamic_attr*) malloc(sizeof(struct f_dynamic_attr));
-  *a = f_new_dynamic_attr(f_type_attr($4), T_BYTESTRING, EA_CODE(PROTOCOL_BGP, $3));
-  a->flags = BAF_TRANSITIVE | BAF_OPTIONAL;
-  cf_define_symbol(new_config, $5, SYM_ATTRIBUTE, attribute, a);
+
+  struct ea_class *ac = bgp_find_ea_class_by_id($3);
+  ASSERT_DIE(ac);
+  if ($4 != ac->type)
+    cf_error("Attribute %d type must be %s, not %s.", $3, f_type_name(ac->type), f_type_name($4));
+
+  ea_ref_class(new_config->pool, ac);
+  cf_define_symbol(new_config, $5, SYM_ATTRIBUTE, attribute, ac);
 };
 
->>>>>>> 0a729b50
 CF_ENUM(T_ENUM_BGP_ORIGIN, ORIGIN_, IGP, EGP, INCOMPLETE)
 
 CF_CODE

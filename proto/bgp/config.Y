/*
 *	BIRD -- Border Gateway Protocol Configuration
 *
 *	(c) 2000 Martin Mares <mj@ucw.cz>
 *
 *	Can be freely distributed and used under the terms of the GNU GPL.
 */

CF_HDR

#include "proto/bgp/bgp.h"

CF_DEFINES

#define BGP_CFG ((struct bgp_config *) this_proto)
#define BGP_CC ((struct bgp_channel_config *) this_channel)

CF_DECLS

CF_KEYWORDS(BGP, LOCAL, NEIGHBOR, AS, HOLD, TIME, CONNECT, RETRY, KEEPALIVE,
	MULTIHOP, STARTUP, VIA, NEXT, HOP, SELF, DEFAULT, PATH, METRIC, ERROR,
	START, DELAY, FORGET, WAIT, ENABLE, DISABLE, AFTER,
	BGP_LOCAL_PREF, BGP_MED, 
	SOURCE, ADDRESS, PASSWORD, RR, RS, CLIENT, CLUSTER, ID, AS4, ADVERTISE,
	IPV4, CAPABILITIES, LIMIT, PASSIVE, PREFER, OLDER, MISSING, LLADDR,
	DROP, IGNORE, ROUTE, REFRESH, INTERPRET, COMMUNITIES,
	IGP, TABLE, GATEWAY, DIRECT, RECURSIVE, MED, TTL,
	SECURITY, DETERMINISTIC, SECONDARY, ALLOW, BFD, ADD, PATHS, RX, TX,
	GRACEFUL, RESTART, AWARE, CHECK, LINK, PORT, EXTENDED, MESSAGES, SETKEY,
	STRICT, BIND, CONFEDERATION, MEMBER, MULTICAST, FLOW4, FLOW6, LONG,
	LIVED, STALE, IMPORT, IBGP, EBGP, MANDATORY, INTERNAL, EXTERNAL, SETS,
	DYNAMIC, RANGE, NAME, DIGITS, AIGP, ORIGINATE, COST, ENFORCE,
	FIRST, FREE, VALIDATE, BASE, ROLE, ROLES, PEER, PROVIDER, CUSTOMER,
	RS_SERVER, RS_CLIENT, REQUIRE, BGP_OTC, GLOBAL)

%type <i> bgp_nh
%type <i32> bgp_afi

CF_KEYWORDS(CEASE, PREFIX, LIMIT, HIT, ADMINISTRATIVE, SHUTDOWN, RESET, PEER,
	CONFIGURATION, CHANGE, DECONFIGURED, CONNECTION, REJECTED, COLLISION,
	OUT, OF, RESOURCES)

%type<i> bgp_cease_mask bgp_cease_list bgp_cease_flag bgp_role_name

CF_GRAMMAR

<<<<<<< HEAD
toksym: BGP_MED | BGP_LOCAL_PREF | SOURCE ;
=======
/* Workaround for collisions between keywords and symbols */
symbol: ROLE | PEER | PROVIDER | CUSTOMER | RS_SERVER | RS_CLIENT ;
>>>>>>> d1cd5e5a

proto: bgp_proto '}'  ;

bgp_proto_start: proto_start BGP {
     this_proto = proto_config_new(&proto_bgp, $1);
     BGP_CFG->local_port = BGP_PORT;
     BGP_CFG->remote_port = BGP_PORT;
     BGP_CFG->multihop = -1;	/* undefined */
     BGP_CFG->hold_time = 240;
     BGP_CFG->initial_hold_time = 240;
     BGP_CFG->compare_path_lengths = 1;
     BGP_CFG->igp_metric = 1;
     BGP_CFG->connect_delay_time = 5;
     BGP_CFG->connect_retry_time = 120;
     BGP_CFG->error_amnesia_time = 300;
     BGP_CFG->error_delay_time_min = 60;
     BGP_CFG->error_delay_time_max = 300;
     BGP_CFG->enable_refresh = 1;
     BGP_CFG->enable_as4 = 1;
     BGP_CFG->enable_hostname = 0;
     BGP_CFG->capabilities = 2;
     BGP_CFG->interpret_communities = 1;
     BGP_CFG->allow_as_sets = 1;
     BGP_CFG->default_local_pref = 100;
     BGP_CFG->gr_mode = BGP_GR_AWARE;
     BGP_CFG->gr_time = 120;
     BGP_CFG->llgr_mode = -1;
     BGP_CFG->llgr_time = 3600;
     BGP_CFG->setkey = 1;
     BGP_CFG->local_role = BGP_ROLE_UNDEFINED;
     BGP_CFG->dynamic_name = "dynbgp";
     BGP_CFG->check_link = -1;
   }
 ;

bgp_loc_opts:
   /* empty */
 | bgp_loc_opts PORT expr { BGP_CFG->local_port = $3; if (($3<1) || ($3>65535)) cf_error("Invalid port number"); }
 | bgp_loc_opts AS expr { BGP_CFG->local_as = $3; }
 ;

bgp_nbr_opts:
   /* empty */
 | bgp_nbr_opts PORT expr { BGP_CFG->remote_port = $3; if (($3<1) || ($3>65535)) cf_error("Invalid port number"); }
 | bgp_nbr_opts AS expr { BGP_CFG->remote_as = $3; }
 | bgp_nbr_opts INTERNAL { BGP_CFG->peer_type = BGP_PT_INTERNAL; }
 | bgp_nbr_opts EXTERNAL { BGP_CFG->peer_type = BGP_PT_EXTERNAL; }
 ;

bgp_cease_mask:
   /* true -> all except connection collision */
   bool { $$ = $1 ? ~(1 << 7) : 0; }
 | '{' bgp_cease_list '}' { $$ = $2; }
 ;

bgp_cease_list:
   bgp_cease_flag
 | bgp_cease_list ',' bgp_cease_flag { $$ = $1 | $3; }
 ;

bgp_cease_flag:
   CEASE			{ $$ = 1 << 0; }
 | PREFIX LIMIT HIT		{ $$ = 1 << 1; }
 | ADMINISTRATIVE SHUTDOWN	{ $$ = 1 << 2; }
 | PEER DECONFIGURED		{ $$ = 1 << 3; }
 | ADMINISTRATIVE RESET		{ $$ = 1 << 4; }
 | CONNECTION REJECTED		{ $$ = 1 << 5; }
 | CONFIGURATION CHANGE		{ $$ = 1 << 6; }
 | CONNECTION COLLISION		{ $$ = 1 << 7; }
 | OUT OF RESOURCES		{ $$ = 1 << 8; }
 ;

bgp_role_name:
   PEER      { $$ = BGP_ROLE_PEER; }
 | PROVIDER  { $$ = BGP_ROLE_PROVIDER; }
 | CUSTOMER  { $$ = BGP_ROLE_CUSTOMER; }
 | RS_SERVER { $$ = BGP_ROLE_RS_SERVER; }
 | RS_CLIENT { $$ = BGP_ROLE_RS_CLIENT; }
 ;

bgp_proto:
   bgp_proto_start proto_name '{'
 | bgp_proto proto_item ';'
 | bgp_proto bgp_proto_channel ';'
 | bgp_proto LOCAL bgp_loc_opts ';'
 | bgp_proto LOCAL ipa ipa_scope bgp_loc_opts ';' {
     BGP_CFG->local_ip = $3;
     if ($4) BGP_CFG->iface = $4;
   }
 | bgp_proto NEIGHBOR bgp_nbr_opts ';'
 | bgp_proto NEIGHBOR ipa ipa_scope bgp_nbr_opts ';' {
     if (ipa_nonzero(BGP_CFG->remote_ip) || BGP_CFG->remote_range)
       cf_error("Only one neighbor per BGP instance is allowed");
     BGP_CFG->remote_ip = $3;
     if ($4) BGP_CFG->iface = $4;
   }
 | bgp_proto NEIGHBOR RANGE net_ip bgp_nbr_opts ';' {
     if (ipa_nonzero(BGP_CFG->remote_ip) || BGP_CFG->remote_range)
       cf_error("Only one neighbor per BGP instance is allowed");
     net_addr *n = cfg_alloc($4.length);
     net_copy(n, &($4));
     BGP_CFG->remote_range = n;
   }
 | bgp_proto INTERFACE TEXT ';' { BGP_CFG->iface = if_get_by_name($3); }
 | bgp_proto RR CLUSTER ID idval ';' { BGP_CFG->rr_cluster_id = $5; }
 | bgp_proto RR CLIENT bool ';' { BGP_CFG->rr_client = $4; }
 | bgp_proto RS CLIENT bool ';' { BGP_CFG->rs_client = $4; }
 | bgp_proto CONFEDERATION expr ';' { BGP_CFG->confederation = $3; }
 | bgp_proto CONFEDERATION MEMBER bool ';' { BGP_CFG->confederation_member = $4; }
 | bgp_proto HOLD TIME expr ';' { BGP_CFG->hold_time = $4; if (($4 && $4<3) || ($4>65535)) cf_error("Hold time must be in range 3-65535 or zero"); }
 | bgp_proto MIN HOLD TIME expr ';' { BGP_CFG->min_hold_time = $5; }
 | bgp_proto STARTUP HOLD TIME expr ';' { BGP_CFG->initial_hold_time = $5; }
 | bgp_proto DIRECT ';' { BGP_CFG->multihop = 0; }
 | bgp_proto MULTIHOP ';' { BGP_CFG->multihop = 64; }
 | bgp_proto MULTIHOP expr ';' { BGP_CFG->multihop = $3; if (($3<1) || ($3>255)) cf_error("Multihop must be in range 1-255"); }
 | bgp_proto DYNAMIC NAME text ';' {
     if (strchr($4, '%')) cf_error("Forbidden character '%%' in dynamic name");
     if (strlen($4) > (SYM_MAX_LEN - 16)) cf_error("Dynamic name too long");
     BGP_CFG->dynamic_name = $4;
   }
 | bgp_proto DYNAMIC NAME DIGITS expr ';' { BGP_CFG->dynamic_name_digits = $5; if ($5>10) cf_error("Dynamic name digits must be at most 10"); }
 | bgp_proto STRICT BIND bool ';' { BGP_CFG->strict_bind = $4; }
 | bgp_proto FREE BIND bool ';' { BGP_CFG->free_bind = $4; }
 | bgp_proto PATH METRIC bool ';' { BGP_CFG->compare_path_lengths = $4; }
 | bgp_proto MED METRIC bool ';' { BGP_CFG->med_metric = $4; }
 | bgp_proto IGP METRIC bool ';' { BGP_CFG->igp_metric = $4; }
 | bgp_proto PREFER OLDER bool ';' { BGP_CFG->prefer_older = $4; }
 | bgp_proto DETERMINISTIC MED bool ';' { BGP_CFG->deterministic_med = $4; }
 | bgp_proto DEFAULT BGP_MED expr ';' { BGP_CFG->default_med = $4; }
 | bgp_proto DEFAULT BGP_LOCAL_PREF expr ';' { BGP_CFG->default_local_pref = $4; }
 | bgp_proto SOURCE ADDRESS ipa ';' { BGP_CFG->local_ip = $4; }
 | bgp_proto START DELAY TIME expr ';' { BGP_CFG->connect_delay_time = $5; log(L_WARN "%s: Start delay time option is deprecated, use connect delay time", this_proto->name); }
 | bgp_proto CONNECT DELAY TIME expr ';' { BGP_CFG->connect_delay_time = $5; }
 | bgp_proto CONNECT RETRY TIME expr ';' { BGP_CFG->connect_retry_time = $5; }
 | bgp_proto KEEPALIVE TIME expr ';' { BGP_CFG->keepalive_time = $4; if (($4<1) || ($4>65535)) cf_error("Keepalive time must be in range 1-65535"); }
 | bgp_proto MIN KEEPALIVE TIME expr ';' { BGP_CFG->min_keepalive_time = $5; }
 | bgp_proto ERROR FORGET TIME expr ';' { BGP_CFG->error_amnesia_time = $5; }
 | bgp_proto ERROR WAIT TIME expr ',' expr ';' { BGP_CFG->error_delay_time_min = $5; BGP_CFG->error_delay_time_max = $7; }
 | bgp_proto DISABLE AFTER ERROR bool ';' { BGP_CFG->disable_after_error = $5; }
 | bgp_proto DISABLE AFTER CEASE bgp_cease_mask ';' { BGP_CFG->disable_after_cease = $5; }
 | bgp_proto ENABLE ROUTE REFRESH bool ';' { BGP_CFG->enable_refresh = $5; }
 | bgp_proto ENABLE AS4 bool ';' { BGP_CFG->enable_as4 = $4; }
 | bgp_proto ENABLE EXTENDED MESSAGES bool ';' { BGP_CFG->enable_extended_messages = $5; }
 | bgp_proto ADVERTISE HOSTNAME bool ';' { BGP_CFG->enable_hostname = $4; }
 | bgp_proto CAPABILITIES bool ';' { BGP_CFG->capabilities = $3; }
 | bgp_proto PASSWORD text ';' { BGP_CFG->password = $3; }
 | bgp_proto SETKEY bool ';' { BGP_CFG->setkey = $3; }
 | bgp_proto PASSIVE bool ';' { BGP_CFG->passive = $3; }
 | bgp_proto INTERPRET COMMUNITIES bool ';' { BGP_CFG->interpret_communities = $4; }
 | bgp_proto ALLOW LOCAL AS ';' { BGP_CFG->allow_local_as = -1; }
 | bgp_proto ALLOW LOCAL AS expr ';' { BGP_CFG->allow_local_as = $5; }
 | bgp_proto ALLOW BGP_LOCAL_PREF bool ';' { BGP_CFG->allow_local_pref = $4; }
 | bgp_proto ALLOW AS SETS bool ';' { BGP_CFG->allow_as_sets = $5; }
 | bgp_proto GRACEFUL RESTART bool ';' { BGP_CFG->gr_mode = $4; }
 | bgp_proto GRACEFUL RESTART AWARE ';' { BGP_CFG->gr_mode = BGP_GR_AWARE; }
 | bgp_proto GRACEFUL RESTART TIME expr ';' { BGP_CFG->gr_time = $5; }
 | bgp_proto LONG LIVED GRACEFUL RESTART bool ';' { BGP_CFG->llgr_mode = $6; }
 | bgp_proto LONG LIVED GRACEFUL RESTART AWARE ';' { BGP_CFG->llgr_mode = BGP_LLGR_AWARE; }
 | bgp_proto LONG LIVED STALE TIME expr ';' { BGP_CFG->llgr_time = $6; }
 | bgp_proto TTL SECURITY bool ';' { BGP_CFG->ttl_security = $4; }
 | bgp_proto CHECK LINK bool ';' { BGP_CFG->check_link = $4; }
 | bgp_proto BFD bool ';' { if ($3) init_bfd_opts(&BGP_CFG->bfd); else BGP_CFG->bfd = NULL; }
 | bgp_proto BFD GRACEFUL ';' { init_bfd_opts(&BGP_CFG->bfd); BGP_CFG->bfd->mode = BGP_BFD_GRACEFUL; }
 | bgp_proto BFD { open_bfd_opts(&BGP_CFG->bfd); } bfd_opts { close_bfd_opts(); } ';'
 | bgp_proto ENFORCE FIRST AS bool ';' { BGP_CFG->enforce_first_as = $5; }
 | bgp_proto LOCAL ROLE bgp_role_name ';' { BGP_CFG->local_role = $4; }
 | bgp_proto REQUIRE ROLES bool ';' { BGP_CFG->require_roles = $4; }
 ;

bgp_afi:
   IPV4			{ $$ = BGP_AF_IPV4; }
 | IPV6			{ $$ = BGP_AF_IPV6; }
 | IPV4 MULTICAST	{ $$ = BGP_AF_IPV4_MC; }
 | IPV6 MULTICAST	{ $$ = BGP_AF_IPV6_MC; }
 | IPV4 MPLS		{ $$ = BGP_AF_IPV4_MPLS; }
 | IPV6 MPLS		{ $$ = BGP_AF_IPV6_MPLS; }
 | VPN4 MPLS		{ $$ = BGP_AF_VPN4_MPLS; }
 | VPN6 MPLS		{ $$ = BGP_AF_VPN6_MPLS; }
 | VPN4 MULTICAST	{ $$ = BGP_AF_VPN4_MC; }
 | VPN6 MULTICAST	{ $$ = BGP_AF_VPN6_MC; }
 | FLOW4		{ $$ = BGP_AF_FLOW4; }
 | FLOW6		{ $$ = BGP_AF_FLOW6; }
 ;

bgp_channel_start: bgp_afi
{
  const struct bgp_af_desc *desc = bgp_get_af_desc($1);

  if (!desc)
    cf_error("Unknown AFI/SAFI");

  this_channel = channel_config_get(&channel_bgp, desc->name, desc->net, this_proto);

  /* New channel */
  if (!BGP_CC->desc)
  {
    BGP_CC->c.in_filter = FILTER_UNDEF;
    BGP_CC->c.out_filter = FILTER_UNDEF;
    BGP_CC->c.ra_mode = RA_UNDEF;
    BGP_CC->afi = $1;
    BGP_CC->desc = desc;
    BGP_CC->next_hop_keep = 0xff; /* undefined */
    BGP_CC->gr_able = 0xff;	/* undefined */
    BGP_CC->llgr_able = 0xff;	/* undefined */
    BGP_CC->llgr_time = ~0U;	/* undefined */
    BGP_CC->aigp = 0xff;	/* undefined */
  }
};

bgp_nh:
   bool { $$ = $1; }
 | IBGP { $$ = NH_IBGP; }
 | EBGP { $$ = NH_EBGP; }

bgp_lladdr: SELF | DROP | IGNORE;

bgp_channel_item:
   channel_item
 | NEXT HOP ADDRESS ipa { BGP_CC->next_hop_addr = $4; }
 | NEXT HOP SELF bgp_nh { BGP_CC->next_hop_self = $4; }
 | NEXT HOP KEEP bgp_nh { BGP_CC->next_hop_keep = $4; }
 | NEXT HOP PREFER GLOBAL { BGP_CC->next_hop_prefer = NHP_GLOBAL; }
 | MANDATORY bool { BGP_CC->mandatory = $2; }
 | MISSING LLADDR bgp_lladdr { log(L_WARN "%s.%s: Missing lladdr option is deprecated and ignored, remove it", this_proto->name, this_channel->name); }
 | GATEWAY DIRECT { BGP_CC->gw_mode = GW_DIRECT; }
 | GATEWAY RECURSIVE { BGP_CC->gw_mode = GW_RECURSIVE; }
 | SECONDARY bool { BGP_CC->secondary = $2; }
 | VALIDATE bool {
    BGP_CC->validate = $2;
    if (BGP_SAFI(BGP_CC->afi) != BGP_SAFI_FLOW)
      cf_error("Validate option limited to flowspec channels");
   }
 | GRACEFUL RESTART bool { BGP_CC->gr_able = $3; }
 | LONG LIVED GRACEFUL RESTART bool { BGP_CC->llgr_able = $5; }
 | LONG LIVED STALE TIME expr { BGP_CC->llgr_time = $5; }
 | EXTENDED NEXT HOP bool { BGP_CC->ext_next_hop = $4; }
 | ADD PATHS RX { BGP_CC->add_path = BGP_ADD_PATH_RX; }
 | ADD PATHS TX { BGP_CC->add_path = BGP_ADD_PATH_TX; }
 | ADD PATHS bool { BGP_CC->add_path = $3 ? BGP_ADD_PATH_FULL : 0; }
 | IMPORT TABLE bool { BGP_CC->import_table = $3; }
 | EXPORT TABLE bool { BGP_CC->export_table = $3; }
 | AIGP bool { BGP_CC->aigp = $2; BGP_CC->aigp_originate = 0; }
 | AIGP ORIGINATE { BGP_CC->aigp = 1; BGP_CC->aigp_originate = 1; }
 | COST expr { BGP_CC->cost = $2; if ($2 < 1) cf_error("Cost must be positive"); }
 | IGP TABLE rtable {
    if (BGP_CC->desc->no_igp)
      cf_error("IGP table not allowed here");

    if ($3->addr_type == NET_IP4)
      BGP_CC->igp_table_ip4 = $3;
    else if ($3->addr_type == NET_IP6)
      BGP_CC->igp_table_ip6 = $3;
    else
      cf_error("Mismatched IGP table type");
   }
 | BASE TABLE rtable {
    if (BGP_SAFI(BGP_CC->afi) != BGP_SAFI_FLOW)
      cf_error("Base table option limited to flowspec channels");

    if (((BGP_CC->afi == BGP_AF_FLOW4) && ($3->addr_type == NET_IP4)) ||
        ((BGP_CC->afi == BGP_AF_FLOW6) && ($3->addr_type == NET_IP6)))
      BGP_CC->base_table = $3;
    else
      cf_error("Mismatched base table type");
   }
 ;

bgp_channel_opts:
   /* empty */
 | bgp_channel_opts bgp_channel_item ';'
 ;

bgp_channel_opt_list:
   /* empty */
 | '{' bgp_channel_opts '}'
 ;

bgp_channel_end:
{
  if (!this_channel->table)
    cf_error("Routing table not specified");

  this_channel = NULL;
};

bgp_proto_channel: bgp_channel_start bgp_channel_opt_list bgp_channel_end;

CF_ENUM(T_ENUM_BGP_ORIGIN, ORIGIN_, IGP, EGP, INCOMPLETE)

CF_CODE

CF_END<|MERGE_RESOLUTION|>--- conflicted
+++ resolved
@@ -44,12 +44,9 @@
 
 CF_GRAMMAR
 
-<<<<<<< HEAD
+/* Workaround for collisions between keywords and symbols */
+toksym: ROLE | PEER | PROVIDER | CUSTOMER | RS_SERVER | RS_CLIENT ;
 toksym: BGP_MED | BGP_LOCAL_PREF | SOURCE ;
-=======
-/* Workaround for collisions between keywords and symbols */
-symbol: ROLE | PEER | PROVIDER | CUSTOMER | RS_SERVER | RS_CLIENT ;
->>>>>>> d1cd5e5a
 
 proto: bgp_proto '}'  ;
 

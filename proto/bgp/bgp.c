/*
 *	BIRD -- The Border Gateway Protocol
 *
 *	(c) 2000 Martin Mares <mj@ucw.cz>
 *	(c) 2008--2016 Ondrej Zajicek <santiago@crfreenet.org>
 *	(c) 2008--2016 CZ.NIC z.s.p.o.
 *
 *	Can be freely distributed and used under the terms of the GNU GPL.
 */

/**
 * DOC: Border Gateway Protocol
 *
 * The BGP protocol is implemented in three parts: |bgp.c| which takes care of
 * the connection and most of the interface with BIRD core, |packets.c| handling
 * both incoming and outgoing BGP packets and |attrs.c| containing functions for
 * manipulation with BGP attribute lists.
 *
 * As opposed to the other existing routing daemons, BIRD has a sophisticated
 * core architecture which is able to keep all the information needed by BGP in
 * the primary routing table, therefore no complex data structures like a
 * central BGP table are needed. This increases memory footprint of a BGP router
 * with many connections, but not too much and, which is more important, it
 * makes BGP much easier to implement.
 *
 * Each instance of BGP (corresponding to a single BGP peer) is described by a
 * &bgp_proto structure to which are attached individual connections represented
 * by &bgp_connection (usually, there exists only one connection, but during BGP
 * session setup, there can be more of them). The connections are handled
 * according to the BGP state machine defined in the RFC with all the timers and
 * all the parameters configurable.
 *
 * In incoming direction, we listen on the connection's socket and each time we
 * receive some input, we pass it to bgp_rx(). It decodes packet headers and the
 * markers and passes complete packets to bgp_rx_packet() which distributes the
 * packet according to its type.
 *
 * In outgoing direction, we gather all the routing updates and sort them to
 * buckets (&bgp_bucket) according to their attributes (we keep a hash table for
 * fast comparison of &rta's and a &fib which helps us to find if we already
 * have another route for the same destination queued for sending, so that we
 * can replace it with the new one immediately instead of sending both
 * updates). There also exists a special bucket holding all the route
 * withdrawals which cannot be queued anywhere else as they don't have any
 * attributes. If we have any packet to send (due to either new routes or the
 * connection tracking code wanting to send a Open, Keepalive or Notification
 * message), we call bgp_schedule_packet() which sets the corresponding bit in a
 * @packet_to_send bit field in &bgp_conn and as soon as the transmit socket
 * buffer becomes empty, we call bgp_fire_tx(). It inspects state of all the
 * packet type bits and calls the corresponding bgp_create_xx() functions,
 * eventually rescheduling the same packet type if we have more data of the same
 * type to send.
 *
 * The processing of attributes consists of two functions: bgp_decode_attrs()
 * for checking of the attribute blocks and translating them to the language of
 * BIRD's extended attributes and bgp_encode_attrs() which does the
 * converse. Both functions are built around a @bgp_attr_table array describing
 * all important characteristics of all known attributes.  Unknown transitive
 * attributes are attached to the route as %EAF_TYPE_OPAQUE byte streams.
 *
 * BGP protocol implements graceful restart in both restarting (local restart)
 * and receiving (neighbor restart) roles. The first is handled mostly by the
 * graceful restart code in the nest, BGP protocol just handles capabilities,
 * sets @gr_wait and locks graceful restart until end-of-RIB mark is received.
 * The second is implemented by internal restart of the BGP state to %BS_IDLE
 * and protocol state to %PS_START, but keeping the protocol up from the core
 * point of view and therefore maintaining received routes. Routing table
 * refresh cycle (rt_refresh_begin(), rt_refresh_end()) is used for removing
 * stale routes after reestablishment of BGP session during graceful restart.
 *
 * Supported standards:
 * RFC 4271 - Border Gateway Protocol 4 (BGP)
 * RFC 1997 - BGP Communities Attribute
 * RFC 2385 - Protection of BGP Sessions via TCP MD5 Signature
 * RFC 2545 - Use of BGP Multiprotocol Extensions for IPv6
 * RFC 2918 - Route Refresh Capability
 * RFC 3107 - Carrying Label Information in BGP
 * RFC 4360 - BGP Extended Communities Attribute
 * RFC 4364 - BGP/MPLS IPv4 Virtual Private Networks
 * RFC 4456 - BGP Route Reflection
 * RFC 4486 - Subcodes for BGP Cease Notification Message
 * RFC 4659 - BGP/MPLS IPv6 Virtual Private Networks
 * RFC 4724 - Graceful Restart Mechanism for BGP
 * RFC 4760 - Multiprotocol extensions for BGP
 * RFC 4798 - Connecting IPv6 Islands over IPv4 MPLS
 * RFC 5065 - AS confederations for BGP
 * RFC 5082 - Generalized TTL Security Mechanism
 * RFC 5492 - Capabilities Advertisement with BGP
 * RFC 5668 - 4-Octet AS Specific BGP Extended Community
 * RFC 5925 - TCP Authentication Option
 * RFC 6286 - AS-Wide Unique BGP Identifier
 * RFC 6608 - Subcodes for BGP Finite State Machine Error
 * RFC 6793 - BGP Support for 4-Octet AS Numbers
 * RFC 7311 - Accumulated IGP Metric Attribute for BGP
 * RFC 7313 - Enhanced Route Refresh Capability for BGP
 * RFC 7606 - Revised Error Handling for BGP UPDATE Messages
 * RFC 7911 - Advertisement of Multiple Paths in BGP
 * RFC 7947 - Internet Exchange BGP Route Server
 * RFC 8092 - BGP Large Communities Attribute
 * RFC 8212 - Default EBGP Route Propagation Behavior without Policies
 * RFC 8654 - Extended Message Support for BGP
 * RFC 8950 - Advertising IPv4 NLRI with an IPv6 Next Hop
 * RFC 8955 - Dissemination of Flow Specification Rules
 * RFC 8956 - Dissemination of Flow Specification Rules for IPv6
 * RFC 9003 - Extended BGP Administrative Shutdown Communication
 * RFC 9072 - Extended Optional Parameters Length for BGP OPEN Message
 * RFC 9117 - Revised Validation Procedure for BGP Flow Specifications
 * RFC 9234 - Route Leak Prevention and Detection Using Roles
 * RFC 9494 - Long-Lived Graceful Restart for BGP
 * RFC 9687 - Send Hold Timer
 * draft-walton-bgp-hostname-capability-02
 */

#undef LOCAL_DEBUG

#include <stdlib.h>

#include "nest/bird.h"
#include "nest/iface.h"
#include "nest/protocol.h"
#include "nest/route.h"
#include "nest/mpls.h"
#include "nest/cli.h"
#include "nest/locks.h"
#include "conf/conf.h"
#include "filter/filter.h"
#include "lib/socket.h"
#include "lib/resource.h"
#include "lib/string.h"
#include "lib/hash.h"

#include "bgp.h"
#ifdef CONFIG_BMP
#include "proto/bmp/bmp.h"
#endif

/* Listening socket machinery */
struct bgp_listen_private {
  DOMAIN(subproto) lock;
  struct bgp_listen_private **locked_at;
  pool *pool;
  list sockets;		/* Listening sockets */
};

typedef union bgp_listen {
  DOMAIN(subproto) lock;
  struct bgp_listen_private priv;
} bgp_listen;

static bgp_listen bgp_listen_pub;

LOBJ_UNLOCK_CLEANUP(bgp_listen, subproto);

#define BGP_LISTEN_LOCKED(bl)	LOBJ_LOCKED(&bgp_listen_pub, bl, bgp_listen, subproto)
#define BGP_LISTEN_LOCK(bl)	LOBJ_LOCK(&bgp_listen_pub, bl, bgp_listen, subproto)
#define BGP_LISTEN_UNLOCK(bl)	( LOBJ_UNLOCK_CLEANUP_NAME(bgp_listen, subproto)(&bl), bl = NULL )

static void bgp_connect(struct bgp_proto *p);
static void bgp_active(struct bgp_proto *p);
static void bgp_setup_conn(struct bgp_proto *p, struct bgp_conn *conn);
static void bgp_setup_sk(struct bgp_conn *conn, sock *s);
static void bgp_send_open(struct bgp_conn *conn);
static void bgp_update_bfd(struct bgp_proto *p, const struct bfd_options *bfd);

static int bgp_disable_ao_keys(struct bgp_proto *p);
static int bgp_incoming_connection(sock *sk, uint dummy UNUSED);
static void bgp_incoming_connection_single(struct callback *cb);
static void bgp_incoming_connection_dynamic(struct callback *cb);
static void bgp_listen_sock_err(sock *sk UNUSED, int err);
static int bgp_listen_open(struct bgp_proto *, struct bgp_listen_request *);
static void bgp_listen_close(struct bgp_proto *, struct bgp_listen_request *);

static void bgp_graceful_restart_feed(struct bgp_channel *c);
static void bgp_restart_route_refresh(void *_bc);

/* Dynamic BGP detection */
#define bgp_is_dynamic(x) (_Generic((x),			\
    struct bgp_proto *: ipa_zero((x)->remote_ip),		\
    struct bgp_config *: ipa_zero((x)->remote_ip),		\
    struct bgp_listen_request *: ipa_zero((x)->remote_ip)))


/*
 * BGP Instance Management
 */

/**
 * bgp_open - open a BGP instance
 * @p: BGP instance
 *
 * This function allocates and configures shared BGP resources, mainly listening
 * sockets. Should be called as the last step during initialization (when lock
 * is acquired and neighbor is ready). When error, caller should change state to
 * PS_DOWN and return immediately.
 */
static int
bgp_open(struct bgp_proto *p)
{
  /* Interface-patterned listening sockets are created from the
   * interface notifier. By default, listen to nothing.
   *
   * Also dynamically spawned protocol do not need a listening socket,
   * they already have their parent's one and the requests are actually
   * ignored when looking for the accepting protocol. */
  if (p->cf->ipatt || p->cf->c.parent)
    return 0;

  /* Set parameters of the listening socket
   *
   * If strict_bind is set, we need local_ip and maybe also iface. Mandatory if
   * local_ip is link-local. If strict_bind is not set, we bind to all addresses
   * of that family and match the local IP later when accepting the connection. */

  struct bgp_listen_request *req = mb_allocz(p->p.pool, sizeof *req);
  struct bgp_socket_params *par = &req->params;

  par->iface = p->cf->strict_bind ? p->cf->iface : NULL;
  par->vrf = p->p.vrf;
  par->addr = p->cf->strict_bind && ipa_nonzero(p->cf->local_ip) ? p->cf->local_ip :
    (p->ipv4 ? IPA_NONE4 : IPA_NONE6);
  par->port = p->cf->local_port;
  par->flags = p->cf->free_bind ? SKF_FREEBIND : 0;

  /* Set parameters of the accepted socket */
  req->local_ip = p->cf->local_ip;
  req->iface = p->cf->iface;
  req->ipatt = p->cf->ipatt;
  req->remote_ip = p->remote_ip;
  req->remote_range = p->cf->remote_range;

  /* Initialize the incoming socket queue */
  init_list(&req->incoming_sockets);

  BGP_TRACE(D_EVENTS, "Requesting listen socket at %I%J port %u", req->params.addr, req->params.iface, req->params.port);

  if (bgp_is_dynamic(p))
    callback_init(&req->incoming_connection, bgp_incoming_connection_dynamic, &main_birdloop);
  else
    callback_init(&req->incoming_connection, bgp_incoming_connection_single, p->p.loop);

  req->p = p;
  return bgp_listen_open(p, req);
}

#define bgp_listen_debug(p, a, msg, args...) do { \
  if ((p)->p.debug & D_IFACES) \
    log(L_TRACE "%s: Listening socket at %I%J port %u (vrf %s) flags %u: " msg, \
	(p)->p.name, (a)->addr, (a)->iface, (a)->port, \
	(a)->vrf ? (a)->vrf->name : "default", (a)->flags, ## args); \
} while (0)

static int
bgp_socket_match(const struct bgp_socket_params *a, const struct bgp_socket_params *b)
{
  return
    ipa_equal(a->addr, b->addr) &&
    a->iface == b->iface &&
    a->vrf == b->vrf &&
    a->port == b->port &&
    a->flags == b->flags &&
    1;
}

static int
bgp_listen_open(struct bgp_proto *p, struct bgp_listen_request *req)
{
  ASSERT_DIE(!NODE_VALID(&req->pn));
  ASSERT_DIE(!NODE_VALID(&req->sn));

  add_tail(&p->listen, &req->pn);

  BGP_LISTEN_LOCK(bl);

  /* First try to find existing socket */
  bgp_socket *bs;
  WALK_LIST(bs, bl->sockets)
    if (bgp_socket_match(&req->params, &bs->params))
      BGP_SOCKET_LOCKED(bs, bsp)
      {
	bgp_listen_debug(p, &req->params, "exists: %p", bs);
	add_tail(&bsp->requests, &req->sn);
	req->sock = bs;
	return 0;
      }

  sock *sk = sk_new(p->p.pool);
  sk->type = SK_TCP_PASSIVE;
  sk->ttl = 255;
  sk->saddr = req->params.addr;
  sk->sport = req->params.port;
  sk->iface = req->params.iface;
  sk->vrf = req->params.vrf;
  sk->flags = req->params.flags;
  sk->tos = IP_PREC_INTERNET_CONTROL;
  sk->rbsize = BGP_RX_BUFFER_SIZE;
  sk->tbsize = BGP_TX_BUFFER_SIZE;
  sk->rx_hook = bgp_incoming_connection;
  sk->err_hook = bgp_listen_sock_err;

  if (sk_open(sk, p->p.loop) < 0)
  {
    sk_log_error(sk, p->p.name);
    log(L_ERR "%s: Cannot open listening socket", p->p.name);
    sk_close(sk);
    return -1;
  }

  struct birdloop *loop = birdloop_new(bl->pool, DOMAIN_ORDER(service), NULL,
      "bgp listen socket at %I%J port %u",
      req->params.addr, req->params.iface, req->params.port);

  pool *pool = birdloop_pool(loop);

  birdloop_enter(loop);
  sk_reloop(sk, loop);
  rmove(sk, pool);
  sk->pool = pool;

  bs = mb_allocz(pool, sizeof(*bs));
  struct bgp_socket_private *bsp = &bs->priv;

  bsp->loop = loop;
  bsp->params = req->params;
  bsp->sk = sk;

  sk->data = bs;
  req->sock = bs;

  init_list(&bsp->requests);
  add_tail(&bsp->requests, &req->sn);
  add_tail(&bl->sockets, &bs->n);

  bgp_listen_debug(p, &req->params, "create: %p", bs);
  birdloop_leave(loop);

  bgp_listen_debug(p, &req->params, "create: %p", bs);

  return 0;
}

static void
bgp_listen_done(void *_bs)
{
  /* Loop finishing must be done from the main loop */
  ASSERT_DIE(birdloop_inside(&main_birdloop));
  BGP_LISTEN_LOCK(bl);

  /* The loop finisher must at least once enter the loop to ensure
   * that the requestor is done */
  BGP_SOCKET_LOCKED((bgp_socket *) _bs, bsp)
    ;

  /* Everything related is allocated from the loop's pool */
  birdloop_free(((bgp_socket *) _bs)->loop);
}

static void
bgp_listen_close(struct bgp_proto *p, struct bgp_listen_request *req)
{
  BGP_LISTEN_LOCK(bl);
  BGP_SOCKET_LOCK(req->sock, bsp);

  /* Flush the request itself */
  rem_node(&req->pn);
  callback_cancel(&req->incoming_connection);
  struct bgp_incoming_socket *bis;
  WALK_LIST_FIRST(bis, req->incoming_sockets)
  {
    sk_close(bis->sk);
    rem_node(&bis->n);
    mb_free(bis);
  }

  /* Remove the request from the listening socket */
  rem_node(&req->sn);
  if (EMPTY_LIST(bsp->requests))
  {
    bgp_listen_debug(p, &req->params, "free: %p", bsp);
    sk_close(bsp->sk);
    rem_node(&bsp->n);
    birdloop_stop_self(bsp->loop, bgp_listen_done, bsp);
  }
  else
  {
    bgp_listen_debug(p, &req->params, "unlink: %p", bsp);
  }
}

/**
 * bgp_close - close a BGP instance
 * @p: BGP instance
 *
 * This function frees and deconfigures shared BGP resources.
 */
static void
bgp_close(struct bgp_proto *p)
{
  struct bgp_listen_request *req;
  WALK_LIST_FIRST2(req, pn, p->listen)
    bgp_listen_close(p, req);

  ASSERT_DIE(EMPTY_LIST(p->listen));
}


/*
 *	TCP-AO keys
 */

static struct bgp_ao_key *
bgp_new_ao_key(struct bgp_proto *p, struct ao_config *cf)
{
  struct bgp_ao_key *key = mb_allocz(p->p.pool, sizeof(struct bgp_ao_key));

  key->key = cf->key;
  add_tail(&p->ao.keys, &key->n);

  return key;
}

static struct bgp_ao_key *
bgp_find_ao_key_(list *l, int send_id, int recv_id)
{
  WALK_LIST_(struct bgp_ao_key, key, *l)
    if ((key->key.send_id == send_id) && (key->key.recv_id == recv_id))
      return key;

  return NULL;
}

static inline struct bgp_ao_key * UNUSED
bgp_find_ao_key(struct bgp_proto *p, int send_id, int recv_id)
{ return bgp_find_ao_key_(&p->ao.keys, send_id, recv_id); }

static int
bgp_same_ao_key(struct ao_key *a, struct ao_key *b)
{
  return
    (a->send_id == b->send_id) &&
    (a->recv_id == b->recv_id) &&
    (a->algorithm == b->algorithm) &&
    (a->keylen == b->keylen) &&
    !memcmp(a->key, b->key, a->keylen);
}

static inline int
bgp_sk_add_ao_key(struct bgp_proto *p, sock *sk, struct bgp_ao_key *key, const char *kind)
{
  ip_addr prefix = p->cf->remote_ip;
  int pxlen = -1;

  int rv = sk_add_ao_key(sk, prefix, pxlen, p->cf->iface, &key->key, false, false);
  if (rv < 0)
  {
    sk_log_error(sk, p->p.name);
    log(L_ERR "%s: Cannot add TCP-AO key %d/%d to BGP %s socket",
	p->p.name, key->key.send_id, key->key.recv_id, kind);
  }

  return rv;
}

static int
bgp_sk_delete_ao_key(struct bgp_proto *p, sock *sk, struct bgp_ao_key *key,
		     struct bgp_ao_key *backup, int current_key_id, int rnext_key_id,
		     const char *kind);

static int
bgp_enable_ao_key(struct bgp_proto *p, struct bgp_ao_key *key)
{
  ASSERT(!key->active);

  BGP_TRACE(D_EVENTS, "Adding TCP-AO key %d/%d", key->key.send_id, key->key.recv_id);

  /* Handle listening sockets */
  struct bgp_listen_request *blr, *failed = NULL; node *nxt;
  WALK_LIST2(blr, nxt, p->listen, pn)
  BGP_SOCKET_LOCKED(blr->sock, bs)
    if (bgp_sk_add_ao_key(p, bs->sk, key, "listening") < 0)
    {
      failed = blr;
      goto failA;
    }

  /* Handle incoming socket */
  if (p->incoming_conn.sk)
    if (bgp_sk_add_ao_key(p, p->incoming_conn.sk, key, "session (in)") < 0)
      goto failA;

  /* Handle outgoing socket */
  if (p->outgoing_conn.sk)
    if (bgp_sk_add_ao_key(p, p->outgoing_conn.sk, key, "session (out)") < 0)
      goto failB;

  key->active = 1;
  return 0;

failB:
  /* Cleanup incoming socket */
  if (p->incoming_conn.sk)
    bgp_sk_delete_ao_key(p, p->incoming_conn.sk, key, NULL, -1, -1, "session (in)");

failA:
  /* Cleanup listening sockets */
  WALK_LIST2(blr, nxt, p->listen, pn)
  {
    if (blr == failed)
      break;

    bgp_sk_delete_ao_key(p, blr->sock->sk, key, NULL, -1, -1, "listening");
  }

  /* Mark as failed */
  key->failed = 1;
  return -1;
}

struct bgp_active_keys {
  int in_current, in_rnext;
  int out_current, out_rnext;
  struct bgp_ao_key *backup;
};

static int
bgp_sk_delete_ao_key(struct bgp_proto *p, sock *sk, struct bgp_ao_key *key,
		     struct bgp_ao_key *backup, int current_key_id, int rnext_key_id,
		     const char *kind)
{
  struct ao_key *set_current = NULL, *set_rnext = NULL;

  if ((key->key.send_id == current_key_id) && backup)
  {
    log(L_WARN "%s: Deleting TCP-AO Current key %d/%d, setting Current key to %d/%d",
	p->p.name, key->key.send_id, key->key.recv_id, backup->key.send_id, backup->key.recv_id);

    set_current = &backup->key;
  }

  if ((key->key.recv_id == rnext_key_id) && backup)
  {
    log(L_WARN "%s: Deleting TCP-AO RNext key %d/%d, setting RNext key to %d/%d",
	p->p.name, key->key.send_id, key->key.recv_id, backup->key.send_id, backup->key.recv_id);

    set_rnext = &backup->key;
  }

  ip_addr prefix = p->cf->remote_ip;
  int pxlen = -1;

  int rv = sk_delete_ao_key(sk, prefix, pxlen, p->cf->iface, &key->key, set_current, set_rnext);
  if (rv < 0)
  {
    sk_log_error(sk, p->p.name);
    log(L_ERR "%s: Cannot delete TCP-AO key %d/%d from BGP %s socket",
	p->p.name, key->key.send_id, key->key.recv_id, kind);
  }

  return rv;
}

static int
bgp_disable_ao_key(struct bgp_proto *p, struct bgp_ao_key *key, struct bgp_active_keys *info)
{
  ASSERT(key->active);

  BGP_TRACE(D_EVENTS, "Deleting TCP-AO key %d/%d", key->key.send_id, key->key.recv_id);

  /* Try to disable everywhere even if first fails */
  int rv = 0;

  /* Handle listening socket */
  struct bgp_listen_request *blr; node *nxt;
  WALK_LIST2(blr, nxt, p->listen, pn)
<<<<<<< HEAD
  BGP_SOCKET_LOCKED(blr->sock, bs)
    if (bgp_sk_delete_ao_key(p, bs->sk, key, NULL, -1, -1, "listening") < 0)
      return -1;
=======
    if (bgp_sk_delete_ao_key(p, blr->sock->sk, key, NULL, -1, -1, "listening") < 0)
      rv = -1;
>>>>>>> edfc4d5f

  key->active = 0;

  /* Handle incoming socket */
  if (p->incoming_conn.sk && info)
    if (bgp_sk_delete_ao_key(p, p->incoming_conn.sk, key, info->backup, info->in_current, info->in_rnext, "session (in)") < 0)
      rv = -1;

  /* Handle outgoing socket */
  if (p->outgoing_conn.sk && info)
    if (bgp_sk_delete_ao_key(p, p->outgoing_conn.sk, key, info->backup, info->out_current, info->out_rnext, "session (out)") < 0)
      rv = -1;

  return rv;
}

static int
bgp_remove_ao_key(struct bgp_proto *p, struct bgp_ao_key *key, struct bgp_active_keys *info)
{
  ASSERT(key != p->ao.best_key);

  if (key->active)
    if (bgp_disable_ao_key(p, key, info) < 0)
      return -1;

  rem_node(&key->n);
  mb_free(key);
  return 0;
}


static struct bgp_ao_key *
bgp_select_best_ao_key(struct bgp_proto *p)
{
  struct bgp_ao_key *best = NULL;

  WALK_LIST_(struct bgp_ao_key, key, p->ao.keys)
  {
    if (!key->active)
      continue;

    /* Never select deprecated keys */
    if (key->key.preference < 0)
      continue;

    if (!best || (best->key.preference < key->key.preference))
      best = key;
  }

  return best;
}

static int
bgp_sk_set_rnext_ao_key(struct bgp_proto *p, sock *sk, struct bgp_ao_key *key)
{
  int rv = sk_set_rnext_ao_key(sk, &key->key);
  if (rv < 0)
  {
    sk_log_error(sk, p->p.name);
    log(L_ERR "%s: Cannot set TCP-AO key %d/%d as RNext key",
	p->p.name, key->key.send_id, key->key.recv_id);
  }

  return rv;
}

static int
bgp_update_rnext_ao_key(struct bgp_proto *p)
{
  struct bgp_ao_key *best = bgp_select_best_ao_key(p);

  if (!best)
  {
    log(L_ERR "%s: No usable TCP-AO key", p->p.name);
    return -1;
  }

  if (best == p->ao.best_key)
    return 0;

  BGP_TRACE(D_EVENTS, "Setting TCP-AO key %d/%d as RNext key", best->key.send_id, best->key.recv_id);

  p->ao.best_key = best;

  /* Handle incoming socket */
  if (p->incoming_conn.sk)
    if (bgp_sk_set_rnext_ao_key(p, p->incoming_conn.sk, best) < 0)
      return -1;

  /* Handle outgoing socket */
  if (p->outgoing_conn.sk)
    if (bgp_sk_set_rnext_ao_key(p, p->outgoing_conn.sk, best) < 0)
      return -1;

  /* Schedule Keepalive to trigger RNext ID exchange */
  if (p->conn)
    bgp_schedule_packet(p->conn, NULL, PKT_KEEPALIVE);

  /* RFC 4271 4.4 says that Keepalive messages MUST NOT be sent more frequently
     than one per second, but since key change is rare, this is harmless. */

  return 0;
}


/**
 * bgp_enable_ao_keys - Enable TCP-AO keys
 * @p: BGP instance
 *
 * Enable all TCP-AO keys for the listening socket. We accept if some fail in
 * non-fatal way (e.g. kernel does not support specific algorithm), but there
 * must be at least one usable (non-deprecated) active key. In case of failure,
 * we remove all keys, so there is no lasting effect on the listening socket.
 * Returns: 0 for okay, -1 for failure.
 */
static int
bgp_enable_ao_keys(struct bgp_proto *p)
{
  ASSERT(!p->incoming_conn.sk && !p->outgoing_conn.sk);

  WALK_LIST_(struct bgp_ao_key, key, p->ao.keys)
    bgp_enable_ao_key(p, key);

  p->ao.best_key = bgp_select_best_ao_key(p);

  if (!p->ao.best_key)
  {
    log(L_ERR "%s: No usable TCP-AO key", p->p.name);
    goto fail;
  }

  return 0;

fail:
  bgp_disable_ao_keys(p);
  return -1;
}

/**
 * bgp_disable_ao_keys - Disable TCP-AO keys
 * @p: BGP instance
 *
 * Disable all TCP-AO keys for the listening socket. We assume there are no
 * active connection, so no issue with removal of the current key. Errors are
 * ignored.
 */
static int
bgp_disable_ao_keys(struct bgp_proto *p)
{
  ASSERT(!p->incoming_conn.sk && !p->outgoing_conn.sk);

  WALK_LIST_(struct bgp_ao_key, key, p->ao.keys)
    if (key->active)
      bgp_disable_ao_key(p, key, NULL);

  return 0;
}

static int
bgp_reconfigure_ao_keys(struct bgp_proto *p, const struct bgp_config *cf)
{
  /* TCP-AO not used */
  if (EMPTY_LIST(p->ao.keys) && !cf->ao_keys)
    return 1;

  /* Cannot enable/disable TCP-AO */
  if (EMPTY_LIST(p->ao.keys) || !cf->ao_keys)
    return 0;

  /* Too early, TCP-AO not yet enabled */
  if (bgp_start_state(p) == BSS_PREPARE)
    return 0;

  /* Move existing keys to temporary list */
  list old_keys;
  init_list(&old_keys);
  add_tail_list(&old_keys, &p->ao.keys);
  init_list(&p->ao.keys);

  /* Clean up the best key */
  struct bgp_ao_key *old_best = p->ao.best_key;
  p->ao.best_key = NULL;

  /* Prepare new set of keys */
  for (struct ao_config *key_cf = cf->ao_keys; key_cf; key_cf = key_cf->next)
  {
    struct bgp_ao_key *key = bgp_find_ao_key_(&old_keys, key_cf->key.send_id, key_cf->key.recv_id);

    if (key && bgp_same_ao_key(&key->key, &key_cf->key))
    {
      /* Update key ptr and preference */
      key->key = key_cf->key;

      rem_node(&key->n);
      add_tail(&p->ao.keys, &key->n);

      if (key == old_best)
	p->ao.best_key = key;

      continue;
    }

    bgp_new_ao_key(p, key_cf);
  }

  /* Remove old keys */
  if (!EMPTY_LIST(old_keys))
  {
    struct bgp_active_keys info = { -1, -1, -1, -1, NULL};

    /* Find current/rnext keys on incoming connection */
    if (p->incoming_conn.sk)
      if (sk_get_active_ao_keys(p->incoming_conn.sk, &info.in_current, &info.in_rnext) < -1)
	sk_log_error(p->incoming_conn.sk, p->p.name);

    /* Find current/rnext keys on outgoing connection */
    if (p->outgoing_conn.sk)
      if (sk_get_active_ao_keys(p->outgoing_conn.sk, &info.out_current, &info.out_rnext) < -1)
	sk_log_error(p->outgoing_conn.sk, p->p.name);

    /*
     * Select backup key in case of removal of current/rnext key.
     *
     * It is possible that we cannot select an intermediate best key (e.g. when
     * the reconfiguration deprecates the old best key and adds the new one).
     * That is not necessary bad, we may not even need the backup key anyways.
     * In this case we use the old best key (ao.best_key) instead even if it may
     * be deprecated (but not removed).
     *
     * If neither one is available, that means we are going to remove rnext key
     * and we have no intermediate best key to switch to, therefore we fail
     * later during bgp_remove_ao_key().
     */
    info.backup = bgp_select_best_ao_key(p) ?: p->ao.best_key;
    if (!info.backup)
      log(L_WARN "%s: No usable backup key", p->p.name);

    struct bgp_ao_key *key, *key2;
    WALK_LIST_DELSAFE(key, key2, old_keys)
      bgp_remove_ao_key(p, key, &info);

    /* If some key removals failed, restart */
    if (!EMPTY_LIST(old_keys))
      return 0;
  }

  /* Enable new keys */
  WALK_LIST_(struct bgp_ao_key, key, p->ao.keys)
    if (!key->active && !key->failed)
      bgp_enable_ao_key(p, key);

  /* Update RNext key */
  if (bgp_update_rnext_ao_key(p) < 0)
    return 0;

  return 1;
}

/**
 * bgp_list_ao_keys - List active TCP-AO keys
 * @p: BGP instance
 * @ao_keys: Returns array of keys
 * @ao_keys_num: Returns number of keys
 *
 * Returns an array of pointers to active TCP-AO keys, for usage with socket
 * functions. The best key is at the first position. The array is allocated from
 * the temporary linpool. If there are no keys (or just no best key), the error
 * is logged and the function fails. Returns: 0 for success, -1 for failure.
 */
static int
bgp_list_ao_keys(struct bgp_proto *p, const struct ao_key ***ao_keys, int *ao_keys_num)
{
  int num = 0;
  WALK_LIST_(const struct bgp_ao_key, key, p->ao.keys)
    if (key->active)
      num++;

  const struct bgp_ao_key *best = p->ao.best_key;

  if (!num || !best)
  {
    log(L_ERR "%s: No usable TCP-AO key", p->p.name);
    return -1;
  }

  const struct ao_key **keys = tmp_alloc(num * sizeof(const struct ao_key *));
  int i = 0;

  keys[i++] = &best->key;
  WALK_LIST_(const struct bgp_ao_key, key, p->ao.keys)
    if (key->active && (key != best) && (i < num))
      keys[i++] = &key->key;

  *ao_keys = keys;
  *ao_keys_num = i;
  return 0;
}




static int
bgp_setup_auth(struct bgp_proto *p, int enable)
{
  if (p->cf->auth_type == BGP_AUTH_AO)
  {
    if (enable)
      return bgp_enable_ao_keys(p);
    else
      return bgp_disable_ao_keys(p);
  }

  if (p->cf->auth_type == BGP_AUTH_MD5)
  {
    ip_addr prefix = p->cf->remote_ip;
    int pxlen = -1;

    if (p->cf->remote_range)
    {
      prefix = net_prefix(p->cf->remote_range);
      pxlen = net_pxlen(p->cf->remote_range);
    }

    /* Set/reset the MD5 password at all listening sockets */
    int rv;
    struct bgp_listen_request *blr, *failed = NULL; node *nxt;
    WALK_LIST2(blr, nxt, p->listen, pn)
    BGP_SOCKET_LOCKED(blr->sock, bs)
    {
      rv = sk_set_md5_auth(bs->sk,
			     p->cf->local_ip, prefix, pxlen, p->cf->iface,
			     enable ? p->cf->password : NULL, p->cf->setkey);

      if (rv < 0)
	sk_log_error(bs->sk, p->p.name);
    }

    if (failed && enable)
    {
      /* Trying to rewind from the listening sockets */
      bool emsg = false;
      WALK_LIST2(blr, nxt, p->listen, pn)
	BGP_SOCKET_LOCKED(blr->sock, bs)
	{
	  if (blr == failed)
	    continue;

	  int rrv = sk_set_md5_auth(bs->sk,
	      p->cf->local_ip, prefix, pxlen, p->cf->iface,
	      NULL, p->cf->setkey);

	  if (rrv < 0)
	  {
	    if (!emsg)
	    {
	      log(L_ERR "%s: Trying to rewind MD5 auth failed as well.");
	      emsg = true;
	    }

	    sk_log_error(bs->sk, p->p.name);
	  }
	}

      /* One socket failed while enabling, the whole protocol failed. */
      return -1;
    }
  }

  return 0;
}


/*
 *	State machinery
 */

static inline struct bgp_channel *
bgp_find_channel(struct bgp_proto *p, u32 afi)
{
  struct bgp_channel *c;
  BGP_WALK_CHANNELS(p, c)
    if (c->afi == afi)
      return c;

  return NULL;
}

static void
bgp_startup(struct bgp_proto *p)
{
  BGP_TRACE(D_EVENTS, "Started");
  bgp_set_start_state(p, BSS_CONNECT);

  if (!p->passive)
    bgp_active(p);

  if (p->postponed_sk)
  {
    /* Apply postponed incoming connection */
    bgp_setup_conn(p, &p->incoming_conn);
    bgp_setup_sk(&p->incoming_conn, p->postponed_sk);
    bgp_send_open(&p->incoming_conn);
    p->postponed_sk = NULL;
  }
}

static void
bgp_startup_timeout(timer *t)
{
  bgp_startup(t->data);
}


static void
bgp_initiate(struct bgp_proto *p)
{
  int err_val;

  if (bgp_open(p) < 0)
  { err_val = BEM_NO_SOCKET; goto err1; }

  if (bgp_setup_auth(p, 1) < 0)
  { err_val = BEM_INVALID_AUTH; goto err2; }

  if (p->cf->bfd)
    bgp_update_bfd(p, p->cf->bfd);

  if (p->startup_delay)
  {
    bgp_set_start_state(p, BSS_DELAY);
    BGP_TRACE(D_EVENTS, "Startup delayed by %d seconds due to errors", p->startup_delay);
    bgp_start_timer(p, p->startup_timer, p->startup_delay);
  }
  else
    bgp_startup(p);

  return;

err2:
  bgp_close(p);
err1:
  p->p.disabled = 1;

  bgp_store_error(p, NULL, BE_MISC, err_val);
  bgp_stop(p, err_val, NULL, 0);
}

/**
 * bgp_start_timer - start a BGP timer
 * @t: timer
 * @value: time (in seconds) to fire (0 to disable the timer)
 *
 * This functions calls tm_start() on @t with time @value and the amount of
 * randomization suggested by the BGP standard. Please use it for all BGP
 * timers.
 */
void
bgp_start_timer(struct bgp_proto *p, timer *t, uint value)
{
  if (value)
  {
    /* The randomization procedure is specified in RFC 4271 section 10 */
    btime time = value S;
    btime randomize = random() % ((time / 4) + 1);
    tm_start_in(t, time - randomize, p->p.loop);
  }
  else
    tm_stop(t);
}

/**
 * bgp_close_conn - close a BGP connection
 * @conn: connection to close
 *
 * This function takes a connection described by the &bgp_conn structure, closes
 * its socket and frees all resources associated with it.
 */
void
bgp_close_conn(struct bgp_conn *conn)
{
  // struct bgp_proto *p = conn->bgp;

  DBG("BGP: Closing connection\n");
  conn->packets_to_send = 0;
  conn->channels_to_send = 0;
  rfree(conn->connect_timer);
  conn->connect_timer = NULL;
  rfree(conn->keepalive_timer);
  conn->keepalive_timer = NULL;
  rfree(conn->hold_timer);
  conn->hold_timer = NULL;
  rfree(conn->send_hold_timer);
  conn->send_hold_timer = NULL;

  sk_close(conn->sk);
  conn->sk = NULL;

  mb_free(conn->local_open_msg);
  conn->local_open_msg = NULL;
  mb_free(conn->remote_open_msg);
  conn->remote_open_msg = NULL;
  conn->local_open_length = 0;
  conn->remote_open_length = 0;

  ea_list *pes = conn->bgp->p.ea_state;
  if (conn == &conn->bgp->incoming_conn)
  {
    ea_unset_attr(&pes, 0, &ea_bgp_in_conn_local_open_msg);
    ea_unset_attr(&pes, 0, &ea_bgp_in_conn_remote_open_msg);
    ea_unset_attr(&pes, 0, &ea_bgp_in_conn_sk);
  }
  else
  {
    ASSERT_DIE(conn == &conn->bgp->outgoing_conn);
    ea_unset_attr(&pes, 0, &ea_bgp_out_conn_local_open_msg);
    ea_unset_attr(&pes, 0, &ea_bgp_out_conn_remote_open_msg);
    ea_unset_attr(&pes, 0, &ea_bgp_out_conn_sk);
  }

  proto_announce_state_later(&conn->bgp->p, pes);

  mb_free(conn->local_caps);
  conn->local_caps = NULL;
  mb_free(conn->remote_caps);
  conn->remote_caps = NULL;

  conn->notify_data = NULL;
  conn->notify_size = 0;
}


/**
 * bgp_update_startup_delay - update a startup delay
 * @p: BGP instance
 *
 * This function updates a startup delay that is used to postpone next BGP
 * connect. It also handles disable_after_error and might stop BGP instance
 * when error happened and disable_after_error is on.
 *
 * It should be called when BGP protocol error happened.
 */
void
bgp_update_startup_delay(struct bgp_proto *p)
{
  const struct bgp_config *cf = p->cf;

  DBG("BGP: Updating startup delay\n");

  if (p->last_proto_error && ((current_time() - p->last_proto_error) >= cf->error_amnesia_time S))
    p->startup_delay = 0;

  p->last_proto_error = current_time();

  if (cf->disable_after_error)
  {
    p->startup_delay = 0;
    p->p.disabled = 1;
    return;
  }

  if (!p->startup_delay)
    p->startup_delay = cf->error_delay_time_min;
  else
    p->startup_delay = MIN(2 * p->startup_delay, cf->error_delay_time_max);
}

static void
bgp_graceful_close_conn(struct bgp_conn *conn, int subcode, byte *data, uint len)
{
  switch (conn->state)
  {
  case BS_IDLE:
  case BS_CLOSE:
    return;

  case BS_CONNECT:
  case BS_ACTIVE:
    bgp_conn_enter_idle_state(conn);
    return;

  case BS_OPENSENT:
  case BS_OPENCONFIRM:
  case BS_ESTABLISHED:
    if (subcode < 0)
    {
      bgp_conn_enter_close_state(conn);
      bgp_schedule_packet(conn, NULL, PKT_SCHEDULE_CLOSE);
    }
    else
      bgp_error(conn, 6, subcode, data, len);
    return;

  default:
    bug("bgp_graceful_close_conn: Unknown state %d", conn->state);
  }
}

static void
bgp_down(struct bgp_proto *p)
{
  /* Close the possibly unpicked dynamic BGP socket */
  if (p->postponed_sk)
    sk_close(p->postponed_sk);
  p->postponed_sk = NULL;

  if (bgp_start_state(p) > BSS_PREPARE)
  {
    bgp_setup_auth(p, 0);
    bgp_close(p);
  }

  if (p->neigh)
  {
    neigh_unlink(p->neigh);
    p->neigh = NULL;
  }

  BGP_TRACE(D_EVENTS, "Down");
  proto_notify_state(&p->p, PS_FLUSH);
}

static void
bgp_decision(void *vp)
{
  struct bgp_proto *p = vp;

  DBG("BGP: Decision start\n");
  if ((p->p.proto_state == PS_START) &&
      (p->outgoing_conn.state == BS_IDLE) &&
      (p->incoming_conn.state != BS_OPENCONFIRM) &&
      !p->passive)
    bgp_active(p);

  if ((p->p.proto_state == PS_STOP) &&
      (p->outgoing_conn.state == BS_IDLE) &&
      (p->incoming_conn.state == BS_IDLE))
    bgp_down(p);
}

static void
bgp_spawn(struct bgp_proto *pp, struct birdsock *sk)
{
  struct symbol *sym;
  char fmt[SYM_MAX_LEN];

  bsprintf(fmt, "%s%%0%dd", pp->cf->dynamic_name, pp->cf->dynamic_name_digits);

  /* This is hack, we would like to share config, but we need to copy it now */
  new_config = OBSREF_GET(config);
  cfg_mem = new_config->mem;
  new_config->current_scope = new_config->root_scope;
  sym = cf_default_name(new_config, fmt, &(pp->dynamic_name_counter));
  proto_clone_config(sym, pp->p.cf);
  new_config = NULL;
  cfg_mem = NULL;

  /* Just pass remote_ip to bgp_init() */
  struct bgp_config *cf = SKIP_BACK(struct bgp_config, c, sym->proto);
  cf->remote_ip = sk->daddr;
  cf->local_ip = sk->saddr;
  cf->iface = sk->iface;

  /* Create the protocol disabled initially */
  SKIP_BACK_DECLARE(struct bgp_proto, p, p, proto_spawn(sym->proto, 1));

  /* Pass the socket */
  p->postponed_sk = sk;

  /* And enable the protocol */
  proto_enable(&p->p);
}

void
bgp_stop(struct bgp_proto *p, int subcode, byte *data, uint len)
{
  proto_notify_state(&p->p, PS_STOP);

  bgp_graceful_close_conn(&p->outgoing_conn, subcode, data, len);
  bgp_graceful_close_conn(&p->incoming_conn, subcode, data, len);

  p->p.reload_routes = NULL;

  struct bgp_channel *c;
  BGP_WALK_CHANNELS(p, c)
    bgp_free_pending_tx(c);

  proto_send_event(&p->p, p->event);
}

static inline void
bgp_conn_set_state(struct bgp_conn *conn, uint new_state)
{
  if (conn->bgp->p.mrtdump & MD_STATES)
    bgp_dump_state_change(conn, conn->state, new_state);

  conn->state = new_state;
  ea_list *pes = conn->bgp->p.ea_state;

  if (conn == &conn->bgp->incoming_conn)
    ea_set_attr(&pes, EA_LITERAL_EMBEDDED(&ea_bgp_in_conn_state, 0, new_state));
  else
  {
    ASSERT_DIE(conn == &conn->bgp->outgoing_conn);
    ea_set_attr(&pes, EA_LITERAL_EMBEDDED(&ea_bgp_out_conn_state, 0, new_state));
  }

  proto_announce_state_later(&conn->bgp->p, pes);
}

void
bgp_conn_enter_openconfirm_state(struct bgp_conn *conn)
{
  /* Really, most of the work is done in bgp_rx_open(). */
  bgp_conn_set_state(conn, BS_OPENCONFIRM);
}

void
bgp_conn_enter_established_state(struct bgp_conn *conn)
{
  struct bgp_proto *p = conn->bgp;
  struct bgp_caps *local = conn->local_caps;
  struct bgp_caps *peer = conn->remote_caps;
  struct bgp_channel *c;

  BGP_TRACE(D_EVENTS, "BGP session established");
  p->last_established = current_time();
  p->stats.fsm_established_transitions++;

  /* For multi-hop BGP sessions */
  if (ipa_zero(p->local_ip))
    p->local_ip = conn->sk->saddr;

  /* For promiscuous sessions */
  if (!p->remote_as)
    p->remote_as = conn->received_as;

  /* In case of LLv6 is not valid during BGP start */
  if (ipa_zero(p->link_addr) && p->neigh && p->neigh->iface && p->neigh->iface->llv6)
    p->link_addr = p->neigh->iface->llv6->ip;

  conn->sk->fast_rx = 0;

  p->conn = conn;
  p->last_error_class = 0;
  p->last_error_code = 0;

  p->as4_session = conn->as4_session;

  ea_list *pes = p->p.ea_state;
  ea_set_attr(&pes, EA_LITERAL_EMBEDDED(&ea_bgp_as4_session, 0, conn->as4_session));
  proto_announce_state_later(&conn->bgp->p, pes);

  p->route_refresh = peer->route_refresh;
  p->enhanced_refresh = local->enhanced_refresh && peer->enhanced_refresh;

  /* Whether we may handle possible GR/LLGR of peer (it has some AF GR-able) */
  p->gr_ready = p->llgr_ready = 0;	/* Updated later */

  /* Whether peer is ready to handle our GR recovery */
  int peer_gr_ready = peer->gr_aware && !(peer->gr_flags & BGP_GRF_RESTART);

  if (p->gr_active_num)
    tm_stop(p->gr_timer);

  /* Number of active channels */
  int num = 0;

  /* Summary state of ADD_PATH RX for active channels */
  uint summary_add_path_rx = 0;

  BGP_WALK_CHANNELS(p, c)
  {
    const struct bgp_af_caps *loc = bgp_find_af_caps(local, c->afi);
    const struct bgp_af_caps *rem = bgp_find_af_caps(peer,  c->afi);

    int active = loc->ready && rem->ready;
    c->c.disabled = !active;

    if (p->route_refresh)
      c->c.reloadable = CHANNEL_RELOADABLE_REMOTELY;
    else
      c->c.reloadable = CHANNEL_RELOADABLE_NEVER;

    c->index = active ? num++ : 0;

    c->feed_state = BFS_NONE;
    c->load_state = BFS_NONE;

    c->enhanced_rr_restart = (event) {
      .hook = bgp_restart_route_refresh,
      .data = c,
    };

    /* Channels where peer may do GR */
    uint gr_ready = active && local->gr_aware && rem->gr_able;
    uint llgr_ready = active && local->llgr_aware && rem->llgr_able;

    c->gr_ready = gr_ready || llgr_ready;
    p->gr_ready = p->gr_ready || c->gr_ready;
    p->llgr_ready = p->llgr_ready || llgr_ready;

    /* Remember last LLGR stale time */
    c->stale_time = local->llgr_aware ?
      CLAMP(rem->llgr_time, c->cf->min_llgr_time, c->cf->max_llgr_time) : 0;

    /* Channels not able to recover gracefully */
    if (p->p.gr_recovery && (!active || !peer_gr_ready))
      channel_graceful_restart_unlock(&c->c);

    /* Channels waiting for local convergence */
    if (p->p.gr_recovery && loc->gr_able && peer_gr_ready)
      c->c.gr_wait = 1;

    /* Channels where regular graceful restart failed */
    if ((c->gr_active == BGP_GRS_ACTIVE) &&
	!(active && rem->gr_able && (rem->gr_af_flags & BGP_GRF_FORWARDING)))
      bgp_graceful_restart_done(c);

    /* Channels where regular long-lived restart failed */
    if ((c->gr_active == BGP_GRS_LLGR) &&
	!(active && rem->llgr_able && (rem->gr_af_flags & BGP_LLGRF_FORWARDING)))
      bgp_graceful_restart_done(c);

    /* GR capability implies that neighbor will send End-of-RIB */
    if (peer->gr_aware)
      c->load_state = BFS_LOADING;

    /* We'll also send End-of-RIB */
    if (p->cf->gr_mode)
      c->feed_state = BFS_LOADING;

    c->ext_next_hop = c->cf->ext_next_hop && (bgp_channel_is_ipv6(c) || rem->ext_next_hop);
    c->add_path_rx = (loc->add_path & BGP_ADD_PATH_RX) && (rem->add_path & BGP_ADD_PATH_TX);
    c->add_path_tx = (loc->add_path & BGP_ADD_PATH_TX) && (rem->add_path & BGP_ADD_PATH_RX);

    if (active)
      summary_add_path_rx |= !c->add_path_rx ? 1 : 2;

    /* Update RA mode */
    if (c->add_path_tx)
      c->c.ra_mode = RA_ANY;
    else if (c->cf->secondary)
      c->c.ra_mode = RA_ACCEPTED;
    else
      c->c.ra_mode = RA_OPTIMAL;

    ea_list *state = NULL;
    if (c->ext_next_hop)
      ea_set_attr_u32(&state, &ea_bgp_extended_next_hop, 0, 1);
    if (c->add_path_rx)
      ea_set_attr_u32(&state, &ea_bgp_add_path_rx, 0, 1);

    if (state)
    {
      ea_list *sb = state;
      while (sb->next)
	sb = sb->next;

      PST_LOCKED(ts) {
	sb->next = ea_free_later(ts->channel_states[c->c.id]);
	ts->channel_states[c->c.id] = ea_lookup_slow(state, 0, EALS_IN_TABLE);
      }
    }
  }

  p->afi_map = mb_alloc(p->p.pool, num * sizeof(u32));
  p->channel_map = mb_alloc(p->p.pool, num * sizeof(void *));
  p->channel_count = num;
  p->summary_add_path_rx = summary_add_path_rx;

  BGP_WALK_CHANNELS(p, c)
  {
    if (c->c.disabled)
      continue;

    p->afi_map[c->index] = c->afi;
    p->channel_map[c->index] = c;
  }

  /* Breaking rx_hook for simulating receive problem */
  if (p->cf->disable_rx)
  {
    conn->sk->rx_hook = NULL;
    tm_stop(conn->hold_timer);
  }

  /* proto_notify_state() will likely call bgp_feed_begin(), setting c->feed_state */

  bgp_conn_set_state(conn, BS_ESTABLISHED);
  proto_notify_state(&p->p, PS_UP);
}

static void
bgp_conn_leave_established_state(struct bgp_conn *conn, struct bgp_proto *p)
{
  BGP_TRACE(D_EVENTS, "BGP session closed");
  p->last_established = current_time();
  p->conn = NULL;

  if (p->p.proto_state == PS_UP)
    bgp_stop(p, 0, NULL, 0);

  uint adsz;
  struct bgp_session_close_ad *bscad = alloca(adsz = sizeof *bscad + conn->notify_size);
  *bscad = (struct bgp_session_close_ad) {
    .ad.length = adsz - sizeof(adata),
    .last_error_class = p->last_error_class,
    .notify_code = conn->notify_code,
    .notify_subcode = conn->notify_subcode,
  };
  memcpy(bscad->data, conn->notify_data, conn->notify_size);

  ea_list *pes = p->p.ea_state;
  ea_set_attr(&pes, EA_LITERAL_DIRECT_ADATA(&ea_bgp_close_bmp, 0, &bscad->ad));
  proto_announce_state_later(&p->p, pes);
}

void
bgp_conn_enter_close_state(struct bgp_conn *conn)
{
  struct bgp_proto *p = conn->bgp;
  int os = conn->state;

  bgp_conn_set_state(conn, BS_CLOSE);
  tm_stop(conn->keepalive_timer);
  conn->sk->rx_hook = NULL;

  /* Timeout for CLOSE state, if we cannot send notification soon then we just hangup */
  bgp_start_timer(p, conn->hold_timer, 10);

  if (os == BS_ESTABLISHED)
    bgp_conn_leave_established_state(conn, p);
}

void
bgp_conn_enter_idle_state(struct bgp_conn *conn)
{
  struct bgp_proto *p = conn->bgp;
  int os = conn->state;

  bgp_close_conn(conn);
  bgp_conn_set_state(conn, BS_IDLE);
  proto_send_event(&p->p, p->event);

  if (os == BS_ESTABLISHED)
    bgp_conn_leave_established_state(conn, p);
}

/**
 * bgp_handle_graceful_restart - handle detected BGP graceful restart
 * @p: BGP instance
 *
 * This function is called when a BGP graceful restart of the neighbor is
 * detected (when the TCP connection fails or when a new TCP connection
 * appears). The function activates processing of the restart - starts routing
 * table refresh cycle and activates BGP restart timer. The protocol state goes
 * back to %PS_START, but changing BGP state back to %BS_IDLE is left for the
 * caller.
 */
void
bgp_handle_graceful_restart(struct bgp_proto *p)
{
  ASSERT(p->conn && (p->conn->state == BS_ESTABLISHED) && p->gr_ready);

  BGP_TRACE(D_EVENTS, "Neighbor graceful restart detected%s",
	    p->gr_active_num ? " - already pending" : "");

  p->gr_active_num = 0;

  struct bgp_channel *c;
  BGP_WALK_CHANNELS(p, c)
  {
    /* FIXME: perhaps check for channel state instead of disabled flag? */
    if (c->c.disabled)
      continue;

    if (c->gr_ready)
    {
      p->gr_active_num++;

      switch (c->gr_active)
      {
      case BGP_GRS_NONE:
	c->gr_active = BGP_GRS_ACTIVE;
	/* fall through */

      case BGP_GRS_ACTIVE:
	rt_refresh_begin(&c->c.in_req);
	break;

      case BGP_GRS_LLGR:
	rt_refresh_begin(&c->c.in_req);
	bgp_graceful_restart_feed(c);
	break;
      }
    }
    else
    {
      /* Just flush the routes */
      rt_refresh_begin(&c->c.in_req);
      rt_refresh_end(&c->c.in_req);
    }

    /* Reset bucket and prefix tables */
    bgp_free_pending_tx(c);
    bgp_init_pending_tx(c);
    c->packets_to_send = 0;
  }

  /* p->gr_ready -> at least one active channel is c->gr_ready */
  ASSERT(p->gr_active_num > 0);

  uint gr_time = CLAMP(p->conn->remote_caps->gr_time,
		       p->cf->min_gr_time, p->cf->max_gr_time);

  proto_notify_state(&p->p, PS_START);
  tm_start_in(p->gr_timer, gr_time S, p->p.loop);
}


static void
bgp_graceful_restart_feed(struct bgp_channel *c)
{
  c->stale_feed = (struct rt_export_feeder) {
    .name = mb_sprintf(c->c.proto->pool, "%s.%s.llgr", c->c.proto->name, c->c.name),
    .trace_routes = c->c.debug,
  };
  c->stale_event = (event) {
    .hook = bgp_rte_modify_stale,
    .data = c,
  };

  rt_feeder_subscribe(&c->c.table->export_all, &c->stale_feed);
  proto_send_event(c->c.proto, &c->stale_event);
}



/**
 * bgp_graceful_restart_done - finish active BGP graceful restart
 * @c: BGP channel
 *
 * This function is called when the active BGP graceful restart of the neighbor
 * should be finished for channel @c - either successfully (the neighbor sends
 * all paths and reports end-of-RIB for given AFI/SAFI on the new session) or
 * unsuccessfully (the neighbor does not support BGP graceful restart on the new
 * session). The function ends the routing table refresh cycle.
 */
void
bgp_graceful_restart_done(struct bgp_channel *c)
{
  struct bgp_proto *p = (void *) c->c.proto;

  ASSERT(c->gr_active);
  c->gr_active = 0;
  p->gr_active_num--;

  if (!p->gr_active_num)
    BGP_TRACE(D_EVENTS, "Neighbor graceful restart done");

  tm_stop(c->stale_timer);
  rt_refresh_end(&c->c.in_req);
}

/**
 * bgp_graceful_restart_timeout - timeout of graceful restart 'restart timer'
 * @t: timer
 *
 * This function is a timeout hook for @gr_timer, implementing BGP restart time
 * limit for reestablisment of the BGP session after the graceful restart. When
 * fired, we just proceed with the usual protocol restart.
 */

static void
bgp_graceful_restart_timeout(timer *t)
{
  struct bgp_proto *p = t->data;

  BGP_TRACE(D_EVENTS, "Neighbor graceful restart timeout");

  if (p->llgr_ready)
  {
    struct bgp_channel *c;
    BGP_WALK_CHANNELS(p, c)
    {
      /* Channel is not in GR and is already flushed */
      if (!c->gr_active)
	continue;

      /* Channel is already in LLGR from past restart */
      if (c->gr_active == BGP_GRS_LLGR)
	continue;

      /* Channel is in GR, but does not support LLGR -> stop GR */
      if (!c->stale_time)
      {
	bgp_graceful_restart_done(c);
	continue;
      }

      /* Channel is in GR, and supports LLGR -> start LLGR */
      c->gr_active = BGP_GRS_LLGR;
      tm_start_in(c->stale_timer, c->stale_time S, p->p.loop);
      bgp_graceful_restart_feed(c);
    }
  }
  else
    bgp_stop(p, 0, NULL, 0);
}

static void
bgp_long_lived_stale_timeout(timer *t)
{
  struct bgp_channel *c = t->data;
  struct bgp_proto *p = (void *) c->c.proto;

  BGP_TRACE(D_EVENTS, "Long-lived stale timeout");

  bgp_graceful_restart_done(c);
}


/**
 * bgp_refresh_begin - start incoming enhanced route refresh sequence
 * @c: BGP channel
 *
 * This function is called when an incoming enhanced route refresh sequence is
 * started by the neighbor, demarcated by the BoRR packet. The function updates
 * the load state and starts the routing table refresh cycle. Note that graceful
 * restart also uses routing table refresh cycle, but RFC 7313 and load states
 * ensure that these two sequences do not overlap.
 */
void
bgp_refresh_begin(struct bgp_channel *c)
{
  struct bgp_proto *p = (void *) c->c.proto;

  if (c->load_state == BFS_LOADING)
  { log(L_WARN "%s: BEGIN-OF-RR received before END-OF-RIB, ignoring", p->p.name); return; }

  c->load_state = BFS_REFRESHING;
  rt_refresh_begin(&c->c.in_req);
}

/**
 * bgp_refresh_end - finish incoming enhanced route refresh sequence
 * @c: BGP channel
 *
 * This function is called when an incoming enhanced route refresh sequence is
 * finished by the neighbor, demarcated by the EoRR packet. The function updates
 * the load state and ends the routing table refresh cycle. Routes not received
 * during the sequence are removed by the nest.
 */
void
bgp_refresh_end(struct bgp_channel *c)
{
  struct bgp_proto *p = (void *) c->c.proto;

  if (c->load_state != BFS_REFRESHING)
  { log(L_WARN "%s: END-OF-RR received without prior BEGIN-OF-RR, ignoring", p->p.name); return; }

  c->load_state = BFS_NONE;
  rt_refresh_end(&c->c.in_req);
}


static void
bgp_send_open(struct bgp_conn *conn)
{
  DBG("BGP: Sending open\n");
  conn->sk->rx_hook = bgp_rx;
  conn->sk->tx_hook = bgp_tx;
  tm_stop(conn->connect_timer);
  bgp_prepare_capabilities(conn);
  bgp_schedule_packet(conn, NULL, PKT_OPEN);
  bgp_conn_set_state(conn, BS_OPENSENT);
  bgp_start_timer(conn->bgp, conn->hold_timer, conn->bgp->cf->initial_hold_time);
}

static void
bgp_connected(sock *sk)
{
  struct bgp_conn *conn = sk->data;
  struct bgp_proto *p = conn->bgp;

  BGP_TRACE(D_EVENTS, "Connected");
  bgp_send_open(conn);
}

static void
bgp_connect_timeout(timer *t)
{
  struct bgp_conn *conn = t->data;
  struct bgp_proto *p = conn->bgp;

  DBG("BGP: connect_timeout\n");
  if (p->p.proto_state == PS_START)
  {
    bgp_close_conn(conn);
    bgp_connect(p);
  }
  else
    bgp_conn_enter_idle_state(conn);
}

static void
bgp_sock_err(sock *sk, int err)
{
  struct bgp_conn *conn = sk->data;
  struct bgp_proto *p = conn->bgp;

  /*
   * This error hook may be called either asynchronously from main
   * loop, or synchronously from sk_send().  But sk_send() is called
   * only from bgp_tx() and bgp_kick_tx(), which are both called
   * asynchronously from main loop. Moreover, they end if err hook is
   * called. Therefore, we could suppose that it is always called
   * asynchronously.
   */

  bgp_store_error(p, conn, BE_SOCKET, err);

  if (err)
    BGP_TRACE(D_EVENTS, "Connection lost (%M)", err);
  else
    BGP_TRACE(D_EVENTS, "Connection closed");

  if ((conn->state == BS_ESTABLISHED) && p->gr_ready)
    bgp_handle_graceful_restart(p);

  bgp_conn_enter_idle_state(conn);
}

static void
bgp_hold_timeout(timer *t)
{
  struct bgp_conn *conn = t->data;
  struct bgp_proto *p = conn->bgp;

  DBG("BGP: Hold timeout\n");

  /* We are already closing the connection - just do hangup */
  if (conn->state == BS_CLOSE)
  {
    BGP_TRACE(D_EVENTS, "Connection stalled");
    bgp_conn_enter_idle_state(conn);
    return;
  }

  /* If there is something in input queue, we are probably congested
     and perhaps just not processed BGP packets in time. */

  if (sk_rx_ready(conn->sk) > 0)
    bgp_start_timer(p, conn->hold_timer, 10);
  else if ((conn->state == BS_ESTABLISHED) && p->llgr_ready)
  {
    BGP_TRACE(D_EVENTS, "Hold timer expired");
    bgp_handle_graceful_restart(p);
    bgp_conn_enter_idle_state(conn);
  }
  else
    bgp_error(conn, 4, 0, NULL, 0);
}

static void
bgp_keepalive_timeout(timer *t)
{
  struct bgp_conn *conn = t->data;

  DBG("BGP: Keepalive timer\n");
  bgp_schedule_packet(conn, NULL, PKT_KEEPALIVE);
}

void
bgp_send_hold_timeout(timer *t)
{
  struct bgp_conn *conn = t->data;
  struct bgp_proto *p = conn->bgp;

  DBG("BGP: Send hold timeout\n");

  if (conn->state == BS_CLOSE)
    return;

  uint code = 8;
  uint subcode = 0;

  /* Like bgp_error() but without NOTIFICATION */
  bgp_log_error(p, BE_BGP_TX, "Error", code, subcode, NULL, 0);
  bgp_store_error(p, conn, BE_BGP_TX, (code << 16) | subcode);
  bgp_conn_enter_idle_state(conn);
  bgp_update_startup_delay(p);
  bgp_stop(p, 0, NULL, 0);
}

static void
bgp_setup_conn(struct bgp_proto *p, struct bgp_conn *conn)
{
  conn->sk = NULL;
  conn->bgp = p;

  conn->packets_to_send = 0;
  conn->channels_to_send = 0;
  conn->last_channel = 0;
  conn->last_channel_count = 0;

  conn->connect_timer	= tm_new_init(p->p.pool, bgp_connect_timeout,	 conn, 0, 0);
  conn->hold_timer 	= tm_new_init(p->p.pool, bgp_hold_timeout,	 conn, 0, 0);
  conn->keepalive_timer	= tm_new_init(p->p.pool, bgp_keepalive_timeout, conn, 0, 0);
  conn->send_hold_timer = tm_new_init(p->p.pool, bgp_send_hold_timeout, conn, 0, 0);
}

static void
bgp_setup_sk(struct bgp_conn *conn, sock *s)
{
  s->data = conn;
  s->err_hook = bgp_sock_err;
  s->fast_rx = 1;
  conn->sk = s;

  struct bgp_conn_sk_ad sk_ad = {
    .ad = { .length = sizeof sk_ad - sizeof sk_ad.ad },
    .saddr = s->saddr,
    .daddr = s->daddr,
    .sport = s->sport,
    .dport = s->dport,
  };

  ea_list *pes = conn->bgp->p.ea_state;

  if (conn == &conn->bgp->incoming_conn)
    ea_set_attr(&pes, EA_LITERAL_DIRECT_ADATA(&ea_bgp_in_conn_sk, 0, &sk_ad.ad));
  else
  {
    ASSERT_DIE(conn == &conn->bgp->outgoing_conn);
    ea_set_attr(&pes, EA_LITERAL_DIRECT_ADATA(&ea_bgp_out_conn_sk, 0, &sk_ad.ad));
  }

  proto_announce_state_later(&conn->bgp->p, pes);
}

static void
bgp_active(struct bgp_proto *p)
{
  int delay = MAX(1, p->cf->connect_delay_time);
  struct bgp_conn *conn = &p->outgoing_conn;

  BGP_TRACE(D_EVENTS, "Connect delayed by %d seconds", delay);
  bgp_setup_conn(p, conn);
  bgp_conn_set_state(conn, BS_ACTIVE);
  bgp_start_timer(p, conn->connect_timer, delay);
}

/**
 * bgp_connect - initiate an outgoing connection
 * @p: BGP instance
 *
 * The bgp_connect() function creates a new &bgp_conn and initiates
 * a TCP connection to the peer. The rest of connection setup is governed
 * by the BGP state machine as described in the standard.
 */
static void
bgp_connect(struct bgp_proto *p)	/* Enter Connect state and start establishing connection */
{
  struct bgp_conn *conn = &p->outgoing_conn;
  int hops = p->cf->multihop ?: 1;

  DBG("BGP: Connecting\n");
  sock *s = sk_new(p->p.pool);
  s->type = SK_TCP_ACTIVE;
  s->saddr = p->local_ip;
  s->daddr = p->remote_ip;
  s->dport = p->cf->remote_port;
  s->iface = p->neigh ? p->neigh->iface : NULL;
  s->vrf = p->p.vrf;
  s->ttl = p->cf->ttl_security ? 255 : hops;
  s->rbsize = p->cf->enable_extended_messages ? BGP_RX_BUFFER_EXT_SIZE : BGP_RX_BUFFER_SIZE;
  s->tbsize = p->cf->enable_extended_messages ? BGP_TX_BUFFER_EXT_SIZE : BGP_TX_BUFFER_SIZE;
  s->tos = IP_PREC_INTERNET_CONTROL;
  s->tx_hook = bgp_connected;
  s->flags = p->cf->free_bind ? SKF_FREEBIND : 0;
  BGP_TRACE(D_EVENTS, "Connecting to %I%J from local address %I%J",
	    s->daddr, ipa_is_link_local(s->daddr) ? p->cf->iface : NULL,
	    s->saddr, ipa_is_link_local(s->saddr) ? s->iface : NULL);
  bgp_setup_conn(p, conn);
  bgp_setup_sk(conn, s);
  bgp_conn_set_state(conn, BS_CONNECT);

  if (p->cf->auth_type == BGP_AUTH_MD5)
    s->password = p->cf->password;

  if (p->cf->auth_type == BGP_AUTH_AO)
    if (bgp_list_ao_keys(p, &s->ao_keys_init, &s->ao_keys_num) < 0)
      goto err2;

  if (sk_open(s, p->p.loop) < 0)
    goto err;

  /* Set minimal receive TTL if needed */
  if (p->cf->ttl_security)
    if (sk_set_min_ttl(s, 256 - hops) < 0)
      goto err;

  s->ao_keys_num = 0;
  s->ao_keys_init = NULL;

  DBG("BGP: Waiting for connect success\n");
  bgp_start_timer(p, conn->connect_timer, p->cf->connect_retry_time);
  return;

err:
  sk_log_error(s, p->p.name);
err2:
  bgp_sock_err(s, 0);
  return;
}

/**
 * bgp_find_proto - find existing proto for incoming connection
 * @sk: TCP socket
 *
 */
static struct bgp_listen_request *
bgp_find_proto(struct bgp_socket_private *bs, sock *sk)
{
  struct bgp_listen_request *best = NULL;

  /* sk->iface is valid only if src or dst address is link-local or if strict bind on interface is set */
  bool link = ipa_is_link_local(sk->saddr) || ipa_is_link_local(sk->daddr);

  struct bgp_listen_request *req; node *nxt;
  WALK_LIST2(req, nxt, bs->requests, sn)
  {
    /* Remote address configured but not the right one */
    if (!ipa_equal(req->remote_ip, sk->daddr) && !bgp_is_dynamic(req))
      continue;

    /* Remote range configured but the remote address is not in it */
    if (req->remote_range && !ipa_in_netX(sk->daddr, req->remote_range))
      continue;

    /* Not the right VRF */
    if (req->params.vrf != sk->vrf)
      continue;

    /* Not the right local port */
    if (req->params.port != sk->sport)
      continue;

    /* Local address set but not matching */
    if (!ipa_zero(req->local_ip) && !ipa_equal(req->local_ip, sk->saddr))
      continue;

    /* The interface set but not matching */
    if (link && req->iface && (req->iface != sk->iface))
      continue;

    /* Interface pattern configured and not matching */
    if (link && req->ipatt && (!sk->iface || !iface_patt_match(req->ipatt, sk->iface, NULL)))
      continue;

    best = req;

    if (!bgp_is_dynamic(req))
      break;
  }

  return best;
}

/**
 * bgp_incoming_connection - handle an incoming connection
 * @sk: TCP socket
 * @dummy: unused
 *
 * This function serves as a socket hook for accepting of new BGP
 * connections. It searches a BGP instance corresponding to the peer
 * which has connected and if such an instance exists, it creates a
 * &bgp_conn structure, attaches it to the instance and either sends
 * an Open message or (if there already is an active connection) it
 * closes the new connection by sending a Notification message.
 */
static int
bgp_incoming_connection(sock *sk, uint dummy UNUSED)
{
  struct bgp_socket_private *bs = sk->data;
  ASSERT_DIE(birdloop_inside(bs->loop));

  DBG("BGP: Incoming connection from %I port %d\n", sk->daddr, sk->dport);

  struct bgp_listen_request *req = bgp_find_proto(bs, sk);
  if (req)
  {
    struct bgp_incoming_socket* bis = mb_allocz(sk->pool, sizeof(struct bgp_incoming_socket));
    bis->sk = sk;
    add_tail(&req->incoming_sockets, &bis->n);
    callback_activate(&req->incoming_connection);
  }
  else
  {
    log(L_WARN "BGP: Unexpected connect from unknown address %I%J (port %d)",
	sk->daddr, ipa_is_link_local(sk->daddr) ? sk->iface : NULL, sk->dport);
    sk_close(sk);
  }

  return 0;
}

static void
bgp_incoming_connection_dynamic(struct callback *cb)
{
  SKIP_BACK_DECLARE(struct bgp_listen_request, req, incoming_connection, cb);

  while (true)
  {
    sock *sk = NULL;
    BGP_SOCKET_LOCKED(req->sock, bsp)
    {
      /* Pop the first incoming socket from the queue */
      if (EMPTY_LIST(req->incoming_sockets))
	return;

      struct bgp_incoming_socket *bis = HEAD(req->incoming_sockets);
      sk = bis->sk;
      ASSERT_DIE(sk);
      rem_node(&bis->n);
      mb_free(bis);
    }

    /* Ending up here means that there is no pre-existing explicit BGP session,
     * and therefore the socket was matched by a dynamic entry instead.
     * We need to spawn a new BGP session. */
    bgp_spawn(req->p, sk);
  }
}

static void
bgp_incoming_connection_single(struct callback *cb)
{
  SKIP_BACK_DECLARE(struct bgp_listen_request, req, incoming_connection, cb);
  struct bgp_proto *p = req->p;

  BGP_SOCKET_LOCK(req->sock, bsp);

  /* Called again by race condition, ignore */
  if (EMPTY_LIST(req->incoming_sockets))
    return;

  /* Use the last socket in the queue, superseding the previous ones */
  struct bgp_incoming_socket *bis = TAIL(req->incoming_sockets);
  sock *sk = bis->sk;
  ASSERT_DIE(sk);
  rem_node(&bis->n);
  mb_free(bis);

  /* Flush the queue */
  WALK_LIST_FIRST(bis, req->incoming_sockets)
  {
    ASSERT_DIE(bis->sk);
    sk_close(bis->sk);
    rem_node(&bis->n);
    mb_free(bis);
  }

  /* Check AO keys */
  if (!EMPTY_LIST(p->ao.keys))
  {
    int current = -1, rnext = -1;
    sk_get_active_ao_keys(sk, &current, &rnext);

    if (current < 0)
    {
      log(L_WARN "%s: Connection from address %I%J (port %d) has no TCP-AO key",
          p->p.name, sk->daddr, ipa_is_link_local(sk->daddr) ? sk->iface : NULL, sk->dport);

      sk_close(sk);
      return;
    }
  }

  /*
   * BIRD should keep multiple incoming connections in OpenSent state (for
   * details RFC 4271 8.2.1 par 3), but it keeps just one. Duplicate incoming
   * connections are rejected istead. The exception is the case where an
   * incoming connection triggers a graceful restart.
   */

  bool acc = (p->p.proto_state == PS_START || p->p.proto_state == PS_UP) &&
    (bgp_start_state(p) >= BSS_CONNECT) && (!p->incoming_conn.sk);

  if (p->conn && (p->conn->state == BS_ESTABLISHED) && p->gr_ready)
  {
    bgp_store_error(p, NULL, BE_MISC, BEM_GRACEFUL_RESTART);
    bgp_handle_graceful_restart(p);
    bgp_conn_enter_idle_state(p->conn);
    acc = true;

    /* There might be separate incoming connection in OpenSent state */
    if (p->incoming_conn.state > BS_ACTIVE)
      bgp_close_conn(&p->incoming_conn);
  }

  BGP_TRACE(D_EVENTS, "Incoming connection from %I%J (port %d) %s",
	    sk->daddr, ipa_is_link_local(sk->daddr) ? sk->iface : NULL,
	    sk->dport, acc ? "accepted" : "rejected");

  if (!acc)
  {
    sk_close(sk);
    return;
  }

  uint hops = p->cf->multihop ?: 1;

  if (sk_set_ttl(sk, p->cf->ttl_security ? 255 : hops) < 0)
    goto err;

  if (p->cf->ttl_security)
    if (sk_set_min_ttl(sk, 256 - hops) < 0)
      goto err;

  if (!EMPTY_LIST(p->ao.keys))
  {
    const struct ao_key **ao_keys;
    int ao_keys_num;

    if (bgp_list_ao_keys(p, &ao_keys, &ao_keys_num) < 0)
      goto err2;

    if (sk_check_ao_keys(sk, ao_keys, ao_keys_num, p->p.name) < 0)
      goto err2;

    if (sk_set_rnext_ao_key(sk, ao_keys[0]) < 0)
      goto err;
  }

  if (p->cf->enable_extended_messages)
  {
    sk->rbsize = BGP_RX_BUFFER_EXT_SIZE;
    sk->tbsize = BGP_TX_BUFFER_EXT_SIZE;
    sk_reallocate(sk);
  }

  /* Continue locally */
  rmove(sk, p->p.pool);
  sk_reloop(sk, p->p.loop);

  bgp_setup_conn(p, &p->incoming_conn);
  bgp_setup_sk(&p->incoming_conn, sk);
  bgp_send_open(&p->incoming_conn);

  return;

  /* Common error handling */
err:
  sk_log_error(sk, p->p.name);
err2:
  log(L_ERR "%s: Incoming connection aborted", p->p.name);
  sk_close(sk);
}

static void
bgp_listen_sock_err(sock *sk UNUSED, int err)
{
  if (err == ECONNABORTED)
    log(L_WARN "BGP: Incoming connection aborted");
  else
    log(L_ERR "BGP: Error on listening socket: %M", err);
}

static void
bgp_start_neighbor(struct bgp_proto *p)
{
  /* Called only for single-hop BGP sessions */

  if (ipa_zero(p->local_ip))
    p->local_ip = p->neigh->ifa->ip;

  if (ipa_is_link_local(p->local_ip))
    p->link_addr = p->local_ip;
  else if (p->neigh->iface->llv6)
    p->link_addr = p->neigh->iface->llv6->ip;

  bgp_initiate(p);
}

static bool
bgp_iface_match(struct bgp_proto *p, struct iface *i)
{
  int ps = p->p.proto_state;

  ASSERT_DIE(p->cf->ipatt);
  ASSERT_DIE(p->cf->strict_bind);

<<<<<<< HEAD
  if ((ps == PS_DOWN_XX) || (ps == PS_FLUSH) || (ps == PS_STOP))
    return;
=======
  if ((ps == PS_DOWN) || (ps == PS_STOP))
    return false;
>>>>>>> edfc4d5f

  if (!iface_patt_match(p->cf->ipatt, i, NULL))
    return false;

  return true;
}

static void
bgp_iface_update(struct bgp_proto *p, uint flags, struct iface *i)
{
  struct bgp_socket_params params = {
    .iface = i,
    .vrf = p->p.vrf,
    .addr = ipa_nonzero(p->cf->local_ip) ? p->cf->local_ip : (p->ipv4 ? IPA_NONE4 : IPA_NONE6),
    .port = p->cf->local_port,
    .flags = p->cf->free_bind ? SKF_FREEBIND : 0,
  };

  if (flags & IF_CHANGE_UP)
  {
    struct bgp_listen_request *req = mb_allocz(p->p.pool, sizeof *req);
    req->params = params;
    bgp_listen_open(p, req);
  }

  if (flags & IF_CHANGE_DOWN)
  {
    struct bgp_listen_request *req; node *nxt;
    WALK_LIST2(req, nxt, p->listen, pn)
      if (bgp_socket_match(&req->params, &params))
      {
	bgp_listen_close(p, req);
	mb_free(req);
	break;
      }
  }
}

static void
bgp_if_notify(struct proto *P, uint flags, struct iface *i)
{
  struct bgp_proto *p = (struct bgp_proto *) P;
  ASSERT_DIE(ipa_zero(p->cf->local_ip));
  if (bgp_iface_match(p, i))
    bgp_iface_update(p, flags, i);
}

static void
bgp_ifa_notify(struct proto *P, uint flags, struct ifa *i)
{
  struct bgp_proto *p = (struct bgp_proto *) P;
  ASSERT_DIE(!ipa_zero(p->cf->local_ip));

  if (ipa_equal(i->ip, p->cf->local_ip) && bgp_iface_match(p, i->iface))
    bgp_iface_update(p, flags, i->iface);
}

static void
bgp_if_reload(struct bgp_proto *p, struct iface_patt *patt)
{
  struct iface *iface;
  struct ifa *a;

  WALK_LIST(iface, iface_list)
  {
    bool old = iface_patt_match(p->cf->ipatt, iface, NULL);
    bool new = iface_patt_match(patt, iface, NULL);

    if (old == new)
      continue;

    if (ipa_zero(p->cf->local_ip) || p->cf->free_bind)
      bgp_iface_update(p, old ? IF_CHANGE_DOWN : IF_CHANGE_UP, iface);
    else
      WALK_LIST(a, iface->addrs)
	if (ipa_equal(a->ip, p->cf->local_ip))
	  bgp_iface_update(p, old ? IF_CHANGE_DOWN : IF_CHANGE_UP, iface);
  }
}

static void
bgp_neigh_notify(neighbor *n)
{
  struct bgp_proto *p = (struct bgp_proto *) n->proto;
  int ps = p->p.proto_state;

  ASSERT_DIE(birdloop_inside(p->p.loop));
  ASSERT_DIE(!birdloop_inside(&main_birdloop));

  if (n != p->neigh)
    return;

  if ((ps == PS_FLUSH) || (ps == PS_STOP))
    return;

  int prepare = (ps == PS_START) && (bgp_start_state(p) == BSS_PREPARE);

  if (n->scope <= 0)
  {
    if (!prepare)
    {
      BGP_TRACE(D_EVENTS, "Neighbor lost");
      bgp_store_error(p, NULL, BE_MISC, BEM_NEIGHBOR_LOST);
      /* Perhaps also run bgp_update_startup_delay(p)? */
      bgp_stop(p, 0, NULL, 0);
    }
  }
  else if (p->cf->check_link && !(n->iface->flags & IF_LINK_UP))
  {
    if (!prepare)
    {
      BGP_TRACE(D_EVENTS, "Link down");
      bgp_store_error(p, NULL, BE_MISC, BEM_LINK_DOWN);
      if (ps == PS_UP)
	bgp_update_startup_delay(p);
      bgp_stop(p, 0, NULL, 0);
    }
  }
  else
  {
    if (prepare)
    {
      BGP_TRACE(D_EVENTS, "Neighbor ready");
      bgp_start_neighbor(p);
    }
  }
}

static void
bgp_bfd_notify(callback *cb)
{
  SKIP_BACK_DECLARE(struct bgp_proto, p, bfd_notify, cb);
  ASSERT_DIE(birdloop_inside(p->p.loop));

  int ps = p->p.proto_state;
  struct bfd_request *req = p->bfd_req->req;
  bfd_request_update_state(req);

  if (req->down && ((ps == PS_START) || (ps == PS_UP)))
  {
    BGP_TRACE(D_EVENTS, "BFD session down");
    bgp_store_error(p, NULL, BE_MISC, BEM_BFD_DOWN);

    if (req->opts.mode == BGP_BFD_GRACEFUL)
    {
      /* Trigger graceful restart */
      if (p->conn && (p->conn->state == BS_ESTABLISHED) && p->gr_ready)
	bgp_handle_graceful_restart(p);

      if (p->incoming_conn.state > BS_IDLE)
	bgp_conn_enter_idle_state(&p->incoming_conn);

      if (p->outgoing_conn.state > BS_IDLE)
	bgp_conn_enter_idle_state(&p->outgoing_conn);
    }
    else
    {
      /* Trigger session down */
      if (ps == PS_UP)
	bgp_update_startup_delay(p);
      bgp_stop(p, 0, NULL, 0);
    }
  }

  /* BFD notify may run from another thread */
  proto_announce_state(&p->p, p->p.ea_state);
}

static void
bgp_update_bfd(struct bgp_proto *p, const struct bfd_options *bfd)
{
  if (bfd && p->bfd_req)
  {
    BGP_TRACE(D_EVENTS, "Updating existing BFD request");
    bfd_update_request(p->bfd_req, bfd);
  }

  if (bfd && !p->bfd_req && !bgp_is_dynamic(p))
  {
    p->bfd_req = bfd_request_session(p->p.pool_up, p->remote_ip, p->local_ip,
				     p->cf->multihop ? NULL : p->neigh->iface,
				     p->p.vrf, &p->bfd_notify, bfd);
    BGP_TRACE(D_EVENTS, "Requesting a new BFD session");
  }

  if (!bfd && p->bfd_req)
  {
    BGP_TRACE(D_EVENTS, "Retracting the BFD request");
    rfree(p->bfd_req);
    p->bfd_req = NULL;
  }
}

void
bgp_reload_in(struct proto *P, uintptr_t _ UNUSED, int __ UNUSED)
{
  SKIP_BACK_DECLARE(struct bgp_proto, p, p, P);

  if (P->proto_state == PS_UP)
  {
    struct bgp_channel *c;
    BGP_WALK_CHANNELS(p, c)
      if (&c->c != P->mpls_channel)
      {
	cli_msg(-15, "%s.%s: reloading", P->name, c->c.name);
	bgp_schedule_packet(p->conn, c, PKT_ROUTE_REFRESH);
      }
  }
  else
    cli_msg(-8006, "%s: not reloading, not up", P->name);
}

static void
bgp_done_route_refresh(struct rt_feeding_request *rfr)
{
  SKIP_BACK_DECLARE(struct bgp_channel, c, enhanced_rr_request, rfr);
  SKIP_BACK_DECLARE(struct bgp_proto, p, p, c->c.proto);

  /* Schedule EoRR packet */
  ASSERT_DIE(c->feed_state == BFS_REFRESHING);

  c->feed_state = BFS_REFRESHED;
  bgp_schedule_packet(p->conn, c, PKT_UPDATE);
}

const char *
bgp_begin_route_refresh(struct bgp_proto *p, struct bgp_channel *c)
{
  ASSERT_DIE(&c->c != p->p.mpls_channel);

  if (c->tx_keep)
    return bgp_tx_resend(p, c);

  if (!p->enhanced_refresh) {
    rt_export_refeed(&c->c.out_req, NULL);
    return "from table by simple refeed";
  }

  switch (c->feed_state)
  {
    case BFS_NONE:
      break;

    case BFS_REFRESHING:
    case BFS_REFRESHED:
      return c->enhanced_rr_again ? "already queued" : "again";

    default:
      return "requested before End-Of-RIB sent";
  }

  c->enhanced_rr_request.done = bgp_done_route_refresh;
  c->feed_state = BFS_REFRESHING;
  bgp_schedule_packet(p->conn, c, PKT_BEGIN_REFRESH);

  rt_export_refeed(&c->c.out_req, &c->enhanced_rr_request);
  return "from table by enhanced route refresh";
}

static void
bgp_restart_route_refresh(void *_bc)
{
  struct bgp_channel *c = _bc;
  SKIP_BACK_DECLARE(struct bgp_proto, p, p, c->c.proto);

  if ((c->feed_state != BFS_NONE) || (!c->enhanced_rr_again))
    return;

  c->enhanced_rr_again = 0;

  const char *info = bgp_begin_route_refresh(p, c);
  BGP_TRACE(D_EVENTS, "Restarting route refresh on %s %s", c->c.name, info);
}

void
bgp_reload_out(struct proto *P, uintptr_t _ UNUSED, int __ UNUSED)
{
  SKIP_BACK_DECLARE(struct bgp_proto, p, p, P);

  if (P->proto_state == PS_UP)
  {
    struct bgp_channel *c;
    BGP_WALK_CHANNELS(p, c)
      if (&c->c != P->mpls_channel)
      {
	const char *info = bgp_begin_route_refresh(p, c);
	cli_msg(-15, "%s.%s: reloading %s", P->name, c->c.name, info);
      }
  }
  else
    cli_msg(-8006, "%s: not reloading, not up", P->name);
}

static int
bgp_reload_routes(struct channel *C, struct rt_feeding_request *rfr)
{
  /* Can't reload partially */
  if (rfr && rfr->prefilter.mode)
    return 0;

  struct bgp_proto *p = SKIP_BACK(struct bgp_proto, p, C->proto);

  if (p->p.proto_state == PS_UP)
  {
    struct bgp_channel *c;
    BGP_WALK_CHANNELS(p, c)
      if (&c->c != p->p.mpls_channel)
      {
	log("%s.%s: reloading", p->p.name, c->c.name);
	bgp_schedule_packet(p->conn, c, PKT_ROUTE_REFRESH);
      }
  }
  else
    log("%s: not reloading, not up", p->p.name);

  if (rfr)
    CALL(rfr->done, rfr);

  return 1;
}

static void
bgp_refeed_begin(struct channel *C, struct rt_feeding_request *rfr)
{
  struct bgp_channel *c = SKIP_BACK(struct bgp_channel, c, C);
  struct bgp_proto *p = SKIP_BACK(struct bgp_proto, p, C->proto);

  /* Do not announce partial refeed */
  if (rfr && rfr->prefilter.mode)
    return;

  /* Run the enhanced refresh if available */
  if (p->enhanced_refresh && !c->tx_keep)
  {
    c->feed_state = BFS_REFRESHING;
    bgp_schedule_packet(p->conn, c, PKT_BEGIN_REFRESH);
  }
}

static void
bgp_export_fed(struct channel *C)
{
  SKIP_BACK_DECLARE(struct bgp_proto, p, p, C->proto);
  if (C == p->p.mpls_channel)
    return;

  /* Schedule End-of-RIB packet */
  SKIP_BACK_DECLARE(struct bgp_channel, c, c, C);
  switch (c->feed_state)
  {
    case BFS_LOADING:
      c->feed_state = BFS_LOADED;
      bgp_schedule_packet(p->conn, c, PKT_UPDATE);
      break;

    case BFS_REFRESHING:
      c->feed_state = BFS_REFRESHED;
      bgp_schedule_packet(p->conn, c, PKT_UPDATE);
      break;
  }
}

static void
bgp_start_locked(void *_p)
{
  struct bgp_proto *p = _p;
  const struct bgp_config *cf = p->cf;

  ASSERT_DIE(birdloop_inside(p->p.loop));

  if (p->p.proto_state != PS_START)
  {
    DBG("BGP: Got lock in different state %d\n", p->p.proto_state);
    return;
  }

  DBG("BGP: Got lock\n");

  if (cf->multihop || bgp_is_dynamic(p))
  {
    /* Multi-hop sessions do not use neighbor entries */
    bgp_initiate(p);
    proto_announce_state(&p->p, p->p.ea_state);
    return;
  }

  neighbor *n = neigh_find(&p->p, p->remote_ip, cf->iface, NEF_STICKY | (cf->onlink ? NEF_ONLINK : 0));
  if (!n)
  {
    log(L_ERR "%s: Invalid remote address %I%J", p->p.name, p->remote_ip, cf->iface);
    /* As we do not start yet, we can just disable protocol */
    p->p.disabled = 1;
    bgp_store_error(p, NULL, BE_MISC, BEM_INVALID_NEXT_HOP);
    proto_notify_state(&p->p, PS_FLUSH);
    return;
  }

  p->neigh = n;
  neigh_link(n);

  if (n->scope <= 0)
    BGP_TRACE(D_EVENTS, "Waiting for %I%J to become my neighbor", p->remote_ip, cf->iface);
  else if (p->cf->check_link && !(n->iface->flags & IF_LINK_UP))
    BGP_TRACE(D_EVENTS, "Waiting for link on %s", n->iface->name);
  else
    bgp_start_neighbor(p);

  proto_announce_state(&p->p, p->p.ea_state);
}

static int
bgp_start(struct proto *P)
{
  struct bgp_proto *p = (struct bgp_proto *) P;
  const struct bgp_config *cf = p->cf;

  p->local_ip = cf->local_ip;
  p->local_as = cf->local_as;
  p->remote_as = cf->remote_as;
  p->public_as = cf->local_as;

  /* For dynamic BGP childs, remote_ip is already set */
  if (ipa_nonzero(cf->remote_ip))
    p->remote_ip = cf->remote_ip;

  /* Confederation ID is used for truly external peers */
  if (p->cf->confederation && !p->is_interior)
    p->public_as = cf->confederation;

  p->passive = cf->passive || bgp_is_dynamic(p);

  bgp_set_start_state(p, BSS_PREPARE);
  p->outgoing_conn.state = BS_IDLE;
  p->incoming_conn.state = BS_IDLE;
  p->neigh = NULL;
  p->bfd_req = NULL;
  callback_init(&p->bfd_notify, bgp_bfd_notify, p->p.loop);
  p->gr_ready = 0;
  p->gr_active_num = 0;

  /* Reset some stats */
  p->stats.rx_messages = p->stats.tx_messages = 0;
  p->stats.rx_updates = p->stats.tx_updates = 0;
  p->stats.rx_bytes = p->stats.tx_bytes = 0;
  p->last_rx_update = 0;

  /* Initialize state change events */
  p->event = ev_new_init(p->p.pool, bgp_decision, p);
  callback_init(&p->uncork.cb, bgp_do_uncork, p->p.loop);

  p->startup_timer = tm_new_init(p->p.pool, bgp_startup_timeout, p, 0, 0);
  p->gr_timer = tm_new_init(p->p.pool, bgp_graceful_restart_timeout, p, 0, 0);

  p->hostname = proto_get_hostname(P->cf);

  p->local_id = proto_get_router_id(P->cf);
  if (p->rr_client)
    p->rr_cluster_id = p->cf->rr_cluster_id ? p->cf->rr_cluster_id : p->local_id;

  p->remote_id = 0;
  p->link_addr = IPA_NONE;

  /* Initialize listening socket list */
  init_list(&p->listen);

  /* Setup interface notification hooks */
  P->if_notify = NULL;
  P->ifa_notify = NULL;
  if (cf->ipatt) {
    if (ipa_zero(cf->local_ip) || cf->free_bind)
      P->if_notify = bgp_if_notify;
    else
      P->ifa_notify = bgp_ifa_notify;
  }

  /* Initialize TCP-AO keys */
  init_list(&p->ao.keys);
  if (cf->auth_type == BGP_AUTH_AO)
    for (struct ao_config *key_cf = cf->ao_keys; key_cf; key_cf = key_cf->next)
      bgp_new_ao_key(p, key_cf);

  ea_list *eal = p->p.ea_state;
  ea_set_attr(&eal, EA_LITERAL_EMBEDDED(&ea_bgp_rem_id, 0, p->remote_id));
  ea_set_attr(&eal, EA_LITERAL_EMBEDDED(&ea_bgp_loc_as, 0, p->local_as));
  ea_set_attr(&eal, EA_LITERAL_EMBEDDED(&ea_bgp_rem_as, 0, p->remote_as));
  ea_set_attr(&eal, EA_LITERAL_STORE_ADATA(&ea_bgp_rem_ip, 0, &p->remote_ip, sizeof(ip_addr)));

  ea_set_attr(&eal, EA_LITERAL_EMBEDDED(&ea_bgp_out_conn_state, 0, BS_IDLE));
  ea_set_attr(&eal, EA_LITERAL_EMBEDDED(&ea_bgp_in_conn_state, 0, BS_IDLE));

  proto_announce_state(&p->p, eal);

  /* Lock all channels when in GR recovery mode */
  if (p->p.gr_recovery && p->cf->gr_mode)
  {
    struct bgp_channel *c;
    BGP_WALK_CHANNELS(p, c)
      channel_graceful_restart_lock(&c->c);
  }

  /* Now it's the last chance to move the postponed socket to this BGP,
   * as bgp_start is the only hook running from main loop. */
  if (p->postponed_sk)
    BGP_LISTEN_LOCKED(bl)
    {
      rmove(p->postponed_sk, p->p.pool);
      sk_reloop(p->postponed_sk, p->p.loop);
    }

  /*
   * Before attempting to create the connection, we need to lock the port,
   * so that we are the only instance attempting to talk with that neighbor.
   */
  struct object_lock *lock;
  lock = p->lock = olock_new(P->pool_inloop);
  lock->addr = p->remote_ip;
  lock->addr_local = p->cf->local_ip;
  lock->port = p->cf->remote_port;
  lock->iface = p->cf->iface;
  lock->vrf = p->cf->iface ? NULL : p->p.vrf;
  lock->type = OBJLOCK_TCP;
  lock->event = (event) {
    .hook = bgp_start_locked,
    .data = p,
  };
  lock->target = proto_event_list(P);

  /* For dynamic BGP, we use inst 1 to avoid collisions with regular BGP */
  if (bgp_is_dynamic(p))
  {
    lock->addr = net_prefix(p->cf->remote_range);
    lock->inst = 1;
  }

  olock_acquire(lock);

  return PS_START;
}

extern int proto_restart;

static int
bgp_shutdown(struct proto *P)
{
  struct bgp_proto *p = (struct bgp_proto *) P;
  int subcode = 0;

  char *message = NULL;
  byte *data = NULL;
  uint len = 0;

  BGP_TRACE(D_EVENTS, "Shutdown requested");

  switch (P->down_code)
  {
  case PDC_CF_REMOVE:
  case PDC_CF_DISABLE:
    subcode = 3; // Errcode 6, 3 - peer de-configured
    break;

  case PDC_CF_RESTART:
    subcode = 6; // Errcode 6, 6 - other configuration change
    break;

  case PDC_CMD_DISABLE:
  case PDC_CMD_SHUTDOWN:
  shutdown:
    subcode = 2; // Errcode 6, 2 - administrative shutdown
    message = P->message;
    break;

  case PDC_CMD_RESTART:
    subcode = 4; // Errcode 6, 4 - administrative reset
    message = P->message;
    break;

  case PDC_CMD_GR_DOWN:
    if ((p->cf->gr_mode != BGP_GR_ABLE) &&
	(p->cf->llgr_mode != BGP_LLGR_ABLE))
      goto shutdown;

    subcode = -1; // Do not send NOTIFICATION, just close the connection
    break;

  case PDC_RX_LIMIT_HIT:
  case PDC_IN_LIMIT_HIT:
    subcode = 1; // Errcode 6, 1 - max number of prefixes reached
    /* log message for compatibility */
    log(L_WARN "%s: Route limit exceeded, shutting down", p->p.name);
    goto limit;

  case PDC_OUT_LIMIT_HIT:
    subcode = proto_restart ? 4 : 2; // Administrative reset or shutdown

  limit:
    bgp_store_error(p, NULL, BE_AUTO_DOWN, BEA_ROUTE_LIMIT_EXCEEDED);
    if (proto_restart)
      bgp_update_startup_delay(p);
    else
      p->startup_delay = 0;
    goto done;
  }

  bgp_store_error(p, NULL, BE_MAN_DOWN, 0);
  p->startup_delay = 0;

  /* RFC 9003 - shutdown communication */
  if (message)
  {
    uint msg_len = strlen(message);
    msg_len = MIN(msg_len, 255);

    /* Buffer will be freed automatically by protocol shutdown */
    data = mb_alloc(p->p.pool, msg_len + 1);
    len = msg_len + 1;

    data[0] = msg_len;
    memcpy(data+1, message, msg_len);
  }

done:
  bgp_stop(p, subcode, data, len);
  return p->p.proto_state;
}

struct rte_owner_class bgp_rte_owner_class = {
  .get_route_info = 	bgp_get_route_info,
  .rte_better =		bgp_rte_better,
  .rte_mergable =	bgp_rte_mergable,
  .rte_igp_metric =	bgp_rte_igp_metric,
};

static struct proto *
bgp_init(struct proto_config *CF)
{
  struct proto *P = proto_new(CF);
  struct bgp_proto *p = (struct bgp_proto *) P;
  struct bgp_config *cf = (struct bgp_config *) CF;

  P->rt_notify = bgp_rt_notify;
  P->preexport = bgp_preexport;
  P->iface_sub.neigh_notify = bgp_neigh_notify;
  P->refeed_begin = bgp_refeed_begin;
  P->export_fed = bgp_export_fed;
  P->reload_routes = bgp_reload_routes;

  P->sources.class = &bgp_rte_owner_class;
  P->sources.rte_recalculate = cf->deterministic_med ? bgp_rte_recalculate : NULL;

  p->cf = cf;
  p->is_internal = (cf->local_as == cf->remote_as);
  p->is_interior = p->is_internal || cf->confederation_member;
  p->rs_client = cf->rs_client;
  p->rr_client = cf->rr_client;

  p->ipv4 = cf->ipv4;

  p->remote_ip = cf->remote_ip;
  p->remote_as = cf->remote_as;

<<<<<<< HEAD
  p->postponed_sk = NULL;

  P->iface_sub.if_notify = (cf->ipatt && ipa_zero(cf->local_ip)) ? bgp_if_notify : NULL;
  P->iface_sub.ifa_notify = (cf->ipatt && !ipa_zero(cf->local_ip)) ? bgp_ifa_notify : NULL;

=======
>>>>>>> edfc4d5f
  /* Hack: We use cf->remote_ip just to pass remote_ip from bgp_spawn() */
  if (cf->c.parent)
    cf->remote_ip = IPA_NONE;

  /* Add all BGP channels */
  struct bgp_channel_config *cc;
  BGP_CF_WALK_CHANNELS(cf, cc)
    proto_add_channel(P, &cc->c);

  /* Add MPLS channel */
  proto_configure_mpls_channel(P, CF, RTS_BGP);

  /* Export public info */
  ea_list *pes = p->p.ea_state;
  ea_set_attr(&pes, EA_LITERAL_STORE_ADATA(&ea_bgp_rem_ip, 0, &cf->remote_ip, sizeof(ip_addr)));
  ea_set_attr(&pes, EA_LITERAL_EMBEDDED(&ea_bgp_peer_type, 0, cf->peer_type));
  ea_set_attr(&pes, EA_LITERAL_EMBEDDED(&ea_bgp_loc_as, 0, cf->local_as));
  ea_set_attr(&pes, EA_LITERAL_EMBEDDED(&ea_bgp_rem_as, 0, cf->remote_as));

  proto_announce_state_later(&p->p, pes);

  p->tbf_mem = (struct tbf) TBF_DEFAULT_LOG_LIMITS;
  return P;
}

static void
bgp_channel_init(struct channel *C, struct channel_config *CF)
{
  struct bgp_channel *c = (void *) C;
  struct bgp_channel_config *cf = (void *) CF;

  c->cf = cf;
  c->afi = cf->afi;
  c->desc = cf->desc;

  if (cf->igp_table_ip4)
    c->igp_table_ip4 = cf->igp_table_ip4->table;

  if (cf->igp_table_ip6)
    c->igp_table_ip6 = cf->igp_table_ip6->table;

  if (cf->base_table)
    c->base_table = cf->base_table->table;

  PST_LOCKED(ts)
  {
    ea_list *eal = ea_free_later(ts->channel_states[c->c.id]);
    ea_set_attr(&eal, EA_LITERAL_EMBEDDED(&ea_bgp_afi, 0, c->afi));
    ts->channel_states[c->c.id] = ea_lookup_slow(eal, 0, EALS_IN_TABLE);
  }

}

static int
bgp_channel_start(struct channel *C)
{
  struct bgp_proto *p = (void *) C->proto;
  struct bgp_channel *c = (void *) C;
  ip_addr src = p->local_ip;

  if (c->igp_table_ip4)
    rt_lock_table(c->igp_table_ip4);

  if (c->igp_table_ip6)
    rt_lock_table(c->igp_table_ip6);

  if (c->base_table)
  {
    rt_lock_table(c->base_table);
    rt_flowspec_link(c->base_table, c->c.table);
  }

  c->pool = p->p.pool; // XXXX

  bgp_init_pending_tx(c);
  c->tx_keep = c->cf->export_table;

  c->stale_timer = tm_new_init(c->pool, bgp_long_lived_stale_timeout, c, 0, 0);

  c->next_hop_addr = c->cf->next_hop_addr;
  c->link_addr = IPA_NONE;
  c->packets_to_send = 0;

  /* Try to use source address as next hop address */
  if (ipa_zero(c->next_hop_addr))
  {
    if (bgp_channel_is_ipv4(c) && (ipa_is_ip4(src) || c->ext_next_hop))
      c->next_hop_addr = src;

    if (bgp_channel_is_ipv6(c) && (ipa_is_ip6(src) || c->ext_next_hop))
      c->next_hop_addr = src;
  }

  /* Use preferred addresses associated with interface / source address */
  if (ipa_zero(c->next_hop_addr))
  {
    /* We know the iface for single-hop, we make lookup for multihop */
    struct neighbor *nbr = p->neigh ?: neigh_find(&p->p, src, NULL, 0);
    struct iface *iface = nbr ? nbr->iface : NULL;

    if (bgp_channel_is_ipv4(c) && iface && iface->addr4)
      c->next_hop_addr = iface->addr4->ip;

    if (bgp_channel_is_ipv6(c) && iface && iface->addr6)
      c->next_hop_addr = iface->addr6->ip;
  }

  /* Exit if no feasible next hop address is found */
  if (ipa_zero(c->next_hop_addr))
  {
    log(L_WARN "%s: Missing next hop address", p->p.name);
    return 0;
  }

  /* Set link-local address for IPv6 single-hop BGP */
  if (ipa_is_ip6(c->next_hop_addr) && p->neigh)
  {
    c->link_addr = p->link_addr;

    if (ipa_zero(c->link_addr))
      log(L_WARN "%s: Missing link-local address", p->p.name);
  }

  /* Link local address is already in c->link_addr */
  if (ipa_is_link_local(c->next_hop_addr))
    c->next_hop_addr = IPA_NONE;

  return 0; /* XXXX: Currently undefined */
}

static void
bgp_channel_shutdown(struct channel *C)
{
  struct bgp_channel *c = (void *) C;

  c->next_hop_addr = IPA_NONE;
  c->link_addr = IPA_NONE;
  c->packets_to_send = 0;
}

static void
bgp_channel_cleanup(struct channel *C)
{
  struct bgp_channel *c = (void *) C;

  if (c->igp_table_ip4)
    rt_unlock_table(c->igp_table_ip4);

  if (c->igp_table_ip6)
    rt_unlock_table(c->igp_table_ip6);

  if (c->base_table)
  {
    rt_flowspec_unlink(c->base_table, c->c.table);
    rt_unlock_table(c->base_table);
  }

  c->index = 0;

  /* Cleanup rest of bgp_channel starting at pool field */
  memset(&(c->pool), 0, sizeof(struct bgp_channel) - OFFSETOF(struct bgp_channel, pool));
}

static inline struct bgp_channel_config *
bgp_find_channel_config(struct bgp_config *cf, u32 afi)
{
  struct bgp_channel_config *cc;

  BGP_CF_WALK_CHANNELS(cf, cc)
    if (cc->afi == afi)
      return cc;

  return NULL;
}

struct rtable_config *
bgp_default_igp_table(struct bgp_config *cf, struct bgp_channel_config *cc, u32 type)
{
  struct bgp_channel_config *cc2;
  struct rtable_config *tab;

  /* First, try table connected by the channel */
  if (cc->c.table->addr_type == type)
    return cc->c.table;

  /* Find paired channel with the same SAFI but the other AFI */
  u32 afi2 = cc->afi ^ 0x30000;
  cc2 = bgp_find_channel_config(cf, afi2);

  /* Second, try IGP table configured in the paired channel */
  if (cc2 && (tab = (type == NET_IP4) ? cc2->igp_table_ip4 : cc2->igp_table_ip6))
    return tab;

  /* Third, try table connected by the paired channel */
  if (cc2 && (cc2->c.table->addr_type == type))
    return cc2->c.table;

  /* Last, try default table of given type */
  if (tab = rt_get_default_table(cf->c.global, type))
    return tab;

  cf_error("Undefined IGP table");
}

static struct rtable_config *
bgp_default_base_table(struct bgp_config *cf, struct bgp_channel_config *cc)
{
  /* Expected table type */
  u32 type = (cc->afi == BGP_AF_FLOW4) ? NET_IP4 : NET_IP6;

  /* First, try appropriate IP channel */
  u32 afi2 = BGP_AF(BGP_AFI(cc->afi), BGP_SAFI_UNICAST);
  struct bgp_channel_config *cc2 = bgp_find_channel_config(cf, afi2);
  if (cc2 && (cc2->c.table->addr_type == type))
    return cc2->c.table;

  /* Last, try default table of given type */
  struct rtable_config *tab = rt_get_default_table(cf->c.global, type);
  if (tab)
    return tab;

  cf_error("Undefined base table");
}

void
bgp_postconfig(struct proto_config *CF)
{
  struct bgp_config *cf = (void *) CF;

  /* Do not check templates at all */
  if (cf->c.class == SYM_TEMPLATE)
    return;


  /* Handle undefined remote_as, zero should mean unspecified external */
  if (!cf->remote_as && (cf->peer_type == BGP_PT_INTERNAL))
    cf->remote_as = cf->local_as;

  int internal = (cf->local_as == cf->remote_as);
  int interior = internal || cf->confederation_member;

  /* EBGP direct by default, IBGP multihop by default */
  if (cf->multihop < 0)
    cf->multihop = internal ? 64 : 0;

  /* LLGR mode default based on GR mode */
  if (cf->llgr_mode < 0)
    cf->llgr_mode = cf->gr_mode ? BGP_LLGR_AWARE : 0;

  /* Link check for single-hop BGP by default */
  if (cf->check_link < 0)
    cf->check_link = !cf->multihop;

  /* Detect IPv4 */
  cf->ipv4 = ipa_nonzero(cf->remote_ip) ?
    ipa_is_ip4(cf->remote_ip) :
    (cf->remote_range && (cf->remote_range->type == NET_IP4));

  if (!cf->local_as)
    cf_error("Local AS number must be set");

  if (ipa_zero(cf->remote_ip) && !cf->remote_range)
    cf_error("Neighbor must be configured");

  if (ipa_zero(cf->local_ip) && !cf->ipatt && !cf->iface && cf->strict_bind)
    cf_error("Local address or an interface must be configured for strict bind");

  if (!cf->remote_as && !cf->peer_type)
    cf_error("Remote AS number (or peer type) must be set");

  if ((cf->peer_type == BGP_PT_INTERNAL) && !internal)
    cf_error("IBGP cannot have different ASNs");

  if ((cf->peer_type == BGP_PT_EXTERNAL) &&  internal)
    cf_error("EBGP cannot have the same ASNs");

  if (!cf->iface && (ipa_is_link_local(cf->local_ip) ||
		     ipa_is_link_local(cf->remote_ip)))
    cf_error("Link-local addresses require defined interface");

  if (cf->iface && cf->ipatt)
    cf_error("Interface and interface range cannot be configured together");

  if (cf->ipatt && !cf->strict_bind)
    cf_error("Interface range needs strict bind");

  if (!(cf->capabilities && cf->enable_as4) && (cf->remote_as > 0xFFFF))
    cf_error("Neighbor AS number out of range (AS4 not available)");

  if (!internal && cf->rr_client)
    cf_error("Only internal neighbor can be RR client");

  if (internal && cf->rs_client)
    cf_error("Only external neighbor can be RS client");

  if (internal && (cf->local_role != BGP_ROLE_UNDEFINED))
    cf_error("Local role cannot be set on IBGP sessions");

  if (interior && (cf->local_role != BGP_ROLE_UNDEFINED))
    log(L_WARN "BGP roles are not recommended to be used within AS confederations");

  if (cf->require_enhanced_refresh && !(cf->enable_refresh && cf->enable_enhanced_refresh))
    cf_warn("Enhanced refresh required but disabled");

  if (cf->require_as4 && !cf->enable_as4)
    cf_warn("AS4 support required but disabled");

  if (cf->require_extended_messages && !cf->enable_extended_messages)
    cf_warn("Extended messages required but not enabled");

  if (cf->require_gr && !cf->gr_mode)
    cf_warn("Graceful restart required but not enabled");

  if (cf->require_llgr && !cf->llgr_mode)
    cf_warn("Long-lived graceful restart required but not enabled");

  if (cf->require_roles && (cf->local_role == BGP_ROLE_UNDEFINED))
    cf_error("Local role must be set if roles are required");

  if (!cf->confederation && cf->confederation_member)
    cf_error("Confederation ID must be set for member sessions");

  if (cf->multihop && (ipa_is_link_local(cf->local_ip) ||
		       ipa_is_link_local(cf->remote_ip)))
    cf_error("Multihop BGP cannot be used with link-local addresses");

  if (cf->multihop && (cf->iface || cf->ipatt))
    cf_error("Multihop BGP cannot be bound to interface");

  if (cf->multihop && cf->check_link)
    cf_error("Multihop BGP cannot depend on link state");

  if (cf->multihop && cf->bfd && ipa_zero(cf->local_ip))
    cf_error("Multihop BGP with BFD requires specified local address");

  if (cf->multihop && cf->onlink)
    cf_error("Multihop BGP cannot be configured onlink");

  if (cf->onlink && !cf->iface && !cf->ipatt &&
      !cf->passive && !ipa_zero(cf->remote_ip))
    cf_error("Active onlink BGP must have interface configured");

  if (!cf->gr_mode && cf->llgr_mode)
    cf_error("Long-lived graceful restart requires basic graceful restart");

  if (internal && cf->enforce_first_as)
    cf_error("Enforce first AS check is requires EBGP sessions");

  if (cf->keepalive_time > cf->hold_time)
    cf_error("Keepalive time must be at most hold time");

  if (cf->keepalive_time > (cf->hold_time / 2))
    log(L_WARN "Keepalive time should be at most 1/2 of hold time");

  if (cf->min_hold_time > cf->hold_time)
    cf_error("Min hold time (%u) exceeds hold time (%u)",
	     cf->min_hold_time, cf->hold_time);

  uint keepalive_time = cf->keepalive_time ?: cf->hold_time / 3;
  if (cf->min_keepalive_time > keepalive_time)
    cf_error("Min keepalive time (%u) exceeds keepalive time (%u)",
	     cf->min_keepalive_time, keepalive_time);

  if (cf->min_gr_time > cf->max_gr_time)
    cf_error("Min graceful restart time (%u) exceeds max graceful restart time (%u)",
	     cf->min_gr_time, cf->max_gr_time);

  if (cf->min_llgr_time > cf->max_llgr_time)
    cf_error("Min long-lived stale time (%u) exceeds max long-lived stale time (%u)",
	     cf->min_llgr_time, cf->max_llgr_time);

  /* Legacy case: password option without authentication option */
  if ((cf->auth_type == BGP_AUTH_NONE) && cf->password && !cf->ao_keys)
  {
    cf_warn("Missing authentication option, assuming MD5");
    cf->auth_type = BGP_AUTH_MD5;
  }

  if ((cf->auth_type == BGP_AUTH_MD5) != !!cf->password)
    cf_error("MD5 authentication and password option should be used together");

  if ((cf->auth_type == BGP_AUTH_AO) != !!cf->ao_keys)
    cf_error("AO authentication and keys option should be used together");

  if ((cf->auth_type == BGP_AUTH_AO) && cf->remote_range)
    cf_error("AO authentication not supported on dynamic BGP sessions");

  struct bgp_channel_config *cc;
  BGP_CF_WALK_CHANNELS(cf, cc)
  {
    /* Handle undefined import filter */
    if (cc->c.in_filter == FILTER_UNDEF)
      if (interior)
	cc->c.in_filter = FILTER_ACCEPT;
      else
	cf_error("EBGP requires explicit import policy");

    /* Handle undefined export filter */
    if (cc->c.out_filter == FILTER_UNDEF)
      if (interior)
	cc->c.out_filter = FILTER_REJECT;
      else
	cf_error("EBGP requires explicit export policy");

    /* Disable after error incompatible with restart limit action */
    if ((cc->c.in_limit.action == PLA_RESTART) && cf->disable_after_error)
      cc->c.in_limit.action = PLA_DISABLE;

    /* Different default based on rr_client, rs_client */
    if (cc->next_hop_keep == 0xff)
      cc->next_hop_keep = cf->rr_client ? NH_IBGP : (cf->rs_client ? NH_ALL : NH_NO);

    /* Different default for gw_mode */
    if (!cc->gw_mode)
      cc->gw_mode = cf->multihop ? GW_RECURSIVE : GW_DIRECT;

    /* Different default for next_hop_prefer */
    if (!cc->next_hop_prefer)
      cc->next_hop_prefer = (cc->gw_mode == GW_DIRECT) ? NHP_GLOBAL : NHP_LOCAL;

    /* Defaults based on proto config */
    if (cc->gr_able == 0xff)
      cc->gr_able = (cf->gr_mode == BGP_GR_ABLE);

    if (cc->llgr_able == 0xff)
      cc->llgr_able = (cf->llgr_mode == BGP_LLGR_ABLE);

    if (cc->llgr_time == ~0U)
      cc->llgr_time = cf->llgr_time;

    if (cc->min_llgr_time == ~0U)
      cc->min_llgr_time = cf->min_llgr_time;

    if (cc->max_llgr_time == ~0U)
      cc->max_llgr_time = cf->max_llgr_time;

    /* AIGP enabled by default on interior sessions */
    if (cc->aigp == 0xff)
      cc->aigp = interior;

    /* Default values of IGP tables */
    if ((cc->gw_mode == GW_RECURSIVE) && !cc->desc->no_igp)
    {
      if (!cc->igp_table_ip4 && (bgp_cc_is_ipv4(cc) || cc->ext_next_hop))
	cc->igp_table_ip4 = bgp_default_igp_table(cf, cc, NET_IP4);

      if (!cc->igp_table_ip6 && (bgp_cc_is_ipv6(cc) || cc->ext_next_hop))
	cc->igp_table_ip6 = bgp_default_igp_table(cf, cc, NET_IP6);

      if (cc->igp_table_ip4 && bgp_cc_is_ipv6(cc) && !cc->ext_next_hop)
	cf_error("Mismatched IGP table type");

      if (cc->igp_table_ip6 && bgp_cc_is_ipv4(cc) && !cc->ext_next_hop)
	cf_error("Mismatched IGP table type");
    }

    /* Default value of base table */
    if ((BGP_SAFI(cc->afi) == BGP_SAFI_FLOW) && cc->validate && !cc->base_table)
      cc->base_table = bgp_default_base_table(cf, cc);

    if (cc->base_table && !cc->base_table->trie_used)
      cf_error("Flowspec validation requires base table (%s) with trie",
	       cc->base_table->name);

    if (cf->multihop && (cc->gw_mode == GW_DIRECT))
      cf_error("Multihop BGP cannot use direct gateway mode");

    if ((cc->gw_mode == GW_RECURSIVE) && cc->c.table->sorted)
      cf_error("BGP in recursive mode prohibits sorted table");

    if (cf->deterministic_med && cc->c.table->sorted)
      cf_error("BGP with deterministic MED prohibits sorted table");

    if (cc->secondary && !cc->c.table->sorted)
      cf_error("BGP with secondary option requires sorted table");

    if (cc->require_ext_next_hop && !cc->ext_next_hop)
      cf_warn("Extended next hop required but not enabled");

    if (cc->require_add_path && !cc->add_path)
      cf_warn("ADD-PATH required but not enabled");

    if (cc->min_llgr_time > cc->max_llgr_time)
      cf_error("Min long-lived stale time (%u) exceeds max long-lived stale time (%u)",
	       cc->min_llgr_time, cc->max_llgr_time);

  }
}

static int
bgp_reconfigure(struct proto *P, struct proto_config *CF)
{
  struct bgp_proto *p = (void *) P;
  struct bgp_config *new = (void *) CF;
  const struct bgp_config *old = p->cf;

  /* XXX: There is a section in documentation describing which configuration
   * changes force BGP restart. When changing this function, you have to update
   * also that part of documentation. */

  if (proto_get_router_id(CF) != p->local_id)
    return 0;

  if (bstrcmp(proto_get_hostname(CF), p->hostname))
    return 0;

  /* Fix the virtual configuration so that memcpy does not fail */
  if (old->c.parent)
  {
    new->remote_ip = old->remote_ip;
    new->local_ip = old->local_ip;

    /* Pre-check interfaces */
    if (new->ipatt)
    {
      if (!old->iface || !iface_patt_match(new->ipatt, old->iface, NULL))
	return 0;
    }
    else if (new->iface)
    {
      if (old->iface != new->iface)
	return 0;
    }

    new->iface = old->iface;
  }

  int same = !memcmp(((byte *) old) + sizeof(struct proto_config),
		     ((byte *) new) + sizeof(struct proto_config),
		     // password item is last and must be checked separately
		     OFFSETOF(struct bgp_config, password) - sizeof(struct proto_config))
    && !bstrcmp(old->password, new->password)
    && ((!old->remote_range && !new->remote_range)
	|| (old->remote_range && new->remote_range && net_equal(old->remote_range, new->remote_range)))
    && !bstrcmp(old->dynamic_name, new->dynamic_name)
    && (old->dynamic_name_digits == new->dynamic_name_digits);

  /* Reconfigure interface notification hooks */
  same = same && (!P->if_notify == !(new->ipatt && ipa_zero(new->local_ip)));
  same = same && (!P->ifa_notify == !(new->ipatt && !ipa_zero(new->local_ip)));

  /* Differing pattern lists cause an update of the listening sockets
   * and also if the connection is up, then active sockets. */
  bool need_if_reload = same && new->ipatt && old->ipatt && !iface_plists_equal(new->ipatt, old->ipatt);
  if (need_if_reload && !bgp_is_dynamic(p) && (
	p->incoming_conn.sk && !iface_patt_match(new->ipatt, p->incoming_conn.sk->iface, NULL) ||
	p->outgoing_conn.sk && !iface_patt_match(new->ipatt, p->outgoing_conn.sk->iface, NULL)))
    same = 0;

  /* Reconfigure TCP-AO */
  same = same && bgp_reconfigure_ao_keys(p, new);

  /* FIXME: Move channel reconfiguration to generic protocol code ? */
  struct channel *C, *C2;
  struct bgp_channel_config *cc;

  WALK_LIST(C, p->p.channels)
    C->stale = 1;

  /* Reconfigure BGP channels */
  BGP_CF_WALK_CHANNELS(new, cc)
  {
    C = (struct channel *) bgp_find_channel(p, cc->afi);
    same = proto_configure_channel(P, &C, &cc->c) && same;
  }

  /* Reconfigure MPLS channel */
  same = proto_configure_mpls_channel(P, CF, RTS_BGP) && same;

  WALK_LIST_DELSAFE(C, C2, p->p.channels)
    if (C->stale)
      same = proto_configure_channel(P, &C, NULL) && same;

  /* Reset name counter */
  p->dynamic_name_counter = 0;

  if (!same)
    return 0;

  /* We should update our copy of configuration ptr as old configuration will be freed */
  p->cf = new;
  p->hostname = proto_get_hostname(CF);

  /* Fixup the listen requests; all other changes cause a restart. */
  struct bgp_listen_request *blr; node *nxt;
  WALK_LIST2(blr, nxt, p->listen, pn)
    blr->remote_range = new->remote_range;

  /* Check whether existing connections are compatible with required capabilities */
  struct bgp_conn *ci = &p->incoming_conn;
  if (((ci->state == BS_OPENCONFIRM) || (ci->state == BS_ESTABLISHED)) && !bgp_check_capabilities(ci))
    return 0;

  struct bgp_conn *co = &p->outgoing_conn;
  if (((co->state == BS_OPENCONFIRM) || (co->state == BS_ESTABLISHED)) && !bgp_check_capabilities(co))
    return 0;

  if (bgp_start_state(p) > BSS_PREPARE)
    bgp_update_bfd(p, new->bfd);

  if (need_if_reload)
    bgp_if_reload(p, new->ipatt);

  return 1;
}

#define TABLE(cf, NAME) ((cf)->NAME ? (cf)->NAME->table : NULL)

static int
bgp_channel_reconfigure(struct channel *C, struct channel_config *CC, int *import_changed, int *export_changed)
{
  struct bgp_proto *p = (void *) C->proto;
  struct bgp_channel *c = (void *) C;
  struct bgp_channel_config *new = (void *) CC;
  struct bgp_channel_config *old = c->cf;

  if ((new->secondary != old->secondary) ||
      (new->validate != old->validate) ||
      (new->gr_able != old->gr_able) ||
      (new->llgr_able != old->llgr_able) ||
      (new->llgr_time != old->llgr_time) ||
      (new->ext_next_hop != old->ext_next_hop) ||
      (new->add_path != old->add_path) ||
      (new->export_table != old->export_table) ||
      (TABLE(new, igp_table_ip4) != TABLE(old, igp_table_ip4)) ||
      (TABLE(new, igp_table_ip6) != TABLE(old, igp_table_ip6)) ||
      (TABLE(new, base_table) != TABLE(old, base_table)))
    return 0;

  if (c->stale_time && ((new->min_llgr_time > c->stale_time) ||
			(new->max_llgr_time < c->stale_time)))
    return 0;

  if (new->mandatory && !old->mandatory && (C->channel_state != CS_UP))
    return 0;

  if ((new->gw_mode != old->gw_mode) ||
      (new->next_hop_prefer != old->next_hop_prefer) ||
      (new->aigp != old->aigp) ||
      (new->cost != old->cost) ||
      (new->c.preference != old->c.preference))
  {
    /* If import table is active we have to flush it */
    if ((c->c.in_keep & RIK_PREFILTER) == RIK_PREFILTER)
    {
      if (p->route_refresh)
      {
	if (c->c.channel_state == CS_UP)
	{
	  bgp_schedule_packet(p->conn, c, PKT_ROUTE_REFRESH);
	  log(L_INFO "Reloading channel %s.%s for import by route refresh", p->p.name, c->c.name);
	}
      }
      else
	/* Route refresh not possible, restart needed */
	return 0;
    }

    /* Otherwise we just do complete reload */
    else
      *import_changed = 1;
  }

  /* Outgoing next hop setting is too complex to update, forcing restart. */
  if (!ipa_equal(new->next_hop_addr, old->next_hop_addr))
    return 0;

  if ((new->next_hop_self != old->next_hop_self) ||
      (new->next_hop_keep != old->next_hop_keep) ||
      (new->llnh_format != old->llnh_format) ||
      (new->aigp != old->aigp) ||
      (new->aigp_originate != old->aigp_originate))
    *export_changed = 1;

  /* Update prefix exporter settle timer */
  if (c->tx)
    c->tx->exporter.journal.announce_timer.cf = c->cf->ptx_exporter_settle;

  c->cf = new;
  return 1;
}

static void
bgp_copy_config(struct proto_config *dest, struct proto_config *src)
{
  struct bgp_config *d = (void *) dest;
  struct bgp_config *s = (void *) src;

  /* Copy BFD options */
  if (s->bfd)
  {
    struct bfd_options *opts = cfg_alloc(sizeof(struct bfd_options));
    memcpy(opts, s->bfd, sizeof(struct bfd_options));
    d->bfd = opts;
  }
}


/**
 * bgp_error - report a protocol error
 * @c: connection
 * @code: error code (according to the RFC)
 * @subcode: error sub-code
 * @data: data to be passed in the Notification message
 * @len: length of the data
 *
 * bgp_error() sends a notification packet to tell the other side that a protocol
 * error has occurred (including the data considered erroneous if possible) and
 * closes the connection.
 */
void
bgp_error(struct bgp_conn *c, uint code, uint subcode, byte *data, int len)
{
  struct bgp_proto *p = c->bgp;

  if (c->state == BS_CLOSE)
    return;

  bgp_log_error(p, BE_BGP_TX, "Error", code, subcode, data, ABS(len));
  bgp_store_error(p, c, BE_BGP_TX, (code << 16) | subcode);

  c->notify_code = code;
  c->notify_subcode = subcode;
  c->notify_data = data;
  c->notify_size = (len > 0) ? len : 0;

  bgp_conn_enter_close_state(c);
  bgp_schedule_packet(c, NULL, PKT_NOTIFICATION);

  if (code != 6)
  {
    bgp_update_startup_delay(p);
    bgp_stop(p, 0, NULL, 0);
  }
}

/**
 * bgp_store_error - store last error for status report
 * @p: BGP instance
 * @c: connection
 * @class: error class (BE_xxx constants)
 * @code: error code (class specific)
 *
 * bgp_store_error() decides whether given error is interesting enough
 * and store that error to last_error variables of @p
 */
void
bgp_store_error(struct bgp_proto *p, struct bgp_conn *c, u8 class, u32 code)
{
  /* During PS_UP, we ignore errors on secondary connection */
  if ((p->p.proto_state == PS_UP) && c && (c != p->conn))
    return;

  /* During PS_STOP, we ignore any errors, as we want to report
   * the error that caused transition to PS_STOP
   */
  if (p->p.proto_state == PS_STOP)
    return;

  p->last_error_class = class;
  p->last_error_code = code;
}

static char *bgp_state_names[] = { "Idle", "Connect", "Active", "OpenSent", "OpenConfirm", "Established", "Close" };
static char *bgp_err_classes[] = { "", "Error: ", "Socket: ", "Received: ", "BGP Error: ", "Automatic shutdown: ", "" };
static char *bgp_misc_errors[] = { "", "Neighbor lost", "Invalid next hop", "Authentication failed", "No listening socket", "Link down", "BFD session down", "Graceful restart" };
static char *bgp_auto_errors[] = { "", "Route limit exceeded" };
static char *bgp_gr_states[] = { "None", "Regular", "Long-lived" };

static const char *
bgp_last_errmsg(struct bgp_proto *p)
{
  switch (p->last_error_class)
  {
  case BE_MISC:
    return bgp_misc_errors[p->last_error_code];
  case BE_SOCKET:
    return (p->last_error_code == 0) ? "Connection closed" : strerror(p->last_error_code);
  case BE_BGP_RX:
  case BE_BGP_TX:
    return bgp_error_dsc(p->last_error_code >> 16, p->last_error_code & 0xFF);
  case BE_AUTO_DOWN:
    return bgp_auto_errors[p->last_error_code];
  default:
    return "";
  }
}

static const char *
bgp_state_dsc(struct bgp_proto *p)
{
  if (p->p.proto_state == PS_DOWN_XX)
    return "Down";

  if (p->p.proto_state == PS_FLUSH)
    return "Flush";

  int state = MAX(p->incoming_conn.state, p->outgoing_conn.state);
  if ((state == BS_IDLE) && (bgp_start_state(p) >= BSS_CONNECT) && p->passive)
    return "Passive";

  return bgp_state_names[state];
}

static void
bgp_get_status(struct proto *P, byte *buf)
{
  struct bgp_proto *p = (struct bgp_proto *) P;

  const char *err1 = bgp_err_classes[p->last_error_class];
  const char *err2 = bgp_last_errmsg(p);

  if (P->proto_state == PS_DOWN_XX)
    bsprintf(buf, "%s%s", err1, err2);
  else
    bsprintf(buf, "%-14s%s%s", bgp_state_dsc(p), err1, err2);
}

static void
bgp_show_afis(int code, char *s, u32 *afis, uint count)
{
  buffer b;
  STACK_BUFFER_INIT(b, CLI_MSG_SIZE);

  buffer_puts(&b, s);

  for (u32 *af = afis; af < (afis + count); af++)
  {
    const struct bgp_af_desc *desc = bgp_get_af_desc(*af);
    if (desc)
      buffer_print(&b, " %s", desc->name);
    else
      buffer_print(&b, " <%u/%u>", BGP_AFI(*af), BGP_SAFI(*af));
  }

  if (b.pos == b.end)
    strcpy(b.end - 32, " ... <too long>");

  cli_msg(code, b.start);
}

const char *
bgp_format_role_name(u8 role)
{
  static const char *bgp_role_names[] = { "provider", "rs_server", "rs_client", "customer", "peer" };
  if (role == BGP_ROLE_UNDEFINED) return "undefined";
  if (role < ARRAY_SIZE(bgp_role_names)) return bgp_role_names[role];
  return "?";
}

static void
bgp_show_capabilities(struct bgp_proto *p UNUSED, struct bgp_caps *caps)
{
  struct bgp_af_caps *ac;
  uint any_mp_bgp = 0;
  uint any_gr_able = 0;
  uint any_add_path = 0;
  uint any_ext_next_hop = 0;
  uint any_llgr_able = 0;
  u32 *afl1 = alloca(caps->af_count * sizeof(u32));
  u32 *afl2 = alloca(caps->af_count * sizeof(u32));
  uint afn1, afn2;

  WALK_AF_CAPS(caps, ac)
  {
    any_mp_bgp |= ac->ready;
    any_gr_able |= ac->gr_able;
    any_add_path |= ac->add_path;
    any_ext_next_hop |= ac->ext_next_hop;
    any_llgr_able |= ac->llgr_able;
  }

  if (any_mp_bgp)
  {
    cli_msg(-1006, "      Multiprotocol");

    afn1 = 0;
    WALK_AF_CAPS(caps, ac)
      if (ac->ready)
	afl1[afn1++] = ac->afi;

    bgp_show_afis(-1006, "        AF announced:", afl1, afn1);
  }

  if (caps->route_refresh)
    cli_msg(-1006, "      Route refresh");

  if (any_ext_next_hop)
  {
    cli_msg(-1006, "      Extended next hop");

    afn1 = 0;
    WALK_AF_CAPS(caps, ac)
      if (ac->ext_next_hop)
	afl1[afn1++] = ac->afi;

    bgp_show_afis(-1006, "        IPv6 nexthop:", afl1, afn1);
  }

  if (caps->ext_messages)
    cli_msg(-1006, "      Extended message");

  if (caps->gr_aware)
    cli_msg(-1006, "      Graceful restart");

  if (any_gr_able)
  {
    /* Continues from gr_aware */
    cli_msg(-1006, "        Restart time: %u", caps->gr_time);
    if (caps->gr_flags & BGP_GRF_RESTART)
      cli_msg(-1006, "        Restart recovery");

    afn1 = afn2 = 0;
    WALK_AF_CAPS(caps, ac)
    {
      if (ac->gr_able)
	afl1[afn1++] = ac->afi;

      if (ac->gr_af_flags & BGP_GRF_FORWARDING)
	afl2[afn2++] = ac->afi;
    }

    bgp_show_afis(-1006, "        AF supported:", afl1, afn1);
    bgp_show_afis(-1006, "        AF preserved:", afl2, afn2);
  }

  if (caps->as4_support)
    cli_msg(-1006, "      4-octet AS numbers");

  if (any_add_path)
  {
    cli_msg(-1006, "      ADD-PATH");

    afn1 = afn2 = 0;
    WALK_AF_CAPS(caps, ac)
    {
      if (ac->add_path & BGP_ADD_PATH_RX)
	afl1[afn1++] = ac->afi;

      if (ac->add_path & BGP_ADD_PATH_TX)
	afl2[afn2++] = ac->afi;
    }

    bgp_show_afis(-1006, "        RX:", afl1, afn1);
    bgp_show_afis(-1006, "        TX:", afl2, afn2);
  }

  if (caps->enhanced_refresh)
    cli_msg(-1006, "      Enhanced refresh");

  if (caps->llgr_aware)
    cli_msg(-1006, "      Long-lived graceful restart");

  if (any_llgr_able)
  {
    u32 stale_time = 0;

    afn1 = afn2 = 0;
    WALK_AF_CAPS(caps, ac)
    {
      stale_time = MAX(stale_time, ac->llgr_time);

      if (ac->llgr_able && ac->llgr_time)
	afl1[afn1++] = ac->afi;

      if (ac->llgr_flags & BGP_GRF_FORWARDING)
	afl2[afn2++] = ac->afi;
    }

    /* Continues from llgr_aware */
    cli_msg(-1006, "        LL stale time: %u", stale_time);

    bgp_show_afis(-1006, "        AF supported:", afl1, afn1);
    bgp_show_afis(-1006, "        AF preserved:", afl2, afn2);
  }

  if (caps->hostname)
    cli_msg(-1006, "      Hostname: %s", caps->hostname);

  if (caps->role != BGP_ROLE_UNDEFINED)
    cli_msg(-1006, "      Role: %s", bgp_format_role_name(caps->role));
}

static void
bgp_show_proto_info(struct proto *P)
{
  struct bgp_proto *p = (struct bgp_proto *) P;

  cli_msg(-1006, "  BGP state:          %s", bgp_state_dsc(p));

  if (bgp_is_dynamic(p) && p->cf->remote_range)
    cli_msg(-1006, "    Neighbor range:   %N%s", p->cf->remote_range, p->cf->onlink ? " onlink" : "");
  else
    cli_msg(-1006, "    Neighbor address: %I%J%s", p->remote_ip, p->cf->iface, p->cf->onlink ? " onlink" : "");

  if ((p->conn == &p->outgoing_conn) && (p->cf->remote_port != BGP_PORT))
    cli_msg(-1006, "    Neighbor port:    %u", p->cf->remote_port);

  cli_msg(-1006, "    Neighbor AS:      %u", p->remote_as);
  cli_msg(-1006, "    Local AS:         %u", p->cf->local_as);

  if (p->gr_active_num)
    cli_msg(-1006, "    Neighbor graceful restart active");

  if (P->proto_state == PS_START)
  {
    struct bgp_conn *oc = &p->outgoing_conn;

    if ((bgp_start_state(p) < BSS_CONNECT) &&
	(tm_active(p->startup_timer)))
      cli_msg(-1006, "    Error wait:       %t/%u",
	      tm_remains(p->startup_timer), p->startup_delay);

    if ((oc->state == BS_ACTIVE) &&
	(tm_active(oc->connect_timer)))
      cli_msg(-1006, "    Connect delay:    %t/%u",
	      tm_remains(oc->connect_timer), p->cf->connect_delay_time);

    if (p->gr_active_num && tm_active(p->gr_timer))
      cli_msg(-1006, "    Restart timer:    %t/-",
	      tm_remains(p->gr_timer));
  }
  else if (P->proto_state == PS_UP)
  {
    cli_msg(-1006, "    Neighbor ID:      %R", p->remote_id);
    cli_msg(-1006, "    Local capabilities");
    bgp_show_capabilities(p, p->conn->local_caps);
    cli_msg(-1006, "    Neighbor capabilities");
    bgp_show_capabilities(p, p->conn->remote_caps);
    cli_msg(-1006, "    Session:          %s%s%s%s%s",
	    p->is_internal ? "internal" : "external",
	    p->cf->multihop ? " multihop" : "",
	    p->rr_client ? " route-reflector" : "",
	    p->rs_client ? " route-server" : "",
	    p->as4_session ? " AS4" : "");
    cli_msg(-1006, "    Source address:   %I", p->local_ip);
    cli_msg(-1006, "    Hold timer:       %t/%u",
	    tm_remains(p->conn->hold_timer), p->conn->hold_time);
    cli_msg(-1006, "    Keepalive timer:  %t/%u",
	    tm_remains(p->conn->keepalive_timer), p->conn->keepalive_time);
    cli_msg(-1006, "    TX pending:       %d bytes",
	    p->conn->sk->tpos - p->conn->sk->ttx);
    cli_msg(-1006, "    Send hold timer:  %t/%u",
	    tm_remains(p->conn->send_hold_timer), p->conn->send_hold_time);

    if (!EMPTY_LIST(p->ao.keys))
    {
      struct ao_info info;
      sk_get_ao_info(p->conn->sk, &info);

      cli_msg(-1006, "    TCP-AO:");
      cli_msg(-1006, "      Current key:    %i", info.current_key);
      cli_msg(-1006, "      RNext key:      %i", info.rnext_key);
      cli_msg(-1006, "      Good packets:   %lu", info.pkt_good);
      cli_msg(-1006, "      Bad packets:    %lu", info.pkt_bad);
    }
  }

#if 0
  struct bgp_stats *s = &p->stats;
  cli_msg(-1006, "    FSM established transitions: %u",
	  s->fsm_established_transitions);
  cli_msg(-1006, "    Rcvd messages:    %u total / %u updates / %lu bytes",
	  s->rx_messages, s->rx_updates, s->rx_bytes);
  cli_msg(-1006, "    Sent messages:    %u total / %u updates / %lu bytes",
	  s->tx_messages, s->tx_updates, s->tx_bytes);
  cli_msg(-1006, "    Last rcvd update elapsed time: %t s",
	  p->last_rx_update ? (current_time() - p->last_rx_update) : 0);
#endif

  if ((p->last_error_class != BE_NONE) &&
      (p->last_error_class != BE_MAN_DOWN))
  {
    const char *err1 = bgp_err_classes[p->last_error_class];
    const char *err2 = bgp_last_errmsg(p);
    cli_msg(-1006, "    Last error:       %s%s", err1, err2);
  }

  {
    struct bgp_channel *c;
    WALK_LIST(c, p->p.channels)
    {
      channel_show_info(&c->c);

      if (c->c.class != &channel_bgp)
	continue;

      if (p->gr_active_num)
	cli_msg(-1006, "    Neighbor GR:    %s", bgp_gr_states[c->gr_active]);

      if (c->stale_timer && tm_active(c->stale_timer))
	cli_msg(-1006, "    LL stale timer: %t/-", tm_remains(c->stale_timer));

      if (c->c.channel_state == CS_UP)
      {
	if (ipa_zero(c->link_addr))
	  cli_msg(-1006, "    BGP Next hop:   %I", c->next_hop_addr);
	else
	  cli_msg(-1006, "    BGP Next hop:   %I %I", c->next_hop_addr, c->link_addr);
      }

      /* After channel is deconfigured, these pointers are no longer valid */
      if (!p->p.reconfiguring || (c->c.channel_state != CS_DOWN))
      {
	if (c->igp_table_ip4)
	  cli_msg(-1006, "    IGP IPv4 table: %s", c->igp_table_ip4->name);

	if (c->igp_table_ip6)
	  cli_msg(-1006, "    IGP IPv6 table: %s", c->igp_table_ip6->name);

	if (c->base_table)
	  cli_msg(-1006, "    Base table:     %s", c->base_table->name);
      }

      if (!c->tx)
	continue;

      BGP_PTX_LOCK(c->tx, tx);

      uint bucket_cnt = 0;
      uint prefix_cnt = 0;
      struct bgp_bucket *buck;
      struct bgp_prefix *px;
      WALK_LIST(buck, tx->bucket_queue)
      {
	bucket_cnt++;
	WALK_LIST(px, buck->prefixes)
	  if (px->cur)
	    prefix_cnt++;
      }

      cli_msg(-1006, "    Pending %u attribute sets with total %u prefixes to send",
	 bucket_cnt, prefix_cnt);
    }
  }
}

const struct channel_class channel_bgp = {
  .channel_size =	sizeof(struct bgp_channel),
  .config_size =	sizeof(struct bgp_channel_config),
  .init =		bgp_channel_init,
  .start =		bgp_channel_start,
  .shutdown =		bgp_channel_shutdown,
  .cleanup =		bgp_channel_cleanup,
  .reconfigure =	bgp_channel_reconfigure,
};

struct protocol proto_bgp = {
  .name = 		"BGP",
  .template = 		"bgp%d",
  .preference = 	DEF_PREF_BGP,
  .channel_mask =	NB_IP | NB_VPN | NB_FLOW | NB_MPLS,
  .proto_size =		sizeof(struct bgp_proto),
  .config_size =	sizeof(struct bgp_config),
  .postconfig =		bgp_postconfig,
  .init = 		bgp_init,
  .start = 		bgp_start,
  .shutdown = 		bgp_shutdown,
  .reconfigure = 	bgp_reconfigure,
  .copy_config = 	bgp_copy_config,
  .get_status = 	bgp_get_status,
  .show_proto_info = 	bgp_show_proto_info
};

void bgp_build(void)
{
  proto_build(&proto_bgp);
  bgp_register_attrs();

  bgp_listen_pub.lock = DOMAIN_NEW(subproto);

  BGP_LISTEN_LOCK(bl);
  bl->pool = rp_new(proto_pool, bl->lock.subproto, "BGP Listeners");
  init_list(&bl->sockets);
}<|MERGE_RESOLUTION|>--- conflicted
+++ resolved
@@ -506,8 +506,8 @@
   {
     if (blr == failed)
       break;
-
-    bgp_sk_delete_ao_key(p, blr->sock->sk, key, NULL, -1, -1, "listening");
+    BGP_SOCKET_LOCKED(blr->sock, bs)
+      bgp_sk_delete_ao_key(p, bs->sk, key, NULL, -1, -1, "listening");
   }
 
   /* Mark as failed */
@@ -571,14 +571,9 @@
   /* Handle listening socket */
   struct bgp_listen_request *blr; node *nxt;
   WALK_LIST2(blr, nxt, p->listen, pn)
-<<<<<<< HEAD
   BGP_SOCKET_LOCKED(blr->sock, bs)
     if (bgp_sk_delete_ao_key(p, bs->sk, key, NULL, -1, -1, "listening") < 0)
-      return -1;
-=======
-    if (bgp_sk_delete_ao_key(p, blr->sock->sk, key, NULL, -1, -1, "listening") < 0)
       rv = -1;
->>>>>>> edfc4d5f
 
   key->active = 0;
 
@@ -1240,6 +1235,7 @@
   cf->remote_ip = sk->daddr;
   cf->local_ip = sk->saddr;
   cf->iface = sk->iface;
+  cf->ipatt = NULL;
 
   /* Create the protocol disabled initially */
   SKIP_BACK_DECLARE(struct bgp_proto, p, p, proto_spawn(sym->proto, 1));
@@ -2273,13 +2269,8 @@
   ASSERT_DIE(p->cf->ipatt);
   ASSERT_DIE(p->cf->strict_bind);
 
-<<<<<<< HEAD
   if ((ps == PS_DOWN_XX) || (ps == PS_FLUSH) || (ps == PS_STOP))
-    return;
-=======
-  if ((ps == PS_DOWN) || (ps == PS_STOP))
     return false;
->>>>>>> edfc4d5f
 
   if (!iface_patt_match(p->cf->ipatt, i, NULL))
     return false;
@@ -2340,10 +2331,9 @@
 static void
 bgp_if_reload(struct bgp_proto *p, struct iface_patt *patt)
 {
-  struct iface *iface;
   struct ifa *a;
 
-  WALK_LIST(iface, iface_list)
+  IFACE_WALK(iface)
   {
     bool old = iface_patt_match(p->cf->ipatt, iface, NULL);
     bool new = iface_patt_match(patt, iface, NULL);
@@ -2746,13 +2736,13 @@
   init_list(&p->listen);
 
   /* Setup interface notification hooks */
-  P->if_notify = NULL;
-  P->ifa_notify = NULL;
+  P->iface_sub.if_notify = NULL;
+  P->iface_sub.ifa_notify = NULL;
   if (cf->ipatt) {
     if (ipa_zero(cf->local_ip) || cf->free_bind)
-      P->if_notify = bgp_if_notify;
+      P->iface_sub.if_notify = bgp_if_notify;
     else
-      P->ifa_notify = bgp_ifa_notify;
+      P->iface_sub.ifa_notify = bgp_ifa_notify;
   }
 
   /* Initialize TCP-AO keys */
@@ -2940,14 +2930,8 @@
   p->remote_ip = cf->remote_ip;
   p->remote_as = cf->remote_as;
 
-<<<<<<< HEAD
   p->postponed_sk = NULL;
 
-  P->iface_sub.if_notify = (cf->ipatt && ipa_zero(cf->local_ip)) ? bgp_if_notify : NULL;
-  P->iface_sub.ifa_notify = (cf->ipatt && !ipa_zero(cf->local_ip)) ? bgp_ifa_notify : NULL;
-
-=======
->>>>>>> edfc4d5f
   /* Hack: We use cf->remote_ip just to pass remote_ip from bgp_spawn() */
   if (cf->c.parent)
     cf->remote_ip = IPA_NONE;
@@ -3486,8 +3470,8 @@
     && (old->dynamic_name_digits == new->dynamic_name_digits);
 
   /* Reconfigure interface notification hooks */
-  same = same && (!P->if_notify == !(new->ipatt && ipa_zero(new->local_ip)));
-  same = same && (!P->ifa_notify == !(new->ipatt && !ipa_zero(new->local_ip)));
+  same = same && (!P->iface_sub.if_notify == !(new->ipatt && ipa_zero(new->local_ip)));
+  same = same && (!P->iface_sub.ifa_notify == !(new->ipatt && !ipa_zero(new->local_ip)));
 
   /* Differing pattern lists cause an update of the listening sockets
    * and also if the connection is up, then active sockets. */

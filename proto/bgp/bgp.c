/*
 *	BIRD -- The Border Gateway Protocol
 *
 *	(c) 2000 Martin Mares <mj@ucw.cz>
 *	(c) 2008--2016 Ondrej Zajicek <santiago@crfreenet.org>
 *	(c) 2008--2016 CZ.NIC z.s.p.o.
 *
 *	Can be freely distributed and used under the terms of the GNU GPL.
 */

/**
 * DOC: Border Gateway Protocol
 *
 * The BGP protocol is implemented in three parts: |bgp.c| which takes care of
 * the connection and most of the interface with BIRD core, |packets.c| handling
 * both incoming and outgoing BGP packets and |attrs.c| containing functions for
 * manipulation with BGP attribute lists.
 *
 * As opposed to the other existing routing daemons, BIRD has a sophisticated
 * core architecture which is able to keep all the information needed by BGP in
 * the primary routing table, therefore no complex data structures like a
 * central BGP table are needed. This increases memory footprint of a BGP router
 * with many connections, but not too much and, which is more important, it
 * makes BGP much easier to implement.
 *
 * Each instance of BGP (corresponding to a single BGP peer) is described by a
 * &bgp_proto structure to which are attached individual connections represented
 * by &bgp_connection (usually, there exists only one connection, but during BGP
 * session setup, there can be more of them). The connections are handled
 * according to the BGP state machine defined in the RFC with all the timers and
 * all the parameters configurable.
 *
 * In incoming direction, we listen on the connection's socket and each time we
 * receive some input, we pass it to bgp_rx(). It decodes packet headers and the
 * markers and passes complete packets to bgp_rx_packet() which distributes the
 * packet according to its type.
 *
 * In outgoing direction, we gather all the routing updates and sort them to
 * buckets (&bgp_bucket) according to their attributes (we keep a hash table for
 * fast comparison of &rta's and a &fib which helps us to find if we already
 * have another route for the same destination queued for sending, so that we
 * can replace it with the new one immediately instead of sending both
 * updates). There also exists a special bucket holding all the route
 * withdrawals which cannot be queued anywhere else as they don't have any
 * attributes. If we have any packet to send (due to either new routes or the
 * connection tracking code wanting to send a Open, Keepalive or Notification
 * message), we call bgp_schedule_packet() which sets the corresponding bit in a
 * @packet_to_send bit field in &bgp_conn and as soon as the transmit socket
 * buffer becomes empty, we call bgp_fire_tx(). It inspects state of all the
 * packet type bits and calls the corresponding bgp_create_xx() functions,
 * eventually rescheduling the same packet type if we have more data of the same
 * type to send.
 *
 * The processing of attributes consists of two functions: bgp_decode_attrs()
 * for checking of the attribute blocks and translating them to the language of
 * BIRD's extended attributes and bgp_encode_attrs() which does the
 * converse. Both functions are built around a @bgp_attr_table array describing
 * all important characteristics of all known attributes.  Unknown transitive
 * attributes are attached to the route as %EAF_TYPE_OPAQUE byte streams.
 *
 * BGP protocol implements graceful restart in both restarting (local restart)
 * and receiving (neighbor restart) roles. The first is handled mostly by the
 * graceful restart code in the nest, BGP protocol just handles capabilities,
 * sets @gr_wait and locks graceful restart until end-of-RIB mark is received.
 * The second is implemented by internal restart of the BGP state to %BS_IDLE
 * and protocol state to %PS_START, but keeping the protocol up from the core
 * point of view and therefore maintaining received routes. Routing table
 * refresh cycle (rt_refresh_begin(), rt_refresh_end()) is used for removing
 * stale routes after reestablishment of BGP session during graceful restart.
 *
 * Supported standards:
 * RFC 4271 - Border Gateway Protocol 4 (BGP)
 * RFC 1997 - BGP Communities Attribute
 * RFC 2385 - Protection of BGP Sessions via TCP MD5 Signature
 * RFC 2545 - Use of BGP Multiprotocol Extensions for IPv6
 * RFC 2918 - Route Refresh Capability
 * RFC 3107 - Carrying Label Information in BGP
 * RFC 4360 - BGP Extended Communities Attribute
 * RFC 4364 - BGP/MPLS IPv4 Virtual Private Networks
 * RFC 4456 - BGP Route Reflection
 * RFC 4486 - Subcodes for BGP Cease Notification Message
 * RFC 4659 - BGP/MPLS IPv6 Virtual Private Networks
 * RFC 4724 - Graceful Restart Mechanism for BGP
 * RFC 4760 - Multiprotocol extensions for BGP
 * RFC 4798 - Connecting IPv6 Islands over IPv4 MPLS
 * RFC 5065 - AS confederations for BGP
 * RFC 5082 - Generalized TTL Security Mechanism
 * RFC 5492 - Capabilities Advertisement with BGP
 * RFC 5575 - Dissemination of Flow Specification Rules
 * RFC 5668 - 4-Octet AS Specific BGP Extended Community
 * RFC 6286 - AS-Wide Unique BGP Identifier
 * RFC 6608 - Subcodes for BGP Finite State Machine Error
 * RFC 6793 - BGP Support for 4-Octet AS Numbers
 * RFC 7311 - Accumulated IGP Metric Attribute for BGP
 * RFC 7313 - Enhanced Route Refresh Capability for BGP
 * RFC 7606 - Revised Error Handling for BGP UPDATE Messages
 * RFC 7911 - Advertisement of Multiple Paths in BGP
 * RFC 7947 - Internet Exchange BGP Route Server
 * RFC 8092 - BGP Large Communities Attribute
 * RFC 8203 - BGP Administrative Shutdown Communication
 * RFC 8212 - Default EBGP Route Propagation Behavior without Policies
 * RFC 8654 - Extended Message Support for BGP
 * RFC 8950 - Advertising IPv4 NLRI with an IPv6 Next Hop
 * RFC 9072 - Extended Optional Parameters Length for BGP OPEN Message
 * RFC 9117 - Revised Validation Procedure for BGP Flow Specifications
 * RFC 9234 - Route Leak Prevention and Detection Using Roles
 * draft-uttaro-idr-bgp-persistence-04
 * draft-walton-bgp-hostname-capability-02
 */

#undef LOCAL_DEBUG

#include <stdlib.h>

#include "nest/bird.h"
#include "nest/iface.h"
#include "nest/protocol.h"
#include "nest/route.h"
#include "nest/mpls.h"
#include "nest/cli.h"
#include "nest/locks.h"
#include "conf/conf.h"
#include "filter/filter.h"
#include "lib/socket.h"
#include "lib/resource.h"
#include "lib/string.h"

#include "bgp.h"
#ifdef CONFIG_BMP
#include "proto/bmp/bmp.h"
#endif

static void bgp_listen_create(void *);

static list STATIC_LIST_INIT(bgp_sockets);		/* Global list of listening sockets */
static list STATIC_LIST_INIT(bgp_listen_pending);	/* Global list of listening socket open requests */
static event bgp_listen_event = { .hook = bgp_listen_create };

static DOMAIN(rtable) bgp_listen_domain;
static pool *bgp_listen_pool;

static void bgp_connect(struct bgp_proto *p);
static void bgp_active(struct bgp_proto *p);
static void bgp_setup_conn(struct bgp_proto *p, struct bgp_conn *conn);
static void bgp_setup_sk(struct bgp_conn *conn, sock *s);
static void bgp_send_open(struct bgp_conn *conn);
static void bgp_update_bfd(struct bgp_proto *p, const struct bfd_options *bfd);

static int bgp_incoming_connection(sock *sk, uint dummy UNUSED);
static void bgp_listen_sock_err(sock *sk UNUSED, int err);
static void bgp_initiate_disable(struct bgp_proto *p, int err_val);

static void bgp_graceful_restart_feed(struct bgp_channel *c);


static inline int
bgp_setup_auth(struct bgp_proto *p, int enable)
{
  /* Beware. This is done from main_birdloop and protocol birdloop is NOT ENTERED.
   * Anyway, we are only accessing:
   *  - protocol config which can be changed only from main_birdloop (reconfig)
   *  - protocol listen socket which is always driven by main_birdloop
   *  - protocol name which is set on reconfig
   */

  if (p->cf->password && p->listen.sock)
  {
    ip_addr prefix = p->cf->remote_ip;
    int pxlen = -1;

    if (p->cf->remote_range)
    {
      prefix = net_prefix(p->cf->remote_range);
      pxlen = net_pxlen(p->cf->remote_range);
    }

    int rv = sk_set_md5_auth(p->listen.sock->sk,
			     p->cf->local_ip, prefix, pxlen, p->cf->iface,
			     enable ? p->cf->password : NULL, p->cf->setkey);

    if (rv < 0)
      sk_log_error(p->listen.sock->sk, p->p.name);

    return rv;
  }
  else
    return 0;
}

/**
 * bgp_close - close a BGP instance
 * @p: BGP instance
 *
 * This function frees and deconfigures shared BGP resources.
 */
static void
bgp_close(struct bgp_proto *p)
{
  LOCK_DOMAIN(rtable, bgp_listen_domain);

  struct bgp_listen_request *req = &p->listen;
  struct bgp_socket *bs = req->sock;

  if (enlisted(&req->n))
  {
    /* Remove listen request from listen socket or pending list */
    rem_node(&req->n);

    if (bs)
    {
      /* Already had a socket. */
      req->sock = NULL;

      /* Request listen socket cleanup */
      if (bs && EMPTY_LIST(bs->requests))
	ev_send(&global_event_list, &bgp_listen_event);
    }
  }

  UNLOCK_DOMAIN(rtable, bgp_listen_domain);
}

/**
 * bgp_open - open a BGP instance
 * @p: BGP instance
 *
 * This function allocates and configures shared BGP resources, mainly listening
 * sockets. Should be called as the last step during initialization (when lock
 * is acquired and neighbor is ready). When error, caller should change state to
 * PS_DOWN and return immediately.
 */
static void
bgp_open(struct bgp_proto *p)
{
  LOCK_DOMAIN(rtable, bgp_listen_domain);

  struct bgp_listen_request *req = &p->listen;
  /* We assume that cf->iface is defined iff cf->local_ip is link-local */
  req->iface = p->cf->strict_bind ? p->cf->iface : NULL;
  req->vrf = p->p.vrf;
  req->addr = p->cf->strict_bind ? p->cf->local_ip :
    (p->ipv4 ? IPA_NONE4 : IPA_NONE6);
  req->port = p->cf->local_port;
  req->flags = p->cf->free_bind ? SKF_FREEBIND : 0;

  BGP_TRACE(D_EVENTS, "Requesting listen socket at %I%J port %u", req->addr, req->iface, req->port);

  add_tail(&bgp_listen_pending, &req->n);
  ev_send(&global_event_list, &bgp_listen_event);

  UNLOCK_DOMAIN(rtable, bgp_listen_domain);
}

static void
bgp_listen_create(void *_ UNUSED)
{
  ASSERT_DIE(birdloop_inside(&main_birdloop));
  uint flag_mask = SKF_FREEBIND;

  while (1) {
    LOCK_DOMAIN(rtable, bgp_listen_domain);

    if (EMPTY_LIST(bgp_listen_pending))
    {
      UNLOCK_DOMAIN(rtable, bgp_listen_domain);
      break;
    }

    /* Get the first request to match */
    struct bgp_listen_request *req = HEAD(bgp_listen_pending);
    struct bgp_proto *p = SKIP_BACK(struct bgp_proto, listen, req);
    rem_node(&req->n);

    /* First try to find existing socket */
    struct bgp_socket *bs;
    WALK_LIST(bs, bgp_sockets)
      if (ipa_equal(bs->sk->saddr, req->addr) &&
	  (bs->sk->sport == req->port) &&
	  (bs->sk->iface == req->iface) &&
	  (bs->sk->vrf == req->vrf) &&
	  ((bs->sk->flags & flag_mask) == req->flags))
	break;

    /* Not found any */
    if (NODE_VALID(bs))
      BGP_TRACE(D_EVENTS, "Found a listening socket: %p", bs);
    else
    {
      /* Allocating new socket from global protocol pool.
       * We can do this in main_birdloop. */
      sock *sk = sk_new(bgp_listen_pool);
      sk->type = SK_TCP_PASSIVE;
      sk->ttl = 255;
      sk->saddr = req->addr;
      sk->sport = req->port;
      sk->iface = req->iface;
      sk->vrf = req->vrf;
      sk->flags = req->flags;
      sk->tos = IP_PREC_INTERNET_CONTROL;
      sk->rbsize = BGP_RX_BUFFER_SIZE;
      sk->tbsize = BGP_TX_BUFFER_SIZE;
      sk->rx_hook = bgp_incoming_connection;
      sk->err_hook = bgp_listen_sock_err;

      if (sk_open(sk, &main_birdloop) < 0)
      {
	sk_log_error(sk, p->p.name);
	log(L_ERR "%s: Cannot open listening socket", p->p.name);
	sk_close(sk);
	UNLOCK_DOMAIN(rtable, bgp_listen_domain);

	bgp_initiate_disable(p, BEM_NO_SOCKET);
	continue;
      }

      bs = mb_allocz(bgp_listen_pool, sizeof(struct bgp_socket));
      bs->sk = sk;
      sk->data = bs;

      init_list(&bs->requests);
      add_tail(&bgp_sockets, &bs->n);

      BGP_TRACE(D_EVENTS, "Created new listening socket: %p", bs);
    }

    req->sock = bs;
    add_tail(&bs->requests, &req->n);

    if (bgp_setup_auth(p, 1) < 0)
    {
      rem_node(&req->n);
      req->sock = NULL;

      UNLOCK_DOMAIN(rtable, bgp_listen_domain);

      bgp_initiate_disable(p, BEM_INVALID_MD5);
      continue;
    }

    UNLOCK_DOMAIN(rtable, bgp_listen_domain);
  }

  /* Cleanup leftover listening sockets */
  LOCK_DOMAIN(rtable, bgp_listen_domain);
  struct bgp_socket *bs;
  node *nxt;
  WALK_LIST_DELSAFE(bs, nxt, bgp_sockets)
    if (EMPTY_LIST(bs->requests))
    {
      sk_close(bs->sk);
      rem_node(&bs->n);
      mb_free(bs);
    }
  UNLOCK_DOMAIN(rtable, bgp_listen_domain);
}

static inline struct bgp_channel *
bgp_find_channel(struct bgp_proto *p, u32 afi)
{
  struct bgp_channel *c;
  BGP_WALK_CHANNELS(p, c)
    if (c->afi == afi)
      return c;

  return NULL;
}

static void
bgp_startup(struct bgp_proto *p)
{
  BGP_TRACE(D_EVENTS, "Started");
  p->start_state = BSS_CONNECT;

  if (!p->passive)
    bgp_active(p);

  if (p->postponed_sk)
  {
    /* Apply postponed incoming connection */
    sk_reloop(p->postponed_sk, p->p.loop);

    bgp_setup_conn(p, &p->incoming_conn);
    bgp_setup_sk(&p->incoming_conn, p->postponed_sk);
    bgp_send_open(&p->incoming_conn);
    p->postponed_sk = NULL;
  }
}

static void
bgp_startup_timeout(timer *t)
{
  bgp_startup(t->data);
}


static void
bgp_initiate(struct bgp_proto *p)
{
  bgp_open(p);

  if (p->cf->bfd)
    bgp_update_bfd(p, p->cf->bfd);

  if (p->startup_delay)
  {
    p->start_state = BSS_DELAY;
    BGP_TRACE(D_EVENTS, "Startup delayed by %d seconds due to errors", p->startup_delay);
    bgp_start_timer(p, p->startup_timer, p->startup_delay);
  }
  else
    bgp_startup(p);
}

static void
bgp_initiate_disable(struct bgp_proto *p, int err_val)
{
  PROTO_LOCKED_FROM_MAIN(&p->p)
  {
    /* The protocol may be already down for another reason.
     * Shutdown the protocol only if it isn't already shutting down. */
    switch (p->p.proto_state)
    {
      case PS_START:
      case PS_UP:
	p->p.disabled = 1;
	bgp_store_error(p, NULL, BE_MISC, err_val);
	bgp_stop(p, err_val, NULL, 0);
    }
  }
}

/**
 * bgp_start_timer - start a BGP timer
 * @t: timer
 * @value: time (in seconds) to fire (0 to disable the timer)
 *
 * This functions calls tm_start() on @t with time @value and the amount of
 * randomization suggested by the BGP standard. Please use it for all BGP
 * timers.
 */
void
bgp_start_timer(struct bgp_proto *p, timer *t, uint value)
{
  if (value)
  {
    /* The randomization procedure is specified in RFC 4271 section 10 */
    btime time = value S;
    btime randomize = random() % ((time / 4) + 1);
    tm_start_in(t, time - randomize, p->p.loop);
  }
  else
    tm_stop(t);
}

/**
 * bgp_close_conn - close a BGP connection
 * @conn: connection to close
 *
 * This function takes a connection described by the &bgp_conn structure, closes
 * its socket and frees all resources associated with it.
 */
void
bgp_close_conn(struct bgp_conn *conn)
{
  // struct bgp_proto *p = conn->bgp;

  DBG("BGP: Closing connection\n");
  conn->packets_to_send = 0;
  conn->channels_to_send = 0;
  rfree(conn->connect_timer);
  conn->connect_timer = NULL;
  rfree(conn->keepalive_timer);
  conn->keepalive_timer = NULL;
  rfree(conn->hold_timer);
  conn->hold_timer = NULL;

  rfree(conn->tx_ev);
  conn->tx_ev = NULL;

  sk_close(conn->sk);
  conn->sk = NULL;

  mb_free(conn->local_open_msg);
  conn->local_open_msg = NULL;
  mb_free(conn->remote_open_msg);
  conn->remote_open_msg = NULL;
  conn->local_open_length = 0;
  conn->remote_open_length = 0;

  mb_free(conn->local_caps);
  conn->local_caps = NULL;
  mb_free(conn->remote_caps);
  conn->remote_caps = NULL;

  conn->notify_data = NULL;
  conn->notify_size = 0;
}


/**
 * bgp_update_startup_delay - update a startup delay
 * @p: BGP instance
 *
 * This function updates a startup delay that is used to postpone next BGP
 * connect. It also handles disable_after_error and might stop BGP instance
 * when error happened and disable_after_error is on.
 *
 * It should be called when BGP protocol error happened.
 */
void
bgp_update_startup_delay(struct bgp_proto *p)
{
  const struct bgp_config *cf = p->cf;

  DBG("BGP: Updating startup delay\n");

  if (p->last_proto_error && ((current_time() - p->last_proto_error) >= cf->error_amnesia_time S))
    p->startup_delay = 0;

  p->last_proto_error = current_time();

  if (cf->disable_after_error)
  {
    p->startup_delay = 0;
    p->p.disabled = 1;
    return;
  }

  if (!p->startup_delay)
    p->startup_delay = cf->error_delay_time_min;
  else
    p->startup_delay = MIN(2 * p->startup_delay, cf->error_delay_time_max);
}

static void
bgp_graceful_close_conn(struct bgp_conn *conn, int subcode, byte *data, uint len)
{
  switch (conn->state)
  {
  case BS_IDLE:
  case BS_CLOSE:
    return;

  case BS_CONNECT:
  case BS_ACTIVE:
    bgp_conn_enter_idle_state(conn);
    return;

  case BS_OPENSENT:
  case BS_OPENCONFIRM:
  case BS_ESTABLISHED:
    if (subcode < 0)
    {
      bgp_conn_enter_close_state(conn);
      bgp_schedule_packet(conn, NULL, PKT_SCHEDULE_CLOSE);
    }
    else
      bgp_error(conn, 6, subcode, data, len);
    return;

  default:
    bug("bgp_graceful_close_conn: Unknown state %d", conn->state);
  }
}

static void
bgp_down(struct bgp_proto *p)
{
  if (p->start_state > BSS_PREPARE)
  {
    bgp_setup_auth(p, 0);
    bgp_close(p);
  }

  p->neigh = NULL;

  BGP_TRACE(D_EVENTS, "Down");
  proto_notify_state(&p->p, PS_DOWN);
}

static void
bgp_decision(void *vp)
{
  struct bgp_proto *p = vp;

  DBG("BGP: Decision start\n");
  if ((p->p.proto_state == PS_START) &&
      (p->outgoing_conn.state == BS_IDLE) &&
      (p->incoming_conn.state != BS_OPENCONFIRM) &&
      !p->passive)
    bgp_active(p);

  if ((p->p.proto_state == PS_STOP) &&
      (p->outgoing_conn.state == BS_IDLE) &&
      (p->incoming_conn.state == BS_IDLE))
    bgp_down(p);
}

static struct bgp_proto *
bgp_spawn(struct bgp_proto *pp, ip_addr remote_ip)
{
  struct symbol *sym;
  char fmt[SYM_MAX_LEN];

  bsprintf(fmt, "%s%%0%dd", pp->cf->dynamic_name, pp->cf->dynamic_name_digits);

  /* This is hack, we would like to share config, but we need to copy it now */
  new_config = config;
  cfg_mem = config->mem;
  config->current_scope = config->root_scope;
  sym = cf_default_name(config, fmt, &(pp->dynamic_name_counter));
  proto_clone_config(sym, pp->p.cf);
  new_config = NULL;
  cfg_mem = NULL;

  /* Just pass remote_ip to bgp_init() */
  ((struct bgp_config *) sym->proto)->remote_ip = remote_ip;

  return (void *) proto_spawn(sym->proto, 0);
}

void
bgp_stop(struct bgp_proto *p, int subcode, byte *data, uint len)
{
  proto_notify_state(&p->p, PS_STOP);
  p->uncork_ev->data = NULL;
  bgp_graceful_close_conn(&p->outgoing_conn, subcode, data, len);
  bgp_graceful_close_conn(&p->incoming_conn, subcode, data, len);

  struct bgp_channel *c;
  BGP_WALK_CHANNELS(p, c)
    if (c->ptx)
      bgp_free_pending_tx(c);

  proto_send_event(&p->p, p->event);
}

static inline void
bgp_conn_set_state(struct bgp_conn *conn, uint new_state)
{
  if (conn->bgp->p.mrtdump & MD_STATES)
    bgp_dump_state_change(conn, conn->state, new_state);

  conn->state = new_state;
}

void
bgp_conn_enter_openconfirm_state(struct bgp_conn *conn)
{
  /* Really, most of the work is done in bgp_rx_open(). */
  bgp_conn_set_state(conn, BS_OPENCONFIRM);
}

void
bgp_conn_enter_established_state(struct bgp_conn *conn)
{
  struct bgp_proto *p = conn->bgp;
  struct bgp_caps *local = conn->local_caps;
  struct bgp_caps *peer = conn->remote_caps;
  struct bgp_channel *c;

  BGP_TRACE(D_EVENTS, "BGP session established");
  p->last_established = current_time();
  p->stats.fsm_established_transitions++;

  /* For multi-hop BGP sessions */
  if (ipa_zero(p->local_ip))
    p->local_ip = conn->sk->saddr;

  /* For promiscuous sessions */
  if (!p->remote_as)
    p->remote_as = conn->received_as;

  /* In case of LLv6 is not valid during BGP start */
  if (ipa_zero(p->link_addr) && p->neigh && p->neigh->iface && p->neigh->iface->llv6)
    p->link_addr = p->neigh->iface->llv6->ip;

  conn->sk->fast_rx = 0;

  p->conn = conn;
  p->last_error_class = 0;
  p->last_error_code = 0;

  p->as4_session = conn->as4_session;

  p->route_refresh = peer->route_refresh;
  p->enhanced_refresh = local->enhanced_refresh && peer->enhanced_refresh;

  /* Whether we may handle possible GR/LLGR of peer (it has some AF GR-able) */
  p->gr_ready = p->llgr_ready = 0;	/* Updated later */

  /* Whether peer is ready to handle our GR recovery */
  int peer_gr_ready = peer->gr_aware && !(peer->gr_flags & BGP_GRF_RESTART);

  if (p->gr_active_num)
    tm_stop(p->gr_timer);

  /* Number of active channels */
  int num = 0;

  /* Summary state of ADD_PATH RX for active channels */
  uint summary_add_path_rx = 0;

  BGP_WALK_CHANNELS(p, c)
  {
    const struct bgp_af_caps *loc = bgp_find_af_caps(local, c->afi);
    const struct bgp_af_caps *rem = bgp_find_af_caps(peer,  c->afi);

    int active = loc->ready && rem->ready;
    c->c.disabled = !active;
    c->c.reloadable = p->route_refresh || ((c->c.in_keep & RIK_PREFILTER) == RIK_PREFILTER);

    c->index = active ? num++ : 0;

    c->feed_state = BFS_NONE;
    c->load_state = BFS_NONE;

    /* Channels where peer may do GR */
    uint gr_ready = active && local->gr_aware && rem->gr_able;
    uint llgr_ready = active && local->llgr_aware && rem->llgr_able;

    c->gr_ready = gr_ready || llgr_ready;
    p->gr_ready = p->gr_ready || c->gr_ready;
    p->llgr_ready = p->llgr_ready || llgr_ready;

    /* Remember last LLGR stale time */
    c->stale_time = local->llgr_aware ? rem->llgr_time : 0;

    /* Channels not able to recover gracefully */
    if (p->p.gr_recovery && (!active || !peer_gr_ready))
      channel_graceful_restart_unlock(&c->c);

    /* Channels waiting for local convergence */
    if (p->p.gr_recovery && loc->gr_able && peer_gr_ready)
      c->c.gr_wait = 1;

    /* Channels where regular graceful restart failed */
    if ((c->gr_active == BGP_GRS_ACTIVE) &&
	!(active && rem->gr_able && (rem->gr_af_flags & BGP_GRF_FORWARDING)))
      bgp_graceful_restart_done(c);

    /* Channels where regular long-lived restart failed */
    if ((c->gr_active == BGP_GRS_LLGR) &&
	!(active && rem->llgr_able && (rem->gr_af_flags & BGP_LLGRF_FORWARDING)))
      bgp_graceful_restart_done(c);

    /* GR capability implies that neighbor will send End-of-RIB */
    if (peer->gr_aware)
      c->load_state = BFS_LOADING;

    c->ext_next_hop = c->cf->ext_next_hop && (bgp_channel_is_ipv6(c) || rem->ext_next_hop);
    c->add_path_rx = (loc->add_path & BGP_ADD_PATH_RX) && (rem->add_path & BGP_ADD_PATH_TX);
    c->add_path_tx = (loc->add_path & BGP_ADD_PATH_TX) && (rem->add_path & BGP_ADD_PATH_RX);

    if (active)
      summary_add_path_rx |= !c->add_path_rx ? 1 : 2;

    /* Update RA mode */
    if (c->add_path_tx)
      c->c.ra_mode = RA_ANY;
    else if (c->cf->secondary)
      c->c.ra_mode = RA_ACCEPTED;
    else
      c->c.ra_mode = RA_OPTIMAL;
  }

  p->afi_map = mb_alloc(p->p.pool, num * sizeof(u32));
  p->channel_map = mb_alloc(p->p.pool, num * sizeof(void *));
  p->channel_count = num;
  p->summary_add_path_rx = summary_add_path_rx;

  BGP_WALK_CHANNELS(p, c)
  {
    if (c->c.disabled)
      continue;

    p->afi_map[c->index] = c->afi;
    p->channel_map[c->index] = c;
  }

  /* proto_notify_state() will likely call bgp_feed_begin(), setting c->feed_state */

  bgp_conn_set_state(conn, BS_ESTABLISHED);
  proto_notify_state(&p->p, PS_UP);

#ifdef CONFIG_BMP
  bmp_peer_up(p, conn->local_open_msg, conn->local_open_length,
	      conn->remote_open_msg, conn->remote_open_length);
#endif
}

static void
bgp_conn_leave_established_state(struct bgp_conn *conn, struct bgp_proto *p)
{
  BGP_TRACE(D_EVENTS, "BGP session closed");
  p->last_established = current_time();
  p->conn = NULL;

  if (p->p.proto_state == PS_UP)
    bgp_stop(p, 0, NULL, 0);

#ifdef CONFIG_BMP
  bmp_peer_down(p, p->last_error_class,
		conn->notify_code, conn->notify_subcode,
		conn->notify_data, conn->notify_size);
#endif
}

void
bgp_conn_enter_close_state(struct bgp_conn *conn)
{
  struct bgp_proto *p = conn->bgp;
  int os = conn->state;

  bgp_conn_set_state(conn, BS_CLOSE);
  tm_stop(conn->keepalive_timer);
  conn->sk->rx_hook = NULL;

  /* Timeout for CLOSE state, if we cannot send notification soon then we just hangup */
  bgp_start_timer(p, conn->hold_timer, 10);

  if (os == BS_ESTABLISHED)
    bgp_conn_leave_established_state(conn, p);
}

void
bgp_conn_enter_idle_state(struct bgp_conn *conn)
{
  struct bgp_proto *p = conn->bgp;
  int os = conn->state;

  bgp_close_conn(conn);
  bgp_conn_set_state(conn, BS_IDLE);
  proto_send_event(&p->p, p->event);

  if (os == BS_ESTABLISHED)
    bgp_conn_leave_established_state(conn, p);
}

/**
 * bgp_handle_graceful_restart - handle detected BGP graceful restart
 * @p: BGP instance
 *
 * This function is called when a BGP graceful restart of the neighbor is
 * detected (when the TCP connection fails or when a new TCP connection
 * appears). The function activates processing of the restart - starts routing
 * table refresh cycle and activates BGP restart timer. The protocol state goes
 * back to %PS_START, but changing BGP state back to %BS_IDLE is left for the
 * caller.
 */
void
bgp_handle_graceful_restart(struct bgp_proto *p)
{
  ASSERT(p->conn && (p->conn->state == BS_ESTABLISHED) && p->gr_ready);

  BGP_TRACE(D_EVENTS, "Neighbor graceful restart detected%s",
	    p->gr_active_num ? " - already pending" : "");

  p->gr_active_num = 0;

  struct bgp_channel *c;
  BGP_WALK_CHANNELS(p, c)
  {
    /* FIXME: perhaps check for channel state instead of disabled flag? */
    if (c->c.disabled)
      continue;

    if (c->gr_ready)
    {
      p->gr_active_num++;

      switch (c->gr_active)
      {
      case BGP_GRS_NONE:
	c->gr_active = BGP_GRS_ACTIVE;
	/* fall through */

      case BGP_GRS_ACTIVE:
	rt_refresh_begin(&c->c.in_req);
	break;

      case BGP_GRS_LLGR:
	rt_refresh_begin(&c->c.in_req);
	bgp_graceful_restart_feed(c);
	break;
      }
    }
    else
    {
      /* Just flush the routes */
      rt_refresh_begin(&c->c.in_req);
      rt_refresh_end(&c->c.in_req);
    }

    /* Reset bucket and prefix tables */
    bgp_free_pending_tx(c);
    bgp_init_pending_tx(c);
    c->packets_to_send = 0;
  }

  /* p->gr_ready -> at least one active channel is c->gr_ready */
  ASSERT(p->gr_active_num > 0);

  proto_notify_state(&p->p, PS_START);
  tm_start_in(p->gr_timer, p->conn->remote_caps->gr_time S, p->p.loop);
}

static void
bgp_graceful_restart_feed_done(struct rt_export_request *req)
{
  req->hook = NULL;
}

static void
bgp_graceful_restart_feed_dump_req(struct rt_export_request *req)
{
  struct bgp_channel *c = SKIP_BACK(struct bgp_channel, stale_feed, req);
  debug("  BGP-GR %s.%s export request %p\n", c->c.proto->name, c->c.name, req);
}

static void
bgp_graceful_restart_feed_log_state_change(struct rt_export_request *req, u8 state)
{
  struct bgp_channel *c = SKIP_BACK(struct bgp_channel, stale_feed, req);
  struct bgp_proto *p = (void *) c->c.proto;
  BGP_TRACE(D_EVENTS, "Long-lived graceful restart export state changed to %s", rt_export_state_name(state));

  if (state == TES_READY)
    rt_stop_export(req, bgp_graceful_restart_feed_done);
}

static void
bgp_graceful_restart_drop_export(struct rt_export_request *req UNUSED, const net_addr *n UNUSED, struct rt_pending_export *rpe UNUSED)
{ /* Nothing to do */ }

static void
bgp_graceful_restart_feed(struct bgp_channel *c)
{
  c->stale_feed = (struct rt_export_request) {
    .name = "BGP-GR",
    .list = proto_event_list(c->c.proto),
    .pool = c->c.proto->pool,
    .feed_block_size = c->c.feed_block_size,
    .trace_routes = c->c.debug | c->c.proto->debug,
    .dump_req = bgp_graceful_restart_feed_dump_req,
    .log_state_change = bgp_graceful_restart_feed_log_state_change,
    .export_bulk = bgp_rte_modify_stale,
    .export_one = bgp_graceful_restart_drop_export,
  };

  rt_request_export(c->c.table, &c->stale_feed);
}




/**
 * bgp_graceful_restart_done - finish active BGP graceful restart
 * @c: BGP channel
 *
 * This function is called when the active BGP graceful restart of the neighbor
 * should be finished for channel @c - either successfully (the neighbor sends
 * all paths and reports end-of-RIB for given AFI/SAFI on the new session) or
 * unsuccessfully (the neighbor does not support BGP graceful restart on the new
 * session). The function ends the routing table refresh cycle.
 */
void
bgp_graceful_restart_done(struct bgp_channel *c)
{
  struct bgp_proto *p = (void *) c->c.proto;

  ASSERT(c->gr_active);
  c->gr_active = 0;
  p->gr_active_num--;

  if (!p->gr_active_num)
    BGP_TRACE(D_EVENTS, "Neighbor graceful restart done");

  tm_stop(c->stale_timer);
  rt_refresh_end(&c->c.in_req);
}

/**
 * bgp_graceful_restart_timeout - timeout of graceful restart 'restart timer'
 * @t: timer
 *
 * This function is a timeout hook for @gr_timer, implementing BGP restart time
 * limit for reestablisment of the BGP session after the graceful restart. When
 * fired, we just proceed with the usual protocol restart.
 */

static void
bgp_graceful_restart_timeout(timer *t)
{
  struct bgp_proto *p = t->data;

  BGP_TRACE(D_EVENTS, "Neighbor graceful restart timeout");

  if (p->llgr_ready)
  {
    struct bgp_channel *c;
    BGP_WALK_CHANNELS(p, c)
    {
      /* Channel is not in GR and is already flushed */
      if (!c->gr_active)
	continue;

      /* Channel is already in LLGR from past restart */
      if (c->gr_active == BGP_GRS_LLGR)
	continue;

      /* Channel is in GR, but does not support LLGR -> stop GR */
      if (!c->stale_time)
      {
	bgp_graceful_restart_done(c);
	continue;
      }

      /* Channel is in GR, and supports LLGR -> start LLGR */
      c->gr_active = BGP_GRS_LLGR;
      tm_start_in(c->stale_timer, c->stale_time S, p->p.loop);
      bgp_graceful_restart_feed(c);
    }
  }
  else
    bgp_stop(p, 0, NULL, 0);
}

static void
bgp_long_lived_stale_timeout(timer *t)
{
  struct bgp_channel *c = t->data;
  struct bgp_proto *p = (void *) c->c.proto;

  BGP_TRACE(D_EVENTS, "Long-lived stale timeout");

  bgp_graceful_restart_done(c);
}


/**
 * bgp_refresh_begin - start incoming enhanced route refresh sequence
 * @c: BGP channel
 *
 * This function is called when an incoming enhanced route refresh sequence is
 * started by the neighbor, demarcated by the BoRR packet. The function updates
 * the load state and starts the routing table refresh cycle. Note that graceful
 * restart also uses routing table refresh cycle, but RFC 7313 and load states
 * ensure that these two sequences do not overlap.
 */
void
bgp_refresh_begin(struct bgp_channel *c)
{
  struct bgp_proto *p = (void *) c->c.proto;

  if (c->load_state == BFS_LOADING)
  { log(L_WARN "%s: BEGIN-OF-RR received before END-OF-RIB, ignoring", p->p.name); return; }

  c->load_state = BFS_REFRESHING;
  rt_refresh_begin(&c->c.in_req);
}

/**
 * bgp_refresh_end - finish incoming enhanced route refresh sequence
 * @c: BGP channel
 *
 * This function is called when an incoming enhanced route refresh sequence is
 * finished by the neighbor, demarcated by the EoRR packet. The function updates
 * the load state and ends the routing table refresh cycle. Routes not received
 * during the sequence are removed by the nest.
 */
void
bgp_refresh_end(struct bgp_channel *c)
{
  struct bgp_proto *p = (void *) c->c.proto;

  if (c->load_state != BFS_REFRESHING)
  { log(L_WARN "%s: END-OF-RR received without prior BEGIN-OF-RR, ignoring", p->p.name); return; }

  c->load_state = BFS_NONE;
  rt_refresh_end(&c->c.in_req);
}


static void
bgp_send_open(struct bgp_conn *conn)
{
  DBG("BGP: Sending open\n");
  conn->sk->rx_hook = bgp_rx;
  conn->sk->tx_hook = bgp_tx;
  tm_stop(conn->connect_timer);
  bgp_prepare_capabilities(conn);
  bgp_schedule_packet(conn, NULL, PKT_OPEN);
  bgp_conn_set_state(conn, BS_OPENSENT);
  bgp_start_timer(conn->bgp, conn->hold_timer, conn->bgp->cf->initial_hold_time);
}

static void
bgp_connected(sock *sk)
{
  struct bgp_conn *conn = sk->data;
  struct bgp_proto *p = conn->bgp;

  BGP_TRACE(D_EVENTS, "Connected");
  bgp_send_open(conn);
}

static void
bgp_connect_timeout(timer *t)
{
  struct bgp_conn *conn = t->data;
  struct bgp_proto *p = conn->bgp;

  DBG("BGP: connect_timeout\n");
  if (p->p.proto_state == PS_START)
  {
    bgp_close_conn(conn);
    bgp_connect(p);
  }
  else
    bgp_conn_enter_idle_state(conn);
}

static void
bgp_sock_err(sock *sk, int err)
{
  struct bgp_conn *conn = sk->data;
  struct bgp_proto *p = conn->bgp;

  /*
   * This error hook may be called either asynchronously from main
   * loop, or synchronously from sk_send().  But sk_send() is called
   * only from bgp_tx() and bgp_kick_tx(), which are both called
   * asynchronously from main loop. Moreover, they end if err hook is
   * called. Therefore, we could suppose that it is always called
   * asynchronously.
   */

  bgp_store_error(p, conn, BE_SOCKET, err);

  if (err)
    BGP_TRACE(D_EVENTS, "Connection lost (%M)", err);
  else
    BGP_TRACE(D_EVENTS, "Connection closed");

  if ((conn->state == BS_ESTABLISHED) && p->gr_ready)
    bgp_handle_graceful_restart(p);

  bgp_conn_enter_idle_state(conn);
}

static void
bgp_hold_timeout(timer *t)
{
  struct bgp_conn *conn = t->data;
  struct bgp_proto *p = conn->bgp;

  DBG("BGP: Hold timeout\n");

  /* We are already closing the connection - just do hangup */
  if (conn->state == BS_CLOSE)
  {
    BGP_TRACE(D_EVENTS, "Connection stalled");
    bgp_conn_enter_idle_state(conn);
    return;
  }

  /* If there is something in input queue, we are probably congested
     and perhaps just not processed BGP packets in time. */

  if (sk_rx_ready(conn->sk) > 0)
    bgp_start_timer(p, conn->hold_timer, 10);
  else if ((conn->state == BS_ESTABLISHED) && p->llgr_ready)
  {
    BGP_TRACE(D_EVENTS, "Hold timer expired");
    bgp_handle_graceful_restart(p);
    bgp_conn_enter_idle_state(conn);
  }
  else
    bgp_error(conn, 4, 0, NULL, 0);
}

static void
bgp_keepalive_timeout(timer *t)
{
  struct bgp_conn *conn = t->data;

  DBG("BGP: Keepalive timer\n");
  bgp_schedule_packet(conn, NULL, PKT_KEEPALIVE);

  /* Kick TX a bit faster */
  if (ev_active(conn->tx_ev))
    ev_run(conn->tx_ev);
}

static void
bgp_setup_conn(struct bgp_proto *p, struct bgp_conn *conn)
{
  conn->sk = NULL;
  conn->bgp = p;

  conn->packets_to_send = 0;
  conn->channels_to_send = 0;
  conn->last_channel = 0;
  conn->last_channel_count = 0;

  conn->connect_timer	= tm_new_init(p->p.pool, bgp_connect_timeout,	 conn, 0, 0);
  conn->hold_timer 	= tm_new_init(p->p.pool, bgp_hold_timeout,	 conn, 0, 0);
  conn->keepalive_timer	= tm_new_init(p->p.pool, bgp_keepalive_timeout, conn, 0, 0);

  conn->tx_ev = ev_new_init(p->p.pool, bgp_kick_tx, conn);
}

static void
bgp_setup_sk(struct bgp_conn *conn, sock *s)
{
  s->data = conn;
  s->err_hook = bgp_sock_err;
  s->fast_rx = 1;
  conn->sk = s;
}

static void
bgp_active(struct bgp_proto *p)
{
  int delay = MAX(1, p->cf->connect_delay_time);
  struct bgp_conn *conn = &p->outgoing_conn;

  BGP_TRACE(D_EVENTS, "Connect delayed by %d seconds", delay);
  bgp_setup_conn(p, conn);
  bgp_conn_set_state(conn, BS_ACTIVE);
  bgp_start_timer(p, conn->connect_timer, delay);
}

/**
 * bgp_connect - initiate an outgoing connection
 * @p: BGP instance
 *
 * The bgp_connect() function creates a new &bgp_conn and initiates
 * a TCP connection to the peer. The rest of connection setup is governed
 * by the BGP state machine as described in the standard.
 */
static void
bgp_connect(struct bgp_proto *p)	/* Enter Connect state and start establishing connection */
{
  struct bgp_conn *conn = &p->outgoing_conn;
  int hops = p->cf->multihop ? : 1;

  DBG("BGP: Connecting\n");
  sock *s = sk_new(p->p.pool);
  s->type = SK_TCP_ACTIVE;
  s->saddr = p->local_ip;
  s->daddr = p->remote_ip;
  s->dport = p->cf->remote_port;
  s->iface = p->neigh ? p->neigh->iface : NULL;
  s->vrf = p->p.vrf;
  s->ttl = p->cf->ttl_security ? 255 : hops;
  s->rbsize = p->cf->enable_extended_messages ? BGP_RX_BUFFER_EXT_SIZE : BGP_RX_BUFFER_SIZE;
  s->tbsize = p->cf->enable_extended_messages ? BGP_TX_BUFFER_EXT_SIZE : BGP_TX_BUFFER_SIZE;
  s->tos = IP_PREC_INTERNET_CONTROL;
  s->password = p->cf->password;
  s->tx_hook = bgp_connected;
  s->flags = p->cf->free_bind ? SKF_FREEBIND : 0;
  BGP_TRACE(D_EVENTS, "Connecting to %I%J from local address %I%J",
	    s->daddr, ipa_is_link_local(s->daddr) ? p->cf->iface : NULL,
	    s->saddr, ipa_is_link_local(s->saddr) ? s->iface : NULL);
  bgp_setup_conn(p, conn);
  bgp_setup_sk(conn, s);
  bgp_conn_set_state(conn, BS_CONNECT);

  if (sk_open(s, p->p.loop) < 0)
    goto err;

  /* Set minimal receive TTL if needed */
  if (p->cf->ttl_security)
    if (sk_set_min_ttl(s, 256 - hops) < 0)
      goto err;

  DBG("BGP: Waiting for connect success\n");
  bgp_start_timer(p, conn->connect_timer, p->cf->connect_retry_time);
  return;

err:
  sk_log_error(s, p->p.name);
  bgp_sock_err(s, 0);
  return;
}

static inline int bgp_is_dynamic(struct bgp_proto *p)
{ return ipa_zero(p->remote_ip); }

/**
 * bgp_find_proto - find existing proto for incoming connection
 * @sk: TCP socket
 *
 */
static struct bgp_proto *
bgp_find_proto(sock *sk)
{
  struct bgp_proto *best = NULL;
  struct bgp_socket *bs = sk->data;
  struct bgp_listen_request *req;

  /* sk->iface is valid only if src or dst address is link-local */
  int link = ipa_is_link_local(sk->saddr) || ipa_is_link_local(sk->daddr);

  LOCK_DOMAIN(rtable, bgp_listen_domain);

  WALK_LIST(req, bs->requests)
  {
    struct bgp_proto *p = SKIP_BACK(struct bgp_proto, listen, req);
    if ((p->p.proto == &proto_bgp) &&
	(ipa_equal(p->remote_ip, sk->daddr) || bgp_is_dynamic(p)) &&
	(!p->cf->remote_range || ipa_in_netX(sk->daddr, p->cf->remote_range)) &&
	(p->p.vrf == sk->vrf) &&
	(p->cf->local_port == sk->sport) &&
	(!link || (p->cf->iface == sk->iface)) &&
	(ipa_zero(p->cf->local_ip) || ipa_equal(p->cf->local_ip, sk->saddr)))
    {
      best = p;

      if (!bgp_is_dynamic(p))
	break;
    }
  }

  UNLOCK_DOMAIN(rtable, bgp_listen_domain);
  return best;
}

/**
 * bgp_incoming_connection - handle an incoming connection
 * @sk: TCP socket
 * @dummy: unused
 *
 * This function serves as a socket hook for accepting of new BGP
 * connections. It searches a BGP instance corresponding to the peer
 * which has connected and if such an instance exists, it creates a
 * &bgp_conn structure, attaches it to the instance and either sends
 * an Open message or (if there already is an active connection) it
 * closes the new connection by sending a Notification message.
 */
static int
bgp_incoming_connection(sock *sk, uint dummy UNUSED)
{
  ASSERT_DIE(birdloop_inside(&main_birdloop));

  struct bgp_proto *p;
  int acc, hops;

  DBG("BGP: Incoming connection from %I port %d\n", sk->daddr, sk->dport);
  p = bgp_find_proto(sk);
  if (!p)
  {
    log(L_WARN "BGP: Unexpected connect from unknown address %I%J (port %d)",
	sk->daddr, ipa_is_link_local(sk->daddr) ? sk->iface : NULL, sk->dport);
    LOCK_DOMAIN(rtable, bgp_listen_domain);
    sk_close(sk);
    UNLOCK_DOMAIN(rtable, bgp_listen_domain);
    return 0;
  }

  birdloop_enter(p->p.loop);

  /*
   * BIRD should keep multiple incoming connections in OpenSent state (for
   * details RFC 4271 8.2.1 par 3), but it keeps just one. Duplicate incoming
   * connections are rejected istead. The exception is the case where an
   * incoming connection triggers a graceful restart.
   */

  acc = (p->p.proto_state == PS_START || p->p.proto_state == PS_UP) &&
    (p->start_state >= BSS_CONNECT) && (!p->incoming_conn.sk);

  if (p->conn && (p->conn->state == BS_ESTABLISHED) && p->gr_ready)
  {
    bgp_store_error(p, NULL, BE_MISC, BEM_GRACEFUL_RESTART);
    bgp_handle_graceful_restart(p);
    bgp_conn_enter_idle_state(p->conn);
    acc = 1;

    /* There might be separate incoming connection in OpenSent state */
    if (p->incoming_conn.state > BS_ACTIVE)
      bgp_close_conn(&p->incoming_conn);
  }

  LOCK_DOMAIN(rtable, bgp_listen_domain);

  BGP_TRACE(D_EVENTS, "Incoming connection from %I%J (port %d) %s",
	    sk->daddr, ipa_is_link_local(sk->daddr) ? sk->iface : NULL,
	    sk->dport, acc ? "accepted" : "rejected");

  if (!acc)
  {
    sk_close(sk);
    goto leave;
  }

  hops = p->cf->multihop ? : 1;

  if (sk_set_ttl(sk, p->cf->ttl_security ? 255 : hops) < 0)
    goto err;

  if (p->cf->ttl_security)
    if (sk_set_min_ttl(sk, 256 - hops) < 0)
      goto err;

  if (p->cf->enable_extended_messages)
  {
    sk->rbsize = BGP_RX_BUFFER_EXT_SIZE;
    sk->tbsize = BGP_TX_BUFFER_EXT_SIZE;
    sk_reallocate(sk);
  }

  /* For dynamic BGP, spawn new instance and postpone the socket */
  if (bgp_is_dynamic(p))
  {
    p = bgp_spawn(p, sk->daddr);
    p->postponed_sk = sk;
    rmove(sk, p->p.pool);
    goto leave;
  }

  rmove(sk, p->p.pool);
  sk_reloop(sk, p->p.loop);

  bgp_setup_conn(p, &p->incoming_conn);
  bgp_setup_sk(&p->incoming_conn, sk);
  bgp_send_open(&p->incoming_conn);
  goto leave;

err:
  sk_log_error(sk, p->p.name);
  log(L_ERR "%s: Incoming connection aborted", p->p.name);
  sk_close(sk);

leave:
  UNLOCK_DOMAIN(rtable, bgp_listen_domain);
  birdloop_leave(p->p.loop);
  return 0;
}

static void
bgp_listen_sock_err(sock *sk UNUSED, int err)
{
  if (err == ECONNABORTED)
    log(L_WARN "BGP: Incoming connection aborted");
  else
    log(L_ERR "BGP: Error on listening socket: %M", err);
}

static void
bgp_start_neighbor(struct bgp_proto *p)
{
  /* Called only for single-hop BGP sessions */

  if (ipa_zero(p->local_ip))
    p->local_ip = p->neigh->ifa->ip;

  if (ipa_is_link_local(p->local_ip))
    p->link_addr = p->local_ip;
  else if (p->neigh->iface->llv6)
    p->link_addr = p->neigh->iface->llv6->ip;

  bgp_initiate(p);
}

static void
bgp_neigh_notify(neighbor *n)
{
  struct bgp_proto *p = (struct bgp_proto *) n->proto;
  int ps = p->p.proto_state;

  if (n != p->neigh)
    return;

  if ((ps == PS_DOWN) || (ps == PS_STOP))
    return;

  int prepare = (ps == PS_START) && (p->start_state == BSS_PREPARE);

  if (n->scope <= 0)
  {
    if (!prepare)
    {
      BGP_TRACE(D_EVENTS, "Neighbor lost");
      bgp_store_error(p, NULL, BE_MISC, BEM_NEIGHBOR_LOST);
      /* Perhaps also run bgp_update_startup_delay(p)? */
      bgp_stop(p, 0, NULL, 0);
    }
  }
  else if (p->cf->check_link && !(n->iface->flags & IF_LINK_UP))
  {
    if (!prepare)
    {
      BGP_TRACE(D_EVENTS, "Link down");
      bgp_store_error(p, NULL, BE_MISC, BEM_LINK_DOWN);
      if (ps == PS_UP)
	bgp_update_startup_delay(p);
      bgp_stop(p, 0, NULL, 0);
    }
  }
  else
  {
    if (prepare)
    {
      BGP_TRACE(D_EVENTS, "Neighbor ready");
      bgp_start_neighbor(p);
    }
  }
}

static void
bgp_bfd_notify(struct bfd_request *req)
{
  struct bgp_proto *p = req->data;
  int ps = p->p.proto_state;

  if (req->down && ((ps == PS_START) || (ps == PS_UP)))
  {
    BGP_TRACE(D_EVENTS, "BFD session down");
    bgp_store_error(p, NULL, BE_MISC, BEM_BFD_DOWN);

    if (req->opts.mode == BGP_BFD_GRACEFUL)
    {
      /* Trigger graceful restart */
      if (p->conn && (p->conn->state == BS_ESTABLISHED) && p->gr_ready)
	bgp_handle_graceful_restart(p);

      if (p->incoming_conn.state > BS_IDLE)
	bgp_conn_enter_idle_state(&p->incoming_conn);

      if (p->outgoing_conn.state > BS_IDLE)
	bgp_conn_enter_idle_state(&p->outgoing_conn);
    }
    else
    {
      /* Trigger session down */
      if (ps == PS_UP)
	bgp_update_startup_delay(p);
      bgp_stop(p, 0, NULL, 0);
    }
  }
}

static void
bgp_update_bfd(struct bgp_proto *p, const struct bfd_options *bfd)
{
  if (bfd && p->bfd_req)
  {
    BGP_TRACE(D_EVENTS, "Updating existing BFD request");
    bfd_update_request(p->bfd_req, bfd);
  }

  if (bfd && !p->bfd_req && !bgp_is_dynamic(p))
  {
    p->bfd_req = bfd_request_session(p->p.pool, p->remote_ip, p->local_ip,
				     p->cf->multihop ? NULL : p->neigh->iface,
				     p->p.vrf, bgp_bfd_notify, p, p->p.loop, bfd);
    BGP_TRACE(D_EVENTS, "Requesting a new BFD session");
  }

  if (!bfd && p->bfd_req)
  {
    BGP_TRACE(D_EVENTS, "Retracting the BFD request");
    rfree(p->bfd_req);
    p->bfd_req = NULL;
  }
}

static int
bgp_reload_routes(struct channel *C, struct channel_import_request *cir)
{
  struct bgp_proto *p = (void *) C->proto;
  struct bgp_channel *c = (void *) C;

  /* For MPLS channel, reload all MPLS-aware channels */
  if (C == p->p.mpls_channel)
  {
    BGP_WALK_CHANNELS(p, c)
      if ((c->desc->mpls) && (p->route_refresh || c->cf->import_table))
	channel_request_reload(&c->c);

    /* Ignoring CIR, reloading always everything */
    cir->done(cir);
    return 1;
  }

  /* Ignore non-BGP channels */
  if (C->class != &channel_bgp)
  {
    cir->done(cir);
    return 1;
  }

  if (cir->trie)
  {
    cir->done(cir);
    return 0;
  }
  /* We do not need cir anymore and later we will not be able to detect when to free it. */
  cir->done(cir);

  ASSERT(p->conn && p->route_refresh);
  bgp_schedule_packet(p->conn, c, PKT_ROUTE_REFRESH);
  return 1;
}

static void
bgp_feed_begin(struct channel *C)
{
  struct bgp_proto *p = (void *) C->proto;
  struct bgp_channel *c = (void *) C;

  /* Ignore non-BGP channels */
  if (C->class != &channel_bgp)
    return;

  /* This should not happen */
  if (!p->conn)
    return;

  if (!C->refeeding)
  {
    if (p->cf->gr_mode)
      c->feed_state = BFS_LOADING;
    return;
  }

  if (!C->refeed_req.hook)
  {
    /* Direct refeed */
    if (C->out_table)
    {
      /* FIXME: THIS IS BROKEN, IT DOESN'T PRUNE THE OUT TABLE */
      c->feed_out_table = 1;
      return;
    }

    ASSERT_DIE(p->enhanced_refresh);

    /* It is refeed and both sides support enhanced route refresh */
    /* BoRR must not be sent before End-of-RIB */
    ASSERT_DIE((c->feed_state != BFS_LOADING) && (c->feed_state != BFS_LOADED));

    c->feed_state = BFS_REFRESHING;
    bgp_schedule_packet(p->conn, c, PKT_BEGIN_REFRESH);
  }
}

static void
bgp_feed_end(struct channel *C)
{
  struct bgp_proto *p = (void *) C->proto;
  struct bgp_channel *c = (void *) C;

  /* Ignore non-BGP channels */
  if (C->class != &channel_bgp)
    return;

  if (c->feed_out_table)
  {
    c->feed_out_table = 0;
    return;
  }

  /* This should not happen */
  if (!p->conn)
    return;

  /* Non-demarcated feed ended, nothing to do */
  if (c->feed_state == BFS_NONE)
    return;

  /* Schedule End-of-RIB packet */
  if (c->feed_state == BFS_LOADING)
    c->feed_state = BFS_LOADED;

  /* Schedule EoRR packet */
  if (c->feed_state == BFS_REFRESHING)
    c->feed_state = BFS_REFRESHED;

  /* Kick TX hook */
  bgp_schedule_packet(p->conn, c, PKT_UPDATE);
}


static void
bgp_start_locked(void *_p)
{
  struct bgp_proto *p = _p;
  const struct bgp_config *cf = p->cf;

  if (p->p.proto_state != PS_START)
  {
    DBG("BGP: Got lock in different state %d\n", p->p.proto_state);
    return;
  }

  DBG("BGP: Got lock\n");

  if (cf->multihop || bgp_is_dynamic(p))
  {
    /* Multi-hop sessions do not use neighbor entries */
    bgp_initiate(p);
    return;
  }

  neighbor *n = neigh_find(&p->p, p->remote_ip, cf->iface, NEF_STICKY);
  if (!n)
  {
    log(L_ERR "%s: Invalid remote address %I%J", p->p.name, p->remote_ip, cf->iface);
    /* As we do not start yet, we can just disable protocol */
    p->p.disabled = 1;
    bgp_store_error(p, NULL, BE_MISC, BEM_INVALID_NEXT_HOP);
    proto_notify_state(&p->p, PS_DOWN);
    return;
  }

  p->neigh = n;

  if (n->scope <= 0)
    BGP_TRACE(D_EVENTS, "Waiting for %I%J to become my neighbor", p->remote_ip, cf->iface);
  else if (p->cf->check_link && !(n->iface->flags & IF_LINK_UP))
    BGP_TRACE(D_EVENTS, "Waiting for link on %s", n->iface->name);
  else
    bgp_start_neighbor(p);
}

static int
bgp_start(struct proto *P)
{
  struct bgp_proto *p = (struct bgp_proto *) P;
  const struct bgp_config *cf = p->cf;

  p->local_ip = cf->local_ip;
  p->local_as = cf->local_as;
  p->remote_as = cf->remote_as;
  p->public_as = cf->local_as;

  /* For dynamic BGP childs, remote_ip is already set */
  if (ipa_nonzero(cf->remote_ip))
    p->remote_ip = cf->remote_ip;

  /* Confederation ID is used for truly external peers */
  if (p->cf->confederation && !p->is_interior)
    p->public_as = cf->confederation;

  p->passive = cf->passive || bgp_is_dynamic(p);

  p->start_state = BSS_PREPARE;
  p->outgoing_conn.state = BS_IDLE;
  p->incoming_conn.state = BS_IDLE;
  p->neigh = NULL;
  p->bfd_req = NULL;
  p->postponed_sk = NULL;
  p->gr_ready = 0;
  p->gr_active_num = 0;

  /* Reset some stats */
  p->stats.rx_messages = p->stats.tx_messages = 0;
  p->stats.rx_updates = p->stats.tx_updates = 0;
  p->stats.rx_bytes = p->stats.tx_bytes = 0;
  p->last_rx_update = 0;

  p->event = ev_new_init(p->p.pool, bgp_decision, p);
  p->uncork_ev = ev_new_init(p->p.pool, bgp_uncork, p);

  p->startup_timer = tm_new_init(p->p.pool, bgp_startup_timeout, p, 0, 0);
  p->gr_timer = tm_new_init(p->p.pool, bgp_graceful_restart_timeout, p, 0, 0);

  p->local_id = proto_get_router_id(P->cf);
  if (p->rr_client)
    p->rr_cluster_id = p->cf->rr_cluster_id ? p->cf->rr_cluster_id : p->local_id;

  p->remote_id = 0;
  p->link_addr = IPA_NONE;

  /* Lock all channels when in GR recovery mode */
  if (p->p.gr_recovery && p->cf->gr_mode)
  {
    struct bgp_channel *c;
    BGP_WALK_CHANNELS(p, c)
      channel_graceful_restart_lock(&c->c);
  }

  /*
   * Before attempting to create the connection, we need to lock the port,
   * so that we are the only instance attempting to talk with that neighbor.
   */
  struct object_lock *lock;
  lock = p->lock = olock_new(P->pool_inloop);
  lock->addr = p->remote_ip;
  lock->port = p->cf->remote_port;
  lock->iface = p->cf->iface;
  lock->vrf = p->cf->iface ? NULL : p->p.vrf;
  lock->type = OBJLOCK_TCP;
  lock->event = (event) {
    .hook = bgp_start_locked,
    .data = p,
  };
  lock->target = proto_event_list(P);

  /* For dynamic BGP, we use inst 1 to avoid collisions with regular BGP */
  if (bgp_is_dynamic(p))
  {
    lock->addr = net_prefix(p->cf->remote_range);
    lock->inst = 1;
  }

  olock_acquire(lock);

  return PS_START;
}

extern int proto_restart;

static int
bgp_shutdown(struct proto *P)
{
  struct bgp_proto *p = (struct bgp_proto *) P;
  int subcode = 0;

  char *message = NULL;
  byte *data = NULL;
  uint len = 0;

  BGP_TRACE(D_EVENTS, "Shutdown requested");

  switch (P->down_code)
  {
  case PDC_CF_REMOVE:
  case PDC_CF_DISABLE:
    subcode = 3; // Errcode 6, 3 - peer de-configured
    break;

  case PDC_CF_RESTART:
    subcode = 6; // Errcode 6, 6 - other configuration change
    break;

  case PDC_CMD_DISABLE:
  case PDC_CMD_SHUTDOWN:
  shutdown:
    subcode = 2; // Errcode 6, 2 - administrative shutdown
    message = P->message;
    break;

  case PDC_CMD_RESTART:
    subcode = 4; // Errcode 6, 4 - administrative reset
    message = P->message;
    break;

  case PDC_CMD_GR_DOWN:
    if ((p->cf->gr_mode != BGP_GR_ABLE) &&
	(p->cf->llgr_mode != BGP_LLGR_ABLE))
      goto shutdown;

    subcode = -1; // Do not send NOTIFICATION, just close the connection
    break;

  case PDC_RX_LIMIT_HIT:
  case PDC_IN_LIMIT_HIT:
    subcode = 1; // Errcode 6, 1 - max number of prefixes reached
    /* log message for compatibility */
    log(L_WARN "%s: Route limit exceeded, shutting down", p->p.name);
    goto limit;

  case PDC_OUT_LIMIT_HIT:
    subcode = proto_restart ? 4 : 2; // Administrative reset or shutdown

  limit:
    bgp_store_error(p, NULL, BE_AUTO_DOWN, BEA_ROUTE_LIMIT_EXCEEDED);
    if (proto_restart)
      bgp_update_startup_delay(p);
    else
      p->startup_delay = 0;
    goto done;
  }

  bgp_store_error(p, NULL, BE_MAN_DOWN, 0);
  p->startup_delay = 0;

  /* RFC 8203 - shutdown communication */
  if (message)
  {
    uint msg_len = strlen(message);
    msg_len = MIN(msg_len, 255);

    /* Buffer will be freed automatically by protocol shutdown */
    data = mb_alloc(p->p.pool, msg_len + 1);
    len = msg_len + 1;

    data[0] = msg_len;
    memcpy(data+1, message, msg_len);
  }

done:
  bgp_stop(p, subcode, data, len);
  return p->p.proto_state;
}

struct rte_owner_class bgp_rte_owner_class = {
  .get_route_info = 	bgp_get_route_info,
  .rte_better =		bgp_rte_better,
  .rte_mergable =	bgp_rte_mergable,
  .rte_igp_metric =	bgp_rte_igp_metric,
};

static struct proto *
bgp_init(struct proto_config *CF)
{
  struct proto *P = proto_new(CF);
  struct bgp_proto *p = (struct bgp_proto *) P;
  struct bgp_config *cf = (struct bgp_config *) CF;

  P->rt_notify = bgp_rt_notify;
  P->preexport = bgp_preexport;
  P->iface_sub.neigh_notify = bgp_neigh_notify;
  P->reload_routes = bgp_reload_routes;
  P->feed_begin = bgp_feed_begin;
  P->feed_end = bgp_feed_end;

  P->sources.class = &bgp_rte_owner_class;
  P->sources.rte_recalculate = cf->deterministic_med ? bgp_rte_recalculate : NULL;

  p->cf = cf;
  p->is_internal = (cf->local_as == cf->remote_as);
  p->is_interior = p->is_internal || cf->confederation_member;
  p->rs_client = cf->rs_client;
  p->rr_client = cf->rr_client;

  p->ipv4 = ipa_nonzero(cf->remote_ip) ?
    ipa_is_ip4(cf->remote_ip) :
    (cf->remote_range && (cf->remote_range->type == NET_IP4));

  p->remote_ip = cf->remote_ip;
  p->remote_as = cf->remote_as;

  /* Hack: We use cf->remote_ip just to pass remote_ip from bgp_spawn() */
  if (cf->c.parent)
    cf->remote_ip = IPA_NONE;

  /* Add all BGP channels */
  struct bgp_channel_config *cc;
  BGP_CF_WALK_CHANNELS(cf, cc)
    proto_add_channel(P, &cc->c);

  /* Add MPLS channel */
  proto_configure_mpls_channel(P, CF, RTS_BGP);

  return P;
}

static void
bgp_channel_init(struct channel *C, struct channel_config *CF)
{
  struct bgp_channel *c = (void *) C;
  struct bgp_channel_config *cf = (void *) CF;

  c->cf = cf;
  c->afi = cf->afi;
  c->desc = cf->desc;

  if (cf->igp_table_ip4)
    c->igp_table_ip4 = cf->igp_table_ip4->table;

  if (cf->igp_table_ip6)
    c->igp_table_ip6 = cf->igp_table_ip6->table;

  if (cf->base_table)
    c->base_table = cf->base_table->table;
}

static int
bgp_channel_start(struct channel *C)
{
  struct bgp_proto *p = (void *) C->proto;
  struct bgp_channel *c = (void *) C;
  ip_addr src = p->local_ip;

  if (c->igp_table_ip4)
    rt_lock_table(c->igp_table_ip4);

  if (c->igp_table_ip6)
    rt_lock_table(c->igp_table_ip6);

  if (c->base_table)
  {
    rt_lock_table(c->base_table);
    rt_flowspec_link(c->base_table, c->c.table);
  }

  c->pool = p->p.pool; // XXXX

  if (c->cf->export_table)
    bgp_setup_out_table(c);

  bgp_init_pending_tx(c);

  c->stale_timer = tm_new_init(c->pool, bgp_long_lived_stale_timeout, c, 0, 0);

  c->next_hop_addr = c->cf->next_hop_addr;
  c->link_addr = IPA_NONE;
  c->packets_to_send = 0;

  /* Try to use source address as next hop address */
  if (ipa_zero(c->next_hop_addr))
  {
    if (bgp_channel_is_ipv4(c) && (ipa_is_ip4(src) || c->ext_next_hop))
      c->next_hop_addr = src;

    if (bgp_channel_is_ipv6(c) && (ipa_is_ip6(src) || c->ext_next_hop))
      c->next_hop_addr = src;
  }

  /* Use preferred addresses associated with interface / source address */
  if (ipa_zero(c->next_hop_addr))
  {
    /* We know the iface for single-hop, we make lookup for multihop */
    struct neighbor *nbr = p->neigh ?: neigh_find(&p->p, src, NULL, 0);
    struct iface *iface = nbr ? nbr->iface : NULL;

    if (bgp_channel_is_ipv4(c) && iface && iface->addr4)
      c->next_hop_addr = iface->addr4->ip;

    if (bgp_channel_is_ipv6(c) && iface && iface->addr6)
      c->next_hop_addr = iface->addr6->ip;
  }

  /* Exit if no feasible next hop address is found */
  if (ipa_zero(c->next_hop_addr))
  {
    log(L_WARN "%s: Missing next hop address", p->p.name);
    return 0;
  }

  /* Set link-local address for IPv6 single-hop BGP */
  if (ipa_is_ip6(c->next_hop_addr) && p->neigh)
  {
    c->link_addr = p->link_addr;

    if (ipa_zero(c->link_addr))
      log(L_WARN "%s: Missing link-local address", p->p.name);
  }

  /* Link local address is already in c->link_addr */
  if (ipa_is_link_local(c->next_hop_addr))
    c->next_hop_addr = IPA_NONE;

  return 0; /* XXXX: Currently undefined */
}

static void
bgp_channel_shutdown(struct channel *C)
{
  struct bgp_channel *c = (void *) C;

  c->next_hop_addr = IPA_NONE;
  c->link_addr = IPA_NONE;
  c->packets_to_send = 0;
}

static void
bgp_channel_cleanup(struct channel *C)
{
  struct bgp_channel *c = (void *) C;

  if (c->igp_table_ip4)
    rt_unlock_table(c->igp_table_ip4);

  if (c->igp_table_ip6)
    rt_unlock_table(c->igp_table_ip6);

  if (c->base_table)
  {
    rt_flowspec_unlink(c->base_table, c->c.table);
    rt_unlock_table(c->base_table);
  }

  c->index = 0;

  /* Cleanup rest of bgp_channel starting at pool field */
  memset(&(c->pool), 0, sizeof(struct bgp_channel) - OFFSETOF(struct bgp_channel, pool));
}

static inline struct bgp_channel_config *
bgp_find_channel_config(struct bgp_config *cf, u32 afi)
{
  struct bgp_channel_config *cc;

  BGP_CF_WALK_CHANNELS(cf, cc)
    if (cc->afi == afi)
      return cc;

  return NULL;
}

struct rtable_config *
bgp_default_igp_table(struct bgp_config *cf, struct bgp_channel_config *cc, u32 type)
{
  struct bgp_channel_config *cc2;
  struct rtable_config *tab;

  /* First, try table connected by the channel */
  if (cc->c.table->addr_type == type)
    return cc->c.table;

  /* Find paired channel with the same SAFI but the other AFI */
  u32 afi2 = cc->afi ^ 0x30000;
  cc2 = bgp_find_channel_config(cf, afi2);

  /* Second, try IGP table configured in the paired channel */
  if (cc2 && (tab = (type == NET_IP4) ? cc2->igp_table_ip4 : cc2->igp_table_ip6))
    return tab;

  /* Third, try table connected by the paired channel */
  if (cc2 && (cc2->c.table->addr_type == type))
    return cc2->c.table;

  /* Last, try default table of given type */
  if (tab = rt_get_default_table(cf->c.global, type))
    return tab;

  cf_error("Undefined IGP table");
}

static struct rtable_config *
bgp_default_base_table(struct bgp_config *cf, struct bgp_channel_config *cc)
{
  /* Expected table type */
  u32 type = (cc->afi == BGP_AF_FLOW4) ? NET_IP4 : NET_IP6;

  /* First, try appropriate IP channel */
  u32 afi2 = BGP_AF(BGP_AFI(cc->afi), BGP_SAFI_UNICAST);
  struct bgp_channel_config *cc2 = bgp_find_channel_config(cf, afi2);
  if (cc2 && (cc2->c.table->addr_type == type))
    return cc2->c.table;

  /* Last, try default table of given type */
  struct rtable_config *tab = rt_get_default_table(cf->c.global, type);
  if (tab)
    return tab;

  cf_error("Undefined base table");
}

void
bgp_postconfig(struct proto_config *CF)
{
  struct bgp_config *cf = (void *) CF;

  /* Do not check templates at all */
  if (cf->c.class == SYM_TEMPLATE)
    return;


  /* Handle undefined remote_as, zero should mean unspecified external */
  if (!cf->remote_as && (cf->peer_type == BGP_PT_INTERNAL))
    cf->remote_as = cf->local_as;

  int internal = (cf->local_as == cf->remote_as);
  int interior = internal || cf->confederation_member;

  /* EBGP direct by default, IBGP multihop by default */
  if (cf->multihop < 0)
    cf->multihop = internal ? 64 : 0;

  /* LLGR mode default based on GR mode */
  if (cf->llgr_mode < 0)
    cf->llgr_mode = cf->gr_mode ? BGP_LLGR_AWARE : 0;

  /* Link check for single-hop BGP by default */
  if (cf->check_link < 0)
    cf->check_link = !cf->multihop;


  if (!cf->local_as)
    cf_error("Local AS number must be set");

  if (ipa_zero(cf->remote_ip) && !cf->remote_range)
    cf_error("Neighbor must be configured");

  if (ipa_zero(cf->local_ip) && cf->strict_bind)
    cf_error("Local address must be configured for strict bind");

  if (!cf->remote_as && !cf->peer_type)
    cf_error("Remote AS number (or peer type) must be set");

  if ((cf->peer_type == BGP_PT_INTERNAL) && !internal)
    cf_error("IBGP cannot have different ASNs");

  if ((cf->peer_type == BGP_PT_EXTERNAL) &&  internal)
    cf_error("EBGP cannot have the same ASNs");

  if (!cf->iface && (ipa_is_link_local(cf->local_ip) ||
		     ipa_is_link_local(cf->remote_ip)))
    cf_error("Link-local addresses require defined interface");

  if (!(cf->capabilities && cf->enable_as4) && (cf->remote_as > 0xFFFF))
    cf_error("Neighbor AS number out of range (AS4 not available)");

  if (!internal && cf->rr_client)
    cf_error("Only internal neighbor can be RR client");

  if (internal && cf->rs_client)
    cf_error("Only external neighbor can be RS client");

  if (internal && (cf->local_role != BGP_ROLE_UNDEFINED))
    cf_error("Local role cannot be set on IBGP sessions");

  if (interior && (cf->local_role != BGP_ROLE_UNDEFINED))
    log(L_WARN "BGP roles are not recommended to be used within AS confederations");

  if (cf->require_enhanced_refresh && !(cf->enable_refresh && cf->enable_enhanced_refresh))
    cf_warn("Enhanced refresh required but disabled");

  if (cf->require_as4 && !cf->enable_as4)
    cf_warn("AS4 support required but disabled");

  if (cf->require_extended_messages && !cf->enable_extended_messages)
    cf_warn("Extended messages required but not enabled");

  if (cf->require_gr && !cf->gr_mode)
    cf_warn("Graceful restart required but not enabled");

  if (cf->require_llgr && !cf->llgr_mode)
    cf_warn("Long-lived graceful restart required but not enabled");

  if (cf->require_roles && (cf->local_role == BGP_ROLE_UNDEFINED))
    cf_error("Local role must be set if roles are required");

  if (!cf->confederation && cf->confederation_member)
    cf_error("Confederation ID must be set for member sessions");

  if (cf->multihop && (ipa_is_link_local(cf->local_ip) ||
		       ipa_is_link_local(cf->remote_ip)))
    cf_error("Multihop BGP cannot be used with link-local addresses");

  if (cf->multihop && cf->iface)
    cf_error("Multihop BGP cannot be bound to interface");

  if (cf->multihop && cf->check_link)
    cf_error("Multihop BGP cannot depend on link state");

  if (cf->multihop && cf->bfd && ipa_zero(cf->local_ip))
    cf_error("Multihop BGP with BFD requires specified local address");

  if (!cf->gr_mode && cf->llgr_mode)
    cf_error("Long-lived graceful restart requires basic graceful restart");

  if (internal && cf->enforce_first_as)
    cf_error("Enforce first AS check is requires EBGP sessions");

  if (cf->keepalive_time > cf->hold_time)
    cf_error("Keepalive time must be at most hold time");

  if (cf->keepalive_time > (cf->hold_time / 2))
    log(L_WARN "Keepalive time should be at most 1/2 of hold time");

  if (cf->min_hold_time > cf->hold_time)
    cf_error("Min hold time (%u) exceeds hold time (%u)",
	     cf->min_hold_time, cf->hold_time);

  uint keepalive_time = cf->keepalive_time ?: cf->hold_time / 3;
  if (cf->min_keepalive_time > keepalive_time)
    cf_error("Min keepalive time (%u) exceeds keepalive time (%u)",
	     cf->min_keepalive_time, keepalive_time);


  struct bgp_channel_config *cc;
  BGP_CF_WALK_CHANNELS(cf, cc)
  {
    /* Handle undefined import filter */
    if (cc->c.in_filter == FILTER_UNDEF)
      if (interior)
	cc->c.in_filter = FILTER_ACCEPT;
      else
	cf_error("EBGP requires explicit import policy");

    /* Handle undefined export filter */
    if (cc->c.out_filter == FILTER_UNDEF)
      if (interior)
	cc->c.out_filter = FILTER_REJECT;
      else
	cf_error("EBGP requires explicit export policy");

    /* Disable after error incompatible with restart limit action */
    if ((cc->c.in_limit.action == PLA_RESTART) && cf->disable_after_error)
      cc->c.in_limit.action = PLA_DISABLE;

    /* Different default based on rr_client, rs_client */
    if (cc->next_hop_keep == 0xff)
      cc->next_hop_keep = cf->rr_client ? NH_IBGP : (cf->rs_client ? NH_ALL : NH_NO);

    /* Different default for gw_mode */
    if (!cc->gw_mode)
      cc->gw_mode = cf->multihop ? GW_RECURSIVE : GW_DIRECT;

    /* Different default for next_hop_prefer */
    if (!cc->next_hop_prefer)
      cc->next_hop_prefer = (cc->gw_mode == GW_DIRECT) ? NHP_GLOBAL : NHP_LOCAL;

    /* Defaults based on proto config */
    if (cc->gr_able == 0xff)
      cc->gr_able = (cf->gr_mode == BGP_GR_ABLE);

    if (cc->llgr_able == 0xff)
      cc->llgr_able = (cf->llgr_mode == BGP_LLGR_ABLE);

    if (cc->llgr_time == ~0U)
      cc->llgr_time = cf->llgr_time;

    /* AIGP enabled by default on interior sessions */
    if (cc->aigp == 0xff)
      cc->aigp = interior;

    /* Default values of IGP tables */
    if ((cc->gw_mode == GW_RECURSIVE) && !cc->desc->no_igp)
    {
      if (!cc->igp_table_ip4 && (bgp_cc_is_ipv4(cc) || cc->ext_next_hop))
	cc->igp_table_ip4 = bgp_default_igp_table(cf, cc, NET_IP4);

      if (!cc->igp_table_ip6 && (bgp_cc_is_ipv6(cc) || cc->ext_next_hop))
	cc->igp_table_ip6 = bgp_default_igp_table(cf, cc, NET_IP6);

      if (cc->igp_table_ip4 && bgp_cc_is_ipv6(cc) && !cc->ext_next_hop)
	cf_error("Mismatched IGP table type");

      if (cc->igp_table_ip6 && bgp_cc_is_ipv4(cc) && !cc->ext_next_hop)
	cf_error("Mismatched IGP table type");
    }

    /* Default value of base table */
    if ((BGP_SAFI(cc->afi) == BGP_SAFI_FLOW) && cc->validate && !cc->base_table)
      cc->base_table = bgp_default_base_table(cf, cc);

    if (cc->base_table && !cc->base_table->trie_used)
      cf_error("Flowspec validation requires base table (%s) with trie",
	       cc->base_table->name);

    if (cf->multihop && (cc->gw_mode == GW_DIRECT))
      cf_error("Multihop BGP cannot use direct gateway mode");

    if ((cc->gw_mode == GW_RECURSIVE) && cc->c.table->sorted)
      cf_error("BGP in recursive mode prohibits sorted table");

    if (cf->deterministic_med && cc->c.table->sorted)
      cf_error("BGP with deterministic MED prohibits sorted table");

    if (cc->secondary && !cc->c.table->sorted)
      cf_error("BGP with secondary option requires sorted table");

    if (cc->require_ext_next_hop && !cc->ext_next_hop)
      cf_warn("Extended next hop required but not enabled");

    if (cc->require_add_path && !cc->add_path)
      cf_warn("ADD-PATH required but not enabled");
  }
}

static int
bgp_reconfigure(struct proto *P, struct proto_config *CF)
{
  struct bgp_proto *p = (void *) P;
  const struct bgp_config *new = (void *) CF;
  const struct bgp_config *old = p->cf;

  if (proto_get_router_id(CF) != p->local_id)
    return 0;

  int same = !memcmp(((byte *) old) + sizeof(struct proto_config),
		     ((byte *) new) + sizeof(struct proto_config),
		     // password item is last and must be checked separately
		     OFFSETOF(struct bgp_config, password) - sizeof(struct proto_config))
    && !bstrcmp(old->password, new->password)
    && ((!old->remote_range && !new->remote_range)
	|| (old->remote_range && new->remote_range && net_equal(old->remote_range, new->remote_range)))
    && !bstrcmp(old->dynamic_name, new->dynamic_name)
    && (old->dynamic_name_digits == new->dynamic_name_digits);

  /* FIXME: Move channel reconfiguration to generic protocol code ? */
  struct channel *C, *C2;
  struct bgp_channel_config *cc;

  WALK_LIST(C, p->p.channels)
    C->stale = 1;

  /* Reconfigure BGP channels */
  BGP_CF_WALK_CHANNELS(new, cc)
  {
    C = (struct channel *) bgp_find_channel(p, cc->afi);
    same = proto_configure_channel(P, &C, &cc->c) && same;
  }

  /* Reconfigure MPLS channel */
  same = proto_configure_mpls_channel(P, CF, RTS_BGP) && same;

  WALK_LIST_DELSAFE(C, C2, p->p.channels)
    if (C->stale)
      same = proto_configure_channel(P, &C, NULL) && same;

<<<<<<< HEAD
  if (same && (p->start_state > BSS_PREPARE))
    bgp_update_bfd(p, new->bfd);
=======
  /* Reset name counter */
  p->dynamic_name_counter = 0;

  if (!same)
    return 0;
>>>>>>> f27b05de

  /* We should update our copy of configuration ptr as old configuration will be freed */
  p->cf = new;

  /* Check whether existing connections are compatible with required capabilities */
  struct bgp_conn *ci = &p->incoming_conn;
  if (((ci->state == BS_OPENCONFIRM) || (ci->state == BS_ESTABLISHED)) && !bgp_check_capabilities(ci))
    return 0;

  struct bgp_conn *co = &p->outgoing_conn;
  if (((co->state == BS_OPENCONFIRM) || (co->state == BS_ESTABLISHED)) && !bgp_check_capabilities(co))
    return 0;

  proto_setup_mpls_map(P, RTS_BGP, 1);

  if (p->start_state > BSS_PREPARE)
    bgp_update_bfd(p, new->bfd);

  return 1;
}

#define TABLE(cf, NAME) ((cf)->NAME ? (cf)->NAME->table : NULL )

static int
bgp_channel_reconfigure(struct channel *C, struct channel_config *CC, int *import_changed, int *export_changed)
{
  struct bgp_proto *p = (void *) C->proto;
  struct bgp_channel *c = (void *) C;
  struct bgp_channel_config *new = (void *) CC;
  struct bgp_channel_config *old = c->cf;

  if ((new->secondary != old->secondary) ||
      (new->validate != old->validate) ||
      (new->gr_able != old->gr_able) ||
      (new->llgr_able != old->llgr_able) ||
      (new->llgr_time != old->llgr_time) ||
      (new->ext_next_hop != old->ext_next_hop) ||
      (new->add_path != old->add_path) ||
      (new->export_table != old->export_table) ||
      (TABLE(new, igp_table_ip4) != TABLE(old, igp_table_ip4)) ||
      (TABLE(new, igp_table_ip6) != TABLE(old, igp_table_ip6)) ||
      (TABLE(new, base_table) != TABLE(old, base_table)))
    return 0;

  if (new->mandatory && !old->mandatory && (C->channel_state != CS_UP))
    return 0;

  if ((new->gw_mode != old->gw_mode) ||
      (new->next_hop_prefer != old->next_hop_prefer) ||
      (new->aigp != old->aigp) ||
      (new->cost != old->cost))
  {
    /* If import table is active and route refresh is possible, we just ask for route refresh */
    if ((c->c.in_keep & RIK_PREFILTER) && (c->c.channel_state == CS_UP) && p->route_refresh)
      bgp_schedule_packet(p->conn, c, PKT_ROUTE_REFRESH);

    /* Otherwise we do complete reload */
    else
      *import_changed = 1;
  }

  if (!ipa_equal(new->next_hop_addr, old->next_hop_addr) ||
      (new->next_hop_self != old->next_hop_self) ||
      (new->next_hop_keep != old->next_hop_keep) ||
      (new->aigp != old->aigp) ||
      (new->aigp_originate != old->aigp_originate))
    *export_changed = 1;

  c->cf = new;
  return 1;
}

static void
bgp_copy_config(struct proto_config *dest, struct proto_config *src)
{
  struct bgp_config *d = (void *) dest;
  struct bgp_config *s = (void *) src;

  /* Copy BFD options */
  if (s->bfd)
  {
    struct bfd_options *opts = cfg_alloc(sizeof(struct bfd_options));
    memcpy(opts, s->bfd, sizeof(struct bfd_options));
    d->bfd = opts;
  }
}


/**
 * bgp_error - report a protocol error
 * @c: connection
 * @code: error code (according to the RFC)
 * @subcode: error sub-code
 * @data: data to be passed in the Notification message
 * @len: length of the data
 *
 * bgp_error() sends a notification packet to tell the other side that a protocol
 * error has occurred (including the data considered erroneous if possible) and
 * closes the connection.
 */
void
bgp_error(struct bgp_conn *c, uint code, uint subcode, byte *data, int len)
{
  struct bgp_proto *p = c->bgp;

  if (c->state == BS_CLOSE)
    return;

  bgp_log_error(p, BE_BGP_TX, "Error", code, subcode, data, ABS(len));
  bgp_store_error(p, c, BE_BGP_TX, (code << 16) | subcode);

  c->notify_code = code;
  c->notify_subcode = subcode;
  c->notify_data = data;
  c->notify_size = (len > 0) ? len : 0;

  bgp_conn_enter_close_state(c);
  bgp_schedule_packet(c, NULL, PKT_NOTIFICATION);

  if (code != 6)
  {
    bgp_update_startup_delay(p);
    bgp_stop(p, 0, NULL, 0);
  }
}

/**
 * bgp_store_error - store last error for status report
 * @p: BGP instance
 * @c: connection
 * @class: error class (BE_xxx constants)
 * @code: error code (class specific)
 *
 * bgp_store_error() decides whether given error is interesting enough
 * and store that error to last_error variables of @p
 */
void
bgp_store_error(struct bgp_proto *p, struct bgp_conn *c, u8 class, u32 code)
{
  /* During PS_UP, we ignore errors on secondary connection */
  if ((p->p.proto_state == PS_UP) && c && (c != p->conn))
    return;

  /* During PS_STOP, we ignore any errors, as we want to report
   * the error that caused transition to PS_STOP
   */
  if (p->p.proto_state == PS_STOP)
    return;

  p->last_error_class = class;
  p->last_error_code = code;
}

static char *bgp_state_names[] = { "Idle", "Connect", "Active", "OpenSent", "OpenConfirm", "Established", "Close" };
static char *bgp_err_classes[] = { "", "Error: ", "Socket: ", "Received: ", "BGP Error: ", "Automatic shutdown: ", ""};
static char *bgp_misc_errors[] = { "", "Neighbor lost", "Invalid next hop", "Kernel MD5 auth failed", "No listening socket", "Link down", "BFD session down", "Graceful restart"};
static char *bgp_auto_errors[] = { "", "Route limit exceeded"};
static char *bgp_gr_states[] = { "None", "Regular", "Long-lived"};

static const char *
bgp_last_errmsg(struct bgp_proto *p)
{
  switch (p->last_error_class)
  {
  case BE_MISC:
    return bgp_misc_errors[p->last_error_code];
  case BE_SOCKET:
    return (p->last_error_code == 0) ? "Connection closed" : strerror(p->last_error_code);
  case BE_BGP_RX:
  case BE_BGP_TX:
    return bgp_error_dsc(p->last_error_code >> 16, p->last_error_code & 0xFF);
  case BE_AUTO_DOWN:
    return bgp_auto_errors[p->last_error_code];
  default:
    return "";
  }
}

static const char *
bgp_state_dsc(struct bgp_proto *p)
{
  if (p->p.proto_state == PS_DOWN)
    return "Down";

  int state = MAX(p->incoming_conn.state, p->outgoing_conn.state);
  if ((state == BS_IDLE) && (p->start_state >= BSS_CONNECT) && p->passive)
    return "Passive";

  return bgp_state_names[state];
}

static void
bgp_get_status(struct proto *P, byte *buf)
{
  struct bgp_proto *p = (struct bgp_proto *) P;

  const char *err1 = bgp_err_classes[p->last_error_class];
  const char *err2 = bgp_last_errmsg(p);

  if (P->proto_state == PS_DOWN)
    bsprintf(buf, "%s%s", err1, err2);
  else
    bsprintf(buf, "%-14s%s%s", bgp_state_dsc(p), err1, err2);
}

static void
bgp_show_afis(int code, char *s, u32 *afis, uint count)
{
  buffer b;
  STACK_BUFFER_INIT(b, CLI_MSG_SIZE);

  buffer_puts(&b, s);

  for (u32 *af = afis; af < (afis + count); af++)
  {
    const struct bgp_af_desc *desc = bgp_get_af_desc(*af);
    if (desc)
      buffer_print(&b, " %s", desc->name);
    else
      buffer_print(&b, " <%u/%u>", BGP_AFI(*af), BGP_SAFI(*af));
  }

  if (b.pos == b.end)
    strcpy(b.end - 32, " ... <too long>");

  cli_msg(code, b.start);
}

const char *
bgp_format_role_name(u8 role)
{
  static const char *bgp_role_names[] = { "provider", "rs_server", "rs_client", "customer", "peer" };
  if (role == BGP_ROLE_UNDEFINED) return "undefined";
  if (role < ARRAY_SIZE(bgp_role_names)) return bgp_role_names[role];
  return "?";
}

static void
bgp_show_capabilities(struct bgp_proto *p UNUSED, struct bgp_caps *caps)
{
  struct bgp_af_caps *ac;
  uint any_mp_bgp = 0;
  uint any_gr_able = 0;
  uint any_add_path = 0;
  uint any_ext_next_hop = 0;
  uint any_llgr_able = 0;
  u32 *afl1 = alloca(caps->af_count * sizeof(u32));
  u32 *afl2 = alloca(caps->af_count * sizeof(u32));
  uint afn1, afn2;

  WALK_AF_CAPS(caps, ac)
  {
    any_mp_bgp |= ac->ready;
    any_gr_able |= ac->gr_able;
    any_add_path |= ac->add_path;
    any_ext_next_hop |= ac->ext_next_hop;
    any_llgr_able |= ac->llgr_able;
  }

  if (any_mp_bgp)
  {
    cli_msg(-1006, "      Multiprotocol");

    afn1 = 0;
    WALK_AF_CAPS(caps, ac)
      if (ac->ready)
	afl1[afn1++] = ac->afi;

    bgp_show_afis(-1006, "        AF announced:", afl1, afn1);
  }

  if (caps->route_refresh)
    cli_msg(-1006, "      Route refresh");

  if (any_ext_next_hop)
  {
    cli_msg(-1006, "      Extended next hop");

    afn1 = 0;
    WALK_AF_CAPS(caps, ac)
      if (ac->ext_next_hop)
	afl1[afn1++] = ac->afi;

    bgp_show_afis(-1006, "        IPv6 nexthop:", afl1, afn1);
  }

  if (caps->ext_messages)
    cli_msg(-1006, "      Extended message");

  if (caps->gr_aware)
    cli_msg(-1006, "      Graceful restart");

  if (any_gr_able)
  {
    /* Continues from gr_aware */
    cli_msg(-1006, "        Restart time: %u", caps->gr_time);
    if (caps->gr_flags & BGP_GRF_RESTART)
      cli_msg(-1006, "        Restart recovery");

    afn1 = afn2 = 0;
    WALK_AF_CAPS(caps, ac)
    {
      if (ac->gr_able)
	afl1[afn1++] = ac->afi;

      if (ac->gr_af_flags & BGP_GRF_FORWARDING)
	afl2[afn2++] = ac->afi;
    }

    bgp_show_afis(-1006, "        AF supported:", afl1, afn1);
    bgp_show_afis(-1006, "        AF preserved:", afl2, afn2);
  }

  if (caps->as4_support)
    cli_msg(-1006, "      4-octet AS numbers");

  if (any_add_path)
  {
    cli_msg(-1006, "      ADD-PATH");

    afn1 = afn2 = 0;
    WALK_AF_CAPS(caps, ac)
    {
      if (ac->add_path & BGP_ADD_PATH_RX)
	afl1[afn1++] = ac->afi;

      if (ac->add_path & BGP_ADD_PATH_TX)
	afl2[afn2++] = ac->afi;
    }

    bgp_show_afis(-1006, "        RX:", afl1, afn1);
    bgp_show_afis(-1006, "        TX:", afl2, afn2);
  }

  if (caps->enhanced_refresh)
    cli_msg(-1006, "      Enhanced refresh");

  if (caps->llgr_aware)
    cli_msg(-1006, "      Long-lived graceful restart");

  if (any_llgr_able)
  {
    u32 stale_time = 0;

    afn1 = afn2 = 0;
    WALK_AF_CAPS(caps, ac)
    {
      stale_time = MAX(stale_time, ac->llgr_time);

      if (ac->llgr_able && ac->llgr_time)
	afl1[afn1++] = ac->afi;

      if (ac->llgr_flags & BGP_GRF_FORWARDING)
	afl2[afn2++] = ac->afi;
    }

    /* Continues from llgr_aware */
    cli_msg(-1006, "        LL stale time: %u", stale_time);

    bgp_show_afis(-1006, "        AF supported:", afl1, afn1);
    bgp_show_afis(-1006, "        AF preserved:", afl2, afn2);
  }

  if (caps->hostname)
    cli_msg(-1006, "      Hostname: %s", caps->hostname);

  if (caps->role != BGP_ROLE_UNDEFINED)
    cli_msg(-1006, "      Role: %s", bgp_format_role_name(caps->role));
}

static void
bgp_show_proto_info(struct proto *P)
{
  struct bgp_proto *p = (struct bgp_proto *) P;

  cli_msg(-1006, "  BGP state:          %s", bgp_state_dsc(p));

  if (bgp_is_dynamic(p) && p->cf->remote_range)
    cli_msg(-1006, "    Neighbor range:   %N", p->cf->remote_range);
  else
    cli_msg(-1006, "    Neighbor address: %I%J", p->remote_ip, p->cf->iface);

  if ((p->conn == &p->outgoing_conn) && (p->cf->remote_port != BGP_PORT))
    cli_msg(-1006, "    Neighbor port:    %u", p->cf->remote_port);

  cli_msg(-1006, "    Neighbor AS:      %u", p->remote_as);
  cli_msg(-1006, "    Local AS:         %u", p->cf->local_as);

  if (p->gr_active_num)
    cli_msg(-1006, "    Neighbor graceful restart active");

  if (P->proto_state == PS_START)
  {
    struct bgp_conn *oc = &p->outgoing_conn;

    if ((p->start_state < BSS_CONNECT) &&
	(tm_active(p->startup_timer)))
      cli_msg(-1006, "    Error wait:       %t/%u",
	      tm_remains(p->startup_timer), p->startup_delay);

    if ((oc->state == BS_ACTIVE) &&
	(tm_active(oc->connect_timer)))
      cli_msg(-1006, "    Connect delay:    %t/%u",
	      tm_remains(oc->connect_timer), p->cf->connect_delay_time);

    if (p->gr_active_num && tm_active(p->gr_timer))
      cli_msg(-1006, "    Restart timer:    %t/-",
	      tm_remains(p->gr_timer));
  }
  else if (P->proto_state == PS_UP)
  {
    cli_msg(-1006, "    Neighbor ID:      %R", p->remote_id);
    cli_msg(-1006, "    Local capabilities");
    bgp_show_capabilities(p, p->conn->local_caps);
    cli_msg(-1006, "    Neighbor capabilities");
    bgp_show_capabilities(p, p->conn->remote_caps);
    cli_msg(-1006, "    Session:          %s%s%s%s%s",
	    p->is_internal ? "internal" : "external",
	    p->cf->multihop ? " multihop" : "",
	    p->rr_client ? " route-reflector" : "",
	    p->rs_client ? " route-server" : "",
	    p->as4_session ? " AS4" : "");
    cli_msg(-1006, "    Source address:   %I", p->local_ip);
    cli_msg(-1006, "    Hold timer:       %t/%u",
	    tm_remains(p->conn->hold_timer), p->conn->hold_time);
    cli_msg(-1006, "    Keepalive timer:  %t/%u",
	    tm_remains(p->conn->keepalive_timer), p->conn->keepalive_time);
    cli_msg(-1006, "    TX pending:       %d bytes%s",
	    p->conn->sk->tpos - p->conn->sk->ttx,
	    ev_active(p->conn->tx_ev) ? " (refill scheduled)" : "");
  }

#if 0
  struct bgp_stats *s = &p->stats;
  cli_msg(-1006, "    FSM established transitions: %u",
	  s->fsm_established_transitions);
  cli_msg(-1006, "    Rcvd messages:    %u total / %u updates / %lu bytes",
	  s->rx_messages, s->rx_updates, s->rx_bytes);
  cli_msg(-1006, "    Sent messages:    %u total / %u updates / %lu bytes",
	  s->tx_messages, s->tx_updates, s->tx_bytes);
  cli_msg(-1006, "    Last rcvd update elapsed time: %t s",
	  p->last_rx_update ? (current_time() - p->last_rx_update) : 0);
#endif

  if ((p->last_error_class != BE_NONE) &&
      (p->last_error_class != BE_MAN_DOWN))
  {
    const char *err1 = bgp_err_classes[p->last_error_class];
    const char *err2 = bgp_last_errmsg(p);
    cli_msg(-1006, "    Last error:       %s%s", err1, err2);
  }

  {
    struct bgp_channel *c;
    WALK_LIST(c, p->p.channels)
    {
      channel_show_info(&c->c);

      if (c->c.class != &channel_bgp)
	continue;

      if (p->gr_active_num)
	cli_msg(-1006, "    Neighbor GR:    %s", bgp_gr_states[c->gr_active]);

      if (c->stale_timer && tm_active(c->stale_timer))
	cli_msg(-1006, "    LL stale timer: %t/-", tm_remains(c->stale_timer));

      if (c->c.channel_state == CS_UP)
      {
	if (ipa_zero(c->link_addr))
	  cli_msg(-1006, "    BGP Next hop:   %I", c->next_hop_addr);
	else
	  cli_msg(-1006, "    BGP Next hop:   %I %I", c->next_hop_addr, c->link_addr);
      }

      if (c->igp_table_ip4)
	cli_msg(-1006, "    IGP IPv4 table: %s", c->igp_table_ip4->name);

      if (c->igp_table_ip6)
	cli_msg(-1006, "    IGP IPv6 table: %s", c->igp_table_ip6->name);

      if (c->base_table)
	cli_msg(-1006, "    Base table:     %s", c->base_table->name);

      uint bucket_cnt = 0;
      uint prefix_cnt = 0;
      struct bgp_bucket *buck;
      struct bgp_prefix *px;
      if (c->ptx)
	WALK_LIST(buck, c->ptx->bucket_queue)
	{
	  bucket_cnt++;
	  WALK_LIST(px, buck->prefixes)
	    if (px->cur)
	      prefix_cnt++;
	}

      cli_msg(-1006, "    Pending %u attribute sets with total %u prefixes to send",
	 bucket_cnt, prefix_cnt);
    }
  }
}

const struct channel_class channel_bgp = {
  .channel_size =	sizeof(struct bgp_channel),
  .config_size =	sizeof(struct bgp_channel_config),
  .init =		bgp_channel_init,
  .start =		bgp_channel_start,
  .shutdown =		bgp_channel_shutdown,
  .cleanup =		bgp_channel_cleanup,
  .reconfigure =	bgp_channel_reconfigure,
};

struct protocol proto_bgp = {
  .name = 		"BGP",
  .template = 		"bgp%d",
  .preference = 	DEF_PREF_BGP,
  .channel_mask =	NB_IP | NB_VPN | NB_FLOW | NB_MPLS,
  .proto_size =		sizeof(struct bgp_proto),
  .config_size =	sizeof(struct bgp_config),
  .postconfig =		bgp_postconfig,
  .init = 		bgp_init,
  .start = 		bgp_start,
  .shutdown = 		bgp_shutdown,
  .reconfigure = 	bgp_reconfigure,
  .copy_config = 	bgp_copy_config,
  .get_status = 	bgp_get_status,
  .show_proto_info = 	bgp_show_proto_info
};

void bgp_build(void)
{
  proto_build(&proto_bgp);
  bgp_register_attrs();
  bgp_listen_domain = DOMAIN_NEW(rtable);
  LOCK_DOMAIN(rtable, bgp_listen_domain);
  bgp_listen_pool = rp_new(proto_pool, bgp_listen_domain.rtable, "BGP Listen Sockets");
  UNLOCK_DOMAIN(rtable, bgp_listen_domain);
}<|MERGE_RESOLUTION|>--- conflicted
+++ resolved
@@ -2399,16 +2399,11 @@
     if (C->stale)
       same = proto_configure_channel(P, &C, NULL) && same;
 
-<<<<<<< HEAD
-  if (same && (p->start_state > BSS_PREPARE))
-    bgp_update_bfd(p, new->bfd);
-=======
   /* Reset name counter */
   p->dynamic_name_counter = 0;
 
   if (!same)
     return 0;
->>>>>>> f27b05de
 
   /* We should update our copy of configuration ptr as old configuration will be freed */
   p->cf = new;
@@ -2421,8 +2416,6 @@
   struct bgp_conn *co = &p->outgoing_conn;
   if (((co->state == BS_OPENCONFIRM) || (co->state == BS_ESTABLISHED)) && !bgp_check_capabilities(co))
     return 0;
-
-  proto_setup_mpls_map(P, RTS_BGP, 1);
 
   if (p->start_state > BSS_PREPARE)
     bgp_update_bfd(p, new->bfd);

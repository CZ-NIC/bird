/*
 *	BIRD -- The Border Gateway Protocol
 *
 *	(c) 2000 Martin Mares <mj@ucw.cz>
 *	(c) 2008--2016 Ondrej Zajicek <santiago@crfreenet.org>
 *	(c) 2008--2016 CZ.NIC z.s.p.o.
 *
 *	Can be freely distributed and used under the terms of the GNU GPL.
 */

/**
 * DOC: Border Gateway Protocol
 *
 * The BGP protocol is implemented in three parts: |bgp.c| which takes care of
 * the connection and most of the interface with BIRD core, |packets.c| handling
 * both incoming and outgoing BGP packets and |attrs.c| containing functions for
 * manipulation with BGP attribute lists.
 *
 * As opposed to the other existing routing daemons, BIRD has a sophisticated
 * core architecture which is able to keep all the information needed by BGP in
 * the primary routing table, therefore no complex data structures like a
 * central BGP table are needed. This increases memory footprint of a BGP router
 * with many connections, but not too much and, which is more important, it
 * makes BGP much easier to implement.
 *
 * Each instance of BGP (corresponding to a single BGP peer) is described by a
 * &bgp_proto structure to which are attached individual connections represented
 * by &bgp_connection (usually, there exists only one connection, but during BGP
 * session setup, there can be more of them). The connections are handled
 * according to the BGP state machine defined in the RFC with all the timers and
 * all the parameters configurable.
 *
 * In incoming direction, we listen on the connection's socket and each time we
 * receive some input, we pass it to bgp_rx(). It decodes packet headers and the
 * markers and passes complete packets to bgp_rx_packet() which distributes the
 * packet according to its type.
 *
 * In outgoing direction, we gather all the routing updates and sort them to
 * buckets (&bgp_bucket) according to their attributes (we keep a hash table for
 * fast comparison of &rta's and a &fib which helps us to find if we already
 * have another route for the same destination queued for sending, so that we
 * can replace it with the new one immediately instead of sending both
 * updates). There also exists a special bucket holding all the route
 * withdrawals which cannot be queued anywhere else as they don't have any
 * attributes. If we have any packet to send (due to either new routes or the
 * connection tracking code wanting to send a Open, Keepalive or Notification
 * message), we call bgp_schedule_packet() which sets the corresponding bit in a
 * @packet_to_send bit field in &bgp_conn and as soon as the transmit socket
 * buffer becomes empty, we call bgp_fire_tx(). It inspects state of all the
 * packet type bits and calls the corresponding bgp_create_xx() functions,
 * eventually rescheduling the same packet type if we have more data of the same
 * type to send.
 *
 * The processing of attributes consists of two functions: bgp_decode_attrs()
 * for checking of the attribute blocks and translating them to the language of
 * BIRD's extended attributes and bgp_encode_attrs() which does the
 * converse. Both functions are built around a @bgp_attr_table array describing
 * all important characteristics of all known attributes.  Unknown transitive
 * attributes are attached to the route as %EAF_TYPE_OPAQUE byte streams.
 *
 * BGP protocol implements graceful restart in both restarting (local restart)
 * and receiving (neighbor restart) roles. The first is handled mostly by the
 * graceful restart code in the nest, BGP protocol just handles capabilities,
 * sets @gr_wait and locks graceful restart until end-of-RIB mark is received.
 * The second is implemented by internal restart of the BGP state to %BS_IDLE
 * and protocol state to %PS_START, but keeping the protocol up from the core
 * point of view and therefore maintaining received routes. Routing table
 * refresh cycle (rt_refresh_begin(), rt_refresh_end()) is used for removing
 * stale routes after reestablishment of BGP session during graceful restart.
 *
 * Supported standards:
 * RFC 4271 - Border Gateway Protocol 4 (BGP)
 * RFC 1997 - BGP Communities Attribute
 * RFC 2385 - Protection of BGP Sessions via TCP MD5 Signature
 * RFC 2545 - Use of BGP Multiprotocol Extensions for IPv6
 * RFC 2918 - Route Refresh Capability
 * RFC 3107 - Carrying Label Information in BGP
 * RFC 4360 - BGP Extended Communities Attribute
 * RFC 4364 - BGP/MPLS IPv4 Virtual Private Networks
 * RFC 4456 - BGP Route Reflection
 * RFC 4486 - Subcodes for BGP Cease Notification Message
 * RFC 4659 - BGP/MPLS IPv6 Virtual Private Networks
 * RFC 4724 - Graceful Restart Mechanism for BGP
 * RFC 4760 - Multiprotocol extensions for BGP
 * RFC 4798 - Connecting IPv6 Islands over IPv4 MPLS
 * RFC 5065 - AS confederations for BGP
 * RFC 5082 - Generalized TTL Security Mechanism
 * RFC 5492 - Capabilities Advertisement with BGP
 * RFC 5668 - 4-Octet AS Specific BGP Extended Community
 * RFC 5925 - TCP Authentication Option
 * RFC 6286 - AS-Wide Unique BGP Identifier
 * RFC 6608 - Subcodes for BGP Finite State Machine Error
 * RFC 6793 - BGP Support for 4-Octet AS Numbers
 * RFC 7311 - Accumulated IGP Metric Attribute for BGP
 * RFC 7313 - Enhanced Route Refresh Capability for BGP
 * RFC 7606 - Revised Error Handling for BGP UPDATE Messages
 * RFC 7911 - Advertisement of Multiple Paths in BGP
 * RFC 7947 - Internet Exchange BGP Route Server
 * RFC 8092 - BGP Large Communities Attribute
 * RFC 8203 - BGP Administrative Shutdown Communication
 * RFC 8212 - Default EBGP Route Propagation Behavior without Policies
 * RFC 8654 - Extended Message Support for BGP
 * RFC 8950 - Advertising IPv4 NLRI with an IPv6 Next Hop
 * RFC 8955 - Dissemination of Flow Specification Rules
 * RFC 8956 - Dissemination of Flow Specification Rules for IPv6
 * RFC 9072 - Extended Optional Parameters Length for BGP OPEN Message
 * RFC 9117 - Revised Validation Procedure for BGP Flow Specifications
 * RFC 9234 - Route Leak Prevention and Detection Using Roles
 * RFC 9494 - Long-Lived Graceful Restart for BGP
 * RFC 9687 - Send Hold Timer
 * draft-walton-bgp-hostname-capability-02
 */

#undef LOCAL_DEBUG

#include <stdlib.h>

#include "nest/bird.h"
#include "nest/iface.h"
#include "nest/protocol.h"
#include "nest/route.h"
#include "nest/mpls.h"
#include "nest/cli.h"
#include "nest/locks.h"
#include "conf/conf.h"
#include "filter/filter.h"
#include "lib/socket.h"
#include "lib/resource.h"
#include "lib/string.h"

#include "bgp.h"
#ifdef CONFIG_BMP
#include "proto/bmp/bmp.h"
#endif

static void bgp_listen_create(void *);

static list STATIC_LIST_INIT(bgp_sockets);		/* Global list of listening sockets */
static list STATIC_LIST_INIT(bgp_listen_pending);	/* Global list of listening socket open requests */
static event bgp_listen_event = { .hook = bgp_listen_create };

static DOMAIN(rtable) bgp_listen_domain;
static pool *bgp_listen_pool;

static void bgp_connect(struct bgp_proto *p);
static void bgp_active(struct bgp_proto *p);
static void bgp_setup_conn(struct bgp_proto *p, struct bgp_conn *conn);
static void bgp_setup_sk(struct bgp_conn *conn, sock *s);
static void bgp_send_open(struct bgp_conn *conn);
static void bgp_update_bfd(struct bgp_proto *p, const struct bfd_options *bfd);

static int bgp_disable_ao_keys(struct bgp_proto *p);
static int bgp_incoming_connection(sock *sk, uint dummy UNUSED);
static void bgp_listen_sock_err(sock *sk UNUSED, int err);
static void bgp_initiate_disable(struct bgp_proto *p, int err_val);

static void bgp_graceful_restart_feed(struct bgp_channel *c);


/*
 *	TCP-AO keys
 */

static struct bgp_ao_key *
bgp_new_ao_key(struct bgp_proto *p, struct ao_config *cf)
{
  struct bgp_ao_key *key = mb_allocz(p->p.pool, sizeof(struct bgp_ao_key));

  key->key = cf->key;
  add_tail(&p->ao.keys, &key->n);

  return key;
}

static struct bgp_ao_key *
bgp_find_ao_key_(list *l, int send_id, int recv_id)
{
  WALK_LIST_(struct bgp_ao_key, key, *l)
    if ((key->key.send_id == send_id) && (key->key.recv_id == recv_id))
      return key;

  return NULL;
}

static inline struct bgp_ao_key * UNUSED
bgp_find_ao_key(struct bgp_proto *p, int send_id, int recv_id)
{ return bgp_find_ao_key_(&p->ao.keys, send_id, recv_id); }

static int
bgp_same_ao_key(struct ao_key *a, struct ao_key *b)
{
  return
    (a->send_id == b->send_id) &&
    (a->recv_id == b->recv_id) &&
    (a->algorithm == b->algorithm) &&
    (a->keylen == b->keylen) &&
    !memcmp(a->key, b->key, a->keylen);
}

static inline int
bgp_sk_add_ao_key(struct bgp_proto *p, sock *sk, struct bgp_ao_key *key)
{
  ip_addr prefix = p->cf->remote_ip;
  int pxlen = -1;

  int rv = sk_add_ao_key(sk, prefix, pxlen, p->cf->iface, &key->key, false, false);
  if (rv < 0)
  {
    sk_log_error(sk, p->p.name);
    log(L_ERR "%s: Cannot add TCP-AO key %d/%d to BGP %s socket",
	p->p.name, key->key.send_id, key->key.recv_id,
	((sk == p->listen.sock->sk) ? "listening" : "session"));
  }

  return rv;
}

static int
bgp_enable_ao_key(struct bgp_proto *p, struct bgp_ao_key *key)
{
  ASSERT(!key->active);

  BGP_TRACE(D_EVENTS, "Adding TCP-AO key %d/%d", key->key.send_id, key->key.recv_id);

  /* Handle listening socket */
  if (bgp_sk_add_ao_key(p, p->listen.sock->sk, key) < 0)
  {
    key->failed = 1;
    return -1;
  }

  key->active = 1;

  /* Handle incoming socket */
  if (p->incoming_conn.sk)
    if (bgp_sk_add_ao_key(p, p->incoming_conn.sk, key) < 0)
      return -1;

  /* Handle outgoing socket */
  if (p->outgoing_conn.sk)
    if (bgp_sk_add_ao_key(p, p->outgoing_conn.sk, key) < 0)
      return -1;

  return 0;
}

struct bgp_active_keys {
  int in_current, in_rnext;
  int out_current, out_rnext;
  struct bgp_ao_key *backup;
};

static int
bgp_sk_delete_ao_key(struct bgp_proto *p, sock *sk, struct bgp_ao_key *key,
		     struct bgp_ao_key *backup, int current_key_id, int rnext_key_id)
{
  struct ao_key *set_current = NULL, *set_rnext = NULL;

  if ((key->key.send_id == current_key_id) && backup)
  {
    log(L_WARN "%s: Deleting TCP-AO Current key %d/%d, setting Current key to %d/%d",
	p->p.name, key->key.send_id, key->key.recv_id, backup->key.send_id, backup->key.recv_id);

    set_current = &backup->key;
  }

  if ((key->key.recv_id == rnext_key_id) && backup)
  {
    log(L_WARN "%s: Deleting TCP-AO RNext key %d/%d, setting RNext key to %d/%d",
	p->p.name, key->key.send_id, key->key.recv_id, backup->key.send_id, backup->key.recv_id);

    set_rnext = &backup->key;
  }

  ip_addr prefix = p->cf->remote_ip;
  int pxlen = -1;

  int rv = sk_delete_ao_key(sk, prefix, pxlen, p->cf->iface, &key->key, set_current, set_rnext);
  if (rv < 0)
  {
    sk_log_error(sk, p->p.name);
    log(L_ERR "%s: Cannot delete TCP-AO key %d/%d from BGP %s socket",
	p->p.name, key->key.send_id, key->key.recv_id,
	((sk == p->listen.sock->sk) ? "listening" : "session"));
  }

  return rv;
}

static int
bgp_disable_ao_key(struct bgp_proto *p, struct bgp_ao_key *key, struct bgp_active_keys *info)
{
  ASSERT(key->active);

  BGP_TRACE(D_EVENTS, "Deleting TCP-AO key %d/%d", key->key.send_id, key->key.recv_id);

  /* Handle listening socket */
  if (bgp_sk_delete_ao_key(p, p->listen.sock->sk, key, NULL, -1, -1) < 0)
    return -1;

  key->active = 0;

  /* Handle incoming socket */
  if (p->incoming_conn.sk && info)
    if (bgp_sk_delete_ao_key(p, p->incoming_conn.sk, key, info->backup, info->in_current, info->in_rnext) < 0)
      return -1;

  /* Handle outgoing socket */
  if (p->outgoing_conn.sk && info)
    if (bgp_sk_delete_ao_key(p, p->outgoing_conn.sk, key, info->backup, info->out_current, info->out_rnext) < 0)
      return -1;

  return 0;
}

static int
bgp_remove_ao_key(struct bgp_proto *p, struct bgp_ao_key *key, struct bgp_active_keys *info)
{
  ASSERT(key != p->ao.best_key);

  if (key->active)
    if (bgp_disable_ao_key(p, key, info) < 0)
      return -1;

  rem_node(&key->n);
  mb_free(key);
  return 0;
}


static struct bgp_ao_key *
bgp_select_best_ao_key(struct bgp_proto *p)
{
  struct bgp_ao_key *best = NULL;

  WALK_LIST_(struct bgp_ao_key, key, p->ao.keys)
  {
    if (!key->active)
      continue;

    /* Never select deprecated keys */
    if (key->key.preference < 0)
      continue;

    if (!best || (best->key.preference < key->key.preference))
      best = key;
  }

  return best;
}

static int
bgp_sk_set_rnext_ao_key(struct bgp_proto *p, sock *sk, struct bgp_ao_key *key)
{
  int rv = sk_set_rnext_ao_key(sk, &key->key);
  if (rv < 0)
  {
    sk_log_error(sk, p->p.name);
    log(L_ERR "%s: Cannot set TCP-AO key %d/%d as RNext key",
	p->p.name, key->key.send_id, key->key.recv_id);
  }

  return rv;
}

static int
bgp_update_rnext_ao_key(struct bgp_proto *p)
{
  struct bgp_ao_key *best = bgp_select_best_ao_key(p);

  if (!best)
  {
    log(L_ERR "%s: No usable TCP-AO key", p->p.name);
    return -1;
  }

  if (best == p->ao.best_key)
    return 0;

  BGP_TRACE(D_EVENTS, "Setting TCP-AO key %d/%d as RNext key", best->key.send_id, best->key.recv_id);

  p->ao.best_key = best;

  /* Handle incoming socket */
  if (p->incoming_conn.sk)
    if (bgp_sk_set_rnext_ao_key(p, p->incoming_conn.sk, best) < 0)
      return -1;

  /* Handle outgoing socket */
  if (p->outgoing_conn.sk)
    if (bgp_sk_set_rnext_ao_key(p, p->outgoing_conn.sk, best) < 0)
      return -1;

  /* Schedule Keepalive to trigger RNext ID exchange */
  if (p->conn)
    bgp_schedule_packet(p->conn, NULL, PKT_KEEPALIVE);

  /* RFC 4271 4.4 says that Keepalive messages MUST NOT be sent more frequently
     than one per second, but since key change is rare, this is harmless. */

  return 0;
}


/**
 * bgp_enable_ao_keys - Enable TCP-AO keys
 * @p: BGP instance
 *
 * Enable all TCP-AO keys for the listening socket. We accept if some fail in
 * non-fatal way (e.g. kernel does not support specific algorithm), but there
 * must be at least one usable (non-deprecated) active key. In case of failure,
 * we remove all keys, so there is no lasting effect on the listening socket.
 * Returns: 0 for okay, -1 for failure.
 */
static int
bgp_enable_ao_keys(struct bgp_proto *p)
{
  ASSERT(!p->incoming_conn.sk && !p->outgoing_conn.sk);

  WALK_LIST_(struct bgp_ao_key, key, p->ao.keys)
    if (bgp_enable_ao_key(p, key) < 0)
      goto fail;

  p->ao.best_key = bgp_select_best_ao_key(p);

  if (!p->ao.best_key)
  {
    log(L_ERR "%s: No usable TCP-AO key", p->p.name);
    goto fail;
  }

  return 0;

fail:
  bgp_disable_ao_keys(p);
  return -1;
}

/**
 * bgp_disable_ao_keys - Disable TCP-AO keys
 * @p: BGP instance
 *
 * Disable all TCP-AO keys for the listening socket. We assume there are no
 * active connection, so no issue with removal of the current key. Errors are
 * ignored.
 */
static int
bgp_disable_ao_keys(struct bgp_proto *p)
{
  ASSERT(!p->incoming_conn.sk && !p->outgoing_conn.sk);

  WALK_LIST_(struct bgp_ao_key, key, p->ao.keys)
    if (key->active)
      bgp_disable_ao_key(p, key, NULL);

  return 0;
}

static int
bgp_reconfigure_ao_keys(struct bgp_proto *p, const struct bgp_config *cf)
{
  /* TCP-AO not used */
  if (EMPTY_LIST(p->ao.keys) && !cf->ao_keys)
    return 1;

  /* Cannot enable/disable TCP-AO */
  if (EMPTY_LIST(p->ao.keys) || !cf->ao_keys)
    return 0;

  /* Too early, TCP-AO not yet enabled */
  if (bgp_start_state(p) == BSS_PREPARE)
    return 0;

  /* Move existing keys to temporary list */
  list old_keys;
  init_list(&old_keys);
  add_tail_list(&old_keys, &p->ao.keys);
  init_list(&p->ao.keys);

  /* Clean up the best key */
  struct bgp_ao_key *old_best = p->ao.best_key;
  p->ao.best_key = NULL;

  /* Prepare new set of keys */
  for (struct ao_config *key_cf = cf->ao_keys; key_cf; key_cf = key_cf->next)
  {
    struct bgp_ao_key *key = bgp_find_ao_key_(&old_keys, key_cf->key.send_id, key_cf->key.recv_id);

    if (key && bgp_same_ao_key(&key->key, &key_cf->key))
    {
      /* Update key ptr and preference */
      key->key = key_cf->key;

      rem_node(&key->n);
      add_tail(&p->ao.keys, &key->n);

      if (key == old_best)
	p->ao.best_key = key;

      continue;
    }

    bgp_new_ao_key(p, key_cf);
  }

  /* Remove old keys */
  if (!EMPTY_LIST(old_keys))
  {
    struct bgp_active_keys info = { -1, -1, -1, -1, NULL};

    /* Find current/rnext keys on incoming connection */
    if (p->incoming_conn.sk)
      if (sk_get_active_ao_keys(p->incoming_conn.sk, &info.in_current, &info.in_rnext) < -1)
	sk_log_error(p->incoming_conn.sk, p->p.name);

    /* Find current/rnext keys on outgoing connection */
    if (p->outgoing_conn.sk)
      if (sk_get_active_ao_keys(p->outgoing_conn.sk, &info.out_current, &info.out_rnext) < -1)
	sk_log_error(p->outgoing_conn.sk, p->p.name);

    /*
     * Select backup key in case of removal of current/rnext key.
     *
     * It is possible that we cannot select an intermediate best key (e.g. when
     * the reconfiguration deprecates the old best key and adds the new one).
     * That is not necessary bad, we may not even need the backup key anyways.
     * In this case we use the old best key (ao.best_key) instead even if it may
     * be deprecated (but not removed).
     *
     * If neither one is available, that means we are going to remove rnext key
     * and we have no intermediate best key to switch to, therefore we fail
     * later during bgp_remove_ao_key().
     */
    info.backup = bgp_select_best_ao_key(p) ?: p->ao.best_key;
    if (!info.backup)
      log(L_WARN "%s: No usable backup key", p->p.name);

    struct bgp_ao_key *key, *key2;
    WALK_LIST_DELSAFE(key, key2, old_keys)
      bgp_remove_ao_key(p, key, &info);

    /* If some key removals failed */
    if (!EMPTY_LIST(old_keys))
      return 0;
  }

  /* Enable new keys */
  WALK_LIST_(struct bgp_ao_key, key, p->ao.keys)
    if (!key->active && !key->failed)
      if (bgp_enable_ao_key(p, key) < 0)
	return 0;

  /* Update RNext key */
  if (bgp_update_rnext_ao_key(p) < 0)
    return 0;

  return 1;
}

/**
 * bgp_list_ao_keys - List active TCP-AO keys
 * @p: BGP instance
 * @ao_keys: Returns array of keys
 * @ao_keys_num: Returns number of keys
 *
 * Returns an array of pointers to active TCP-AO keys, for usage with socket
 * functions. The best key is at the first position. The array is allocated from
 * the temporary linpool. If there are no keys (or just no best key), the error
 * is logged and the function fails. Returns: 0 for success, -1 for failure.
 */
static int
bgp_list_ao_keys(struct bgp_proto *p, const struct ao_key ***ao_keys, int *ao_keys_num)
{
  int num = 0;
  WALK_LIST_(const struct bgp_ao_key, key, p->ao.keys)
    if (key->active)
      num++;

  const struct bgp_ao_key *best = p->ao.best_key;

  if (!num || !best)
  {
    log(L_ERR "%s: No usable TCP-AO key", p->p.name);
    return -1;
  }

  const struct ao_key **keys = tmp_alloc(num * sizeof(const struct ao_key *));
  int i = 0;

  keys[i++] = &best->key;
  WALK_LIST_(const struct bgp_ao_key, key, p->ao.keys)
    if (key->active && (key != best) && (i < num))
      keys[i++] = &key->key;

  *ao_keys = keys;
  *ao_keys_num = i;
  return 0;
}




static int
bgp_setup_auth(struct bgp_proto *p, int enable)
{
  if (p->cf->auth_type == BGP_AUTH_AO)
  {
    if (enable)
      return bgp_enable_ao_keys(p);
    else
      return bgp_disable_ao_keys(p);
  }

  if (p->cf->auth_type == BGP_AUTH_MD5)
  {
    ip_addr prefix = p->cf->remote_ip;
    int pxlen = -1;

    if (p->cf->remote_range)
    {
      prefix = net_prefix(p->cf->remote_range);
      pxlen = net_pxlen(p->cf->remote_range);
    }

    int rv = sk_set_md5_auth(p->listen.sock->sk,
			     p->cf->local_ip, prefix, pxlen, p->cf->iface,
			     enable ? p->cf->password : NULL, p->cf->setkey);

    if (rv < 0)
      sk_log_error(p->listen.sock->sk, p->p.name);

    return rv;
  }

  return 0;
}

/* 
 * BGP Instance Management
 */

/**
 * bgp_close - close a BGP instance
 * @p: BGP instance
 *
 * This function frees and deconfigures shared BGP resources.
 */
static void
bgp_close(struct bgp_proto *p)
{
  LOCK_DOMAIN(rtable, bgp_listen_domain);

  struct bgp_listen_request *req = &p->listen;
  struct bgp_socket *bs = req->sock;

  if (enlisted(&req->n))
  {
    /* Remove listen request from listen socket or pending list */
    rem_node(&req->n);

    if (bs)
    {
      /* Already had a socket. */
      req->sock = NULL;

      /* Request listen socket cleanup */
      if (bs && EMPTY_LIST(bs->requests))
	ev_send(&global_event_list, &bgp_listen_event);
    }
  }

  UNLOCK_DOMAIN(rtable, bgp_listen_domain);
}

/**
 * bgp_open - open a BGP instance
 * @p: BGP instance
 *
 * This function allocates and configures shared BGP resources, mainly listening
 * sockets. Should be called as the last step during initialization (when lock
 * is acquired and neighbor is ready). When error, caller should change state to
 * PS_DOWN and return immediately.
 */
static void
bgp_open(struct bgp_proto *p)
{
  LOCK_DOMAIN(rtable, bgp_listen_domain);

  struct bgp_listen_request *req = &p->listen;
  /* We assume that cf->iface is defined iff cf->local_ip is link-local */
  req->iface = p->cf->strict_bind ? p->cf->iface : NULL;
  req->vrf = p->p.vrf;
  req->addr = p->cf->strict_bind ? p->cf->local_ip :
    (p->ipv4 ? IPA_NONE4 : IPA_NONE6);
  req->port = p->cf->local_port;
  req->flags = p->cf->free_bind ? SKF_FREEBIND : 0;

  BGP_TRACE(D_EVENTS, "Requesting listen socket at %I%J port %u", req->addr, req->iface, req->port);

  add_tail(&bgp_listen_pending, &req->n);
  ev_send(&global_event_list, &bgp_listen_event);

  UNLOCK_DOMAIN(rtable, bgp_listen_domain);
}

static void
bgp_listen_create(void *_ UNUSED)
{
  ASSERT_DIE(birdloop_inside(&main_birdloop));
  uint flag_mask = SKF_FREEBIND;

  while (1) {
    LOCK_DOMAIN(rtable, bgp_listen_domain);

    if (EMPTY_LIST(bgp_listen_pending))
    {
      UNLOCK_DOMAIN(rtable, bgp_listen_domain);
      break;
    }

    /* Get the first request to match */
    struct bgp_listen_request *req = HEAD(bgp_listen_pending);
    SKIP_BACK_DECLARE(struct bgp_proto, p, listen, req);
    rem_node(&req->n);

    /* First try to find existing socket */
    struct bgp_socket *bs;
    WALK_LIST(bs, bgp_sockets)
      if (ipa_equal(bs->sk->saddr, req->addr) &&
	  (bs->sk->sport == req->port) &&
	  (bs->sk->iface == req->iface) &&
	  (bs->sk->vrf == req->vrf) &&
	  ((bs->sk->flags & flag_mask) == req->flags))
	break;

    /* Not found any */
    if (NODE_VALID(bs))
      BGP_TRACE(D_EVENTS, "Found a listening socket: %p", bs);
    else
    {
      /* Allocating new socket from global protocol pool.
       * We can do this in main_birdloop. */
      sock *sk = sk_new(bgp_listen_pool);
      sk->type = SK_TCP_PASSIVE;
      sk->ttl = 255;
      sk->saddr = req->addr;
      sk->sport = req->port;
      sk->iface = req->iface;
      sk->vrf = req->vrf;
      sk->flags = req->flags;
      sk->tos = IP_PREC_INTERNET_CONTROL;
      sk->rbsize = BGP_RX_BUFFER_SIZE;
      sk->tbsize = BGP_TX_BUFFER_SIZE;
      sk->rx_hook = bgp_incoming_connection;
      sk->err_hook = bgp_listen_sock_err;

      if (sk_open(sk, &main_birdloop) < 0)
      {
	sk_log_error(sk, p->p.name);
	log(L_ERR "%s: Cannot open listening socket", p->p.name);
	sk_close(sk);
	UNLOCK_DOMAIN(rtable, bgp_listen_domain);

	bgp_initiate_disable(p, BEM_NO_SOCKET);
	continue;
      }

      bs = mb_allocz(bgp_listen_pool, sizeof(struct bgp_socket));
      bs->sk = sk;
      sk->data = bs;

      init_list(&bs->requests);
      add_tail(&bgp_sockets, &bs->n);

      BGP_TRACE(D_EVENTS, "Created new listening socket: %p", bs);
    }

    req->sock = bs;
    add_tail(&bs->requests, &req->n);

    if (bgp_setup_auth(p, 1) < 0)
    {
      rem_node(&req->n);
      req->sock = NULL;

      UNLOCK_DOMAIN(rtable, bgp_listen_domain);

      bgp_initiate_disable(p, BEM_INVALID_AUTH);
      continue;
    }

    UNLOCK_DOMAIN(rtable, bgp_listen_domain);
  }

  /* Cleanup leftover listening sockets */
  LOCK_DOMAIN(rtable, bgp_listen_domain);
  struct bgp_socket *bs;
  node *nxt;
  WALK_LIST_DELSAFE(bs, nxt, bgp_sockets)
    if (EMPTY_LIST(bs->requests))
    {
      sk_close(bs->sk);
      rem_node(&bs->n);
      mb_free(bs);
    }
  UNLOCK_DOMAIN(rtable, bgp_listen_domain);
}

static inline struct bgp_channel *
bgp_find_channel(struct bgp_proto *p, u32 afi)
{
  struct bgp_channel *c;
  BGP_WALK_CHANNELS(p, c)
    if (c->afi == afi)
      return c;

  return NULL;
}

static void
bgp_startup(struct bgp_proto *p)
{
  BGP_TRACE(D_EVENTS, "Started");
  bgp_set_start_state(p, BSS_CONNECT);

  if (!p->passive)
    bgp_active(p);

  if (p->postponed_sk)
  {
    /* Apply postponed incoming connection */
    bgp_setup_conn(p, &p->incoming_conn);
    bgp_setup_sk(&p->incoming_conn, p->postponed_sk);
    bgp_send_open(&p->incoming_conn);
    p->postponed_sk = NULL;
  }
}

static void
bgp_startup_timeout(timer *t)
{
  bgp_startup(t->data);
}


static void
bgp_initiate(struct bgp_proto *p)
{
  bgp_open(p);

  if (p->cf->bfd)
    bgp_update_bfd(p, p->cf->bfd);

  if (p->startup_delay)
  {
    bgp_set_start_state(p, BSS_DELAY);
    BGP_TRACE(D_EVENTS, "Startup delayed by %d seconds due to errors", p->startup_delay);
    bgp_start_timer(p, p->startup_timer, p->startup_delay);
  }
  else
    bgp_startup(p);
}

static void
bgp_initiate_disable(struct bgp_proto *p, int err_val)
{
  PROTO_LOCKED_FROM_MAIN(&p->p)
  {
    /* The protocol may be already down for another reason.
     * Shutdown the protocol only if it isn't already shutting down. */
    switch (p->p.proto_state)
    {
      case PS_START:
      case PS_UP:
	p->p.disabled = 1;
	bgp_store_error(p, NULL, BE_MISC, err_val);
	bgp_stop(p, err_val, NULL, 0);
    }
  }
}

/**
 * bgp_start_timer - start a BGP timer
 * @t: timer
 * @value: time (in seconds) to fire (0 to disable the timer)
 *
 * This functions calls tm_start() on @t with time @value and the amount of
 * randomization suggested by the BGP standard. Please use it for all BGP
 * timers.
 */
void
bgp_start_timer(struct bgp_proto *p, timer *t, uint value)
{
  if (value)
  {
    /* The randomization procedure is specified in RFC 4271 section 10 */
    btime time = value S;
    btime randomize = random() % ((time / 4) + 1);
    tm_start_in(t, time - randomize, p->p.loop);
  }
  else
    tm_stop(t);
}

/**
 * bgp_close_conn - close a BGP connection
 * @conn: connection to close
 *
 * This function takes a connection described by the &bgp_conn structure, closes
 * its socket and frees all resources associated with it.
 */
void
bgp_close_conn(struct bgp_conn *conn)
{
  // struct bgp_proto *p = conn->bgp;

  DBG("BGP: Closing connection\n");
  conn->packets_to_send = 0;
  conn->channels_to_send = 0;
  rfree(conn->connect_timer);
  conn->connect_timer = NULL;
  rfree(conn->keepalive_timer);
  conn->keepalive_timer = NULL;
  rfree(conn->hold_timer);
  conn->hold_timer = NULL;
  rfree(conn->send_hold_timer);
  conn->send_hold_timer = NULL;

  sk_close(conn->sk);
  conn->sk = NULL;

  mb_free(conn->local_open_msg);
  conn->local_open_msg = NULL;
  mb_free(conn->remote_open_msg);
  conn->remote_open_msg = NULL;
  conn->local_open_length = 0;
  conn->remote_open_length = 0;

  ea_list *pes = conn->bgp->p.ea_state;
  if (conn == &conn->bgp->incoming_conn)
  {
    ea_unset_attr(&pes, 0, &ea_bgp_in_conn_local_open_msg);
    ea_unset_attr(&pes, 0, &ea_bgp_in_conn_remote_open_msg);
    ea_unset_attr(&pes, 0, &ea_bgp_in_conn_sk);
  }
  else
  {
    ASSERT_DIE(conn == &conn->bgp->outgoing_conn);
    ea_unset_attr(&pes, 0, &ea_bgp_out_conn_local_open_msg);
    ea_unset_attr(&pes, 0, &ea_bgp_out_conn_remote_open_msg);
    ea_unset_attr(&pes, 0, &ea_bgp_out_conn_sk);
  }

  proto_announce_state_later(&conn->bgp->p, pes);

  mb_free(conn->local_caps);
  conn->local_caps = NULL;
  mb_free(conn->remote_caps);
  conn->remote_caps = NULL;

  conn->notify_data = NULL;
  conn->notify_size = 0;
}


/**
 * bgp_update_startup_delay - update a startup delay
 * @p: BGP instance
 *
 * This function updates a startup delay that is used to postpone next BGP
 * connect. It also handles disable_after_error and might stop BGP instance
 * when error happened and disable_after_error is on.
 *
 * It should be called when BGP protocol error happened.
 */
void
bgp_update_startup_delay(struct bgp_proto *p)
{
  const struct bgp_config *cf = p->cf;

  DBG("BGP: Updating startup delay\n");

  if (p->last_proto_error && ((current_time() - p->last_proto_error) >= cf->error_amnesia_time S))
    p->startup_delay = 0;

  p->last_proto_error = current_time();

  if (cf->disable_after_error)
  {
    p->startup_delay = 0;
    p->p.disabled = 1;
    return;
  }

  if (!p->startup_delay)
    p->startup_delay = cf->error_delay_time_min;
  else
    p->startup_delay = MIN(2 * p->startup_delay, cf->error_delay_time_max);
}

static void
bgp_graceful_close_conn(struct bgp_conn *conn, int subcode, byte *data, uint len)
{
  switch (conn->state)
  {
  case BS_IDLE:
  case BS_CLOSE:
    return;

  case BS_CONNECT:
  case BS_ACTIVE:
    bgp_conn_enter_idle_state(conn);
    return;

  case BS_OPENSENT:
  case BS_OPENCONFIRM:
  case BS_ESTABLISHED:
    if (subcode < 0)
    {
      bgp_conn_enter_close_state(conn);
      bgp_schedule_packet(conn, NULL, PKT_SCHEDULE_CLOSE);
    }
    else
      bgp_error(conn, 6, subcode, data, len);
    return;

  default:
    bug("bgp_graceful_close_conn: Unknown state %d", conn->state);
  }
}

static void
bgp_down(struct bgp_proto *p)
{
  /* Close the possibly unpicked dynamic BGP socket */
  if (p->postponed_sk)
    sk_close(p->postponed_sk);
  p->postponed_sk = NULL;

  if (bgp_start_state(p) > BSS_PREPARE)
  {
    bgp_setup_auth(p, 0);
    bgp_close(p);
  }

  if (p->neigh)
  {
    neigh_unlink(p->neigh);
    p->neigh = NULL;
  }

  BGP_TRACE(D_EVENTS, "Down");
  proto_notify_state(&p->p, PS_FLUSH);
}

static void
bgp_decision(void *vp)
{
  struct bgp_proto *p = vp;

  DBG("BGP: Decision start\n");
  if ((p->p.proto_state == PS_START) &&
      (p->outgoing_conn.state == BS_IDLE) &&
      (p->incoming_conn.state != BS_OPENCONFIRM) &&
      !p->passive)
    bgp_active(p);

  if ((p->p.proto_state == PS_STOP) &&
      (p->outgoing_conn.state == BS_IDLE) &&
      (p->incoming_conn.state == BS_IDLE))
    bgp_down(p);
}

static void
bgp_spawn(struct bgp_proto *pp, struct birdsock *sk)
{
  struct symbol *sym;
  char fmt[SYM_MAX_LEN];

  bsprintf(fmt, "%s%%0%dd", pp->cf->dynamic_name, pp->cf->dynamic_name_digits);

  /* This is hack, we would like to share config, but we need to copy it now */
  new_config = OBSREF_GET(config);
  cfg_mem = new_config->mem;
  new_config->current_scope = new_config->root_scope;
  sym = cf_default_name(new_config, fmt, &(pp->dynamic_name_counter));
  proto_clone_config(sym, pp->p.cf);
  new_config = NULL;
  cfg_mem = NULL;

  /* Just pass remote_ip to bgp_init() */
  ((struct bgp_config *) sym->proto)->remote_ip = sk->daddr;

  /* Create the protocol disabled initially */
  SKIP_BACK_DECLARE(struct bgp_proto, p, p, proto_spawn(sym->proto, 1));

  /* Pass the socket */
  p->postponed_sk = sk;

  /* And enable the protocol */
  proto_enable(&p->p);
}

void
bgp_stop(struct bgp_proto *p, int subcode, byte *data, uint len)
{
  proto_notify_state(&p->p, PS_STOP);

  bgp_graceful_close_conn(&p->outgoing_conn, subcode, data, len);
  bgp_graceful_close_conn(&p->incoming_conn, subcode, data, len);

  struct bgp_channel *c;
  BGP_WALK_CHANNELS(p, c)
    bgp_free_pending_tx(c);

  proto_send_event(&p->p, p->event);
}

static inline void
bgp_conn_set_state(struct bgp_conn *conn, uint new_state)
{
  if (conn->bgp->p.mrtdump & MD_STATES)
    bgp_dump_state_change(conn, conn->state, new_state);

  conn->state = new_state;
  ea_list *pes = conn->bgp->p.ea_state;

  if (conn == &conn->bgp->incoming_conn)
    ea_set_attr(&pes, EA_LITERAL_EMBEDDED(&ea_bgp_in_conn_state, 0, new_state));
  else
  {
    ASSERT_DIE(conn == &conn->bgp->outgoing_conn);
    ea_set_attr(&pes, EA_LITERAL_EMBEDDED(&ea_bgp_out_conn_state, 0, new_state));
  }

  proto_announce_state_later(&conn->bgp->p, pes);
}

void
bgp_conn_enter_openconfirm_state(struct bgp_conn *conn)
{
  /* Really, most of the work is done in bgp_rx_open(). */
  bgp_conn_set_state(conn, BS_OPENCONFIRM);
}

void
bgp_conn_enter_established_state(struct bgp_conn *conn)
{
  struct bgp_proto *p = conn->bgp;
  struct bgp_caps *local = conn->local_caps;
  struct bgp_caps *peer = conn->remote_caps;
  struct bgp_channel *c;

  BGP_TRACE(D_EVENTS, "BGP session established");
  p->last_established = current_time();
  p->stats.fsm_established_transitions++;

  /* For multi-hop BGP sessions */
  if (ipa_zero(p->local_ip))
    p->local_ip = conn->sk->saddr;

  /* For promiscuous sessions */
  if (!p->remote_as)
    p->remote_as = conn->received_as;

  /* In case of LLv6 is not valid during BGP start */
  if (ipa_zero(p->link_addr) && p->neigh && p->neigh->iface && p->neigh->iface->llv6)
    p->link_addr = p->neigh->iface->llv6->ip;

  conn->sk->fast_rx = 0;

  p->conn = conn;
  p->last_error_class = 0;
  p->last_error_code = 0;

  p->as4_session = conn->as4_session;

  ea_list *pes = p->p.ea_state;
  ea_set_attr(&pes, EA_LITERAL_EMBEDDED(&ea_bgp_as4_session, 0, conn->as4_session));
  proto_announce_state_later(&conn->bgp->p, pes);

  p->route_refresh = peer->route_refresh;
  p->enhanced_refresh = local->enhanced_refresh && peer->enhanced_refresh;

  /* Whether we may handle possible GR/LLGR of peer (it has some AF GR-able) */
  p->gr_ready = p->llgr_ready = 0;	/* Updated later */

  /* Whether peer is ready to handle our GR recovery */
  int peer_gr_ready = peer->gr_aware && !(peer->gr_flags & BGP_GRF_RESTART);

  if (p->gr_active_num)
    tm_stop(p->gr_timer);

  /* Number of active channels */
  int num = 0;

  /* Summary state of ADD_PATH RX for active channels */
  uint summary_add_path_rx = 0;

  BGP_WALK_CHANNELS(p, c)
  {
    const struct bgp_af_caps *loc = bgp_find_af_caps(local, c->afi);
    const struct bgp_af_caps *rem = bgp_find_af_caps(peer,  c->afi);

    int active = loc->ready && rem->ready;
    c->c.disabled = !active;
    c->c.reloadable = p->route_refresh || ((c->c.in_keep & RIK_PREFILTER) == RIK_PREFILTER);

    c->index = active ? num++ : 0;

    c->feed_state = BFS_NONE;
    c->load_state = BFS_NONE;

    /* Channels where peer may do GR */
    uint gr_ready = active && local->gr_aware && rem->gr_able;
    uint llgr_ready = active && local->llgr_aware && rem->llgr_able;

    c->gr_ready = gr_ready || llgr_ready;
    p->gr_ready = p->gr_ready || c->gr_ready;
    p->llgr_ready = p->llgr_ready || llgr_ready;

    /* Remember last LLGR stale time */
    c->stale_time = local->llgr_aware ?
      CLAMP(rem->llgr_time, c->cf->min_llgr_time, c->cf->max_llgr_time) : 0;

    /* Channels not able to recover gracefully */
    if (p->p.gr_recovery && (!active || !peer_gr_ready))
      channel_graceful_restart_unlock(&c->c);

    /* Channels waiting for local convergence */
    if (p->p.gr_recovery && loc->gr_able && peer_gr_ready)
      c->c.gr_wait = 1;

    /* Channels where regular graceful restart failed */
    if ((c->gr_active == BGP_GRS_ACTIVE) &&
	!(active && rem->gr_able && (rem->gr_af_flags & BGP_GRF_FORWARDING)))
      bgp_graceful_restart_done(c);

    /* Channels where regular long-lived restart failed */
    if ((c->gr_active == BGP_GRS_LLGR) &&
	!(active && rem->llgr_able && (rem->gr_af_flags & BGP_LLGRF_FORWARDING)))
      bgp_graceful_restart_done(c);

    /* GR capability implies that neighbor will send End-of-RIB */
    if (peer->gr_aware)
      c->load_state = BFS_LOADING;

    /* We'll also send End-of-RIB */
    if (p->cf->gr_mode)
      c->feed_state = BFS_LOADING;

    c->ext_next_hop = c->cf->ext_next_hop && (bgp_channel_is_ipv6(c) || rem->ext_next_hop);
    c->add_path_rx = (loc->add_path & BGP_ADD_PATH_RX) && (rem->add_path & BGP_ADD_PATH_TX);
    c->add_path_tx = (loc->add_path & BGP_ADD_PATH_TX) && (rem->add_path & BGP_ADD_PATH_RX);

    if (active)
      summary_add_path_rx |= !c->add_path_rx ? 1 : 2;

    /* Update RA mode */
    if (c->add_path_tx)
      c->c.ra_mode = RA_ANY;
    else if (c->cf->secondary)
      c->c.ra_mode = RA_ACCEPTED;
    else
      c->c.ra_mode = RA_OPTIMAL;

    ea_list *state = NULL;
    if (c->ext_next_hop)
      ea_set_attr_u32(&state, &ea_bgp_extended_next_hop, 0, 1);
    if (c->add_path_rx)
      ea_set_attr_u32(&state, &ea_bgp_add_path_rx, 0, 1);

    if (state)
    {
      ea_list *sb = state;
      while (sb->next)
	sb = sb->next;

      PST_LOCKED(ts) {
	sb->next = ea_free_later(ts->channel_states[c->c.id]);
	ts->channel_states[c->c.id] = ea_lookup_slow(state, 0, EALS_IN_TABLE);
      }
    }
  }

  p->afi_map = mb_alloc(p->p.pool, num * sizeof(u32));
  p->channel_map = mb_alloc(p->p.pool, num * sizeof(void *));
  p->channel_count = num;
  p->summary_add_path_rx = summary_add_path_rx;

  BGP_WALK_CHANNELS(p, c)
  {
    if (c->c.disabled)
      continue;

    p->afi_map[c->index] = c->afi;
    p->channel_map[c->index] = c;
  }

  /* Breaking rx_hook for simulating receive problem */
  if (p->cf->disable_rx)
  {
    conn->sk->rx_hook = NULL;
    tm_stop(conn->hold_timer);
  }

  /* proto_notify_state() will likely call bgp_feed_begin(), setting c->feed_state */

  bgp_conn_set_state(conn, BS_ESTABLISHED);
  proto_notify_state(&p->p, PS_UP);
}

static void
bgp_conn_leave_established_state(struct bgp_conn *conn, struct bgp_proto *p)
{
  BGP_TRACE(D_EVENTS, "BGP session closed");
  p->last_established = current_time();
  p->conn = NULL;

  if (p->p.proto_state == PS_UP)
    bgp_stop(p, 0, NULL, 0);

  uint adsz;
  struct bgp_session_close_ad *bscad = alloca(adsz = sizeof *bscad + conn->notify_size);
  *bscad = (struct bgp_session_close_ad) {
    .ad.length = adsz - sizeof(adata),
    .last_error_class = p->last_error_class,
    .notify_code = conn->notify_code,
    .notify_subcode = conn->notify_subcode,
  };
  memcpy(bscad->data, conn->notify_data, conn->notify_size);

  ea_list *pes = p->p.ea_state;
  ea_set_attr(&pes, EA_LITERAL_DIRECT_ADATA(&ea_bgp_close_bmp, 0, &bscad->ad));
  proto_announce_state_later(&p->p, pes);
}

void
bgp_conn_enter_close_state(struct bgp_conn *conn)
{
  struct bgp_proto *p = conn->bgp;
  int os = conn->state;

  bgp_conn_set_state(conn, BS_CLOSE);
  tm_stop(conn->keepalive_timer);
  conn->sk->rx_hook = NULL;

  /* Timeout for CLOSE state, if we cannot send notification soon then we just hangup */
  bgp_start_timer(p, conn->hold_timer, 10);

  if (os == BS_ESTABLISHED)
    bgp_conn_leave_established_state(conn, p);
}

void
bgp_conn_enter_idle_state(struct bgp_conn *conn)
{
  struct bgp_proto *p = conn->bgp;
  int os = conn->state;

  bgp_close_conn(conn);
  bgp_conn_set_state(conn, BS_IDLE);
  proto_send_event(&p->p, p->event);

  if (os == BS_ESTABLISHED)
    bgp_conn_leave_established_state(conn, p);
}

/**
 * bgp_handle_graceful_restart - handle detected BGP graceful restart
 * @p: BGP instance
 *
 * This function is called when a BGP graceful restart of the neighbor is
 * detected (when the TCP connection fails or when a new TCP connection
 * appears). The function activates processing of the restart - starts routing
 * table refresh cycle and activates BGP restart timer. The protocol state goes
 * back to %PS_START, but changing BGP state back to %BS_IDLE is left for the
 * caller.
 */
void
bgp_handle_graceful_restart(struct bgp_proto *p)
{
  ASSERT(p->conn && (p->conn->state == BS_ESTABLISHED) && p->gr_ready);

  BGP_TRACE(D_EVENTS, "Neighbor graceful restart detected%s",
	    p->gr_active_num ? " - already pending" : "");

  p->gr_active_num = 0;

  struct bgp_channel *c;
  BGP_WALK_CHANNELS(p, c)
  {
    /* FIXME: perhaps check for channel state instead of disabled flag? */
    if (c->c.disabled)
      continue;

    if (c->gr_ready)
    {
      p->gr_active_num++;

      switch (c->gr_active)
      {
      case BGP_GRS_NONE:
	c->gr_active = BGP_GRS_ACTIVE;
	/* fall through */

      case BGP_GRS_ACTIVE:
	rt_refresh_begin(&c->c.in_req);
	break;

      case BGP_GRS_LLGR:
	rt_refresh_begin(&c->c.in_req);
	bgp_graceful_restart_feed(c);
	break;
      }
    }
    else
    {
      /* Just flush the routes */
      rt_refresh_begin(&c->c.in_req);
      rt_refresh_end(&c->c.in_req);
    }

    /* Reset bucket and prefix tables */
    bgp_free_pending_tx(c);
    bgp_init_pending_tx(c);
    c->packets_to_send = 0;
  }

  /* p->gr_ready -> at least one active channel is c->gr_ready */
  ASSERT(p->gr_active_num > 0);

  uint gr_time = CLAMP(p->conn->remote_caps->gr_time,
		       p->cf->min_gr_time, p->cf->max_gr_time);

  proto_notify_state(&p->p, PS_START);
  tm_start_in(p->gr_timer, gr_time S, p->p.loop);
}


static void
bgp_graceful_restart_feed(struct bgp_channel *c)
{
  c->stale_feed = (struct rt_export_feeder) {
    .name = mb_sprintf(c->c.proto->pool, "%s.%s.llgr", c->c.proto->name, c->c.name),
    .trace_routes = c->c.debug,
  };
  c->stale_event = (event) {
    .hook = bgp_rte_modify_stale,
    .data = c,
  };

  rt_feeder_subscribe(&c->c.table->export_all, &c->stale_feed);
  proto_send_event(c->c.proto, &c->stale_event);
}



/**
 * bgp_graceful_restart_done - finish active BGP graceful restart
 * @c: BGP channel
 *
 * This function is called when the active BGP graceful restart of the neighbor
 * should be finished for channel @c - either successfully (the neighbor sends
 * all paths and reports end-of-RIB for given AFI/SAFI on the new session) or
 * unsuccessfully (the neighbor does not support BGP graceful restart on the new
 * session). The function ends the routing table refresh cycle.
 */
void
bgp_graceful_restart_done(struct bgp_channel *c)
{
  struct bgp_proto *p = (void *) c->c.proto;

  ASSERT(c->gr_active);
  c->gr_active = 0;
  p->gr_active_num--;

  if (!p->gr_active_num)
    BGP_TRACE(D_EVENTS, "Neighbor graceful restart done");

  tm_stop(c->stale_timer);
  rt_refresh_end(&c->c.in_req);
}

/**
 * bgp_graceful_restart_timeout - timeout of graceful restart 'restart timer'
 * @t: timer
 *
 * This function is a timeout hook for @gr_timer, implementing BGP restart time
 * limit for reestablisment of the BGP session after the graceful restart. When
 * fired, we just proceed with the usual protocol restart.
 */

static void
bgp_graceful_restart_timeout(timer *t)
{
  struct bgp_proto *p = t->data;

  BGP_TRACE(D_EVENTS, "Neighbor graceful restart timeout");

  if (p->llgr_ready)
  {
    struct bgp_channel *c;
    BGP_WALK_CHANNELS(p, c)
    {
      /* Channel is not in GR and is already flushed */
      if (!c->gr_active)
	continue;

      /* Channel is already in LLGR from past restart */
      if (c->gr_active == BGP_GRS_LLGR)
	continue;

      /* Channel is in GR, but does not support LLGR -> stop GR */
      if (!c->stale_time)
      {
	bgp_graceful_restart_done(c);
	continue;
      }

      /* Channel is in GR, and supports LLGR -> start LLGR */
      c->gr_active = BGP_GRS_LLGR;
      tm_start_in(c->stale_timer, c->stale_time S, p->p.loop);
      bgp_graceful_restart_feed(c);
    }
  }
  else
    bgp_stop(p, 0, NULL, 0);
}

static void
bgp_long_lived_stale_timeout(timer *t)
{
  struct bgp_channel *c = t->data;
  struct bgp_proto *p = (void *) c->c.proto;

  BGP_TRACE(D_EVENTS, "Long-lived stale timeout");

  bgp_graceful_restart_done(c);
}


/**
 * bgp_refresh_begin - start incoming enhanced route refresh sequence
 * @c: BGP channel
 *
 * This function is called when an incoming enhanced route refresh sequence is
 * started by the neighbor, demarcated by the BoRR packet. The function updates
 * the load state and starts the routing table refresh cycle. Note that graceful
 * restart also uses routing table refresh cycle, but RFC 7313 and load states
 * ensure that these two sequences do not overlap.
 */
void
bgp_refresh_begin(struct bgp_channel *c)
{
  struct bgp_proto *p = (void *) c->c.proto;

  if (c->load_state == BFS_LOADING)
  { log(L_WARN "%s: BEGIN-OF-RR received before END-OF-RIB, ignoring", p->p.name); return; }

  c->load_state = BFS_REFRESHING;
  rt_refresh_begin(&c->c.in_req);
}

/**
 * bgp_refresh_end - finish incoming enhanced route refresh sequence
 * @c: BGP channel
 *
 * This function is called when an incoming enhanced route refresh sequence is
 * finished by the neighbor, demarcated by the EoRR packet. The function updates
 * the load state and ends the routing table refresh cycle. Routes not received
 * during the sequence are removed by the nest.
 */
void
bgp_refresh_end(struct bgp_channel *c)
{
  struct bgp_proto *p = (void *) c->c.proto;

  if (c->load_state != BFS_REFRESHING)
  { log(L_WARN "%s: END-OF-RR received without prior BEGIN-OF-RR, ignoring", p->p.name); return; }

  c->load_state = BFS_NONE;
  rt_refresh_end(&c->c.in_req);
}


static void
bgp_send_open(struct bgp_conn *conn)
{
  DBG("BGP: Sending open\n");
  conn->sk->rx_hook = bgp_rx;
  conn->sk->tx_hook = bgp_tx;
  tm_stop(conn->connect_timer);
  bgp_prepare_capabilities(conn);
  bgp_schedule_packet(conn, NULL, PKT_OPEN);
  bgp_conn_set_state(conn, BS_OPENSENT);
  bgp_start_timer(conn->bgp, conn->hold_timer, conn->bgp->cf->initial_hold_time);
}

static void
bgp_connected(sock *sk)
{
  struct bgp_conn *conn = sk->data;
  struct bgp_proto *p = conn->bgp;

  BGP_TRACE(D_EVENTS, "Connected");
  bgp_send_open(conn);
}

static void
bgp_connect_timeout(timer *t)
{
  struct bgp_conn *conn = t->data;
  struct bgp_proto *p = conn->bgp;

  DBG("BGP: connect_timeout\n");
  if (p->p.proto_state == PS_START)
  {
    bgp_close_conn(conn);
    bgp_connect(p);
  }
  else
    bgp_conn_enter_idle_state(conn);
}

static void
bgp_sock_err(sock *sk, int err)
{
  struct bgp_conn *conn = sk->data;
  struct bgp_proto *p = conn->bgp;

  /*
   * This error hook may be called either asynchronously from main
   * loop, or synchronously from sk_send().  But sk_send() is called
   * only from bgp_tx() and bgp_kick_tx(), which are both called
   * asynchronously from main loop. Moreover, they end if err hook is
   * called. Therefore, we could suppose that it is always called
   * asynchronously.
   */

  bgp_store_error(p, conn, BE_SOCKET, err);

  if (err)
    BGP_TRACE(D_EVENTS, "Connection lost (%M)", err);
  else
    BGP_TRACE(D_EVENTS, "Connection closed");

  if ((conn->state == BS_ESTABLISHED) && p->gr_ready)
    bgp_handle_graceful_restart(p);

  bgp_conn_enter_idle_state(conn);
}

static void
bgp_hold_timeout(timer *t)
{
  struct bgp_conn *conn = t->data;
  struct bgp_proto *p = conn->bgp;

  DBG("BGP: Hold timeout\n");

  /* We are already closing the connection - just do hangup */
  if (conn->state == BS_CLOSE)
  {
    BGP_TRACE(D_EVENTS, "Connection stalled");
    bgp_conn_enter_idle_state(conn);
    return;
  }

  /* If there is something in input queue, we are probably congested
     and perhaps just not processed BGP packets in time. */

  if (sk_rx_ready(conn->sk) > 0)
    bgp_start_timer(p, conn->hold_timer, 10);
  else if ((conn->state == BS_ESTABLISHED) && p->llgr_ready)
  {
    BGP_TRACE(D_EVENTS, "Hold timer expired");
    bgp_handle_graceful_restart(p);
    bgp_conn_enter_idle_state(conn);
  }
  else
    bgp_error(conn, 4, 0, NULL, 0);
}

static void
bgp_keepalive_timeout(timer *t)
{
  struct bgp_conn *conn = t->data;

  DBG("BGP: Keepalive timer\n");
  bgp_schedule_packet(conn, NULL, PKT_KEEPALIVE);
}

void
bgp_send_hold_timeout(timer *t)
{
  struct bgp_conn *conn = t->data;
  struct bgp_proto *p = conn->bgp;

  DBG("BGP: Send hold timeout\n");

  if (conn->state == BS_CLOSE)
    return;

  uint code = 8;
  uint subcode = 0;

  /* Like bgp_error() but without NOTIFICATION */
  bgp_log_error(p, BE_BGP_TX, "Error", code, subcode, NULL, 0);
  bgp_store_error(p, conn, BE_BGP_TX, (code << 16) | subcode);
  bgp_conn_enter_idle_state(conn);
  bgp_update_startup_delay(p);
  bgp_stop(p, 0, NULL, 0);
}

static void
bgp_setup_conn(struct bgp_proto *p, struct bgp_conn *conn)
{
  conn->sk = NULL;
  conn->bgp = p;

  conn->packets_to_send = 0;
  conn->channels_to_send = 0;
  conn->last_channel = 0;
  conn->last_channel_count = 0;

  conn->connect_timer	= tm_new_init(p->p.pool, bgp_connect_timeout,	 conn, 0, 0);
  conn->hold_timer 	= tm_new_init(p->p.pool, bgp_hold_timeout,	 conn, 0, 0);
  conn->keepalive_timer	= tm_new_init(p->p.pool, bgp_keepalive_timeout, conn, 0, 0);
  conn->send_hold_timer = tm_new_init(p->p.pool, bgp_send_hold_timeout, conn, 0, 0);
}

static void
bgp_setup_sk(struct bgp_conn *conn, sock *s)
{
  s->data = conn;
  s->err_hook = bgp_sock_err;
  s->fast_rx = 1;
  conn->sk = s;

  struct bgp_conn_sk_ad sk_ad = {
    .ad = { .length = sizeof sk_ad - sizeof sk_ad.ad },
    .saddr = s->saddr,
    .daddr = s->daddr,
    .sport = s->sport,
    .dport = s->dport,
  };

  ea_list *pes = conn->bgp->p.ea_state;

  if (conn == &conn->bgp->incoming_conn)
    ea_set_attr(&pes, EA_LITERAL_DIRECT_ADATA(&ea_bgp_in_conn_sk, 0, &sk_ad.ad));
  else
  {
    ASSERT_DIE(conn == &conn->bgp->outgoing_conn);
    ea_set_attr(&pes, EA_LITERAL_DIRECT_ADATA(&ea_bgp_out_conn_sk, 0, &sk_ad.ad));
  }

  proto_announce_state_later(&conn->bgp->p, pes);
}

static void
bgp_active(struct bgp_proto *p)
{
  int delay = MAX(1, p->cf->connect_delay_time);
  struct bgp_conn *conn = &p->outgoing_conn;

  BGP_TRACE(D_EVENTS, "Connect delayed by %d seconds", delay);
  bgp_setup_conn(p, conn);
  bgp_conn_set_state(conn, BS_ACTIVE);
  bgp_start_timer(p, conn->connect_timer, delay);
}

/**
 * bgp_connect - initiate an outgoing connection
 * @p: BGP instance
 *
 * The bgp_connect() function creates a new &bgp_conn and initiates
 * a TCP connection to the peer. The rest of connection setup is governed
 * by the BGP state machine as described in the standard.
 */
static void
bgp_connect(struct bgp_proto *p)	/* Enter Connect state and start establishing connection */
{
  struct bgp_conn *conn = &p->outgoing_conn;
  int hops = p->cf->multihop ?: 1;

  DBG("BGP: Connecting\n");
  sock *s = sk_new(p->p.pool);
  s->type = SK_TCP_ACTIVE;
  s->saddr = p->local_ip;
  s->daddr = p->remote_ip;
  s->dport = p->cf->remote_port;
  s->iface = p->neigh ? p->neigh->iface : NULL;
  s->vrf = p->p.vrf;
  s->ttl = p->cf->ttl_security ? 255 : hops;
  s->rbsize = p->cf->enable_extended_messages ? BGP_RX_BUFFER_EXT_SIZE : BGP_RX_BUFFER_SIZE;
  s->tbsize = p->cf->enable_extended_messages ? BGP_TX_BUFFER_EXT_SIZE : BGP_TX_BUFFER_SIZE;
  s->tos = IP_PREC_INTERNET_CONTROL;
  s->tx_hook = bgp_connected;
  s->flags = p->cf->free_bind ? SKF_FREEBIND : 0;
  BGP_TRACE(D_EVENTS, "Connecting to %I%J from local address %I%J",
	    s->daddr, ipa_is_link_local(s->daddr) ? p->cf->iface : NULL,
	    s->saddr, ipa_is_link_local(s->saddr) ? s->iface : NULL);
  bgp_setup_conn(p, conn);
  bgp_setup_sk(conn, s);
  bgp_conn_set_state(conn, BS_CONNECT);

  if (p->cf->auth_type == BGP_AUTH_MD5)
    s->password = p->cf->password;

  if (p->cf->auth_type == BGP_AUTH_AO)
    if (bgp_list_ao_keys(p, &s->ao_keys_init, &s->ao_keys_num) < 0)
      goto err2;

  if (sk_open(s, p->p.loop) < 0)
    goto err;

  /* Set minimal receive TTL if needed */
  if (p->cf->ttl_security)
    if (sk_set_min_ttl(s, 256 - hops) < 0)
      goto err;

  s->ao_keys_num = 0;
  s->ao_keys_init = NULL;

  DBG("BGP: Waiting for connect success\n");
  bgp_start_timer(p, conn->connect_timer, p->cf->connect_retry_time);
  return;

err:
  sk_log_error(s, p->p.name);
err2:
  bgp_sock_err(s, 0);
  return;
}

static inline int bgp_is_dynamic(struct bgp_proto *p)
{ return ipa_zero(p->remote_ip); }

/**
 * bgp_find_proto - find existing proto for incoming connection
 * @sk: TCP socket
 *
 */
static struct bgp_proto *
bgp_find_proto(sock *sk)
{
  struct bgp_proto *best = NULL;
  struct bgp_socket *bs = sk->data;
  struct bgp_listen_request *req;

  /* sk->iface is valid only if src or dst address is link-local */
  int link = ipa_is_link_local(sk->saddr) || ipa_is_link_local(sk->daddr);

  LOCK_DOMAIN(rtable, bgp_listen_domain);

  WALK_LIST(req, bs->requests)
  {
    SKIP_BACK_DECLARE(struct bgp_proto, p, listen, req);
    if ((p->p.proto == &proto_bgp) &&
	(ipa_equal(p->remote_ip, sk->daddr) || bgp_is_dynamic(p)) &&
	(!p->cf->remote_range || ipa_in_netX(sk->daddr, p->cf->remote_range)) &&
	(p->p.vrf == sk->vrf) &&
	(p->cf->local_port == sk->sport) &&
	(!link || (p->cf->iface == sk->iface)) &&
	(ipa_zero(p->cf->local_ip) || ipa_equal(p->cf->local_ip, sk->saddr)))
    {
      best = p;

      if (!bgp_is_dynamic(p))
	break;
    }
  }

  UNLOCK_DOMAIN(rtable, bgp_listen_domain);
  return best;
}

/**
 * bgp_incoming_connection - handle an incoming connection
 * @sk: TCP socket
 * @dummy: unused
 *
 * This function serves as a socket hook for accepting of new BGP
 * connections. It searches a BGP instance corresponding to the peer
 * which has connected and if such an instance exists, it creates a
 * &bgp_conn structure, attaches it to the instance and either sends
 * an Open message or (if there already is an active connection) it
 * closes the new connection by sending a Notification message.
 */
static int
bgp_incoming_connection(sock *sk, uint dummy UNUSED)
{
  ASSERT_DIE(birdloop_inside(&main_birdloop));

  struct bgp_proto *p;
  int acc, hops;

  DBG("BGP: Incoming connection from %I port %d\n", sk->daddr, sk->dport);
  p = bgp_find_proto(sk);
  if (!p)
  {
    log(L_WARN "BGP: Unexpected connect from unknown address %I%J (port %d)",
	sk->daddr, ipa_is_link_local(sk->daddr) ? sk->iface : NULL, sk->dport);
    LOCK_DOMAIN(rtable, bgp_listen_domain);
    sk_close(sk);
    UNLOCK_DOMAIN(rtable, bgp_listen_domain);
    return 0;
  }

<<<<<<< HEAD
  birdloop_enter(p->p.loop);

  if (!EMPTY_LIST(p->ao.keys))
=======
  if ((p->p.proto_state != PS_DOWN) && !EMPTY_LIST(p->ao.keys))
>>>>>>> 9784c76c
  {
    int current = -1, rnext = -1;
    sk_get_active_ao_keys(sk, &current, &rnext);

    if (current < 0)
    {
      log(L_WARN "%s: Connection from address %I%J (port %d) has no TCP-AO key",
          p->p.name, sk->daddr, ipa_is_link_local(sk->daddr) ? sk->iface : NULL, sk->dport);
      sk_close(sk);
      goto leave;
    }
  }

  /*
   * BIRD should keep multiple incoming connections in OpenSent state (for
   * details RFC 4271 8.2.1 par 3), but it keeps just one. Duplicate incoming
   * connections are rejected istead. The exception is the case where an
   * incoming connection triggers a graceful restart.
   */

  acc = (p->p.proto_state == PS_START || p->p.proto_state == PS_UP) &&
    (bgp_start_state(p) >= BSS_CONNECT) && (!p->incoming_conn.sk);

  if (p->conn && (p->conn->state == BS_ESTABLISHED) && p->gr_ready)
  {
    bgp_store_error(p, NULL, BE_MISC, BEM_GRACEFUL_RESTART);
    bgp_handle_graceful_restart(p);
    bgp_conn_enter_idle_state(p->conn);
    acc = 1;

    /* There might be separate incoming connection in OpenSent state */
    if (p->incoming_conn.state > BS_ACTIVE)
      bgp_close_conn(&p->incoming_conn);
  }

  LOCK_DOMAIN(rtable, bgp_listen_domain);

  BGP_TRACE(D_EVENTS, "Incoming connection from %I%J (port %d) %s",
	    sk->daddr, ipa_is_link_local(sk->daddr) ? sk->iface : NULL,
	    sk->dport, acc ? "accepted" : "rejected");

  if (!acc)
  {
    sk_close(sk);
    goto leave;
  }

  hops = p->cf->multihop ?: 1;

  if (sk_set_ttl(sk, p->cf->ttl_security ? 255 : hops) < 0)
    goto err;

  if (p->cf->ttl_security)
    if (sk_set_min_ttl(sk, 256 - hops) < 0)
      goto err;

  if (!EMPTY_LIST(p->ao.keys))
  {
    const struct ao_key **ao_keys;
    int ao_keys_num;

    if (bgp_list_ao_keys(p, &ao_keys, &ao_keys_num) < 0)
      goto err2;

    if (sk_check_ao_keys(sk, ao_keys, ao_keys_num, p->p.name) < 0)
      goto err2;

    if (sk_set_rnext_ao_key(sk, ao_keys[0]) < 0)
      goto err;
  }

  if (p->cf->enable_extended_messages)
  {
    sk->rbsize = BGP_RX_BUFFER_EXT_SIZE;
    sk->tbsize = BGP_TX_BUFFER_EXT_SIZE;
    sk_reallocate(sk);
  }

  /* For dynamic BGP, spawn new instance and postpone the socket */
  if (bgp_is_dynamic(p))
  {
    UNLOCK_DOMAIN(rtable, bgp_listen_domain);

    /* The dynamic protocol must be in the START state */
    ASSERT_DIE(p->p.proto_state == PS_START);
    birdloop_leave(p->p.loop);

    /* Now we have a clean mainloop */
    bgp_spawn(p, sk);
    return 0;
  }

  rmove(sk, p->p.pool);
  sk_reloop(sk, p->p.loop);

  bgp_setup_conn(p, &p->incoming_conn);
  bgp_setup_sk(&p->incoming_conn, sk);
  bgp_send_open(&p->incoming_conn);
  goto leave;

err:
  sk_log_error(sk, p->p.name);
err2:
  log(L_ERR "%s: Incoming connection aborted", p->p.name);
  sk_close(sk);

leave:
  UNLOCK_DOMAIN(rtable, bgp_listen_domain);

  /* We need to announce possible state changes immediately before
   * leaving the protocol's loop, otherwise we're gonna access the protocol
   * without having it locked from proto_announce_state_later(). */
  proto_announce_state(&p->p, p->p.ea_state);
  birdloop_leave(p->p.loop);
  return 0;
}

static void
bgp_listen_sock_err(sock *sk UNUSED, int err)
{
  if (err == ECONNABORTED)
    log(L_WARN "BGP: Incoming connection aborted");
  else
    log(L_ERR "BGP: Error on listening socket: %M", err);
}

static void
bgp_start_neighbor(struct bgp_proto *p)
{
  /* Called only for single-hop BGP sessions */

  if (ipa_zero(p->local_ip))
    p->local_ip = p->neigh->ifa->ip;

  if (ipa_is_link_local(p->local_ip))
    p->link_addr = p->local_ip;
  else if (p->neigh->iface->llv6)
    p->link_addr = p->neigh->iface->llv6->ip;

  bgp_initiate(p);
}

static void
bgp_neigh_notify(neighbor *n)
{
  struct bgp_proto *p = (struct bgp_proto *) n->proto;
  int ps = p->p.proto_state;

  ASSERT_DIE(birdloop_inside(p->p.loop));
  ASSERT_DIE(!birdloop_inside(&main_birdloop));

  if (n != p->neigh)
    return;

  if ((ps == PS_FLUSH) || (ps == PS_STOP))
    return;

  int prepare = (ps == PS_START) && (bgp_start_state(p) == BSS_PREPARE);

  if (n->scope <= 0)
  {
    if (!prepare)
    {
      BGP_TRACE(D_EVENTS, "Neighbor lost");
      bgp_store_error(p, NULL, BE_MISC, BEM_NEIGHBOR_LOST);
      /* Perhaps also run bgp_update_startup_delay(p)? */
      bgp_stop(p, 0, NULL, 0);
    }
  }
  else if (p->cf->check_link && !(n->iface->flags & IF_LINK_UP))
  {
    if (!prepare)
    {
      BGP_TRACE(D_EVENTS, "Link down");
      bgp_store_error(p, NULL, BE_MISC, BEM_LINK_DOWN);
      if (ps == PS_UP)
	bgp_update_startup_delay(p);
      bgp_stop(p, 0, NULL, 0);
    }
  }
  else
  {
    if (prepare)
    {
      BGP_TRACE(D_EVENTS, "Neighbor ready");
      bgp_start_neighbor(p);
    }
  }
}

static void
bgp_bfd_notify(callback *cb)
{
  SKIP_BACK_DECLARE(struct bgp_proto, p, bfd_notify, cb);
  ASSERT_DIE(birdloop_inside(p->p.loop));

  int ps = p->p.proto_state;
  struct bfd_request *req = p->bfd_req->req;
  bfd_request_update_state(req);

  if (req->down && ((ps == PS_START) || (ps == PS_UP)))
  {
    BGP_TRACE(D_EVENTS, "BFD session down");
    bgp_store_error(p, NULL, BE_MISC, BEM_BFD_DOWN);

    if (req->opts.mode == BGP_BFD_GRACEFUL)
    {
      /* Trigger graceful restart */
      if (p->conn && (p->conn->state == BS_ESTABLISHED) && p->gr_ready)
	bgp_handle_graceful_restart(p);

      if (p->incoming_conn.state > BS_IDLE)
	bgp_conn_enter_idle_state(&p->incoming_conn);

      if (p->outgoing_conn.state > BS_IDLE)
	bgp_conn_enter_idle_state(&p->outgoing_conn);
    }
    else
    {
      /* Trigger session down */
      if (ps == PS_UP)
	bgp_update_startup_delay(p);
      bgp_stop(p, 0, NULL, 0);
    }
  }

  /* BFD notify may run from another thread */
  proto_announce_state(&p->p, p->p.ea_state);
}

static void
bgp_update_bfd(struct bgp_proto *p, const struct bfd_options *bfd)
{
  if (bfd && p->bfd_req)
  {
    BGP_TRACE(D_EVENTS, "Updating existing BFD request");
    bfd_update_request(p->bfd_req, bfd);
  }

  if (bfd && !p->bfd_req && !bgp_is_dynamic(p))
  {
    p->bfd_req = bfd_request_session(p->p.pool_up, p->remote_ip, p->local_ip,
				     p->cf->multihop ? NULL : p->neigh->iface,
				     p->p.vrf, &p->bfd_notify, bfd);
    BGP_TRACE(D_EVENTS, "Requesting a new BFD session");
  }

  if (!bfd && p->bfd_req)
  {
    BGP_TRACE(D_EVENTS, "Retracting the BFD request");
    rfree(p->bfd_req);
    p->bfd_req = NULL;
  }
}

void
bgp_reload_in(struct proto *P, uintptr_t _ UNUSED, int __ UNUSED)
{
  SKIP_BACK_DECLARE(struct bgp_proto, p, p, P);

  if (P->proto_state == PS_UP)
  {
    struct bgp_channel *c;
    BGP_WALK_CHANNELS(p, c)
      if (&c->c != P->mpls_channel)
      {
	cli_msg(-15, "%s.%s: reloading", P->name, c->c.name);
	bgp_schedule_packet(p->conn, c, PKT_ROUTE_REFRESH);
      }
  }
  else
    cli_msg(-8006, "%s: not reloading, not up", P->name);
}

void
bgp_reload_out(struct proto *P, uintptr_t _ UNUSED, int __ UNUSED)
{
  SKIP_BACK_DECLARE(struct bgp_proto, p, p, P);

  if (P->proto_state == PS_UP)
  {
    struct bgp_channel *c;
    BGP_WALK_CHANNELS(p, c)
      if (&c->c != P->mpls_channel)
	if (c->tx_keep)
	{
	  bgp_tx_resend(p, c);
	  cli_msg(-15, "%s.%s: reloading", P->name, c->c.name);
	}
	else
	{
	  rt_export_refeed(&c->c.out_req, NULL);
	  cli_msg(-15, "%s.%s: reloading by table refeed", P->name, c->c.name);
	}
  }
  else
    cli_msg(-8006, "%s: not reloading, not up", P->name);
}

struct bgp_enhanced_refresh_request {
  struct rt_feeding_request rfr;
  struct bgp_channel *c;
};

void
bgp_done_route_refresh(struct rt_feeding_request *rfr)
{
  SKIP_BACK_DECLARE(struct bgp_enhanced_refresh_request, berr, rfr, rfr);
  struct bgp_channel *c = berr->c;
  SKIP_BACK_DECLARE(struct bgp_proto, p, p, c->c.proto);

  /* Schedule EoRR packet */
  ASSERT_DIE(c->feed_state == BFS_REFRESHING);

  c->feed_state = BFS_REFRESHED;
  bgp_schedule_packet(p->conn, c, PKT_UPDATE);

  mb_free(berr);
}

static void
bgp_export_fed(struct channel *C)
{
  SKIP_BACK_DECLARE(struct bgp_channel, c, c, C);
  SKIP_BACK_DECLARE(struct bgp_proto, p, p, c->c.proto);

  /* Schedule End-of-RIB packet */
  if (c->feed_state == BFS_LOADING)
  {
    c->feed_state = BFS_LOADED;
    bgp_schedule_packet(p->conn, c, PKT_UPDATE);
  }
}

static void
bgp_start_locked(void *_p)
{
  struct bgp_proto *p = _p;
  const struct bgp_config *cf = p->cf;

  ASSERT_DIE(birdloop_inside(p->p.loop));

  if (p->p.proto_state != PS_START)
  {
    DBG("BGP: Got lock in different state %d\n", p->p.proto_state);
    return;
  }

  DBG("BGP: Got lock\n");

  if (cf->multihop || bgp_is_dynamic(p))
  {
    /* Multi-hop sessions do not use neighbor entries */
    bgp_initiate(p);
    proto_announce_state(&p->p, p->p.ea_state);
    return;
  }

  neighbor *n = neigh_find(&p->p, p->remote_ip, cf->iface, NEF_STICKY);
  if (!n)
  {
    log(L_ERR "%s: Invalid remote address %I%J", p->p.name, p->remote_ip, cf->iface);
    /* As we do not start yet, we can just disable protocol */
    p->p.disabled = 1;
    bgp_store_error(p, NULL, BE_MISC, BEM_INVALID_NEXT_HOP);
    proto_notify_state(&p->p, PS_FLUSH);
    return;
  }

  p->neigh = n;
  neigh_link(n);

  if (n->scope <= 0)
    BGP_TRACE(D_EVENTS, "Waiting for %I%J to become my neighbor", p->remote_ip, cf->iface);
  else if (p->cf->check_link && !(n->iface->flags & IF_LINK_UP))
    BGP_TRACE(D_EVENTS, "Waiting for link on %s", n->iface->name);
  else
    bgp_start_neighbor(p);

  proto_announce_state(&p->p, p->p.ea_state);
}

static int
bgp_start(struct proto *P)
{
  struct bgp_proto *p = (struct bgp_proto *) P;
  const struct bgp_config *cf = p->cf;

  p->local_ip = cf->local_ip;
  p->local_as = cf->local_as;
  p->remote_as = cf->remote_as;
  p->public_as = cf->local_as;

  /* For dynamic BGP childs, remote_ip is already set */
  if (ipa_nonzero(cf->remote_ip))
    p->remote_ip = cf->remote_ip;

  /* Confederation ID is used for truly external peers */
  if (p->cf->confederation && !p->is_interior)
    p->public_as = cf->confederation;

  p->passive = cf->passive || bgp_is_dynamic(p);

  bgp_set_start_state(p, BSS_PREPARE);
  p->outgoing_conn.state = BS_IDLE;
  p->incoming_conn.state = BS_IDLE;
  p->neigh = NULL;
  p->bfd_req = NULL;
  callback_init(&p->bfd_notify, bgp_bfd_notify, p->p.loop);
  p->gr_ready = 0;
  p->gr_active_num = 0;

  /* Reset some stats */
  p->stats.rx_messages = p->stats.tx_messages = 0;
  p->stats.rx_updates = p->stats.tx_updates = 0;
  p->stats.rx_bytes = p->stats.tx_bytes = 0;
  p->last_rx_update = 0;

  p->event = ev_new_init(p->p.pool, bgp_decision, p);
  callback_init(&p->uncork.cb, bgp_do_uncork, p->p.loop);

  p->startup_timer = tm_new_init(p->p.pool, bgp_startup_timeout, p, 0, 0);
  p->gr_timer = tm_new_init(p->p.pool, bgp_graceful_restart_timeout, p, 0, 0);

  p->hostname = proto_get_hostname(P->cf);

  p->local_id = proto_get_router_id(P->cf);
  if (p->rr_client)
    p->rr_cluster_id = p->cf->rr_cluster_id ? p->cf->rr_cluster_id : p->local_id;

  p->remote_id = 0;
  p->link_addr = IPA_NONE;

  /* Initialize TCP-AO keys */
  init_list(&p->ao.keys);
  if (cf->auth_type == BGP_AUTH_AO)
    for (struct ao_config *key_cf = cf->ao_keys; key_cf; key_cf = key_cf->next)
      bgp_new_ao_key(p, key_cf);

  ea_list *eal = p->p.ea_state;
  ea_set_attr(&eal, EA_LITERAL_EMBEDDED(&ea_bgp_rem_id, 0, p->remote_id));
  ea_set_attr(&eal, EA_LITERAL_EMBEDDED(&ea_bgp_loc_as, 0, p->local_as));
  ea_set_attr(&eal, EA_LITERAL_EMBEDDED(&ea_bgp_rem_as, 0, p->remote_as));
  ea_set_attr(&eal, EA_LITERAL_STORE_ADATA(&ea_bgp_rem_ip, 0, &p->remote_ip, sizeof(ip_addr)));

  ea_set_attr(&eal, EA_LITERAL_EMBEDDED(&ea_bgp_out_conn_state, 0, BS_IDLE));
  ea_set_attr(&eal, EA_LITERAL_EMBEDDED(&ea_bgp_in_conn_state, 0, BS_IDLE));

  proto_announce_state(&p->p, eal);

  /* Lock all channels when in GR recovery mode */
  if (p->p.gr_recovery && p->cf->gr_mode)
  {
    struct bgp_channel *c;
    BGP_WALK_CHANNELS(p, c)
      channel_graceful_restart_lock(&c->c);
  }

  /* Now it's the last chance to move the postponed socket to this BGP,
   * as bgp_start is the only hook running from main loop. */
  if (p->postponed_sk)
  {
    LOCK_DOMAIN(rtable, bgp_listen_domain);
    rmove(p->postponed_sk, p->p.pool);
    sk_reloop(p->postponed_sk, p->p.loop);
    UNLOCK_DOMAIN(rtable, bgp_listen_domain);
  }

  /*
   * Before attempting to create the connection, we need to lock the port,
   * so that we are the only instance attempting to talk with that neighbor.
   */
  struct object_lock *lock;
  lock = p->lock = olock_new(P->pool_inloop);
  lock->addr = p->remote_ip;
  lock->addr_local = p->cf->local_ip;
  lock->port = p->cf->remote_port;
  lock->iface = p->cf->iface;
  lock->vrf = p->cf->iface ? NULL : p->p.vrf;
  lock->type = OBJLOCK_TCP;
  lock->event = (event) {
    .hook = bgp_start_locked,
    .data = p,
  };
  lock->target = proto_event_list(P);

  /* For dynamic BGP, we use inst 1 to avoid collisions with regular BGP */
  if (bgp_is_dynamic(p))
  {
    lock->addr = net_prefix(p->cf->remote_range);
    lock->inst = 1;
  }

  olock_acquire(lock);

  return PS_START;
}

extern int proto_restart;

static int
bgp_shutdown(struct proto *P)
{
  struct bgp_proto *p = (struct bgp_proto *) P;
  int subcode = 0;

  char *message = NULL;
  byte *data = NULL;
  uint len = 0;

  BGP_TRACE(D_EVENTS, "Shutdown requested");

  switch (P->down_code)
  {
  case PDC_CF_REMOVE:
  case PDC_CF_DISABLE:
    subcode = 3; // Errcode 6, 3 - peer de-configured
    break;

  case PDC_CF_RESTART:
    subcode = 6; // Errcode 6, 6 - other configuration change
    break;

  case PDC_CMD_DISABLE:
  case PDC_CMD_SHUTDOWN:
  shutdown:
    subcode = 2; // Errcode 6, 2 - administrative shutdown
    message = P->message;
    break;

  case PDC_CMD_RESTART:
    subcode = 4; // Errcode 6, 4 - administrative reset
    message = P->message;
    break;

  case PDC_CMD_GR_DOWN:
    if ((p->cf->gr_mode != BGP_GR_ABLE) &&
	(p->cf->llgr_mode != BGP_LLGR_ABLE))
      goto shutdown;

    subcode = -1; // Do not send NOTIFICATION, just close the connection
    break;

  case PDC_RX_LIMIT_HIT:
  case PDC_IN_LIMIT_HIT:
    subcode = 1; // Errcode 6, 1 - max number of prefixes reached
    /* log message for compatibility */
    log(L_WARN "%s: Route limit exceeded, shutting down", p->p.name);
    goto limit;

  case PDC_OUT_LIMIT_HIT:
    subcode = proto_restart ? 4 : 2; // Administrative reset or shutdown

  limit:
    bgp_store_error(p, NULL, BE_AUTO_DOWN, BEA_ROUTE_LIMIT_EXCEEDED);
    if (proto_restart)
      bgp_update_startup_delay(p);
    else
      p->startup_delay = 0;
    goto done;
  }

  bgp_store_error(p, NULL, BE_MAN_DOWN, 0);
  p->startup_delay = 0;

  /* RFC 8203 - shutdown communication */
  if (message)
  {
    uint msg_len = strlen(message);
    msg_len = MIN(msg_len, 255);

    /* Buffer will be freed automatically by protocol shutdown */
    data = mb_alloc(p->p.pool, msg_len + 1);
    len = msg_len + 1;

    data[0] = msg_len;
    memcpy(data+1, message, msg_len);
  }

done:
  bgp_stop(p, subcode, data, len);
  return p->p.proto_state;
}

struct rte_owner_class bgp_rte_owner_class = {
  .get_route_info = 	bgp_get_route_info,
  .rte_better =		bgp_rte_better,
  .rte_mergable =	bgp_rte_mergable,
  .rte_igp_metric =	bgp_rte_igp_metric,
};

static struct proto *
bgp_init(struct proto_config *CF)
{
  struct proto *P = proto_new(CF);
  struct bgp_proto *p = (struct bgp_proto *) P;
  struct bgp_config *cf = (struct bgp_config *) CF;

  P->rt_notify = bgp_rt_notify;
  P->preexport = bgp_preexport;
  P->iface_sub.neigh_notify = bgp_neigh_notify;
  P->export_fed = bgp_export_fed;

  P->sources.class = &bgp_rte_owner_class;
  P->sources.rte_recalculate = cf->deterministic_med ? bgp_rte_recalculate : NULL;

  p->cf = cf;
  p->is_internal = (cf->local_as == cf->remote_as);
  p->is_interior = p->is_internal || cf->confederation_member;
  p->rs_client = cf->rs_client;
  p->rr_client = cf->rr_client;

  p->ipv4 = ipa_nonzero(cf->remote_ip) ?
    ipa_is_ip4(cf->remote_ip) :
    (cf->remote_range && (cf->remote_range->type == NET_IP4));

  p->remote_ip = cf->remote_ip;
  p->remote_as = cf->remote_as;

  p->postponed_sk = NULL;

  /* Hack: We use cf->remote_ip just to pass remote_ip from bgp_spawn() */
  if (cf->c.parent)
    cf->remote_ip = IPA_NONE;

  /* Add all BGP channels */
  struct bgp_channel_config *cc;
  BGP_CF_WALK_CHANNELS(cf, cc)
    proto_add_channel(P, &cc->c);

  /* Add MPLS channel */
  proto_configure_mpls_channel(P, CF, RTS_BGP);

  /* Export public info */
  ea_list *pes = p->p.ea_state;
  ea_set_attr(&pes, EA_LITERAL_STORE_ADATA(&ea_bgp_rem_ip, 0, &cf->remote_ip, sizeof(ip_addr)));
  ea_set_attr(&pes, EA_LITERAL_EMBEDDED(&ea_bgp_peer_type, 0, cf->peer_type));
  ea_set_attr(&pes, EA_LITERAL_EMBEDDED(&ea_bgp_loc_as, 0, cf->local_as));
  ea_set_attr(&pes, EA_LITERAL_EMBEDDED(&ea_bgp_rem_as, 0, cf->remote_as));

  proto_announce_state_later(&p->p, pes);

  p->tbf_mem = (struct tbf) TBF_DEFAULT_LOG_LIMITS;
  return P;
}

static void
bgp_channel_init(struct channel *C, struct channel_config *CF)
{
  struct bgp_channel *c = (void *) C;
  struct bgp_channel_config *cf = (void *) CF;

  c->cf = cf;
  c->afi = cf->afi;
  c->desc = cf->desc;

  if (cf->igp_table_ip4)
    c->igp_table_ip4 = cf->igp_table_ip4->table;

  if (cf->igp_table_ip6)
    c->igp_table_ip6 = cf->igp_table_ip6->table;

  if (cf->base_table)
    c->base_table = cf->base_table->table;

  PST_LOCKED(ts)
  {
    ea_list *eal = ea_free_later(ts->channel_states[c->c.id]);
    ea_set_attr(&eal, EA_LITERAL_EMBEDDED(&ea_bgp_afi, 0, c->afi));
    ts->channel_states[c->c.id] = ea_lookup_slow(eal, 0, EALS_IN_TABLE);
  }

}

static int
bgp_channel_start(struct channel *C)
{
  struct bgp_proto *p = (void *) C->proto;
  struct bgp_channel *c = (void *) C;
  ip_addr src = p->local_ip;

  if (c->igp_table_ip4)
    rt_lock_table(c->igp_table_ip4);

  if (c->igp_table_ip6)
    rt_lock_table(c->igp_table_ip6);

  if (c->base_table)
  {
    rt_lock_table(c->base_table);
    rt_flowspec_link(c->base_table, c->c.table);
  }

  c->pool = p->p.pool; // XXXX

  bgp_init_pending_tx(c);
  c->tx_keep = c->cf->export_table;

  c->stale_timer = tm_new_init(c->pool, bgp_long_lived_stale_timeout, c, 0, 0);

  c->next_hop_addr = c->cf->next_hop_addr;
  c->link_addr = IPA_NONE;
  c->packets_to_send = 0;

  /* Try to use source address as next hop address */
  if (ipa_zero(c->next_hop_addr))
  {
    if (bgp_channel_is_ipv4(c) && (ipa_is_ip4(src) || c->ext_next_hop))
      c->next_hop_addr = src;

    if (bgp_channel_is_ipv6(c) && (ipa_is_ip6(src) || c->ext_next_hop))
      c->next_hop_addr = src;
  }

  /* Use preferred addresses associated with interface / source address */
  if (ipa_zero(c->next_hop_addr))
  {
    /* We know the iface for single-hop, we make lookup for multihop */
    struct neighbor *nbr = p->neigh ?: neigh_find(&p->p, src, NULL, 0);
    struct iface *iface = nbr ? nbr->iface : NULL;

    if (bgp_channel_is_ipv4(c) && iface && iface->addr4)
      c->next_hop_addr = iface->addr4->ip;

    if (bgp_channel_is_ipv6(c) && iface && iface->addr6)
      c->next_hop_addr = iface->addr6->ip;
  }

  /* Exit if no feasible next hop address is found */
  if (ipa_zero(c->next_hop_addr))
  {
    log(L_WARN "%s: Missing next hop address", p->p.name);
    return 0;
  }

  /* Set link-local address for IPv6 single-hop BGP */
  if (ipa_is_ip6(c->next_hop_addr) && p->neigh)
  {
    c->link_addr = p->link_addr;

    if (ipa_zero(c->link_addr))
      log(L_WARN "%s: Missing link-local address", p->p.name);
  }

  /* Link local address is already in c->link_addr */
  if (ipa_is_link_local(c->next_hop_addr))
    c->next_hop_addr = IPA_NONE;

  return 0; /* XXXX: Currently undefined */
}

static void
bgp_channel_shutdown(struct channel *C)
{
  struct bgp_channel *c = (void *) C;

  c->next_hop_addr = IPA_NONE;
  c->link_addr = IPA_NONE;
  c->packets_to_send = 0;
}

static void
bgp_channel_cleanup(struct channel *C)
{
  struct bgp_channel *c = (void *) C;

  if (c->igp_table_ip4)
    rt_unlock_table(c->igp_table_ip4);

  if (c->igp_table_ip6)
    rt_unlock_table(c->igp_table_ip6);

  if (c->base_table)
  {
    rt_flowspec_unlink(c->base_table, c->c.table);
    rt_unlock_table(c->base_table);
  }

  c->index = 0;

  /* Cleanup rest of bgp_channel starting at pool field */
  memset(&(c->pool), 0, sizeof(struct bgp_channel) - OFFSETOF(struct bgp_channel, pool));
}

static inline struct bgp_channel_config *
bgp_find_channel_config(struct bgp_config *cf, u32 afi)
{
  struct bgp_channel_config *cc;

  BGP_CF_WALK_CHANNELS(cf, cc)
    if (cc->afi == afi)
      return cc;

  return NULL;
}

struct rtable_config *
bgp_default_igp_table(struct bgp_config *cf, struct bgp_channel_config *cc, u32 type)
{
  struct bgp_channel_config *cc2;
  struct rtable_config *tab;

  /* First, try table connected by the channel */
  if (cc->c.table->addr_type == type)
    return cc->c.table;

  /* Find paired channel with the same SAFI but the other AFI */
  u32 afi2 = cc->afi ^ 0x30000;
  cc2 = bgp_find_channel_config(cf, afi2);

  /* Second, try IGP table configured in the paired channel */
  if (cc2 && (tab = (type == NET_IP4) ? cc2->igp_table_ip4 : cc2->igp_table_ip6))
    return tab;

  /* Third, try table connected by the paired channel */
  if (cc2 && (cc2->c.table->addr_type == type))
    return cc2->c.table;

  /* Last, try default table of given type */
  if (tab = rt_get_default_table(cf->c.global, type))
    return tab;

  cf_error("Undefined IGP table");
}

static struct rtable_config *
bgp_default_base_table(struct bgp_config *cf, struct bgp_channel_config *cc)
{
  /* Expected table type */
  u32 type = (cc->afi == BGP_AF_FLOW4) ? NET_IP4 : NET_IP6;

  /* First, try appropriate IP channel */
  u32 afi2 = BGP_AF(BGP_AFI(cc->afi), BGP_SAFI_UNICAST);
  struct bgp_channel_config *cc2 = bgp_find_channel_config(cf, afi2);
  if (cc2 && (cc2->c.table->addr_type == type))
    return cc2->c.table;

  /* Last, try default table of given type */
  struct rtable_config *tab = rt_get_default_table(cf->c.global, type);
  if (tab)
    return tab;

  cf_error("Undefined base table");
}

void
bgp_postconfig(struct proto_config *CF)
{
  struct bgp_config *cf = (void *) CF;

  /* Do not check templates at all */
  if (cf->c.class == SYM_TEMPLATE)
    return;


  /* Handle undefined remote_as, zero should mean unspecified external */
  if (!cf->remote_as && (cf->peer_type == BGP_PT_INTERNAL))
    cf->remote_as = cf->local_as;

  int internal = (cf->local_as == cf->remote_as);
  int interior = internal || cf->confederation_member;

  /* EBGP direct by default, IBGP multihop by default */
  if (cf->multihop < 0)
    cf->multihop = internal ? 64 : 0;

  /* LLGR mode default based on GR mode */
  if (cf->llgr_mode < 0)
    cf->llgr_mode = cf->gr_mode ? BGP_LLGR_AWARE : 0;

  /* Link check for single-hop BGP by default */
  if (cf->check_link < 0)
    cf->check_link = !cf->multihop;


  if (!cf->local_as)
    cf_error("Local AS number must be set");

  if (ipa_zero(cf->remote_ip) && !cf->remote_range)
    cf_error("Neighbor must be configured");

  if (ipa_zero(cf->local_ip) && cf->strict_bind)
    cf_error("Local address must be configured for strict bind");

  if (!cf->remote_as && !cf->peer_type)
    cf_error("Remote AS number (or peer type) must be set");

  if ((cf->peer_type == BGP_PT_INTERNAL) && !internal)
    cf_error("IBGP cannot have different ASNs");

  if ((cf->peer_type == BGP_PT_EXTERNAL) &&  internal)
    cf_error("EBGP cannot have the same ASNs");

  if (!cf->iface && (ipa_is_link_local(cf->local_ip) ||
		     ipa_is_link_local(cf->remote_ip)))
    cf_error("Link-local addresses require defined interface");

  if (!(cf->capabilities && cf->enable_as4) && (cf->remote_as > 0xFFFF))
    cf_error("Neighbor AS number out of range (AS4 not available)");

  if (!internal && cf->rr_client)
    cf_error("Only internal neighbor can be RR client");

  if (internal && cf->rs_client)
    cf_error("Only external neighbor can be RS client");

  if (internal && (cf->local_role != BGP_ROLE_UNDEFINED))
    cf_error("Local role cannot be set on IBGP sessions");

  if (interior && (cf->local_role != BGP_ROLE_UNDEFINED))
    log(L_WARN "BGP roles are not recommended to be used within AS confederations");

  if (cf->require_enhanced_refresh && !(cf->enable_refresh && cf->enable_enhanced_refresh))
    cf_warn("Enhanced refresh required but disabled");

  if (cf->require_as4 && !cf->enable_as4)
    cf_warn("AS4 support required but disabled");

  if (cf->require_extended_messages && !cf->enable_extended_messages)
    cf_warn("Extended messages required but not enabled");

  if (cf->require_gr && !cf->gr_mode)
    cf_warn("Graceful restart required but not enabled");

  if (cf->require_llgr && !cf->llgr_mode)
    cf_warn("Long-lived graceful restart required but not enabled");

  if (cf->require_roles && (cf->local_role == BGP_ROLE_UNDEFINED))
    cf_error("Local role must be set if roles are required");

  if (!cf->confederation && cf->confederation_member)
    cf_error("Confederation ID must be set for member sessions");

  if (cf->multihop && (ipa_is_link_local(cf->local_ip) ||
		       ipa_is_link_local(cf->remote_ip)))
    cf_error("Multihop BGP cannot be used with link-local addresses");

  if (cf->multihop && cf->iface)
    cf_error("Multihop BGP cannot be bound to interface");

  if (cf->multihop && cf->check_link)
    cf_error("Multihop BGP cannot depend on link state");

  if (cf->multihop && cf->bfd && ipa_zero(cf->local_ip))
    cf_error("Multihop BGP with BFD requires specified local address");

  if (!cf->gr_mode && cf->llgr_mode)
    cf_error("Long-lived graceful restart requires basic graceful restart");

  if (internal && cf->enforce_first_as)
    cf_error("Enforce first AS check is requires EBGP sessions");

  if (cf->keepalive_time > cf->hold_time)
    cf_error("Keepalive time must be at most hold time");

  if (cf->keepalive_time > (cf->hold_time / 2))
    log(L_WARN "Keepalive time should be at most 1/2 of hold time");

  if (cf->min_hold_time > cf->hold_time)
    cf_error("Min hold time (%u) exceeds hold time (%u)",
	     cf->min_hold_time, cf->hold_time);

  uint keepalive_time = cf->keepalive_time ?: cf->hold_time / 3;
  if (cf->min_keepalive_time > keepalive_time)
    cf_error("Min keepalive time (%u) exceeds keepalive time (%u)",
	     cf->min_keepalive_time, keepalive_time);

  if (cf->min_gr_time > cf->max_gr_time)
    cf_error("Min graceful restart time (%u) exceeds max graceful restart time (%u)",
	     cf->min_gr_time, cf->max_gr_time);

  if (cf->min_llgr_time > cf->max_llgr_time)
    cf_error("Min long-lived stale time (%u) exceeds max long-lived stale time (%u)",
	     cf->min_llgr_time, cf->max_llgr_time);

  /* Legacy case: password option without authentication option */
  if ((cf->auth_type == BGP_AUTH_NONE) && cf->password && !cf->ao_keys)
  {
    cf_warn("Missing authentication option, assuming MD5");
    cf->auth_type = BGP_AUTH_MD5;
  }

  if ((cf->auth_type == BGP_AUTH_MD5) != !!cf->password)
    cf_error("MD5 authentication and password option should be used together");

  if ((cf->auth_type == BGP_AUTH_AO) != !!cf->ao_keys)
    cf_error("AO authentication and keys option should be used together");

  if ((cf->auth_type == BGP_AUTH_AO) && cf->remote_range)
    cf_error("AO authentication not supported on dynamic BGP sessions");

  struct bgp_channel_config *cc;
  BGP_CF_WALK_CHANNELS(cf, cc)
  {
    /* Handle undefined import filter */
    if (cc->c.in_filter == FILTER_UNDEF)
      if (interior)
	cc->c.in_filter = FILTER_ACCEPT;
      else
	cf_error("EBGP requires explicit import policy");

    /* Handle undefined export filter */
    if (cc->c.out_filter == FILTER_UNDEF)
      if (interior)
	cc->c.out_filter = FILTER_REJECT;
      else
	cf_error("EBGP requires explicit export policy");

    /* Disable after error incompatible with restart limit action */
    if ((cc->c.in_limit.action == PLA_RESTART) && cf->disable_after_error)
      cc->c.in_limit.action = PLA_DISABLE;

    /* Different default based on rr_client, rs_client */
    if (cc->next_hop_keep == 0xff)
      cc->next_hop_keep = cf->rr_client ? NH_IBGP : (cf->rs_client ? NH_ALL : NH_NO);

    /* Different default for gw_mode */
    if (!cc->gw_mode)
      cc->gw_mode = cf->multihop ? GW_RECURSIVE : GW_DIRECT;

    /* Different default for next_hop_prefer */
    if (!cc->next_hop_prefer)
      cc->next_hop_prefer = (cc->gw_mode == GW_DIRECT) ? NHP_GLOBAL : NHP_LOCAL;

    /* Defaults based on proto config */
    if (cc->gr_able == 0xff)
      cc->gr_able = (cf->gr_mode == BGP_GR_ABLE);

    if (cc->llgr_able == 0xff)
      cc->llgr_able = (cf->llgr_mode == BGP_LLGR_ABLE);

    if (cc->llgr_time == ~0U)
      cc->llgr_time = cf->llgr_time;

    if (cc->min_llgr_time == ~0U)
      cc->min_llgr_time = cf->min_llgr_time;

    if (cc->max_llgr_time == ~0U)
      cc->max_llgr_time = cf->max_llgr_time;

    /* AIGP enabled by default on interior sessions */
    if (cc->aigp == 0xff)
      cc->aigp = interior;

    /* Default values of IGP tables */
    if ((cc->gw_mode == GW_RECURSIVE) && !cc->desc->no_igp)
    {
      if (!cc->igp_table_ip4 && (bgp_cc_is_ipv4(cc) || cc->ext_next_hop))
	cc->igp_table_ip4 = bgp_default_igp_table(cf, cc, NET_IP4);

      if (!cc->igp_table_ip6 && (bgp_cc_is_ipv6(cc) || cc->ext_next_hop))
	cc->igp_table_ip6 = bgp_default_igp_table(cf, cc, NET_IP6);

      if (cc->igp_table_ip4 && bgp_cc_is_ipv6(cc) && !cc->ext_next_hop)
	cf_error("Mismatched IGP table type");

      if (cc->igp_table_ip6 && bgp_cc_is_ipv4(cc) && !cc->ext_next_hop)
	cf_error("Mismatched IGP table type");
    }

    /* Default value of base table */
    if ((BGP_SAFI(cc->afi) == BGP_SAFI_FLOW) && cc->validate && !cc->base_table)
      cc->base_table = bgp_default_base_table(cf, cc);

    if (cc->base_table && !cc->base_table->trie_used)
      cf_error("Flowspec validation requires base table (%s) with trie",
	       cc->base_table->name);

    if (cf->multihop && (cc->gw_mode == GW_DIRECT))
      cf_error("Multihop BGP cannot use direct gateway mode");

    if ((cc->gw_mode == GW_RECURSIVE) && cc->c.table->sorted)
      cf_error("BGP in recursive mode prohibits sorted table");

    if (cf->deterministic_med && cc->c.table->sorted)
      cf_error("BGP with deterministic MED prohibits sorted table");

    if (cc->secondary && !cc->c.table->sorted)
      cf_error("BGP with secondary option requires sorted table");

    if (cc->require_ext_next_hop && !cc->ext_next_hop)
      cf_warn("Extended next hop required but not enabled");

    if (cc->require_add_path && !cc->add_path)
      cf_warn("ADD-PATH required but not enabled");

    if (cc->min_llgr_time > cc->max_llgr_time)
      cf_error("Min long-lived stale time (%u) exceeds max long-lived stale time (%u)",
	       cc->min_llgr_time, cc->max_llgr_time);

  }
}

static int
bgp_reconfigure(struct proto *P, struct proto_config *CF)
{
  struct bgp_proto *p = (void *) P;
  const struct bgp_config *new = (void *) CF;
  const struct bgp_config *old = p->cf;

  if (proto_get_router_id(CF) != p->local_id)
    return 0;

  if (bstrcmp(proto_get_hostname(CF), p->hostname))
    return 0;

  int same = !memcmp(((byte *) old) + sizeof(struct proto_config),
		     ((byte *) new) + sizeof(struct proto_config),
		     // password item is last and must be checked separately
		     OFFSETOF(struct bgp_config, password) - sizeof(struct proto_config))
    && !bstrcmp(old->password, new->password)
    && ((!old->remote_range && !new->remote_range)
	|| (old->remote_range && new->remote_range && net_equal(old->remote_range, new->remote_range)))
    && !bstrcmp(old->dynamic_name, new->dynamic_name)
    && (old->dynamic_name_digits == new->dynamic_name_digits);

  /* Reconfigure TCP-AP */
  same = same && bgp_reconfigure_ao_keys(p, new);

  /* FIXME: Move channel reconfiguration to generic protocol code ? */
  struct channel *C, *C2;
  struct bgp_channel_config *cc;

  WALK_LIST(C, p->p.channels)
    C->stale = 1;

  /* Reconfigure BGP channels */
  BGP_CF_WALK_CHANNELS(new, cc)
  {
    C = (struct channel *) bgp_find_channel(p, cc->afi);
    same = proto_configure_channel(P, &C, &cc->c) && same;
  }

  /* Reconfigure MPLS channel */
  same = proto_configure_mpls_channel(P, CF, RTS_BGP) && same;

  WALK_LIST_DELSAFE(C, C2, p->p.channels)
    if (C->stale)
      same = proto_configure_channel(P, &C, NULL) && same;

  /* Reset name counter */
  p->dynamic_name_counter = 0;

  if (!same)
    return 0;

  /* We should update our copy of configuration ptr as old configuration will be freed */
  p->cf = new;
  p->hostname = proto_get_hostname(CF);

  /* Check whether existing connections are compatible with required capabilities */
  struct bgp_conn *ci = &p->incoming_conn;
  if (((ci->state == BS_OPENCONFIRM) || (ci->state == BS_ESTABLISHED)) && !bgp_check_capabilities(ci))
    return 0;

  struct bgp_conn *co = &p->outgoing_conn;
  if (((co->state == BS_OPENCONFIRM) || (co->state == BS_ESTABLISHED)) && !bgp_check_capabilities(co))
    return 0;

  if (bgp_start_state(p) > BSS_PREPARE)
    bgp_update_bfd(p, new->bfd);

  return 1;
}

#define TABLE(cf, NAME) ((cf)->NAME ? (cf)->NAME->table : NULL)

static int
bgp_channel_reconfigure(struct channel *C, struct channel_config *CC, int *import_changed, int *export_changed)
{
  struct bgp_proto *p = (void *) C->proto;
  struct bgp_channel *c = (void *) C;
  struct bgp_channel_config *new = (void *) CC;
  struct bgp_channel_config *old = c->cf;

  if ((new->secondary != old->secondary) ||
      (new->validate != old->validate) ||
      (new->gr_able != old->gr_able) ||
      (new->llgr_able != old->llgr_able) ||
      (new->llgr_time != old->llgr_time) ||
      (new->ext_next_hop != old->ext_next_hop) ||
      (new->add_path != old->add_path) ||
      (new->export_table != old->export_table) ||
      (TABLE(new, igp_table_ip4) != TABLE(old, igp_table_ip4)) ||
      (TABLE(new, igp_table_ip6) != TABLE(old, igp_table_ip6)) ||
      (TABLE(new, base_table) != TABLE(old, base_table)))
    return 0;

  if (c->stale_time && ((new->min_llgr_time > c->stale_time) ||
			(new->max_llgr_time < c->stale_time)))
    return 0;

  if (new->mandatory && !old->mandatory && (C->channel_state != CS_UP))
    return 0;

  if ((new->gw_mode != old->gw_mode) ||
      (new->next_hop_prefer != old->next_hop_prefer) ||
      (new->aigp != old->aigp) ||
      (new->cost != old->cost))
  {
    /* If import table is active and route refresh is possible, we just ask for route refresh */
    if ((c->c.in_keep & RIK_PREFILTER) && (c->c.channel_state == CS_UP) && p->route_refresh)
      bgp_schedule_packet(p->conn, c, PKT_ROUTE_REFRESH);

    /* Otherwise we do complete reload */
    else
      *import_changed = 1;
  }

  if (!ipa_equal(new->next_hop_addr, old->next_hop_addr) ||
      (new->next_hop_self != old->next_hop_self) ||
      (new->next_hop_keep != old->next_hop_keep) ||
      (new->llnh_format != old->llnh_format) ||
      (new->aigp != old->aigp) ||
      (new->aigp_originate != old->aigp_originate))
    *export_changed = 1;

  /* Update prefix exporter settle timer */
  if (c->tx)
    c->tx->exporter.journal.announce_timer.cf = c->cf->ptx_exporter_settle;

  c->cf = new;
  return 1;
}

static void
bgp_copy_config(struct proto_config *dest, struct proto_config *src)
{
  struct bgp_config *d = (void *) dest;
  struct bgp_config *s = (void *) src;

  /* Copy BFD options */
  if (s->bfd)
  {
    struct bfd_options *opts = cfg_alloc(sizeof(struct bfd_options));
    memcpy(opts, s->bfd, sizeof(struct bfd_options));
    d->bfd = opts;
  }
}


/**
 * bgp_error - report a protocol error
 * @c: connection
 * @code: error code (according to the RFC)
 * @subcode: error sub-code
 * @data: data to be passed in the Notification message
 * @len: length of the data
 *
 * bgp_error() sends a notification packet to tell the other side that a protocol
 * error has occurred (including the data considered erroneous if possible) and
 * closes the connection.
 */
void
bgp_error(struct bgp_conn *c, uint code, uint subcode, byte *data, int len)
{
  struct bgp_proto *p = c->bgp;

  if (c->state == BS_CLOSE)
    return;

  bgp_log_error(p, BE_BGP_TX, "Error", code, subcode, data, ABS(len));
  bgp_store_error(p, c, BE_BGP_TX, (code << 16) | subcode);

  c->notify_code = code;
  c->notify_subcode = subcode;
  c->notify_data = data;
  c->notify_size = (len > 0) ? len : 0;

  bgp_conn_enter_close_state(c);
  bgp_schedule_packet(c, NULL, PKT_NOTIFICATION);

  if (code != 6)
  {
    bgp_update_startup_delay(p);
    bgp_stop(p, 0, NULL, 0);
  }
}

/**
 * bgp_store_error - store last error for status report
 * @p: BGP instance
 * @c: connection
 * @class: error class (BE_xxx constants)
 * @code: error code (class specific)
 *
 * bgp_store_error() decides whether given error is interesting enough
 * and store that error to last_error variables of @p
 */
void
bgp_store_error(struct bgp_proto *p, struct bgp_conn *c, u8 class, u32 code)
{
  /* During PS_UP, we ignore errors on secondary connection */
  if ((p->p.proto_state == PS_UP) && c && (c != p->conn))
    return;

  /* During PS_STOP, we ignore any errors, as we want to report
   * the error that caused transition to PS_STOP
   */
  if (p->p.proto_state == PS_STOP)
    return;

  p->last_error_class = class;
  p->last_error_code = code;
}

static char *bgp_state_names[] = { "Idle", "Connect", "Active", "OpenSent", "OpenConfirm", "Established", "Close" };
static char *bgp_err_classes[] = { "", "Error: ", "Socket: ", "Received: ", "BGP Error: ", "Automatic shutdown: ", "" };
static char *bgp_misc_errors[] = { "", "Neighbor lost", "Invalid next hop", "Authentication failed", "No listening socket", "Link down", "BFD session down", "Graceful restart" };
static char *bgp_auto_errors[] = { "", "Route limit exceeded" };
static char *bgp_gr_states[] = { "None", "Regular", "Long-lived" };

static const char *
bgp_last_errmsg(struct bgp_proto *p)
{
  switch (p->last_error_class)
  {
  case BE_MISC:
    return bgp_misc_errors[p->last_error_code];
  case BE_SOCKET:
    return (p->last_error_code == 0) ? "Connection closed" : strerror(p->last_error_code);
  case BE_BGP_RX:
  case BE_BGP_TX:
    return bgp_error_dsc(p->last_error_code >> 16, p->last_error_code & 0xFF);
  case BE_AUTO_DOWN:
    return bgp_auto_errors[p->last_error_code];
  default:
    return "";
  }
}

static const char *
bgp_state_dsc(struct bgp_proto *p)
{
  if (p->p.proto_state == PS_DOWN_XX)
    return "Down";

  if (p->p.proto_state == PS_FLUSH)
    return "Flush";

  int state = MAX(p->incoming_conn.state, p->outgoing_conn.state);
  if ((state == BS_IDLE) && (bgp_start_state(p) >= BSS_CONNECT) && p->passive)
    return "Passive";

  return bgp_state_names[state];
}

static void
bgp_get_status(struct proto *P, byte *buf)
{
  struct bgp_proto *p = (struct bgp_proto *) P;

  const char *err1 = bgp_err_classes[p->last_error_class];
  const char *err2 = bgp_last_errmsg(p);

  if (P->proto_state == PS_DOWN_XX)
    bsprintf(buf, "%s%s", err1, err2);
  else
    bsprintf(buf, "%-14s%s%s", bgp_state_dsc(p), err1, err2);
}

static void
bgp_show_afis(int code, char *s, u32 *afis, uint count)
{
  buffer b;
  STACK_BUFFER_INIT(b, CLI_MSG_SIZE);

  buffer_puts(&b, s);

  for (u32 *af = afis; af < (afis + count); af++)
  {
    const struct bgp_af_desc *desc = bgp_get_af_desc(*af);
    if (desc)
      buffer_print(&b, " %s", desc->name);
    else
      buffer_print(&b, " <%u/%u>", BGP_AFI(*af), BGP_SAFI(*af));
  }

  if (b.pos == b.end)
    strcpy(b.end - 32, " ... <too long>");

  cli_msg(code, b.start);
}

const char *
bgp_format_role_name(u8 role)
{
  static const char *bgp_role_names[] = { "provider", "rs_server", "rs_client", "customer", "peer" };
  if (role == BGP_ROLE_UNDEFINED) return "undefined";
  if (role < ARRAY_SIZE(bgp_role_names)) return bgp_role_names[role];
  return "?";
}

static void
bgp_show_capabilities(struct bgp_proto *p UNUSED, struct bgp_caps *caps)
{
  struct bgp_af_caps *ac;
  uint any_mp_bgp = 0;
  uint any_gr_able = 0;
  uint any_add_path = 0;
  uint any_ext_next_hop = 0;
  uint any_llgr_able = 0;
  u32 *afl1 = alloca(caps->af_count * sizeof(u32));
  u32 *afl2 = alloca(caps->af_count * sizeof(u32));
  uint afn1, afn2;

  WALK_AF_CAPS(caps, ac)
  {
    any_mp_bgp |= ac->ready;
    any_gr_able |= ac->gr_able;
    any_add_path |= ac->add_path;
    any_ext_next_hop |= ac->ext_next_hop;
    any_llgr_able |= ac->llgr_able;
  }

  if (any_mp_bgp)
  {
    cli_msg(-1006, "      Multiprotocol");

    afn1 = 0;
    WALK_AF_CAPS(caps, ac)
      if (ac->ready)
	afl1[afn1++] = ac->afi;

    bgp_show_afis(-1006, "        AF announced:", afl1, afn1);
  }

  if (caps->route_refresh)
    cli_msg(-1006, "      Route refresh");

  if (any_ext_next_hop)
  {
    cli_msg(-1006, "      Extended next hop");

    afn1 = 0;
    WALK_AF_CAPS(caps, ac)
      if (ac->ext_next_hop)
	afl1[afn1++] = ac->afi;

    bgp_show_afis(-1006, "        IPv6 nexthop:", afl1, afn1);
  }

  if (caps->ext_messages)
    cli_msg(-1006, "      Extended message");

  if (caps->gr_aware)
    cli_msg(-1006, "      Graceful restart");

  if (any_gr_able)
  {
    /* Continues from gr_aware */
    cli_msg(-1006, "        Restart time: %u", caps->gr_time);
    if (caps->gr_flags & BGP_GRF_RESTART)
      cli_msg(-1006, "        Restart recovery");

    afn1 = afn2 = 0;
    WALK_AF_CAPS(caps, ac)
    {
      if (ac->gr_able)
	afl1[afn1++] = ac->afi;

      if (ac->gr_af_flags & BGP_GRF_FORWARDING)
	afl2[afn2++] = ac->afi;
    }

    bgp_show_afis(-1006, "        AF supported:", afl1, afn1);
    bgp_show_afis(-1006, "        AF preserved:", afl2, afn2);
  }

  if (caps->as4_support)
    cli_msg(-1006, "      4-octet AS numbers");

  if (any_add_path)
  {
    cli_msg(-1006, "      ADD-PATH");

    afn1 = afn2 = 0;
    WALK_AF_CAPS(caps, ac)
    {
      if (ac->add_path & BGP_ADD_PATH_RX)
	afl1[afn1++] = ac->afi;

      if (ac->add_path & BGP_ADD_PATH_TX)
	afl2[afn2++] = ac->afi;
    }

    bgp_show_afis(-1006, "        RX:", afl1, afn1);
    bgp_show_afis(-1006, "        TX:", afl2, afn2);
  }

  if (caps->enhanced_refresh)
    cli_msg(-1006, "      Enhanced refresh");

  if (caps->llgr_aware)
    cli_msg(-1006, "      Long-lived graceful restart");

  if (any_llgr_able)
  {
    u32 stale_time = 0;

    afn1 = afn2 = 0;
    WALK_AF_CAPS(caps, ac)
    {
      stale_time = MAX(stale_time, ac->llgr_time);

      if (ac->llgr_able && ac->llgr_time)
	afl1[afn1++] = ac->afi;

      if (ac->llgr_flags & BGP_GRF_FORWARDING)
	afl2[afn2++] = ac->afi;
    }

    /* Continues from llgr_aware */
    cli_msg(-1006, "        LL stale time: %u", stale_time);

    bgp_show_afis(-1006, "        AF supported:", afl1, afn1);
    bgp_show_afis(-1006, "        AF preserved:", afl2, afn2);
  }

  if (caps->hostname)
    cli_msg(-1006, "      Hostname: %s", caps->hostname);

  if (caps->role != BGP_ROLE_UNDEFINED)
    cli_msg(-1006, "      Role: %s", bgp_format_role_name(caps->role));
}

static void
bgp_show_proto_info(struct proto *P)
{
  struct bgp_proto *p = (struct bgp_proto *) P;

  cli_msg(-1006, "  BGP state:          %s", bgp_state_dsc(p));

  if (bgp_is_dynamic(p) && p->cf->remote_range)
    cli_msg(-1006, "    Neighbor range:   %N", p->cf->remote_range);
  else
    cli_msg(-1006, "    Neighbor address: %I%J", p->remote_ip, p->cf->iface);

  if ((p->conn == &p->outgoing_conn) && (p->cf->remote_port != BGP_PORT))
    cli_msg(-1006, "    Neighbor port:    %u", p->cf->remote_port);

  cli_msg(-1006, "    Neighbor AS:      %u", p->remote_as);
  cli_msg(-1006, "    Local AS:         %u", p->cf->local_as);

  if (p->gr_active_num)
    cli_msg(-1006, "    Neighbor graceful restart active");

  if (P->proto_state == PS_START)
  {
    struct bgp_conn *oc = &p->outgoing_conn;

    if ((bgp_start_state(p) < BSS_CONNECT) &&
	(tm_active(p->startup_timer)))
      cli_msg(-1006, "    Error wait:       %t/%u",
	      tm_remains(p->startup_timer), p->startup_delay);

    if ((oc->state == BS_ACTIVE) &&
	(tm_active(oc->connect_timer)))
      cli_msg(-1006, "    Connect delay:    %t/%u",
	      tm_remains(oc->connect_timer), p->cf->connect_delay_time);

    if (p->gr_active_num && tm_active(p->gr_timer))
      cli_msg(-1006, "    Restart timer:    %t/-",
	      tm_remains(p->gr_timer));
  }
  else if (P->proto_state == PS_UP)
  {
    cli_msg(-1006, "    Neighbor ID:      %R", p->remote_id);
    cli_msg(-1006, "    Local capabilities");
    bgp_show_capabilities(p, p->conn->local_caps);
    cli_msg(-1006, "    Neighbor capabilities");
    bgp_show_capabilities(p, p->conn->remote_caps);
    cli_msg(-1006, "    Session:          %s%s%s%s%s",
	    p->is_internal ? "internal" : "external",
	    p->cf->multihop ? " multihop" : "",
	    p->rr_client ? " route-reflector" : "",
	    p->rs_client ? " route-server" : "",
	    p->as4_session ? " AS4" : "");
    cli_msg(-1006, "    Source address:   %I", p->local_ip);
    cli_msg(-1006, "    Hold timer:       %t/%u",
	    tm_remains(p->conn->hold_timer), p->conn->hold_time);
    cli_msg(-1006, "    Keepalive timer:  %t/%u",
	    tm_remains(p->conn->keepalive_timer), p->conn->keepalive_time);
    cli_msg(-1006, "    TX pending:       %d bytes",
	    p->conn->sk->tpos - p->conn->sk->ttx);
    cli_msg(-1006, "    Send hold timer:  %t/%u",
	    tm_remains(p->conn->send_hold_timer), p->conn->send_hold_time);

    if (!EMPTY_LIST(p->ao.keys))
    {
      struct ao_info info;
      sk_get_ao_info(p->conn->sk, &info);

      cli_msg(-1006, "    TCP-AO:");
      cli_msg(-1006, "      Current key:    %i", info.current_key);
      cli_msg(-1006, "      RNext key:      %i", info.rnext_key);
      cli_msg(-1006, "      Good packets:   %lu", info.pkt_good);
      cli_msg(-1006, "      Bad packets:    %lu", info.pkt_bad);
    }
  }

#if 0
  struct bgp_stats *s = &p->stats;
  cli_msg(-1006, "    FSM established transitions: %u",
	  s->fsm_established_transitions);
  cli_msg(-1006, "    Rcvd messages:    %u total / %u updates / %lu bytes",
	  s->rx_messages, s->rx_updates, s->rx_bytes);
  cli_msg(-1006, "    Sent messages:    %u total / %u updates / %lu bytes",
	  s->tx_messages, s->tx_updates, s->tx_bytes);
  cli_msg(-1006, "    Last rcvd update elapsed time: %t s",
	  p->last_rx_update ? (current_time() - p->last_rx_update) : 0);
#endif

  if ((p->last_error_class != BE_NONE) &&
      (p->last_error_class != BE_MAN_DOWN))
  {
    const char *err1 = bgp_err_classes[p->last_error_class];
    const char *err2 = bgp_last_errmsg(p);
    cli_msg(-1006, "    Last error:       %s%s", err1, err2);
  }

  {
    struct bgp_channel *c;
    WALK_LIST(c, p->p.channels)
    {
      channel_show_info(&c->c);

      if (c->c.class != &channel_bgp)
	continue;

      if (p->gr_active_num)
	cli_msg(-1006, "    Neighbor GR:    %s", bgp_gr_states[c->gr_active]);

      if (c->stale_timer && tm_active(c->stale_timer))
	cli_msg(-1006, "    LL stale timer: %t/-", tm_remains(c->stale_timer));

      if (c->c.channel_state == CS_UP)
      {
	if (ipa_zero(c->link_addr))
	  cli_msg(-1006, "    BGP Next hop:   %I", c->next_hop_addr);
	else
	  cli_msg(-1006, "    BGP Next hop:   %I %I", c->next_hop_addr, c->link_addr);
      }

      /* After channel is deconfigured, these pointers are no longer valid */
      if (!p->p.reconfiguring || (c->c.channel_state != CS_DOWN))
      {
	if (c->igp_table_ip4)
	  cli_msg(-1006, "    IGP IPv4 table: %s", c->igp_table_ip4->name);

	if (c->igp_table_ip6)
	  cli_msg(-1006, "    IGP IPv6 table: %s", c->igp_table_ip6->name);

	if (c->base_table)
	  cli_msg(-1006, "    Base table:     %s", c->base_table->name);
      }

      if (!c->tx)
	continue;

      BGP_PTX_LOCK(c->tx, tx);

      uint bucket_cnt = 0;
      uint prefix_cnt = 0;
      struct bgp_bucket *buck;
      struct bgp_prefix *px;
      WALK_LIST(buck, tx->bucket_queue)
      {
	bucket_cnt++;
	WALK_LIST(px, buck->prefixes)
	  if (px->cur)
	    prefix_cnt++;
      }

      cli_msg(-1006, "    Pending %u attribute sets with total %u prefixes to send",
	 bucket_cnt, prefix_cnt);
    }
  }
}

const struct channel_class channel_bgp = {
  .channel_size =	sizeof(struct bgp_channel),
  .config_size =	sizeof(struct bgp_channel_config),
  .init =		bgp_channel_init,
  .start =		bgp_channel_start,
  .shutdown =		bgp_channel_shutdown,
  .cleanup =		bgp_channel_cleanup,
  .reconfigure =	bgp_channel_reconfigure,
};

struct protocol proto_bgp = {
  .name = 		"BGP",
  .template = 		"bgp%d",
  .preference = 	DEF_PREF_BGP,
  .channel_mask =	NB_IP | NB_VPN | NB_FLOW | NB_MPLS,
  .proto_size =		sizeof(struct bgp_proto),
  .config_size =	sizeof(struct bgp_config),
  .postconfig =		bgp_postconfig,
  .init = 		bgp_init,
  .start = 		bgp_start,
  .shutdown = 		bgp_shutdown,
  .reconfigure = 	bgp_reconfigure,
  .copy_config = 	bgp_copy_config,
  .get_status = 	bgp_get_status,
  .show_proto_info = 	bgp_show_proto_info
};

void bgp_build(void)
{
  proto_build(&proto_bgp);
  bgp_register_attrs();
  bgp_listen_domain = DOMAIN_NEW(rtable);
  LOCK_DOMAIN(rtable, bgp_listen_domain);
  bgp_listen_pool = rp_new(proto_pool, bgp_listen_domain.rtable, "BGP Listen Sockets");
  UNLOCK_DOMAIN(rtable, bgp_listen_domain);
}<|MERGE_RESOLUTION|>--- conflicted
+++ resolved
@@ -1909,13 +1909,9 @@
     return 0;
   }
 
-<<<<<<< HEAD
   birdloop_enter(p->p.loop);
 
   if (!EMPTY_LIST(p->ao.keys))
-=======
-  if ((p->p.proto_state != PS_DOWN) && !EMPTY_LIST(p->ao.keys))
->>>>>>> 9784c76c
   {
     int current = -1, rnext = -1;
     sk_get_active_ao_keys(sk, &current, &rnext);

/*
 *	BIRD -- The Border Gateway Protocol
 *
 *	(c) 2000 Martin Mares <mj@ucw.cz>
 *	(c) 2008--2016 Ondrej Zajicek <santiago@crfreenet.org>
 *	(c) 2008--2016 CZ.NIC z.s.p.o.
 *
 *	Can be freely distributed and used under the terms of the GNU GPL.
 */

/**
 * DOC: Border Gateway Protocol
 *
 * The BGP protocol is implemented in three parts: |bgp.c| which takes care of
 * the connection and most of the interface with BIRD core, |packets.c| handling
 * both incoming and outgoing BGP packets and |attrs.c| containing functions for
 * manipulation with BGP attribute lists.
 *
 * As opposed to the other existing routing daemons, BIRD has a sophisticated
 * core architecture which is able to keep all the information needed by BGP in
 * the primary routing table, therefore no complex data structures like a
 * central BGP table are needed. This increases memory footprint of a BGP router
 * with many connections, but not too much and, which is more important, it
 * makes BGP much easier to implement.
 *
 * Each instance of BGP (corresponding to a single BGP peer) is described by a
 * &bgp_proto structure to which are attached individual connections represented
 * by &bgp_connection (usually, there exists only one connection, but during BGP
 * session setup, there can be more of them). The connections are handled
 * according to the BGP state machine defined in the RFC with all the timers and
 * all the parameters configurable.
 *
 * In incoming direction, we listen on the connection's socket and each time we
 * receive some input, we pass it to bgp_rx(). It decodes packet headers and the
 * markers and passes complete packets to bgp_rx_packet() which distributes the
 * packet according to its type.
 *
 * In outgoing direction, we gather all the routing updates and sort them to
 * buckets (&bgp_bucket) according to their attributes (we keep a hash table for
 * fast comparison of &rta's and a &fib which helps us to find if we already
 * have another route for the same destination queued for sending, so that we
 * can replace it with the new one immediately instead of sending both
 * updates). There also exists a special bucket holding all the route
 * withdrawals which cannot be queued anywhere else as they don't have any
 * attributes. If we have any packet to send (due to either new routes or the
 * connection tracking code wanting to send a Open, Keepalive or Notification
 * message), we call bgp_schedule_packet() which sets the corresponding bit in a
 * @packet_to_send bit field in &bgp_conn and as soon as the transmit socket
 * buffer becomes empty, we call bgp_fire_tx(). It inspects state of all the
 * packet type bits and calls the corresponding bgp_create_xx() functions,
 * eventually rescheduling the same packet type if we have more data of the same
 * type to send.
 *
 * The processing of attributes consists of two functions: bgp_decode_attrs()
 * for checking of the attribute blocks and translating them to the language of
 * BIRD's extended attributes and bgp_encode_attrs() which does the
 * converse. Both functions are built around a @bgp_attr_table array describing
 * all important characteristics of all known attributes.  Unknown transitive
 * attributes are attached to the route as %EAF_TYPE_OPAQUE byte streams.
 *
 * BGP protocol implements graceful restart in both restarting (local restart)
 * and receiving (neighbor restart) roles. The first is handled mostly by the
 * graceful restart code in the nest, BGP protocol just handles capabilities,
 * sets @gr_wait and locks graceful restart until end-of-RIB mark is received.
 * The second is implemented by internal restart of the BGP state to %BS_IDLE
 * and protocol state to %PS_START, but keeping the protocol up from the core
 * point of view and therefore maintaining received routes. Routing table
 * refresh cycle (rt_refresh_begin(), rt_refresh_end()) is used for removing
 * stale routes after reestablishment of BGP session during graceful restart.
 *
 * Supported standards:
 * RFC 4271 - Border Gateway Protocol 4 (BGP)
 * RFC 1997 - BGP Communities Attribute
 * RFC 2385 - Protection of BGP Sessions via TCP MD5 Signature
 * RFC 2545 - Use of BGP Multiprotocol Extensions for IPv6
 * RFC 2918 - Route Refresh Capability
 * RFC 3107 - Carrying Label Information in BGP
 * RFC 4360 - BGP Extended Communities Attribute
 * RFC 4364 - BGP/MPLS IPv4 Virtual Private Networks
 * RFC 4456 - BGP Route Reflection
 * RFC 4486 - Subcodes for BGP Cease Notification Message
 * RFC 4659 - BGP/MPLS IPv6 Virtual Private Networks
 * RFC 4724 - Graceful Restart Mechanism for BGP
 * RFC 4760 - Multiprotocol extensions for BGP
 * RFC 4798 - Connecting IPv6 Islands over IPv4 MPLS
 * RFC 5065 - AS confederations for BGP
 * RFC 5082 - Generalized TTL Security Mechanism
 * RFC 5492 - Capabilities Advertisement with BGP
 * RFC 5549 - Advertising IPv4 NLRI with an IPv6 Next Hop
 * RFC 5575 - Dissemination of Flow Specification Rules
 * RFC 5668 - 4-Octet AS Specific BGP Extended Community
 * RFC 6286 - AS-Wide Unique BGP Identifier
 * RFC 6608 - Subcodes for BGP Finite State Machine Error
 * RFC 6793 - BGP Support for 4-Octet AS Numbers
 * RFC 7311 - Accumulated IGP Metric Attribute for BGP
 * RFC 7313 - Enhanced Route Refresh Capability for BGP
 * RFC 7606 - Revised Error Handling for BGP UPDATE Messages
 * RFC 7911 - Advertisement of Multiple Paths in BGP
 * RFC 7947 - Internet Exchange BGP Route Server
 * RFC 8092 - BGP Large Communities Attribute
 * RFC 8203 - BGP Administrative Shutdown Communication
 * RFC 8212 - Default EBGP Route Propagation Behavior without Policies
 * RFC 8654 - Extended Message Support for BGP
 * draft-ietf-idr-ext-opt-param-07
 * draft-uttaro-idr-bgp-persistence-04
 * draft-walton-bgp-hostname-capability-02
 */

#undef LOCAL_DEBUG

#include <stdlib.h>

#include "nest/bird.h"
#include "nest/iface.h"
#include "nest/protocol.h"
#include "nest/route.h"
#include "nest/cli.h"
#include "nest/locks.h"
#include "conf/conf.h"
#include "filter/filter.h"
#include "lib/socket.h"
#include "lib/resource.h"
#include "lib/string.h"

#include "bgp.h"

/* Global list of listening sockets */
static list STATIC_LIST_INIT(bgp_sockets);

static void bgp_connect(struct bgp_proto *p);
static void bgp_active(struct bgp_proto *p);
static void bgp_setup_conn(struct bgp_proto *p, struct bgp_conn *conn);
static void bgp_setup_sk(struct bgp_conn *conn, sock *s);
static void bgp_send_open(struct bgp_conn *conn);
static void bgp_update_bfd(struct bgp_proto *p, const struct bfd_options *bfd);

static int bgp_incoming_connection(sock *sk, uint dummy UNUSED);
static void bgp_listen_sock_err(sock *sk UNUSED, int err);

static void bgp_graceful_restart_feed(struct bgp_channel *c);
static inline void channel_refresh_end_reload(struct channel *c)
{
  channel_refresh_end(c);

  if (c->in_table)
    channel_request_reload(c);
}

/**
 * bgp_open - open a BGP instance
 * @p: BGP instance
 *
 * This function allocates and configures shared BGP resources, mainly listening
 * sockets. Should be called as the last step during initialization (when lock
 * is acquired and neighbor is ready). When error, caller should change state to
 * PS_DOWN and return immediately.
 */
static int
bgp_open(struct bgp_proto *p)
{
  ASSERT_DIE(birdloop_inside(&main_birdloop));

  struct bgp_socket *bs = NULL;
  struct iface *ifa = p->cf->strict_bind ? p->cf->iface : NULL;
  ip_addr addr = p->cf->strict_bind ? p->cf->local_ip :
    (p->ipv4 ? IPA_NONE4 : IPA_NONE6);
  uint port = p->cf->local_port;
  uint flags = p->cf->free_bind ? SKF_FREEBIND : 0;
  uint flag_mask = SKF_FREEBIND;

  /* We assume that cf->iface is defined iff cf->local_ip is link-local */

  WALK_LIST(bs, bgp_sockets)
    if (ipa_equal(bs->sk->saddr, addr) &&
	(bs->sk->sport == port) &&
	(bs->sk->iface == ifa) &&
	(bs->sk->vrf == p->p.vrf) &&
	((bs->sk->flags & flag_mask) == flags))
    {
      bs->uc++;
      p->sock = bs;
      return 0;
    }

  sock *sk = sk_new(proto_pool);
  sk->type = SK_TCP_PASSIVE;
  sk->ttl = 255;
  sk->saddr = addr;
  sk->sport = port;
  sk->iface = ifa;
  sk->vrf = p->p.vrf;
<<<<<<< HEAD
  sk->flags = SKF_PASSIVE_THREAD;
=======
  sk->flags = flags;
>>>>>>> a9646efd
  sk->tos = IP_PREC_INTERNET_CONTROL;
  sk->rbsize = BGP_RX_BUFFER_SIZE;
  sk->tbsize = BGP_TX_BUFFER_SIZE;
  sk->rx_hook = bgp_incoming_connection;
  sk->err_hook = bgp_listen_sock_err;

  if (sk_open(sk) < 0)
    goto err;

  bs = mb_allocz(proto_pool, sizeof(struct bgp_socket));
  bs->sk = sk;
  bs->uc = 1;
  p->sock = bs;
  sk->data = bs;

  add_tail(&bgp_sockets, &bs->n);

  return 0;

err:
  sk_log_error(sk, p->p.name);
  log(L_ERR "%s: Cannot open listening socket", p->p.name);
  rfree(sk);
  return -1;
}

/**
 * bgp_close - close a BGP instance
 * @p: BGP instance
 *
 * This function frees and deconfigures shared BGP resources.
 */
static void
bgp_close(struct bgp_proto *p)
{
  ASSERT_DIE(birdloop_inside(&main_birdloop));
  struct bgp_socket *bs = p->sock;

  ASSERT(bs && bs->uc);

  if (--bs->uc)
    return;

  rfree(bs->sk);
  rem_node(&bs->n);
  mb_free(bs);
}

static inline int
bgp_setup_auth(struct bgp_proto *p, int enable)
{
  if (p->cf->password)
  {
    ip_addr prefix = p->cf->remote_ip;
    int pxlen = -1;

    if (p->cf->remote_range)
    {
      prefix = net_prefix(p->cf->remote_range);
      pxlen = net_pxlen(p->cf->remote_range);
    }

    int rv = sk_set_md5_auth(p->sock->sk,
			     p->cf->local_ip, prefix, pxlen, p->cf->iface,
			     enable ? p->cf->password : NULL, p->cf->setkey);

    if (rv < 0)
      sk_log_error(p->sock->sk, p->p.name);

    return rv;
  }
  else
    return 0;
}

static inline struct bgp_channel *
bgp_find_channel(struct bgp_proto *p, u32 afi)
{
  struct bgp_channel *c;
  WALK_LIST(c, p->p.channels)
    if (c->afi == afi)
      return c;

  return NULL;
}

static void
bgp_startup(struct bgp_proto *p)
{
  BGP_TRACE(D_EVENTS, "Started");
  p->start_state = BSS_CONNECT;

  if (!p->passive)
    bgp_active(p);

  if (p->postponed_sk)
  {
    /* Apply postponed incoming connection */
    bgp_setup_conn(p, &p->incoming_conn);
    bgp_setup_sk(&p->incoming_conn, p->postponed_sk);
    bgp_send_open(&p->incoming_conn);
    p->postponed_sk = NULL;
  }
}

static void
bgp_startup_timeout(timer *t)
{
  bgp_startup(t->data);
}


static void
bgp_initiate(struct bgp_proto *p)
{
  int err_val;

  if (bgp_open(p) < 0)
  { err_val = BEM_NO_SOCKET; goto err1; }

  if (bgp_setup_auth(p, 1) < 0)
  { err_val = BEM_INVALID_MD5; goto err2; }

  if (p->cf->bfd)
    bgp_update_bfd(p, p->cf->bfd);

  if (p->startup_delay)
  {
    p->start_state = BSS_DELAY;
    BGP_TRACE(D_EVENTS, "Startup delayed by %d seconds due to errors", p->startup_delay);
    bgp_start_timer(p, p->startup_timer, p->startup_delay);
  }
  else
    bgp_startup(p);

  return;

err2:
  bgp_close(p);
err1:
  p->p.disabled = 1;
  bgp_store_error(p, NULL, BE_MISC, err_val);

  p->neigh = NULL;
  proto_notify_state(&p->p, PS_DOWN);

  return;
}

/**
 * bgp_start_timer - start a BGP timer
 * @p: bgp_proto which the timer belongs to
 * @t: timer
 * @value: time (in seconds) to fire (0 to disable the timer)
 *
 * This functions calls tm_start() on @t with time @value and the amount of
 * randomization suggested by the BGP standard. Please use it for all BGP
 * timers.
 */
void
bgp_start_timer(struct bgp_proto *p, timer *t, uint value)
{
  BGP_ASSERT_INSIDE(p);

  if (value)
  {
    /* The randomization procedure is specified in RFC 4271 section 10 */
    btime time = value S;
    btime randomize = random() % ((time / 4) + 1);
    tm_start_in(t, time - randomize, p->p.loop);
  }
  else
    tm_stop(t);
}

/**
 * bgp_close_conn - close a BGP connection
 * @conn: connection to close
 *
 * This function takes a connection described by the &bgp_conn structure, closes
 * its socket and frees all resources associated with it.
 */
void
bgp_close_conn(struct bgp_conn *conn)
{
  BGP_ASSERT_INSIDE(conn->bgp);

  DBG("BGP: Closing connection\n");
  conn->packets_to_send = 0;
  conn->channels_to_send = 0;
  rfree(conn->connect_timer);
  conn->connect_timer = NULL;
  rfree(conn->keepalive_timer);
  conn->keepalive_timer = NULL;
  rfree(conn->hold_timer);
  conn->hold_timer = NULL;
  rfree(conn->tx_ev);
  conn->tx_ev = NULL;
  rfree(conn->sk);
  conn->sk = NULL;

  mb_free(conn->local_caps);
  conn->local_caps = NULL;
  mb_free(conn->remote_caps);
  conn->remote_caps = NULL;
}


/**
 * bgp_update_startup_delay - update a startup delay
 * @p: BGP instance
 *
 * This function updates a startup delay that is used to postpone next BGP
 * connect. It also handles disable_after_error and might stop BGP instance
 * when error happened and disable_after_error is on.
 *
 * It should be called when BGP protocol error happened.
 */
void
bgp_update_startup_delay(struct bgp_proto *p)
{
  const struct bgp_config *cf = p->cf;

  DBG("BGP: Updating startup delay\n");

  if (p->last_proto_error && ((current_time() - p->last_proto_error) >= cf->error_amnesia_time S))
    p->startup_delay = 0;

  p->last_proto_error = current_time();

  if (cf->disable_after_error)
  {
    p->startup_delay = 0;
    p->p.disabled = 1;
    return;
  }

  if (!p->startup_delay)
    p->startup_delay = cf->error_delay_time_min;
  else
    p->startup_delay = MIN(2 * p->startup_delay, cf->error_delay_time_max);
}

static void
bgp_graceful_close_conn(struct bgp_conn *conn, int subcode, byte *data, uint len)
{
  switch (conn->state)
  {
  case BS_IDLE:
  case BS_CLOSE:
    return;

  case BS_CONNECT:
  case BS_ACTIVE:
    bgp_conn_enter_idle_state(conn);
    return;

  case BS_OPENSENT:
  case BS_OPENCONFIRM:
  case BS_ESTABLISHED:
    if (subcode < 0)
    {
      bgp_conn_enter_close_state(conn);
      bgp_schedule_packet(conn, NULL, PKT_SCHEDULE_CLOSE);
    }
    else
      bgp_error(conn, 6, subcode, data, len);
    return;

  default:
    bug("bgp_graceful_close_conn: Unknown state %d", conn->state);
  }
}

static void
bgp_down(struct bgp_proto *p)
{
  bgp_start_timer(p, p->startup_timer, 0);

  if (p->start_state > BSS_PREPARE)
  {
    bgp_setup_auth(p, 0);
    bgp_close(p);
  }

  p->neigh = NULL;

  BGP_TRACE(D_EVENTS, "Down");
  proto_notify_state(&p->p, PS_DOWN);
}

static void
bgp_active_event(void *vp)
{
  struct bgp_proto *p = vp;

  BGP_ASSERT_INSIDE(p);

  DBG("%s: Decision start\n", p->p.name);
  if ((p->p.proto_state == PS_START) &&
      (p->outgoing_conn.state == BS_IDLE) &&
      (p->incoming_conn.state != BS_OPENCONFIRM) &&
      !p->passive)
    bgp_active(p);
}

static void
bgp_down_event(void *vp)
{
  struct bgp_proto *p = vp;

  BGP_ENTER(p);

  DBG("%s: Down event\n", p->p.name);
  if ((p->p.proto_state == PS_STOP) &&
      (p->outgoing_conn.state == BS_IDLE) &&
      (p->incoming_conn.state == BS_IDLE))
    bgp_down(p);

  BGP_LEAVE(p);
}

static struct bgp_proto *
bgp_spawn(struct bgp_proto *pp, ip_addr remote_ip)
{
  struct symbol *sym;
  char fmt[SYM_MAX_LEN];

  bsprintf(fmt, "%s%%0%dd", pp->cf->dynamic_name, pp->cf->dynamic_name_digits);

  /* This is hack, we would like to share config, but we need to copy it now */
  new_config = config;
  cfg_mem = config->mem;
  conf_this_scope = config->root_scope;
  sym = cf_default_name(fmt, &(pp->dynamic_name_counter));
  proto_clone_config(sym, pp->p.cf);
  new_config = NULL;
  cfg_mem = NULL;

  /* Just pass remote_ip to bgp_init() */
  ((struct bgp_config *) sym->proto)->remote_ip = remote_ip;

  return (void *) proto_spawn(sym->proto, 0);
}

void
bgp_stop(struct bgp_proto *p, int subcode, byte *data, uint len)
{
  proto_notify_state(&p->p, PS_STOP);
  bgp_graceful_close_conn(&p->outgoing_conn, subcode, data, len);
  bgp_graceful_close_conn(&p->incoming_conn, subcode, data, len);
  ev_send_loop(&main_birdloop, p->down_event);
}

static inline void
bgp_conn_set_state(struct bgp_conn *conn, uint new_state)
{
  if (conn->bgp->p.mrtdump & MD_STATES)
    bgp_dump_state_change(conn, conn->state, new_state);

  conn->state = new_state;
}

void
bgp_conn_enter_openconfirm_state(struct bgp_conn *conn)
{
  /* Really, most of the work is done in bgp_rx_open(). */
  bgp_conn_set_state(conn, BS_OPENCONFIRM);
}

static const struct bgp_af_caps dummy_af_caps = { };
static const struct bgp_af_caps basic_af_caps = { .ready = 1 };

void
bgp_conn_enter_established_state(struct bgp_conn *conn)
{
  struct bgp_proto *p = conn->bgp;
  struct bgp_caps *local = conn->local_caps;
  struct bgp_caps *peer = conn->remote_caps;
  struct bgp_channel *c;

  BGP_TRACE(D_EVENTS, "BGP session established");
  p->last_established = current_time();
  p->stats.fsm_established_transitions++;

  /* For multi-hop BGP sessions */
  if (ipa_zero(p->local_ip))
    p->local_ip = conn->sk->saddr;

  /* For promiscuous sessions */
  if (!p->remote_as)
    p->remote_as = conn->received_as;

  /* In case of LLv6 is not valid during BGP start */
  if (ipa_zero(p->link_addr) && p->neigh && p->neigh->iface && p->neigh->iface->llv6)
    p->link_addr = p->neigh->iface->llv6->ip;

  conn->sk->fast_rx = 0;
  conn->sk->cork = &rt_cork;

  p->conn = conn;
  p->last_error_class = 0;
  p->last_error_code = 0;

  p->as4_session = conn->as4_session;

  p->route_refresh = peer->route_refresh;
  p->enhanced_refresh = local->enhanced_refresh && peer->enhanced_refresh;

  /* Whether we may handle possible GR/LLGR of peer (it has some AF GR-able) */
  p->gr_ready = p->llgr_ready = 0;	/* Updated later */

  /* Whether peer is ready to handle our GR recovery */
  int peer_gr_ready = peer->gr_aware && !(peer->gr_flags & BGP_GRF_RESTART);

  if (p->gr_active_num)
    tm_stop(p->gr_timer);

  /* Number of active channels */
  int num = 0;

  /* Summary state of ADD_PATH RX for active channels */
  uint summary_add_path_rx = 0;

  WALK_LIST(c, p->p.channels)
  {
    const struct bgp_af_caps *loc = bgp_find_af_caps(local, c->afi);
    const struct bgp_af_caps *rem = bgp_find_af_caps(peer,  c->afi);

    /* Use default if capabilities were not announced */
    if (!local->length && (c->afi == BGP_AF_IPV4))
      loc = &basic_af_caps;

    if (!peer->length && (c->afi == BGP_AF_IPV4))
      rem = &basic_af_caps;

    /* Ignore AFIs that were not announced in multiprotocol capability */
    if (!loc || !loc->ready)
      loc = &dummy_af_caps;

    if (!rem || !rem->ready)
      rem = &dummy_af_caps;

    int active = loc->ready && rem->ready;
    c->c.disabled = !active;
    c->c.reloadable = p->route_refresh || c->cf->import_table;

    c->index = active ? num++ : 0;

    c->feed_state = BFS_NONE;
    c->load_state = BFS_NONE;

    /* Channels where peer may do GR */
    uint gr_ready = active && local->gr_aware && rem->gr_able;
    uint llgr_ready = active && local->llgr_aware && rem->llgr_able;

    c->gr_ready = gr_ready || llgr_ready;
    p->gr_ready = p->gr_ready || c->gr_ready;
    p->llgr_ready = p->llgr_ready || llgr_ready;

    /* Remember last LLGR stale time */
    c->stale_time = local->llgr_aware ? rem->llgr_time : 0;

    /* Channels not able to recover gracefully */
    if (p->p.gr_recovery && (!active || !peer_gr_ready))
      channel_graceful_restart_unlock(&c->c);

    /* Channels waiting for local convergence */
    if (p->p.gr_recovery && loc->gr_able && peer_gr_ready)
      c->c.gr_wait = 1;

    /* Channels where regular graceful restart failed */
    if ((c->gr_active == BGP_GRS_ACTIVE) &&
	!(active && rem->gr_able && (rem->gr_af_flags & BGP_GRF_FORWARDING)))
      bgp_graceful_restart_done(c);

    /* Channels where regular long-lived restart failed */
    if ((c->gr_active == BGP_GRS_LLGR) &&
	!(active && rem->llgr_able && (rem->gr_af_flags & BGP_LLGRF_FORWARDING)))
      bgp_graceful_restart_done(c);

    /* GR capability implies that neighbor will send End-of-RIB */
    if (peer->gr_aware)
      c->load_state = BFS_LOADING;

    c->ext_next_hop = c->cf->ext_next_hop && (bgp_channel_is_ipv6(c) || rem->ext_next_hop);
    c->add_path_rx = (loc->add_path & BGP_ADD_PATH_RX) && (rem->add_path & BGP_ADD_PATH_TX);
    c->add_path_tx = (loc->add_path & BGP_ADD_PATH_TX) && (rem->add_path & BGP_ADD_PATH_RX);

    if (active)
      summary_add_path_rx |= !c->add_path_rx ? 1 : 2;

    /* Update RA mode */
    if (c->add_path_tx)
      c->c.ra_mode = RA_ANY;
    else if (c->cf->secondary)
      c->c.ra_mode = RA_ACCEPTED;
    else
      c->c.ra_mode = RA_OPTIMAL;
  }

  p->afi_map = mb_alloc(p->p.pool, num * sizeof(u32));
  p->channel_map = mb_alloc(p->p.pool, num * sizeof(void *));
  p->channel_count = num;
  p->summary_add_path_rx = summary_add_path_rx;

  WALK_LIST(c, p->p.channels)
  {
    if (c->c.disabled)
      continue;

    p->afi_map[c->index] = c->afi;
    p->channel_map[c->index] = c;
  }

  /* proto_notify_state() will likely call bgp_feed_begin(), setting c->feed_state */

  bgp_conn_set_state(conn, BS_ESTABLISHED);
  proto_notify_state(&p->p, PS_UP);
}

static void
bgp_conn_leave_established_state(struct bgp_proto *p)
{
  BGP_TRACE(D_EVENTS, "BGP session closed");
  p->last_established = current_time();
  p->conn = NULL;

  if (p->p.proto_state == PS_UP)
    bgp_stop(p, 0, NULL, 0);
}

void
bgp_conn_enter_close_state(struct bgp_conn *conn)
{
  struct bgp_proto *p = conn->bgp;
  int os = conn->state;

  bgp_conn_set_state(conn, BS_CLOSE);
  tm_stop(conn->keepalive_timer);
  conn->sk->rx_hook = NULL;

  /* Timeout for CLOSE state, if we cannot send notification soon then we just hangup */
  bgp_start_timer(p, conn->hold_timer, 10);

  if (os == BS_ESTABLISHED)
    bgp_conn_leave_established_state(p);
}

void
bgp_conn_enter_idle_state(struct bgp_conn *conn)
{
  struct bgp_proto *p = conn->bgp;
  int os = conn->state;

  bgp_close_conn(conn);
  bgp_conn_set_state(conn, BS_IDLE);
  ev_send_loop(p->p.loop, p->active_event);
  ev_send_loop(&main_birdloop, p->down_event);

  if (os == BS_ESTABLISHED)
    bgp_conn_leave_established_state(p);
}

/**
 * bgp_handle_graceful_restart - handle detected BGP graceful restart
 * @p: BGP instance
 *
 * This function is called when a BGP graceful restart of the neighbor is
 * detected (when the TCP connection fails or when a new TCP connection
 * appears). The function activates processing of the restart - starts routing
 * table refresh cycle and activates BGP restart timer. The protocol state goes
 * back to %PS_START, but changing BGP state back to %BS_IDLE is left for the
 * caller.
 */
void
bgp_handle_graceful_restart(struct bgp_proto *p)
{
  ASSERT(p->conn && (p->conn->state == BS_ESTABLISHED) && p->gr_ready);

  BGP_TRACE(D_EVENTS, "Neighbor graceful restart detected%s",
	    p->gr_active_num ? " - already pending" : "");

  p->gr_active_num = 0;

  struct bgp_channel *c;
  WALK_LIST(c, p->p.channels)
  {
    /* FIXME: perhaps check for channel state instead of disabled flag? */
    if (c->c.disabled)
      continue;

    if (c->gr_ready)
    {
      p->gr_active_num++;

      switch (c->gr_active)
      {
      case BGP_GRS_NONE:
	c->gr_active = BGP_GRS_ACTIVE;
	channel_refresh_begin(&c->c);
	break;

      case BGP_GRS_ACTIVE:
	channel_refresh_end(&c->c);
	channel_refresh_begin(&c->c);
	break;

      case BGP_GRS_LLGR:
	channel_refresh_begin(&c->c);
	bgp_graceful_restart_feed(c);
	break;
      }
    }
    else
    {
      /* Just flush the routes */
      channel_refresh_begin(&c->c);
      channel_refresh_end(&c->c);
    }

    /* Reset bucket and prefix tables */
    bgp_free_bucket_table(c);
    bgp_free_prefix_table(c);
    bgp_init_bucket_table(c);
    bgp_init_prefix_table(c);
    c->packets_to_send = 0;
  }

  /* p->gr_ready -> at least one active channel is c->gr_ready */
  ASSERT(p->gr_active_num > 0);

  proto_notify_state(&p->p, PS_START);
  tm_start_in(p->gr_timer, p->conn->remote_caps->gr_time S, p->p.loop);
}

static void
bgp_graceful_restart_feed_done(struct rt_export_request *req)
{
  req->hook = NULL;
}

static void
bgp_graceful_restart_feed_dump_req(struct rt_export_request *req)
{
  struct bgp_channel *c = SKIP_BACK(struct bgp_channel, stale_feed, req);
  debug("  BGP-GR %s.%s export request %p\n", c->c.proto->name, c->c.name, req);
}

static void
bgp_graceful_restart_feed_log_state_change(struct rt_export_request *req, u8 state)
{
  struct bgp_channel *c = SKIP_BACK(struct bgp_channel, stale_feed, req);
  struct bgp_proto *p = (void *) c->c.proto;
  BGP_TRACE(D_EVENTS, "Long-lived graceful restart export state changed to %s", rt_export_state_name(state));

  if (state == TES_READY)
    rt_stop_export(req, bgp_graceful_restart_feed_done);
}

static void
bgp_graceful_restart_drop_export(struct rt_export_request *req UNUSED, const net_addr *n UNUSED, struct rt_pending_export *rpe UNUSED)
{ /* Nothing to do */ }

static void
bgp_graceful_restart_feed(struct bgp_channel *c)
{
  c->stale_feed = (struct rt_export_request) {
    .name = "BGP-GR",
    .list = &global_work_list,
    .trace_routes = c->c.debug | c->c.proto->debug,
    .dump_req = bgp_graceful_restart_feed_dump_req,
    .log_state_change = bgp_graceful_restart_feed_log_state_change,
    .export_bulk = bgp_rte_modify_stale,
    .export_one = bgp_graceful_restart_drop_export,
  };

  rt_request_export(c->c.table, &c->stale_feed);
}


/**
 * bgp_graceful_restart_done - finish active BGP graceful restart
 * @c: BGP channel
 *
 * This function is called when the active BGP graceful restart of the neighbor
 * should be finished for channel @c - either successfully (the neighbor sends
 * all paths and reports end-of-RIB for given AFI/SAFI on the new session) or
 * unsuccessfully (the neighbor does not support BGP graceful restart on the new
 * session). The function ends the routing table refresh cycle.
 */
void
bgp_graceful_restart_done(struct bgp_channel *c)
{
  struct bgp_proto *p = (void *) c->c.proto;

  ASSERT(c->gr_active);
  c->gr_active = 0;
  p->gr_active_num--;

  if (!p->gr_active_num)
    BGP_TRACE(D_EVENTS, "Neighbor graceful restart done");

  if (c->stale_feed.hook)
    rt_stop_export(&c->stale_feed, bgp_graceful_restart_feed_done);

  tm_stop(c->stale_timer);
  channel_refresh_end_reload(&c->c);
}

/**
 * bgp_graceful_restart_timeout - timeout of graceful restart 'restart timer'
 * @t: timer
 *
 * This function is a timeout hook for @gr_timer, implementing BGP restart time
 * limit for reestablisment of the BGP session after the graceful restart. When
 * fired, we just proceed with the usual protocol restart.
 */

static void
bgp_graceful_restart_timeout(timer *t)
{
  struct bgp_proto *p = t->data;

  BGP_TRACE(D_EVENTS, "Neighbor graceful restart timeout");

  if (p->llgr_ready)
  {
    struct bgp_channel *c;
    WALK_LIST(c, p->p.channels)
    {
      /* Channel is not in GR and is already flushed */
      if (!c->gr_active)
	continue;

      /* Channel is already in LLGR from past restart */
      if (c->gr_active == BGP_GRS_LLGR)
	continue;

      /* Channel is in GR, but does not support LLGR -> stop GR */
      if (!c->stale_time)
      {
	bgp_graceful_restart_done(c);
	continue;
      }

      /* Channel is in GR, and supports LLGR -> start LLGR */
      c->gr_active = BGP_GRS_LLGR;
      tm_start_in(c->stale_timer, c->stale_time S, p->p.loop);
      bgp_graceful_restart_feed(c);
    }
  }
  else
    bgp_stop(p, 0, NULL, 0);
}

static void
bgp_long_lived_stale_timeout(timer *t)
{
  struct bgp_channel *c = t->data;
  struct bgp_proto *p = (void *) c->c.proto;

  BGP_TRACE(D_EVENTS, "Long-lived stale timeout");

  bgp_graceful_restart_done(c);
}


/**
 * bgp_refresh_begin - start incoming enhanced route refresh sequence
 * @c: BGP channel
 *
 * This function is called when an incoming enhanced route refresh sequence is
 * started by the neighbor, demarcated by the BoRR packet. The function updates
 * the load state and starts the routing table refresh cycle. Note that graceful
 * restart also uses routing table refresh cycle, but RFC 7313 and load states
 * ensure that these two sequences do not overlap.
 */
void
bgp_refresh_begin(struct bgp_channel *c)
{
  struct bgp_proto *p = (void *) c->c.proto;

  if (c->load_state == BFS_LOADING)
  { log(L_WARN "%s: BEGIN-OF-RR received before END-OF-RIB, ignoring", p->p.name); return; }

  if (c->load_state == BFS_REFRESHING)
    channel_refresh_end(&c->c);

  c->load_state = BFS_REFRESHING;
  channel_refresh_begin(&c->c);
}

/**
 * bgp_refresh_end - finish incoming enhanced route refresh sequence
 * @c: BGP channel
 *
 * This function is called when an incoming enhanced route refresh sequence is
 * finished by the neighbor, demarcated by the EoRR packet. The function updates
 * the load state and ends the routing table refresh cycle. Routes not received
 * during the sequence are removed by the nest.
 */
void
bgp_refresh_end(struct bgp_channel *c)
{
  struct bgp_proto *p = (void *) c->c.proto;

  if (c->load_state != BFS_REFRESHING)
  { log(L_WARN "%s: END-OF-RR received without prior BEGIN-OF-RR, ignoring", p->p.name); return; }

  c->load_state = BFS_NONE;
  channel_refresh_end_reload(&c->c);
}


static void
bgp_send_open(struct bgp_conn *conn)
{
  DBG("BGP: Sending open\n");
  conn->sk->rx_hook = bgp_rx;
  conn->sk->tx_hook = bgp_tx;
  tm_stop(conn->connect_timer);
  bgp_prepare_capabilities(conn);
  bgp_schedule_packet(conn, NULL, PKT_OPEN);
  bgp_conn_set_state(conn, BS_OPENSENT);
  bgp_start_timer(conn->bgp, conn->hold_timer, conn->bgp->cf->initial_hold_time);
}

static void
bgp_connected(sock *sk)
{
  struct bgp_conn *conn = sk->data;
  struct bgp_proto *p = conn->bgp;

  BGP_TRACE(D_EVENTS, "Connected");
  bgp_send_open(conn);
}

static void
bgp_connect_timeout(timer *t)
{
  struct bgp_conn *conn = t->data;
  struct bgp_proto *p = conn->bgp;

  DBG("BGP: connect_timeout\n");
  if (p->p.proto_state == PS_START)
  {
    bgp_close_conn(conn);
    bgp_connect(p);
  }
  else
    bgp_conn_enter_idle_state(conn);
}

static void
bgp_sock_err(sock *sk, int err)
{
  struct bgp_conn *conn = sk->data;
  struct bgp_proto *p = conn->bgp;

  /*
   * This error hook may be called either asynchronously from main
   * loop, or synchronously from sk_send().  But sk_send() is called
   * only from bgp_tx() and bgp_kick_tx(), which are both called
   * asynchronously from main loop. Moreover, they end if err hook is
   * called. Therefore, we could suppose that it is always called
   * asynchronously.
   */

  bgp_store_error(p, conn, BE_SOCKET, err);

  if (err)
    BGP_TRACE(D_EVENTS, "Connection lost (%M)", err);
  else
    BGP_TRACE(D_EVENTS, "Connection closed");

  if ((conn->state == BS_ESTABLISHED) && p->gr_ready)
    bgp_handle_graceful_restart(p);

  bgp_conn_enter_idle_state(conn);
}

static void
bgp_hold_timeout(timer *t)
{
  struct bgp_conn *conn = t->data;
  struct bgp_proto *p = conn->bgp;

  DBG("BGP: Hold timeout\n");

  /* We are already closing the connection - just do hangup */
  if (conn->state == BS_CLOSE)
  {
    BGP_TRACE(D_EVENTS, "Connection stalled");
    bgp_conn_enter_idle_state(conn);
    return;
  }

  /* If there is something in input queue, we are probably congested
     and perhaps just not processed BGP packets in time. */

  if (sk_rx_ready(conn->sk) > 0)
    bgp_start_timer(p, conn->hold_timer, 10);
  else if ((conn->state == BS_ESTABLISHED) && p->llgr_ready)
  {
    BGP_TRACE(D_EVENTS, "Hold timer expired");
    bgp_handle_graceful_restart(p);
    bgp_conn_enter_idle_state(conn);
  }
  else
    bgp_error(conn, 4, 0, NULL, 0);
}

static void
bgp_keepalive_timeout(timer *t)
{
  struct bgp_conn *conn = t->data;

  DBG("BGP: Keepalive timer\n");
  bgp_schedule_packet(conn, NULL, PKT_KEEPALIVE);

  /* Kick TX a bit faster */
  if (ev_active(conn->tx_ev))
    ev_run(conn->tx_ev);
}

static void
bgp_setup_conn(struct bgp_proto *p, struct bgp_conn *conn)
{
  conn->sk = NULL;
  conn->bgp = p;

  conn->packets_to_send = 0;
  conn->channels_to_send = 0;
  conn->last_channel = 0;
  conn->last_channel_count = 0;

  conn->connect_timer	= tm_new_init(p->p.pool, bgp_connect_timeout,	 conn, 0, 0);
  conn->hold_timer 	= tm_new_init(p->p.pool, bgp_hold_timeout,	 conn, 0, 0);
  conn->keepalive_timer	= tm_new_init(p->p.pool, bgp_keepalive_timeout, conn, 0, 0);

  conn->tx_ev = ev_new_init(p->p.pool, bgp_kick_tx, conn);
}

static void
bgp_setup_sk(struct bgp_conn *conn, sock *s)
{
  ASSERT_DIE(s->flags & SKF_THREAD);
  s->data = conn;
  s->err_hook = bgp_sock_err;
  s->fast_rx = 1;
  conn->sk = s;
  sk_start(s);
}

static void
bgp_active(struct bgp_proto *p)
{
  int delay = MAX(1, p->cf->connect_delay_time);
  struct bgp_conn *conn = &p->outgoing_conn;

  BGP_ASSERT_INSIDE(p);

  BGP_TRACE(D_EVENTS, "Connect delayed by %d seconds", delay);
  bgp_setup_conn(p, conn);
  bgp_conn_set_state(conn, BS_ACTIVE);
  bgp_start_timer(p, conn->connect_timer, delay);
}

/**
 * bgp_connect - initiate an outgoing connection
 * @p: BGP instance
 *
 * The bgp_connect() function creates a new &bgp_conn and initiates
 * a TCP connection to the peer. The rest of connection setup is governed
 * by the BGP state machine as described in the standard.
 */
static void
bgp_connect(struct bgp_proto *p)	/* Enter Connect state and start establishing connection */
{
  struct bgp_conn *conn = &p->outgoing_conn;
  int hops = p->cf->multihop ? : 1;

  BGP_ASSERT_INSIDE(p);

  DBG("BGP: Connecting\n");
  sock *s = sk_new(p->p.pool);
  s->type = SK_TCP_ACTIVE;
  s->flags |= SKF_THREAD;
  s->saddr = p->local_ip;
  s->daddr = p->remote_ip;
  s->dport = p->cf->remote_port;
  s->iface = p->neigh ? p->neigh->iface : NULL;
  s->vrf = p->p.vrf;
  s->ttl = p->cf->ttl_security ? 255 : hops;
  s->rbsize = p->cf->enable_extended_messages ? BGP_RX_BUFFER_EXT_SIZE : BGP_RX_BUFFER_SIZE;
  s->tbsize = p->cf->enable_extended_messages ? BGP_TX_BUFFER_EXT_SIZE : BGP_TX_BUFFER_SIZE;
  s->tos = IP_PREC_INTERNET_CONTROL;
  s->password = p->cf->password;
  s->tx_hook = bgp_connected;
  BGP_TRACE(D_EVENTS, "Connecting to %I%J from local address %I%J",
	    s->daddr, ipa_is_link_local(s->daddr) ? p->cf->iface : NULL,
	    s->saddr, ipa_is_link_local(s->saddr) ? s->iface : NULL);
  bgp_setup_conn(p, conn);
  bgp_setup_sk(conn, s);
  bgp_conn_set_state(conn, BS_CONNECT);

  if (sk_open(s) < 0)
    goto err;

  /* Set minimal receive TTL if needed */
  if (p->cf->ttl_security)
    if (sk_set_min_ttl(s, 256 - hops) < 0)
      goto err;

  DBG("BGP: Waiting for connect success\n");
  bgp_start_timer(p, conn->connect_timer, p->cf->connect_retry_time);
  return;

err:
  sk_log_error(s, p->p.name);
  bgp_sock_err(s, 0);
  return;
}

static inline int bgp_is_dynamic(struct bgp_proto *p)
{ return ipa_zero(p->remote_ip); }

/**
 * bgp_find_proto - find existing proto for incoming connection
 * @sk: TCP socket
 *
 */
static struct bgp_proto *
bgp_find_proto(sock *sk)
{
  struct bgp_proto *best = NULL;
  struct bgp_proto *p;

  /* sk->iface is valid only if src or dst address is link-local */
  int link = ipa_is_link_local(sk->saddr) || ipa_is_link_local(sk->daddr);

  WALK_LIST(p, proto_list)
    if ((p->p.proto == &proto_bgp) &&
	(ipa_equal(p->remote_ip, sk->daddr) || bgp_is_dynamic(p)) &&
	(!p->cf->remote_range || ipa_in_netX(sk->daddr, p->cf->remote_range)) &&
	(p->p.vrf == sk->vrf) &&
	(p->cf->local_port == sk->sport) &&
	(!link || (p->cf->iface == sk->iface)) &&
	(ipa_zero(p->cf->local_ip) || ipa_equal(p->cf->local_ip, sk->saddr)))
    {
      best = p;

      if (!bgp_is_dynamic(p))
	break;
    }

  return best;
}

/**
 * bgp_incoming_connection - handle an incoming connection
 * @sk: TCP socket
 * @dummy: unused
 *
 * This function serves as a socket hook for accepting of new BGP
 * connections. It searches a BGP instance corresponding to the peer
 * which has connected and if such an instance exists, it creates a
 * &bgp_conn structure, attaches it to the instance and either sends
 * an Open message or (if there already is an active connection) it
 * closes the new connection by sending a Notification message.
 */
static int
bgp_incoming_connection(sock *sk, uint dummy UNUSED)
{
  struct bgp_proto *p;
  int acc, hops;

  DBG("BGP: Incoming connection from %I port %d\n", sk->daddr, sk->dport);
  p = bgp_find_proto(sk);
  if (!p)
  {
    log(L_WARN "BGP: Unexpected connect from unknown address %I%J (port %d)",
	sk->daddr, ipa_is_link_local(sk->daddr) ? sk->iface : NULL, sk->dport);
    rfree(sk);
    return 0;
  }

  if (p->p.loop == &main_birdloop)
  {
    /* Protocol is down for whatever reason. No need for locking. */
    BGP_TRACE(D_EVENTS, "Incoming connection from %I%J (port %d) rejected (protocol is down)",
	    sk->daddr, ipa_is_link_local(sk->daddr) ? sk->iface : NULL,
	    sk->dport);
    rfree(sk);
    return 0;
  }

  BGP_ENTER(p);

  /*
   * BIRD should keep multiple incoming connections in OpenSent state (for
   * details RFC 4271 8.2.1 par 3), but it keeps just one. Duplicate incoming
   * connections are rejected istead. The exception is the case where an
   * incoming connection triggers a graceful restart.
   */

  acc = (p->p.proto_state == PS_START || p->p.proto_state == PS_UP) &&
    (p->start_state >= BSS_CONNECT) && (!p->incoming_conn.sk);

  if (p->conn && (p->conn->state == BS_ESTABLISHED) && p->gr_ready)
  {
    bgp_store_error(p, NULL, BE_MISC, BEM_GRACEFUL_RESTART);
    bgp_handle_graceful_restart(p);
    bgp_conn_enter_idle_state(p->conn);
    acc = 1;

    /* There might be separate incoming connection in OpenSent state */
    if (p->incoming_conn.state > BS_ACTIVE)
      bgp_close_conn(&p->incoming_conn);
  }

  BGP_TRACE(D_EVENTS, "Incoming connection from %I%J (port %d) %s",
	    sk->daddr, ipa_is_link_local(sk->daddr) ? sk->iface : NULL,
	    sk->dport, acc ? "accepted" : "rejected");

  if (!acc)
  {
    rfree(sk);
    BGP_LEAVE(p);
    return 0;
  }

  hops = p->cf->multihop ? : 1;

  if (sk_set_ttl(sk, p->cf->ttl_security ? 255 : hops) < 0)
    goto err;

  if (p->cf->ttl_security)
    if (sk_set_min_ttl(sk, 256 - hops) < 0)
      goto err;

  if (p->cf->enable_extended_messages)
  {
    sk->rbsize = BGP_RX_BUFFER_EXT_SIZE;
    sk->tbsize = BGP_TX_BUFFER_EXT_SIZE;
    sk_reallocate(sk);
  }

  /* For dynamic BGP, spawn new instance and postpone the socket */
  if (bgp_is_dynamic(p))
  {
    p = bgp_spawn(p, sk->daddr);
    p->postponed_sk = sk;
    rmove(sk, p->p.pool);
    BGP_LEAVE(p);
    return 0;
  }

  rmove(sk, p->p.pool);
  bgp_setup_conn(p, &p->incoming_conn);
  bgp_setup_sk(&p->incoming_conn, sk);
  bgp_send_open(&p->incoming_conn);
  BGP_LEAVE(p);
  return 0;

err:
  sk_log_error(sk, p->p.name);
  log(L_ERR "%s: Incoming connection aborted", p->p.name);
  rfree(sk);
  BGP_LEAVE(p);
  return 0;
}

static void
bgp_listen_sock_err(sock *sk UNUSED, int err)
{
  if (err == ECONNABORTED)
    log(L_WARN "BGP: Incoming connection aborted");
  else
    log(L_ERR "BGP: Error on listening socket: %M", err);
}

static void
bgp_start_neighbor(struct bgp_proto *p)
{
  /* Called only for single-hop BGP sessions */

  if (ipa_zero(p->local_ip))
    p->local_ip = p->neigh->ifa->ip;

  if (ipa_is_link_local(p->local_ip))
    p->link_addr = p->local_ip;
  else if (p->neigh->iface->llv6)
    p->link_addr = p->neigh->iface->llv6->ip;

  bgp_initiate(p);
}

static void
bgp_neigh_notify(neighbor *n)
{
  struct bgp_proto *p = (struct bgp_proto *) n->proto;
  int ps = p->p.proto_state;

  BGP_ASSERT_INSIDE(p);

  if ((n != p->neigh) || (ps == PS_DOWN) || (ps == PS_STOP))
    return;

  int prepare = (ps == PS_START) && (p->start_state == BSS_PREPARE);

  if (n->scope <= 0)
  {
    if (!prepare)
    {
      BGP_TRACE(D_EVENTS, "Neighbor lost");
      bgp_store_error(p, NULL, BE_MISC, BEM_NEIGHBOR_LOST);
      /* Perhaps also run bgp_update_startup_delay(p)? */
      bgp_stop(p, 0, NULL, 0);
    }
  }
  else if (p->cf->check_link && !(n->iface->flags & IF_LINK_UP))
  {
    if (!prepare)
    {
      BGP_TRACE(D_EVENTS, "Link down");
      bgp_store_error(p, NULL, BE_MISC, BEM_LINK_DOWN);
      if (ps == PS_UP)
	bgp_update_startup_delay(p);
      bgp_stop(p, 0, NULL, 0);
    }
  }
  else
  {
    if (prepare)
    {
      BGP_TRACE(D_EVENTS, "Neighbor ready");
      bgp_start_neighbor(p);
    }
  }
}

static void
bgp_bfd_notify(struct bfd_request *req)
{
  struct bgp_proto *p = req->data;
  int ps = p->p.proto_state;

  if (req->down && ((ps == PS_START) || (ps == PS_UP)))
  {
    BGP_TRACE(D_EVENTS, "BFD session down");
    bgp_store_error(p, NULL, BE_MISC, BEM_BFD_DOWN);

    if (req->opts.mode == BGP_BFD_GRACEFUL)
    {
      /* Trigger graceful restart */
      if (p->conn && (p->conn->state == BS_ESTABLISHED) && p->gr_ready)
	bgp_handle_graceful_restart(p);

      if (p->incoming_conn.state > BS_IDLE)
	bgp_conn_enter_idle_state(&p->incoming_conn);

      if (p->outgoing_conn.state > BS_IDLE)
	bgp_conn_enter_idle_state(&p->outgoing_conn);
    }
    else
    {
      /* Trigger session down */
      if (ps == PS_UP)
	bgp_update_startup_delay(p);
      bgp_stop(p, 0, NULL, 0);
    }
  }
}

static void
bgp_update_bfd(struct bgp_proto *p, const struct bfd_options *bfd)
{
  if (bfd && p->bfd_req)
    bfd_update_request(p->bfd_req, bfd);

  if (bfd && !p->bfd_req && !bgp_is_dynamic(p))
    p->bfd_req = bfd_request_session(p->p.pool, p->remote_ip, p->local_ip,
				     p->cf->multihop ? NULL : p->neigh->iface,
				     p->p.vrf, bgp_bfd_notify, p, birdloop_event_list(p->p.loop), bfd);

  if (!bfd && p->bfd_req)
  {
    rfree(p->bfd_req);
    p->bfd_req = NULL;
  }
}

static void
bgp_reload_routes(struct channel *C)
{
  struct bgp_proto *p = (void *) C->proto;
  struct bgp_channel *c = (void *) C;

  ASSERT(p->conn && (p->route_refresh));

  bgp_schedule_packet(p->conn, c, PKT_ROUTE_REFRESH);
}

static void
bgp_feed_begin(struct channel *C, int initial)
{
  struct bgp_proto *p = (void *) C->proto;
  struct bgp_channel *c = (void *) C;

  /* This should not happen */
  if (!p->conn)
    return;

  if (initial && p->cf->gr_mode)
    c->feed_state = BFS_LOADING;

  /* It is refeed and both sides support enhanced route refresh */
  if (!initial && p->enhanced_refresh)
  {
    /* BoRR must not be sent before End-of-RIB */
    if (c->feed_state == BFS_LOADING || c->feed_state == BFS_LOADED)
      return;

    c->feed_state = BFS_REFRESHING;
    bgp_schedule_packet(p->conn, c, PKT_BEGIN_REFRESH);
  }
}

static void
bgp_feed_end(struct channel *C)
{
  struct bgp_proto *p = (void *) C->proto;
  struct bgp_channel *c = (void *) C;

  /* This should not happen */
  if (!p->conn)
    return;

  /* Non-demarcated feed ended, nothing to do */
  if (c->feed_state == BFS_NONE)
    return;

  /* Schedule End-of-RIB packet */
  if (c->feed_state == BFS_LOADING)
    c->feed_state = BFS_LOADED;

  /* Schedule EoRR packet */
  if (c->feed_state == BFS_REFRESHING)
    c->feed_state = BFS_REFRESHED;

  /* Kick TX hook */
  bgp_schedule_packet(p->conn, c, PKT_UPDATE);
}


static void
bgp_start_locked(struct object_lock *lock)
{
  struct bgp_proto *p = lock->data;
  const struct bgp_config *cf = p->cf;

  BGP_ENTER(p);

  if (p->p.proto_state != PS_START)
  {
    DBG("BGP: Got lock in different state %d\n", p->p.proto_state);
    BGP_LEAVE(p);
    return;
  }

  DBG("BGP: Got lock\n");

  if (cf->multihop || bgp_is_dynamic(p))
  {
    /* Multi-hop sessions do not use neighbor entries */
    bgp_initiate(p);
    BGP_LEAVE(p);
    return;
  }

  neighbor *n = neigh_find(&p->p, p->remote_ip, cf->iface, NEF_STICKY | NEF_NOTIFY_MAIN);
  if (!n)
  {
    log(L_ERR "%s: Invalid remote address %I%J", p->p.name, p->remote_ip, cf->iface);
    /* As we do not start yet, we can just disable protocol */
    p->p.disabled = 1;
    bgp_store_error(p, NULL, BE_MISC, BEM_INVALID_NEXT_HOP);
    proto_notify_state(&p->p, PS_DOWN);
    BGP_LEAVE(p);
    return;
  }

  p->neigh = n;

  if (n->scope <= 0)
    BGP_TRACE(D_EVENTS, "Waiting for %I%J to become my neighbor", p->remote_ip, cf->iface);
  else if (p->cf->check_link && !(n->iface->flags & IF_LINK_UP))
    BGP_TRACE(D_EVENTS, "Waiting for link on %s", n->iface->name);
  else
    bgp_start_neighbor(p);

  BGP_LEAVE(p);
}

static int
bgp_start(struct proto *P)
{
  struct bgp_proto *p = (struct bgp_proto *) P;
  const struct bgp_config *cf = p->cf;

  p->local_ip = cf->local_ip;
  p->local_as = cf->local_as;
  p->remote_as = cf->remote_as;
  p->public_as = cf->local_as;

  /* For dynamic BGP childs, remote_ip is already set */
  if (ipa_nonzero(cf->remote_ip))
    p->remote_ip = cf->remote_ip;

  /* Confederation ID is used for truly external peers */
  if (p->cf->confederation && !p->is_interior)
    p->public_as = cf->confederation;

  p->passive = cf->passive || bgp_is_dynamic(p);

  p->start_state = BSS_PREPARE;
  p->outgoing_conn.state = BS_IDLE;
  p->incoming_conn.state = BS_IDLE;
  p->neigh = NULL;
  p->bfd_req = NULL;
  p->postponed_sk = NULL;
  p->gr_ready = 0;
  p->gr_active_num = 0;

  /* Reset some stats */
  p->stats.rx_messages = p->stats.tx_messages = 0;
  p->stats.rx_updates = p->stats.tx_updates = 0;
  p->stats.rx_bytes = p->stats.tx_bytes = 0;
  p->last_rx_update = 0;

  p->active_event = ev_new_init(p->p.pool, bgp_active_event, p);
  p->down_event = ev_new_init(p->p.pool, bgp_down_event, p);
  p->startup_timer = tm_new_init(p->p.pool, bgp_startup_timeout, p, 0, 0);
  p->gr_timer = tm_new_init(p->p.pool, bgp_graceful_restart_timeout, p, 0, 0);

  p->rx_lp = lp_new_default(p->p.pool);

  p->local_id = proto_get_router_id(P->cf);
  if (p->rr_client)
    p->rr_cluster_id = p->cf->rr_cluster_id ? p->cf->rr_cluster_id : p->local_id;

  p->remote_id = 0;
  p->link_addr = IPA_NONE;

  /* Lock all channels when in GR recovery mode */
  if (p->p.gr_recovery && p->cf->gr_mode)
  {
    struct bgp_channel *c;
    WALK_LIST(c, p->p.channels)
      channel_graceful_restart_lock(&c->c);
  }

  /*
   * Before attempting to create the connection, we need to lock the port,
   * so that we are the only instance attempting to talk with that neighbor.
   */
  struct object_lock *lock;
  lock = p->lock = olock_new(P->pool);
  lock->addr = p->remote_ip;
  lock->port = p->cf->remote_port;
  lock->iface = p->cf->iface;
  lock->vrf = p->cf->iface ? NULL : p->p.vrf;
  lock->type = OBJLOCK_TCP;
  lock->hook = bgp_start_locked;
  lock->data = p;

  /* For dynamic BGP, we use inst 1 to avoid collisions with regular BGP */
  if (bgp_is_dynamic(p))
  {
    lock->addr = net_prefix(p->cf->remote_range);
    lock->inst = 1;
  }

  olock_acquire(lock);

  return PS_START;
}

extern int proto_restart;

static int
bgp_shutdown(struct proto *P)
{
  struct bgp_proto *p = (struct bgp_proto *) P;
  int subcode = 0;

  char *message = NULL;
  byte *data = NULL;
  uint len = 0;

  BGP_TRACE(D_EVENTS, "Shutdown requested");

  switch (P->down_code)
  {
  case PDC_CF_REMOVE:
  case PDC_CF_DISABLE:
    subcode = 3; // Errcode 6, 3 - peer de-configured
    break;

  case PDC_CF_RESTART:
    subcode = 6; // Errcode 6, 6 - other configuration change
    break;

  case PDC_CMD_DISABLE:
  case PDC_CMD_SHUTDOWN:
  shutdown:
    subcode = 2; // Errcode 6, 2 - administrative shutdown
    message = P->message;
    break;

  case PDC_CMD_RESTART:
    subcode = 4; // Errcode 6, 4 - administrative reset
    message = P->message;
    break;

  case PDC_CMD_GR_DOWN:
    if ((p->cf->gr_mode != BGP_GR_ABLE) &&
	(p->cf->llgr_mode != BGP_LLGR_ABLE))
      goto shutdown;

    subcode = -1; // Do not send NOTIFICATION, just close the connection
    break;

  case PDC_RX_LIMIT_HIT:
  case PDC_IN_LIMIT_HIT:
    subcode = 1; // Errcode 6, 1 - max number of prefixes reached
    /* log message for compatibility */
    log(L_WARN "%s: Route limit exceeded, shutting down", p->p.name);
    goto limit;

  case PDC_OUT_LIMIT_HIT:
    subcode = proto_restart ? 4 : 2; // Administrative reset or shutdown

  limit:
    bgp_store_error(p, NULL, BE_AUTO_DOWN, BEA_ROUTE_LIMIT_EXCEEDED);
    if (proto_restart)
      bgp_update_startup_delay(p);
    else
      p->startup_delay = 0;
    goto done;
  }

  bgp_store_error(p, NULL, BE_MAN_DOWN, 0);
  p->startup_delay = 0;

  /* RFC 8203 - shutdown communication */
  if (message)
  {
    uint msg_len = strlen(message);
    msg_len = MIN(msg_len, 255);

    /* Buffer will be freed automatically by protocol shutdown */
    data = mb_alloc(p->p.pool, msg_len + 1);
    len = msg_len + 1;

    data[0] = msg_len;
    memcpy(data+1, message, msg_len);
  }

done:
  bgp_stop(p, subcode, data, len);
  return p->p.proto_state;
}

struct rte_owner_class bgp_rte_owner_class = {
  .get_route_info = 	bgp_get_route_info,
  .rte_better =		bgp_rte_better,
  .rte_mergable =	bgp_rte_mergable,
  .rte_igp_metric =	bgp_rte_igp_metric,
};

static struct proto *
bgp_init(struct proto_config *CF)
{
  struct proto *P = proto_new(CF);
  struct bgp_proto *p = (struct bgp_proto *) P;
  struct bgp_config *cf = (struct bgp_config *) CF;

  P->rt_notify = bgp_rt_notify;
  P->preexport = bgp_preexport;
  P->neigh_notify = bgp_neigh_notify;
  P->reload_routes = bgp_reload_routes;
  P->feed_begin = bgp_feed_begin;
  P->feed_end = bgp_feed_end;

  P->sources.class = &bgp_rte_owner_class;
  P->sources.rte_recalculate = cf->deterministic_med ? bgp_rte_recalculate : NULL;

  p->cf = cf;
  p->is_internal = (cf->local_as == cf->remote_as);
  p->is_interior = p->is_internal || cf->confederation_member;
  p->rs_client = cf->rs_client;
  p->rr_client = cf->rr_client;

  p->ipv4 = ipa_nonzero(cf->remote_ip) ?
    ipa_is_ip4(cf->remote_ip) :
    (cf->remote_range && (cf->remote_range->type == NET_IP4));

  p->remote_ip = cf->remote_ip;
  p->remote_as = cf->remote_as;

  /* Hack: We use cf->remote_ip just to pass remote_ip from bgp_spawn() */
  if (cf->c.parent)
    cf->remote_ip = IPA_NONE;

  /* Add all channels */
  struct bgp_channel_config *cc;
  WALK_LIST(cc, CF->channels)
    proto_add_channel(P, &cc->c);

  return P;
}

static void
bgp_channel_init(struct channel *C, struct channel_config *CF)
{
  struct bgp_channel *c = (void *) C;
  struct bgp_channel_config *cf = (void *) CF;

  c->cf = cf;
  c->afi = cf->afi;
  c->desc = cf->desc;

  if (cf->igp_table_ip4)
    c->igp_table_ip4 = cf->igp_table_ip4->table;

  if (cf->igp_table_ip6)
    c->igp_table_ip6 = cf->igp_table_ip6->table;
}

static int
bgp_channel_start(struct channel *C)
{
  struct bgp_proto *p = (void *) C->proto;
  struct bgp_channel *c = (void *) C;
  ip_addr src = p->local_ip;

  if (c->igp_table_ip4)
    RT_LOCKED(c->igp_table_ip4, t)
      rt_lock_table(t);

  if (c->igp_table_ip6)
    RT_LOCKED(c->igp_table_ip6, t)
      rt_lock_table(t);

  c->pool = p->p.pool; // XXXX
  bgp_init_bucket_table(c);
  bgp_init_prefix_table(c);

  if (c->cf->import_table)
    channel_setup_in_table(C, 0);

  if (c->cf->export_table)
    channel_setup_out_table(C);

  c->stale_timer = tm_new_init(c->pool, bgp_long_lived_stale_timeout, c, 0, 0);

  c->next_hop_addr = c->cf->next_hop_addr;
  c->link_addr = IPA_NONE;
  c->packets_to_send = 0;

  /* Try to use source address as next hop address */
  if (ipa_zero(c->next_hop_addr))
  {
    if (bgp_channel_is_ipv4(c) && (ipa_is_ip4(src) || c->ext_next_hop))
      c->next_hop_addr = src;

    if (bgp_channel_is_ipv6(c) && (ipa_is_ip6(src) || c->ext_next_hop))
      c->next_hop_addr = src;
  }

  /* Use preferred addresses associated with interface / source address */
  if (ipa_zero(c->next_hop_addr))
  {
    /* We know the iface for single-hop, we make lookup for multihop */
    struct neighbor *nbr = p->neigh ?: neigh_find(&p->p, src, NULL, 0);
    struct iface *iface = nbr ? nbr->iface : NULL;

    if (bgp_channel_is_ipv4(c) && iface && iface->addr4)
      c->next_hop_addr = iface->addr4->ip;

    if (bgp_channel_is_ipv6(c) && iface && iface->addr6)
      c->next_hop_addr = iface->addr6->ip;
  }

  /* Exit if no feasible next hop address is found */
  if (ipa_zero(c->next_hop_addr))
  {
    log(L_WARN "%s: Missing next hop address", p->p.name);
    return 0;
  }

  /* Set link-local address for IPv6 single-hop BGP */
  if (ipa_is_ip6(c->next_hop_addr) && p->neigh)
  {
    c->link_addr = p->link_addr;

    if (ipa_zero(c->link_addr))
      log(L_WARN "%s: Missing link-local address", p->p.name);
  }

  /* Link local address is already in c->link_addr */
  if (ipa_is_link_local(c->next_hop_addr))
    c->next_hop_addr = IPA_NONE;

  return 0; /* XXXX: Currently undefined */
}

static void
bgp_channel_shutdown(struct channel *C)
{
  struct bgp_channel *c = (void *) C;

  c->next_hop_addr = IPA_NONE;
  c->link_addr = IPA_NONE;
  c->packets_to_send = 0;
}

static void
bgp_channel_cleanup(struct channel *C)
{
  struct bgp_channel *c = (void *) C;

  if (c->igp_table_ip4)
    RT_LOCKED(c->igp_table_ip4, t)
      rt_unlock_table(t);

  if (c->igp_table_ip6)
    RT_LOCKED(c->igp_table_ip6, t)
      rt_unlock_table(t);

  c->index = 0;

  /* Cleanup rest of bgp_channel starting at pool field */
  memset(&(c->pool), 0, sizeof(struct bgp_channel) - OFFSETOF(struct bgp_channel, pool));
}

static inline struct bgp_channel_config *
bgp_find_channel_config(struct bgp_config *cf, u32 afi)
{
  struct bgp_channel_config *cc;

  WALK_LIST(cc, cf->c.channels)
    if (cc->afi == afi)
      return cc;

  return NULL;
}

struct rtable_config *
bgp_default_igp_table(struct bgp_config *cf, struct bgp_channel_config *cc, u32 type)
{
  struct bgp_channel_config *cc2;
  struct rtable_config *tab;

  /* First, try table connected by the channel */
  if (cc->c.table->addr_type == type)
    return cc->c.table;

  /* Find paired channel with the same SAFI but the other AFI */
  u32 afi2 = cc->afi ^ 0x30000;
  cc2 = bgp_find_channel_config(cf, afi2);

  /* Second, try IGP table configured in the paired channel */
  if (cc2 && (tab = (type == NET_IP4) ? cc2->igp_table_ip4 : cc2->igp_table_ip6))
    return tab;

  /* Third, try table connected by the paired channel */
  if (cc2 && (cc2->c.table->addr_type == type))
    return cc2->c.table;

  /* Last, try default table of given type */
  if (tab = cf->c.global->def_tables[type])
    return tab;

  cf_error("Undefined IGP table");
}


void
bgp_postconfig(struct proto_config *CF)
{
  struct bgp_config *cf = (void *) CF;

  /* Do not check templates at all */
  if (cf->c.class == SYM_TEMPLATE)
    return;


  /* Handle undefined remote_as, zero should mean unspecified external */
  if (!cf->remote_as && (cf->peer_type == BGP_PT_INTERNAL))
    cf->remote_as = cf->local_as;

  int internal = (cf->local_as == cf->remote_as);
  int interior = internal || cf->confederation_member;

  /* EBGP direct by default, IBGP multihop by default */
  if (cf->multihop < 0)
    cf->multihop = internal ? 64 : 0;

  /* LLGR mode default based on GR mode */
  if (cf->llgr_mode < 0)
    cf->llgr_mode = cf->gr_mode ? BGP_LLGR_AWARE : 0;

  /* Link check for single-hop BGP by default */
  if (cf->check_link < 0)
    cf->check_link = !cf->multihop;


  if (!cf->local_as)
    cf_error("Local AS number must be set");

  if (ipa_zero(cf->remote_ip) && !cf->remote_range)
    cf_error("Neighbor must be configured");

  if (ipa_zero(cf->local_ip) && cf->strict_bind)
    cf_error("Local address must be configured for strict bind");

  if (!cf->remote_as && !cf->peer_type)
    cf_error("Remote AS number (or peer type) must be set");

  if ((cf->peer_type == BGP_PT_INTERNAL) && !internal)
    cf_error("IBGP cannot have different ASNs");

  if ((cf->peer_type == BGP_PT_EXTERNAL) &&  internal)
    cf_error("EBGP cannot have the same ASNs");

  if (!cf->iface && (ipa_is_link_local(cf->local_ip) ||
		     ipa_is_link_local(cf->remote_ip)))
    cf_error("Link-local addresses require defined interface");

  if (!(cf->capabilities && cf->enable_as4) && (cf->remote_as > 0xFFFF))
    cf_error("Neighbor AS number out of range (AS4 not available)");

  if (!internal && cf->rr_client)
    cf_error("Only internal neighbor can be RR client");

  if (internal && cf->rs_client)
    cf_error("Only external neighbor can be RS client");

  if (!cf->confederation && cf->confederation_member)
    cf_error("Confederation ID must be set for member sessions");

  if (cf->multihop && (ipa_is_link_local(cf->local_ip) ||
		       ipa_is_link_local(cf->remote_ip)))
    cf_error("Multihop BGP cannot be used with link-local addresses");

  if (cf->multihop && cf->iface)
    cf_error("Multihop BGP cannot be bound to interface");

  if (cf->multihop && cf->check_link)
    cf_error("Multihop BGP cannot depend on link state");

  if (cf->multihop && cf->bfd && ipa_zero(cf->local_ip))
    cf_error("Multihop BGP with BFD requires specified local address");

  if (!cf->gr_mode && cf->llgr_mode)
    cf_error("Long-lived graceful restart requires basic graceful restart");

  if (internal && cf->enforce_first_as)
    cf_error("Enforce first AS check is requires EBGP sessions");


  struct bgp_channel_config *cc;
  WALK_LIST(cc, CF->channels)
  {
    /* Handle undefined import filter */
    if (cc->c.in_filter == FILTER_UNDEF)
      if (interior)
	cc->c.in_filter = FILTER_ACCEPT;
      else
	cf_error("EBGP requires explicit import policy");

    /* Handle undefined export filter */
    if (cc->c.out_filter == FILTER_UNDEF)
      if (interior)
	cc->c.out_filter = FILTER_REJECT;
      else
	cf_error("EBGP requires explicit export policy");

    /* Disable after error incompatible with restart limit action */
    if ((cc->c.in_limit.action == PLA_RESTART) && cf->disable_after_error)
      cc->c.in_limit.action = PLA_DISABLE;

    /* Different default based on rr_client, rs_client */
    if (cc->next_hop_keep == 0xff)
      cc->next_hop_keep = cf->rr_client ? NH_IBGP : (cf->rs_client ? NH_ALL : NH_NO);

    /* Different default for gw_mode */
    if (!cc->gw_mode)
      cc->gw_mode = cf->multihop ? GW_RECURSIVE : GW_DIRECT;

    /* Defaults based on proto config */
    if (cc->gr_able == 0xff)
      cc->gr_able = (cf->gr_mode == BGP_GR_ABLE);

    if (cc->llgr_able == 0xff)
      cc->llgr_able = (cf->llgr_mode == BGP_LLGR_ABLE);

    if (cc->llgr_time == ~0U)
      cc->llgr_time = cf->llgr_time;

    /* AIGP enabled by default on interior sessions */
    if (cc->aigp == 0xff)
      cc->aigp = interior;

    /* Default values of IGP tables */
    if ((cc->gw_mode == GW_RECURSIVE) && !cc->desc->no_igp)
    {
      if (!cc->igp_table_ip4 && (bgp_cc_is_ipv4(cc) || cc->ext_next_hop))
	cc->igp_table_ip4 = bgp_default_igp_table(cf, cc, NET_IP4);

      if (!cc->igp_table_ip6 && (bgp_cc_is_ipv6(cc) || cc->ext_next_hop))
	cc->igp_table_ip6 = bgp_default_igp_table(cf, cc, NET_IP6);

      if (cc->igp_table_ip4 && bgp_cc_is_ipv6(cc) && !cc->ext_next_hop)
	cf_error("Mismatched IGP table type");

      if (cc->igp_table_ip6 && bgp_cc_is_ipv4(cc) && !cc->ext_next_hop)
	cf_error("Mismatched IGP table type");
    }

    if (cf->multihop && (cc->gw_mode == GW_DIRECT))
      cf_error("Multihop BGP cannot use direct gateway mode");

    if ((cc->gw_mode == GW_RECURSIVE) && cc->c.table->sorted)
      cf_error("BGP in recursive mode prohibits sorted table");

    if (cf->deterministic_med && cc->c.table->sorted)
      cf_error("BGP with deterministic MED prohibits sorted table");

    if (cc->secondary && !cc->c.table->sorted)
      cf_error("BGP with secondary option requires sorted table");
  }
}

static int
bgp_reconfigure(struct proto *P, struct proto_config *CF)
{
  struct bgp_proto *p = (void *) P;
  const struct bgp_config *new = (void *) CF;
  const struct bgp_config *old = p->cf;

  if (proto_get_router_id(CF) != p->local_id)
    return 0;

  int same = !memcmp(((byte *) old) + sizeof(struct proto_config),
		     ((byte *) new) + sizeof(struct proto_config),
		     // password item is last and must be checked separately
		     OFFSETOF(struct bgp_config, password) - sizeof(struct proto_config))
    && !bstrcmp(old->password, new->password)
    && ((!old->remote_range && !new->remote_range)
	|| (old->remote_range && new->remote_range && net_equal(old->remote_range, new->remote_range)))
    && !bstrcmp(old->dynamic_name, new->dynamic_name)
    && (old->dynamic_name_digits == new->dynamic_name_digits);

  /* FIXME: Move channel reconfiguration to generic protocol code ? */
  struct channel *C, *C2;
  struct bgp_channel_config *cc;

  WALK_LIST(C, p->p.channels)
    C->stale = 1;

  WALK_LIST(cc, new->c.channels)
  {
    C = (struct channel *) bgp_find_channel(p, cc->afi);
    same = proto_configure_channel(P, &C, &cc->c) && same;

    if (C)
      C->stale = 0;
  }

  WALK_LIST_DELSAFE(C, C2, p->p.channels)
    if (C->stale)
      same = proto_configure_channel(P, &C, NULL) && same;


  if (same && (p->start_state > BSS_PREPARE))
    bgp_update_bfd(p, new->bfd);

  /* We should update our copy of configuration ptr as old configuration will be freed */
  if (same)
    p->cf = new;

  /* Reset name counter */
  p->dynamic_name_counter = 0;

  return same;
}

#define IGP_TABLE(cf, sym) ((cf)->igp_table_##sym ? (cf)->igp_table_##sym ->table : NULL )

static int
bgp_channel_reconfigure(struct channel *C, struct channel_config *CC, int *import_changed, int *export_changed)
{
  struct bgp_proto *p = (void *) C->proto;
  struct bgp_channel *c = (void *) C;
  struct bgp_channel_config *new = (void *) CC;
  struct bgp_channel_config *old = c->cf;

  if ((new->secondary != old->secondary) ||
      (new->gr_able != old->gr_able) ||
      (new->llgr_able != old->llgr_able) ||
      (new->llgr_time != old->llgr_time) ||
      (new->ext_next_hop != old->ext_next_hop) ||
      (new->add_path != old->add_path) ||
      (new->import_table != old->import_table) ||
      (new->export_table != old->export_table) ||
      (IGP_TABLE(new, ip4) != IGP_TABLE(old, ip4)) ||
      (IGP_TABLE(new, ip6) != IGP_TABLE(old, ip6)))
    return 0;

  if (new->mandatory && !old->mandatory && (C->channel_state != CS_UP))
    return 0;

  if ((new->gw_mode != old->gw_mode) ||
      (new->aigp != old->aigp) ||
      (new->cost != old->cost))
  {
    /* import_changed itself does not force ROUTE_REFRESH when import_table is active */
    if (c->c.in_table && (c->c.channel_state == CS_UP))
      bgp_schedule_packet(p->conn, c, PKT_ROUTE_REFRESH);

    *import_changed = 1;
  }

  if (!ipa_equal(new->next_hop_addr, old->next_hop_addr) ||
      (new->next_hop_self != old->next_hop_self) ||
      (new->next_hop_keep != old->next_hop_keep) ||
      (new->aigp != old->aigp) ||
      (new->aigp_originate != old->aigp_originate))
    *export_changed = 1;

  c->cf = new;
  return 1;
}

static void
bgp_copy_config(struct proto_config *dest, struct proto_config *src)
{
  struct bgp_config *d = (void *) dest;
  struct bgp_config *s = (void *) src;

  /* Copy BFD options */
  if (s->bfd)
  {
    struct bfd_options *opts = cfg_alloc(sizeof(struct bfd_options));
    memcpy(opts, s->bfd, sizeof(struct bfd_options));
    d->bfd = opts;
  }
}


/**
 * bgp_error - report a protocol error
 * @c: connection
 * @code: error code (according to the RFC)
 * @subcode: error sub-code
 * @data: data to be passed in the Notification message
 * @len: length of the data
 *
 * bgp_error() sends a notification packet to tell the other side that a protocol
 * error has occurred (including the data considered erroneous if possible) and
 * closes the connection.
 */
void
bgp_error(struct bgp_conn *c, uint code, uint subcode, byte *data, int len)
{
  struct bgp_proto *p = c->bgp;

  if (c->state == BS_CLOSE)
    return;

  bgp_log_error(p, BE_BGP_TX, "Error", code, subcode, data, ABS(len));
  bgp_store_error(p, c, BE_BGP_TX, (code << 16) | subcode);
  bgp_conn_enter_close_state(c);

  c->notify_code = code;
  c->notify_subcode = subcode;
  c->notify_data = data;
  c->notify_size = (len > 0) ? len : 0;
  bgp_schedule_packet(c, NULL, PKT_NOTIFICATION);

  if (code != 6)
  {
    bgp_update_startup_delay(p);
    bgp_stop(p, 0, NULL, 0);
  }
}

/**
 * bgp_store_error - store last error for status report
 * @p: BGP instance
 * @c: connection
 * @class: error class (BE_xxx constants)
 * @code: error code (class specific)
 *
 * bgp_store_error() decides whether given error is interesting enough
 * and store that error to last_error variables of @p
 */
void
bgp_store_error(struct bgp_proto *p, struct bgp_conn *c, u8 class, u32 code)
{
  /* During PS_UP, we ignore errors on secondary connection */
  if ((p->p.proto_state == PS_UP) && c && (c != p->conn))
    return;

  /* During PS_STOP, we ignore any errors, as we want to report
   * the error that caused transition to PS_STOP
   */
  if (p->p.proto_state == PS_STOP)
    return;

  p->last_error_class = class;
  p->last_error_code = code;
}

static char *bgp_state_names[] = { "Idle", "Connect", "Active", "OpenSent", "OpenConfirm", "Established", "Close" };
static char *bgp_err_classes[] = { "", "Error: ", "Socket: ", "Received: ", "BGP Error: ", "Automatic shutdown: ", ""};
static char *bgp_misc_errors[] = { "", "Neighbor lost", "Invalid next hop", "Kernel MD5 auth failed", "No listening socket", "Link down", "BFD session down", "Graceful restart"};
static char *bgp_auto_errors[] = { "", "Route limit exceeded"};
static char *bgp_gr_states[] = { "None", "Regular", "Long-lived"};

static const char *
bgp_last_errmsg(struct bgp_proto *p)
{
  switch (p->last_error_class)
  {
  case BE_MISC:
    return bgp_misc_errors[p->last_error_code];
  case BE_SOCKET:
    return (p->last_error_code == 0) ? "Connection closed" : strerror(p->last_error_code);
  case BE_BGP_RX:
  case BE_BGP_TX:
    return bgp_error_dsc(p->last_error_code >> 16, p->last_error_code & 0xFF);
  case BE_AUTO_DOWN:
    return bgp_auto_errors[p->last_error_code];
  default:
    return "";
  }
}

static const char *
bgp_state_dsc(struct bgp_proto *p)
{
  if (p->p.proto_state == PS_DOWN)
    return "Down";

  int state = MAX(p->incoming_conn.state, p->outgoing_conn.state);
  if ((state == BS_IDLE) && (p->start_state >= BSS_CONNECT) && p->passive)
    return "Passive";

  return bgp_state_names[state];
}

static void
bgp_get_status(struct proto *P, byte *buf)
{
  struct bgp_proto *p = (struct bgp_proto *) P;

  const char *err1 = bgp_err_classes[p->last_error_class];
  const char *err2 = bgp_last_errmsg(p);

  if (P->proto_state == PS_DOWN)
    bsprintf(buf, "%s%s", err1, err2);
  else
    bsprintf(buf, "%-14s%s%s", bgp_state_dsc(p), err1, err2);
}

static void
bgp_show_afis(int code, char *s, u32 *afis, uint count)
{
  buffer b;
  LOG_BUFFER_INIT(b);

  buffer_puts(&b, s);

  for (u32 *af = afis; af < (afis + count); af++)
  {
    const struct bgp_af_desc *desc = bgp_get_af_desc(*af);
    if (desc)
      buffer_print(&b, " %s", desc->name);
    else
      buffer_print(&b, " <%u/%u>", BGP_AFI(*af), BGP_SAFI(*af));
  }

  if (b.pos == b.end)
    strcpy(b.end - 32, " ... <too long>");

  cli_msg(code, b.start);
}

static void
bgp_show_capabilities(struct bgp_proto *p UNUSED, struct bgp_caps *caps)
{
  struct bgp_af_caps *ac;
  uint any_mp_bgp = 0;
  uint any_gr_able = 0;
  uint any_add_path = 0;
  uint any_ext_next_hop = 0;
  uint any_llgr_able = 0;
  u32 *afl1 = alloca(caps->af_count * sizeof(u32));
  u32 *afl2 = alloca(caps->af_count * sizeof(u32));
  uint afn1, afn2;

  WALK_AF_CAPS(caps, ac)
  {
    any_mp_bgp |= ac->ready;
    any_gr_able |= ac->gr_able;
    any_add_path |= ac->add_path;
    any_ext_next_hop |= ac->ext_next_hop;
    any_llgr_able |= ac->llgr_able;
  }

  if (any_mp_bgp)
  {
    cli_msg(-1006, "      Multiprotocol");

    afn1 = 0;
    WALK_AF_CAPS(caps, ac)
      if (ac->ready)
	afl1[afn1++] = ac->afi;

    bgp_show_afis(-1006, "        AF announced:", afl1, afn1);
  }

  if (caps->route_refresh)
    cli_msg(-1006, "      Route refresh");

  if (any_ext_next_hop)
  {
    cli_msg(-1006, "      Extended next hop");

    afn1 = 0;
    WALK_AF_CAPS(caps, ac)
      if (ac->ext_next_hop)
	afl1[afn1++] = ac->afi;

    bgp_show_afis(-1006, "        IPv6 nexthop:", afl1, afn1);
  }

  if (caps->ext_messages)
    cli_msg(-1006, "      Extended message");

  if (caps->gr_aware)
    cli_msg(-1006, "      Graceful restart");

  if (any_gr_able)
  {
    /* Continues from gr_aware */
    cli_msg(-1006, "        Restart time: %u", caps->gr_time);
    if (caps->gr_flags & BGP_GRF_RESTART)
      cli_msg(-1006, "        Restart recovery");

    afn1 = afn2 = 0;
    WALK_AF_CAPS(caps, ac)
    {
      if (ac->gr_able)
	afl1[afn1++] = ac->afi;

      if (ac->gr_af_flags & BGP_GRF_FORWARDING)
	afl2[afn2++] = ac->afi;
    }

    bgp_show_afis(-1006, "        AF supported:", afl1, afn1);
    bgp_show_afis(-1006, "        AF preserved:", afl2, afn2);
  }

  if (caps->as4_support)
    cli_msg(-1006, "      4-octet AS numbers");

  if (any_add_path)
  {
    cli_msg(-1006, "      ADD-PATH");

    afn1 = afn2 = 0;
    WALK_AF_CAPS(caps, ac)
    {
      if (ac->add_path & BGP_ADD_PATH_RX)
	afl1[afn1++] = ac->afi;

      if (ac->add_path & BGP_ADD_PATH_TX)
	afl2[afn2++] = ac->afi;
    }

    bgp_show_afis(-1006, "        RX:", afl1, afn1);
    bgp_show_afis(-1006, "        TX:", afl2, afn2);
  }

  if (caps->enhanced_refresh)
    cli_msg(-1006, "      Enhanced refresh");

  if (caps->llgr_aware)
    cli_msg(-1006, "      Long-lived graceful restart");

  if (any_llgr_able)
  {
    u32 stale_time = 0;

    afn1 = afn2 = 0;
    WALK_AF_CAPS(caps, ac)
    {
      stale_time = MAX(stale_time, ac->llgr_time);

      if (ac->llgr_able && ac->llgr_time)
	afl1[afn1++] = ac->afi;

      if (ac->llgr_flags & BGP_GRF_FORWARDING)
	afl2[afn2++] = ac->afi;
    }

    /* Continues from llgr_aware */
    cli_msg(-1006, "        LL stale time: %u", stale_time);

    bgp_show_afis(-1006, "        AF supported:", afl1, afn1);
    bgp_show_afis(-1006, "        AF preserved:", afl2, afn2);
  }

  if (caps->hostname)
    cli_msg(-1006, "      Hostname: %s", caps->hostname);
}

static void
bgp_show_proto_info(struct proto *P)
{
  struct bgp_proto *p = (struct bgp_proto *) P;

  if (p->p.proto_state != PS_DOWN)
    BGP_ASSERT_INSIDE(p);

  cli_msg(-1006, "  BGP state:          %s", bgp_state_dsc(p));

  if (bgp_is_dynamic(p) && p->cf->remote_range)
    cli_msg(-1006, "    Neighbor range:   %N", p->cf->remote_range);
  else
    cli_msg(-1006, "    Neighbor address: %I%J", p->remote_ip, p->cf->iface);

  cli_msg(-1006, "    Neighbor AS:      %u", p->remote_as);
  cli_msg(-1006, "    Local AS:         %u", p->cf->local_as);

  if (p->gr_active_num)
    cli_msg(-1006, "    Neighbor graceful restart active");

  if (P->proto_state == PS_START)
  {
    struct bgp_conn *oc = &p->outgoing_conn;

    if ((p->start_state < BSS_CONNECT) &&
	(tm_active(p->startup_timer)))
      cli_msg(-1006, "    Error wait:       %t/%u",
	      tm_remains(p->startup_timer), p->startup_delay);

    if ((oc->state == BS_ACTIVE) &&
	(tm_active(oc->connect_timer)))
      cli_msg(-1006, "    Connect delay:    %t/%u",
	      tm_remains(oc->connect_timer), p->cf->connect_delay_time);

    if (p->gr_active_num && tm_active(p->gr_timer))
      cli_msg(-1006, "    Restart timer:    %t/-",
	      tm_remains(p->gr_timer));
  }
  else if (P->proto_state == PS_UP)
  {
    cli_msg(-1006, "    Neighbor ID:      %R", p->remote_id);
    cli_msg(-1006, "    Local capabilities");
    bgp_show_capabilities(p, p->conn->local_caps);
    cli_msg(-1006, "    Neighbor capabilities");
    bgp_show_capabilities(p, p->conn->remote_caps);
    cli_msg(-1006, "    Session:          %s%s%s%s%s",
	    p->is_internal ? "internal" : "external",
	    p->cf->multihop ? " multihop" : "",
	    p->rr_client ? " route-reflector" : "",
	    p->rs_client ? " route-server" : "",
	    p->as4_session ? " AS4" : "");
    cli_msg(-1006, "    Source address:   %I", p->local_ip);
    cli_msg(-1006, "    Hold timer:       %t/%u",
	    tm_remains(p->conn->hold_timer), p->conn->hold_time);
    cli_msg(-1006, "    Keepalive timer:  %t/%u",
	    tm_remains(p->conn->keepalive_timer), p->conn->keepalive_time);
  }

#if 0
  struct bgp_stats *s = &p->stats;
  cli_msg(-1006, "    FSM established transitions: %u",
	  s->fsm_established_transitions);
  cli_msg(-1006, "    Rcvd messages:    %u total / %u updates / %lu bytes",
	  s->rx_messages, s->rx_updates, s->rx_bytes);
  cli_msg(-1006, "    Sent messages:    %u total / %u updates / %lu bytes",
	  s->tx_messages, s->tx_updates, s->tx_bytes);
  cli_msg(-1006, "    Last rcvd update elapsed time: %t s",
	  p->last_rx_update ? (current_time() - p->last_rx_update) : 0);
#endif

  if ((p->last_error_class != BE_NONE) &&
      (p->last_error_class != BE_MAN_DOWN))
  {
    const char *err1 = bgp_err_classes[p->last_error_class];
    const char *err2 = bgp_last_errmsg(p);
    cli_msg(-1006, "    Last error:       %s%s", err1, err2);
  }

  {
    struct bgp_channel *c;
    WALK_LIST(c, p->p.channels)
    {
      channel_show_info(&c->c);

      if (p->gr_active_num)
	cli_msg(-1006, "    Neighbor GR:    %s", bgp_gr_states[c->gr_active]);

      if (c->stale_timer && tm_active(c->stale_timer))
	cli_msg(-1006, "    LL stale timer: %t/-", tm_remains(c->stale_timer));

      if (c->c.channel_state == CS_UP)
      {
	if (ipa_zero(c->link_addr))
	  cli_msg(-1006, "    BGP Next hop:   %I", c->next_hop_addr);
	else
	  cli_msg(-1006, "    BGP Next hop:   %I %I", c->next_hop_addr, c->link_addr);
      }

      if (c->igp_table_ip4)
	cli_msg(-1006, "    IGP IPv4 table: %s", c->igp_table_ip4->name);

      if (c->igp_table_ip6)
	cli_msg(-1006, "    IGP IPv6 table: %s", c->igp_table_ip6->name);
    }
  }
}

struct channel_class channel_bgp = {
  .channel_size =	sizeof(struct bgp_channel),
  .config_size =	sizeof(struct bgp_channel_config),
  .init =		bgp_channel_init,
  .start =		bgp_channel_start,
  .shutdown =		bgp_channel_shutdown,
  .cleanup =		bgp_channel_cleanup,
  .reconfigure =	bgp_channel_reconfigure,
};

struct protocol proto_bgp = {
  .name = 		"BGP",
  .template = 		"bgp%d",
  .class =		PROTOCOL_BGP,
  .preference = 	DEF_PREF_BGP,
  .channel_mask =	NB_IP | NB_VPN | NB_FLOW,
  .proto_size =		sizeof(struct bgp_proto),
  .config_size =	sizeof(struct bgp_config),
  .postconfig =		bgp_postconfig,
  .init = 		bgp_init,
  .start = 		bgp_start,
  .shutdown = 		bgp_shutdown,
  .reconfigure = 	bgp_reconfigure,
  .copy_config = 	bgp_copy_config,
  .get_status = 	bgp_get_status,
  .get_attr = 		bgp_get_attr,
  .show_proto_info = 	bgp_show_proto_info
};<|MERGE_RESOLUTION|>--- conflicted
+++ resolved
@@ -189,11 +189,7 @@
   sk->sport = port;
   sk->iface = ifa;
   sk->vrf = p->p.vrf;
-<<<<<<< HEAD
-  sk->flags = SKF_PASSIVE_THREAD;
-=======
-  sk->flags = flags;
->>>>>>> a9646efd
+  sk->flags = flags | SKF_PASSIVE_THREAD;
   sk->tos = IP_PREC_INTERNET_CONTROL;
   sk->rbsize = BGP_RX_BUFFER_SIZE;
   sk->tbsize = BGP_TX_BUFFER_SIZE;

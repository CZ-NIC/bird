/*
 *	BIRD -- The Border Gateway Protocol
 *
 *	(c) 2000 Martin Mares <mj@ucw.cz>
 *	(c) 2008--2016 Ondrej Zajicek <santiago@crfreenet.org>
 *	(c) 2008--2016 CZ.NIC z.s.p.o.
 *
 *	Can be freely distributed and used under the terms of the GNU GPL.
 */

/**
 * DOC: Border Gateway Protocol
 *
 * The BGP protocol is implemented in three parts: |bgp.c| which takes care of
 * the connection and most of the interface with BIRD core, |packets.c| handling
 * both incoming and outgoing BGP packets and |attrs.c| containing functions for
 * manipulation with BGP attribute lists.
 *
 * As opposed to the other existing routing daemons, BIRD has a sophisticated
 * core architecture which is able to keep all the information needed by BGP in
 * the primary routing table, therefore no complex data structures like a
 * central BGP table are needed. This increases memory footprint of a BGP router
 * with many connections, but not too much and, which is more important, it
 * makes BGP much easier to implement.
 *
 * Each instance of BGP (corresponding to a single BGP peer) is described by a
 * &bgp_proto structure to which are attached individual connections represented
 * by &bgp_connection (usually, there exists only one connection, but during BGP
 * session setup, there can be more of them). The connections are handled
 * according to the BGP state machine defined in the RFC with all the timers and
 * all the parameters configurable.
 *
 * In incoming direction, we listen on the connection's socket and each time we
 * receive some input, we pass it to bgp_rx(). It decodes packet headers and the
 * markers and passes complete packets to bgp_rx_packet() which distributes the
 * packet according to its type.
 *
 * In outgoing direction, we gather all the routing updates and sort them to
 * buckets (&bgp_bucket) according to their attributes (we keep a hash table for
 * fast comparison of &rta's and a &fib which helps us to find if we already
 * have another route for the same destination queued for sending, so that we
 * can replace it with the new one immediately instead of sending both
 * updates). There also exists a special bucket holding all the route
 * withdrawals which cannot be queued anywhere else as they don't have any
 * attributes. If we have any packet to send (due to either new routes or the
 * connection tracking code wanting to send a Open, Keepalive or Notification
 * message), we call bgp_schedule_packet() which sets the corresponding bit in a
 * @packet_to_send bit field in &bgp_conn and as soon as the transmit socket
 * buffer becomes empty, we call bgp_fire_tx(). It inspects state of all the
 * packet type bits and calls the corresponding bgp_create_xx() functions,
 * eventually rescheduling the same packet type if we have more data of the same
 * type to send.
 *
 * The processing of attributes consists of two functions: bgp_decode_attrs()
 * for checking of the attribute blocks and translating them to the language of
 * BIRD's extended attributes and bgp_encode_attrs() which does the
 * converse. Both functions are built around a @bgp_attr_table array describing
 * all important characteristics of all known attributes.  Unknown transitive
 * attributes are attached to the route as %EAF_TYPE_OPAQUE byte streams.
 *
 * BGP protocol implements graceful restart in both restarting (local restart)
 * and receiving (neighbor restart) roles. The first is handled mostly by the
 * graceful restart code in the nest, BGP protocol just handles capabilities,
 * sets @gr_wait and locks graceful restart until end-of-RIB mark is received.
 * The second is implemented by internal restart of the BGP state to %BS_IDLE
 * and protocol state to %PS_START, but keeping the protocol up from the core
 * point of view and therefore maintaining received routes. Routing table
 * refresh cycle (rt_refresh_begin(), rt_refresh_end()) is used for removing
 * stale routes after reestablishment of BGP session during graceful restart.
 *
 * Supported standards:
 * RFC 4271 - Border Gateway Protocol 4 (BGP)
 * RFC 1997 - BGP Communities Attribute
 * RFC 2385 - Protection of BGP Sessions via TCP MD5 Signature
 * RFC 2545 - Use of BGP Multiprotocol Extensions for IPv6
 * RFC 2918 - Route Refresh Capability
 * RFC 3107 - Carrying Label Information in BGP
 * RFC 4360 - BGP Extended Communities Attribute
 * RFC 4364 - BGP/MPLS IPv4 Virtual Private Networks
 * RFC 4456 - BGP Route Reflection
 * RFC 4486 - Subcodes for BGP Cease Notification Message
 * RFC 4659 - BGP/MPLS IPv6 Virtual Private Networks
 * RFC 4724 - Graceful Restart Mechanism for BGP
 * RFC 4760 - Multiprotocol extensions for BGP
 * RFC 4798 - Connecting IPv6 Islands over IPv4 MPLS
 * RFC 5065 - AS confederations for BGP
 * RFC 5082 - Generalized TTL Security Mechanism
 * RFC 5492 - Capabilities Advertisement with BGP
 * RFC 5668 - 4-Octet AS Specific BGP Extended Community
 * RFC 5925 - TCP Authentication Option
 * RFC 6286 - AS-Wide Unique BGP Identifier
 * RFC 6608 - Subcodes for BGP Finite State Machine Error
 * RFC 6793 - BGP Support for 4-Octet AS Numbers
 * RFC 7311 - Accumulated IGP Metric Attribute for BGP
 * RFC 7313 - Enhanced Route Refresh Capability for BGP
 * RFC 7606 - Revised Error Handling for BGP UPDATE Messages
 * RFC 7911 - Advertisement of Multiple Paths in BGP
 * RFC 7947 - Internet Exchange BGP Route Server
 * RFC 8092 - BGP Large Communities Attribute
 * RFC 8203 - BGP Administrative Shutdown Communication
 * RFC 8212 - Default EBGP Route Propagation Behavior without Policies
 * RFC 8654 - Extended Message Support for BGP
 * RFC 8950 - Advertising IPv4 NLRI with an IPv6 Next Hop
 * RFC 8955 - Dissemination of Flow Specification Rules
 * RFC 8956 - Dissemination of Flow Specification Rules for IPv6
 * RFC 9072 - Extended Optional Parameters Length for BGP OPEN Message
 * RFC 9117 - Revised Validation Procedure for BGP Flow Specifications
 * RFC 9234 - Route Leak Prevention and Detection Using Roles
 * RFC 9494 - Long-Lived Graceful Restart for BGP
 * RFC 9687 - Send Hold Timer
 * draft-walton-bgp-hostname-capability-02
 */

#undef LOCAL_DEBUG

#include <stdlib.h>

#include "nest/bird.h"
#include "nest/iface.h"
#include "nest/protocol.h"
#include "nest/route.h"
#include "nest/mpls.h"
#include "nest/cli.h"
#include "nest/locks.h"
#include "conf/conf.h"
#include "filter/filter.h"
#include "lib/socket.h"
#include "lib/resource.h"
#include "lib/string.h"

#include "bgp.h"
#ifdef CONFIG_BMP
#include "proto/bmp/bmp.h"
#endif

static void bgp_listen_create(void *);

static list STATIC_LIST_INIT(bgp_sockets);		/* Global list of listening sockets */
static list STATIC_LIST_INIT(bgp_listen_pending);	/* Global list of listening socket open requests */
static event bgp_listen_event = { .hook = bgp_listen_create };

static DOMAIN(rtable) bgp_listen_domain;
static pool *bgp_listen_pool;

static void bgp_connect(struct bgp_proto *p);
static void bgp_active(struct bgp_proto *p);
static void bgp_setup_conn(struct bgp_proto *p, struct bgp_conn *conn);
static void bgp_setup_sk(struct bgp_conn *conn, sock *s);
static void bgp_send_open(struct bgp_conn *conn);
static void bgp_update_bfd(struct bgp_proto *p, const struct bfd_options *bfd);

static int bgp_disable_ao_keys(struct bgp_proto *p);
static int bgp_incoming_connection(sock *sk, uint dummy UNUSED);
static void bgp_listen_sock_err(sock *sk UNUSED, int err);
static void bgp_initiate_disable(struct bgp_proto *p, int err_val);

static void bgp_graceful_restart_feed(struct bgp_channel *c);


static inline int
bgp_setup_auth(struct bgp_proto *p, int enable)
{
  /* Beware. This is done from main_birdloop and protocol birdloop is NOT ENTERED.
   * Anyway, we are only accessing:
   *  - protocol config which can be changed only from main_birdloop (reconfig)
   *  - protocol listen socket which is always driven by main_birdloop
   *  - protocol name which is set on reconfig
   */

  if (p->cf->password && p->listen.sock)
  {
    ip_addr prefix = p->cf->remote_ip;
    int pxlen = -1;

    if (p->cf->remote_range)
    {
      prefix = net_prefix(p->cf->remote_range);
      pxlen = net_pxlen(p->cf->remote_range);
    }

    int rv = sk_set_md5_auth(p->listen.sock->sk,
			     p->cf->local_ip, prefix, pxlen, p->cf->iface,
			     enable ? p->cf->password : NULL, p->cf->setkey);

    if (rv < 0)
      sk_log_error(p->listen.sock->sk, p->p.name);

    return rv;
  }
  else
    return 0;
}

/**
 * bgp_close - close a BGP instance
 * @p: BGP instance
 *
 * This function frees and deconfigures shared BGP resources.
 */
static void
bgp_close(struct bgp_proto *p)
{
  LOCK_DOMAIN(rtable, bgp_listen_domain);

  struct bgp_listen_request *req = &p->listen;
  struct bgp_socket *bs = req->sock;

  if (enlisted(&req->n))
  {
    /* Remove listen request from listen socket or pending list */
    rem_node(&req->n);

    if (bs)
    {
      /* Already had a socket. */
      req->sock = NULL;

      /* Request listen socket cleanup */
      if (bs && EMPTY_LIST(bs->requests))
	ev_send(&global_event_list, &bgp_listen_event);
    }
  }

  UNLOCK_DOMAIN(rtable, bgp_listen_domain);
}

<<<<<<< HEAD
/**
 * bgp_open - open a BGP instance
 * @p: BGP instance
 *
 * This function allocates and configures shared BGP resources, mainly listening
 * sockets. Should be called as the last step during initialization (when lock
 * is acquired and neighbor is ready). When error, caller should change state to
 * PS_DOWN and return immediately.
 */
static void
bgp_open(struct bgp_proto *p)
{
  LOCK_DOMAIN(rtable, bgp_listen_domain);
=======

/*
 *	TCP-AO keys
 */

static struct bgp_ao_key *
bgp_new_ao_key(struct bgp_proto *p, struct ao_config *cf)
{
  struct bgp_ao_key *key = mb_allocz(p->p.pool, sizeof(struct bgp_ao_key));

  key->key = cf->key;
  add_tail(&p->ao.keys, &key->n);

  return key;
}

static struct bgp_ao_key *
bgp_find_ao_key_(list *l, int send_id, int recv_id)
{
  WALK_LIST_(struct bgp_ao_key, key, *l)
    if ((key->key.send_id == send_id) && (key->key.recv_id == recv_id))
      return key;

  return NULL;
}

static inline struct bgp_ao_key *
bgp_find_ao_key(struct bgp_proto *p, int send_id, int recv_id)
{ return bgp_find_ao_key_(&p->ao.keys, send_id, recv_id); }

static int
bgp_same_ao_key(struct ao_key *a, struct ao_key *b)
{
  return
    (a->send_id == b->send_id) &&
    (a->recv_id == b->recv_id) &&
    (a->algorithm == b->algorithm) &&
    (a->keylen == b->keylen) &&
    !memcmp(a->key, b->key, a->keylen);
}

static inline int
bgp_sk_add_ao_key(struct bgp_proto *p, sock *sk, struct bgp_ao_key *key)
{
  ip_addr prefix = p->cf->remote_ip;
  int pxlen = -1;

  int rv = sk_add_ao_key(sk, prefix, pxlen, p->cf->iface, &key->key, false, false);
  if (rv < 0)
  {
    sk_log_error(sk, p->p.name);
    log(L_ERR "%s: Cannot add TCP-AO key %d/%d to BGP %s socket",
	p->p.name, key->key.send_id, key->key.recv_id,
	((sk == p->sock->sk) ? "listening" : "session"));
  }

  return rv;
}

static int
bgp_enable_ao_key(struct bgp_proto *p, struct bgp_ao_key *key)
{
  ASSERT(!key->active);

  BGP_TRACE(D_EVENTS, "Adding TCP-AO key %d/%d", key->key.send_id, key->key.recv_id);

  /* Handle listening socket */
  if (bgp_sk_add_ao_key(p, p->sock->sk, key) < 0)
  {
    key->failed = 1;
    return -1;
  }

  key->active = 1;

  /* Handle incoming socket */
  if (p->incoming_conn.sk)
    if (bgp_sk_add_ao_key(p, p->incoming_conn.sk, key) < 0)
      return -1;

  /* Handle outgoing socket */
  if (p->outgoing_conn.sk)
    if (bgp_sk_add_ao_key(p, p->outgoing_conn.sk, key) < 0)
      return -1;

  return 0;
}

struct bgp_active_keys {
  int in_current, in_rnext;
  int out_current, out_rnext;
  struct bgp_ao_key *backup;
};

static int
bgp_sk_delete_ao_key(struct bgp_proto *p, sock *sk, struct bgp_ao_key *key,
		     struct bgp_ao_key *backup, int current_key_id, int rnext_key_id)
{
  struct ao_key *set_current = NULL, *set_rnext = NULL;

  if ((key->key.send_id == current_key_id) && backup)
  {
    log(L_WARN "%s: Deleting TCP-AO Current key %d/%d, setting Current key to %d/%d",
	p->p.name, key->key.send_id, key->key.recv_id, backup->key.send_id, backup->key.recv_id);

    set_current = &backup->key;
  }

  if ((key->key.recv_id == rnext_key_id) && backup)
  {
    log(L_WARN "%s: Deleting TCP-AO RNext key %d/%d, setting RNext key to %d/%d",
	p->p.name, key->key.send_id, key->key.recv_id, backup->key.send_id, backup->key.recv_id);

    set_rnext = &backup->key;
  }

  ip_addr prefix = p->cf->remote_ip;
  int pxlen = -1;

  int rv = sk_delete_ao_key(sk, prefix, pxlen, p->cf->iface, &key->key, set_current, set_rnext);
  if (rv < 0)
  {
    sk_log_error(sk, p->p.name);
    log(L_ERR "%s: Cannot delete TCP-AO key %d/%d from BGP %s socket",
	p->p.name, key->key.send_id, key->key.recv_id,
	((sk == p->sock->sk) ? "listening" : "session"));
  }

  return rv;
}

static int
bgp_disable_ao_key(struct bgp_proto *p, struct bgp_ao_key *key, struct bgp_active_keys *info)
{
  ASSERT(key->active);

  BGP_TRACE(D_EVENTS, "Deleting TCP-AO key %d/%d", key->key.send_id, key->key.recv_id);

  /* Handle listening socket */
  if (bgp_sk_delete_ao_key(p, p->sock->sk, key, NULL, -1, -1) < 0)
    return -1;

  key->active = 0;

  /* Handle incoming socket */
  if (p->incoming_conn.sk && info)
    if (bgp_sk_delete_ao_key(p, p->incoming_conn.sk, key, info->backup, info->in_current, info->in_rnext) < 0)
      return -1;

  /* Handle outgoing socket */
  if (p->outgoing_conn.sk && info)
    if (bgp_sk_delete_ao_key(p, p->outgoing_conn.sk, key, info->backup, info->out_current, info->out_rnext) < 0)
      return -1;

  return 0;
}

static int
bgp_remove_ao_key(struct bgp_proto *p, struct bgp_ao_key *key, struct bgp_active_keys *info)
{
  ASSERT(key != p->ao.best_key);

  if (key->active)
    if (bgp_disable_ao_key(p, key, info) < 0)
      return -1;

  rem_node(&key->n);
  mb_free(key);
  return 0;
}


static struct bgp_ao_key *
bgp_select_best_ao_key(struct bgp_proto *p)
{
  struct bgp_ao_key *best = NULL;

  WALK_LIST_(struct bgp_ao_key, key, p->ao.keys)
  {
    if (!key->active)
      continue;

    /* Never select deprecated keys */
    if (key->key.preference < 0)
      continue;

    if (!best || (best->key.preference < key->key.preference))
      best = key;
  }

  return best;
}

static int
bgp_sk_set_rnext_ao_key(struct bgp_proto *p, sock *sk, struct bgp_ao_key *key)
{
  int rv = sk_set_rnext_ao_key(sk, &key->key);
  if (rv < 0)
  {
    sk_log_error(sk, p->p.name);
    log(L_ERR "%s: Cannot set TCP-AO key %d/%d as RNext key",
	p->p.name, key->key.send_id, key->key.recv_id);
  }

  return rv;
}

static int
bgp_update_rnext_ao_key(struct bgp_proto *p)
{
  struct bgp_ao_key *best = bgp_select_best_ao_key(p);

  if (!best)
  {
    log(L_ERR "%s: No usable TCP-AO key", p->p.name);
    return -1;
  }

  if (best == p->ao.best_key)
    return 0;

  BGP_TRACE(D_EVENTS, "Setting TCP-AO key %d/%d as RNext key", best->key.send_id, best->key.recv_id);

  p->ao.best_key = best;

  /* Handle incoming socket */
  if (p->incoming_conn.sk)
    if (bgp_sk_set_rnext_ao_key(p, p->incoming_conn.sk, best) < 0)
      return -1;

  /* Handle outgoing socket */
  if (p->outgoing_conn.sk)
    if (bgp_sk_set_rnext_ao_key(p, p->outgoing_conn.sk, best) < 0)
      return -1;

  /* Schedule Keepalive to trigger RNext ID exchange */
  if (p->conn)
    bgp_schedule_packet(p->conn, NULL, PKT_KEEPALIVE);

  /* RFC 4271 4.4 says that Keepalive messages MUST NOT be sent more frequently
     than one per second, but since key change is rare, this is harmless. */

  return 0;
}


/**
 * bgp_enable_ao_keys - Enable TCP-AO keys
 * @p: BGP instance
 *
 * Enable all TCP-AO keys for the listening socket. We accept if some fail in
 * non-fatal way (e.g. kernel does not support specific algorithm), but there
 * must be at least one usable (non-deprecated) active key. In case of failure,
 * we remove all keys, so there is no lasting effect on the listening socket.
 * Returns: 0 for okay, -1 for failure.
 */
static int
bgp_enable_ao_keys(struct bgp_proto *p)
{
  ASSERT(!p->incoming_conn.sk && !p->outgoing_conn.sk);

  WALK_LIST_(struct bgp_ao_key, key, p->ao.keys)
    if (bgp_enable_ao_key(p, key) < 0)
      goto fail;

  p->ao.best_key = bgp_select_best_ao_key(p);

  if (!p->ao.best_key)
  {
    log(L_ERR "%s: No usable TCP-AO key", p->p.name);
    goto fail;
  }

  return 0;

fail:
  bgp_disable_ao_keys(p);
  return -1;
}

/**
 * bgp_disable_ao_keys - Disable TCP-AO keys
 * @p: BGP instance
 *
 * Disable all TCP-AO keys for the listening socket. We assume there are no
 * active connection, so no issue with removal of the current key. Errors are
 * ignored.
 */
static int
bgp_disable_ao_keys(struct bgp_proto *p)
{
  ASSERT(!p->incoming_conn.sk && !p->outgoing_conn.sk);

  WALK_LIST_(struct bgp_ao_key, key, p->ao.keys)
    if (key->active)
      bgp_disable_ao_key(p, key, NULL);

  return 0;
}

static int
bgp_reconfigure_ao_keys(struct bgp_proto *p, const struct bgp_config *cf)
{
  /* TCP-AO not used */
  if (EMPTY_LIST(p->ao.keys) && !cf->ao_keys)
    return 1;

  /* Cannot enable/disable TCP-AO */
  if (EMPTY_LIST(p->ao.keys) || !cf->ao_keys)
    return 0;

  /* Too early, TCP-AO not yet enabled */
  if (p->start_state == BSS_PREPARE)
    return 0;

  /* Move existing keys to temporary list */
  list old_keys;
  init_list(&old_keys);
  add_tail_list(&old_keys, &p->ao.keys);
  init_list(&p->ao.keys);

  /* Clean up the best key */
  struct bgp_ao_key *old_best = p->ao.best_key;
  p->ao.best_key = NULL;

  /* Prepare new set of keys */
  for (struct ao_config *key_cf = cf->ao_keys; key_cf; key_cf = key_cf->next)
  {
    struct bgp_ao_key *key = bgp_find_ao_key_(&old_keys, key_cf->key.send_id, key_cf->key.recv_id);

    if (key && bgp_same_ao_key(&key->key, &key_cf->key))
    {
      /* Update key ptr and preference */
      key->key = key_cf->key;

      rem_node(&key->n);
      add_tail(&p->ao.keys, &key->n);

      if (key == old_best)
	p->ao.best_key = key;

      continue;
    }

    bgp_new_ao_key(p, key_cf);
  }

  /* Remove old keys */
  if (!EMPTY_LIST(old_keys))
  {
    struct bgp_active_keys info = { -1, -1, -1, -1, NULL};

    /* Find current/rnext keys on incoming connection */
    if (p->incoming_conn.sk)
      if (sk_get_active_ao_keys(p->incoming_conn.sk, &info.in_current, &info.in_rnext) < -1)
	sk_log_error(p->incoming_conn.sk, p->p.name);

    /* Find current/rnext keys on outgoing connection */
    if (p->outgoing_conn.sk)
      if (sk_get_active_ao_keys(p->outgoing_conn.sk, &info.out_current, &info.out_rnext) < -1)
	sk_log_error(p->outgoing_conn.sk, p->p.name);

    /*
     * Select backup key in case of removal of current/rnext key.
     *
     * It is possible that we cannot select an intermediate best key (e.g. when
     * the reconfiguration deprecates the old best key and adds the new one).
     * That is not necessary bad, we may not even need the backup key anyways.
     * In this case we use the old best key (ao.best_key) instead even if it may
     * be deprecated (but not removed).
     *
     * If neither one is available, that means we are going to remove rnext key
     * and we have no intermediate best key to switch to, therefore we fail
     * later during bgp_remove_ao_key().
     */
    info.backup = bgp_select_best_ao_key(p) ?: p->ao.best_key;
    if (!info.backup)
      log(L_WARN "%s: No usable backup key", p->p.name);

    struct bgp_ao_key *key, *key2;
    WALK_LIST_DELSAFE(key, key2, old_keys)
      bgp_remove_ao_key(p, key, &info);

    /* If some key removals failed */
    if (!EMPTY_LIST(old_keys))
      return 0;
  }

  /* Enable new keys */
  WALK_LIST_(struct bgp_ao_key, key, p->ao.keys)
    if (!key->active && !key->failed)
      if (bgp_enable_ao_key(p, key) < 0)
	return 0;

  /* Update RNext key */
  if (bgp_update_rnext_ao_key(p) < 0)
    return 0;

  return 1;
}

/**
 * bgp_list_ao_keys - List active TCP-AO keys
 * @p: BGP instance
 * @ao_keys: Returns array of keys
 * @ao_keys_num: Returns number of keys
 *
 * Returns an array of pointers to active TCP-AO keys, for usage with socket
 * functions. The best key is at the first position. The array is allocated from
 * the temporary linpool. If there are no keys (or just no best key), the error
 * is logged and the function fails. Returns: 0 for success, -1 for failure.
 */
static int
bgp_list_ao_keys(struct bgp_proto *p, const struct ao_key ***ao_keys, int *ao_keys_num)
{
  int num = 0;
  WALK_LIST_(const struct bgp_ao_key, key, p->ao.keys)
    if (key->active)
      num++;

  const struct bgp_ao_key *best = p->ao.best_key;

  if (!num || !best)
  {
    log(L_ERR "%s: No usable TCP-AO key", p->p.name);
    return -1;
  }

  const struct ao_key **keys = tmp_alloc(num * sizeof(const struct ao_key *));
  int i = 0;

  keys[i++] = &best->key;
  WALK_LIST_(const struct bgp_ao_key, key, p->ao.keys)
    if (key->active && (key != best) && (i < num))
      keys[i++] = &key->key;

  *ao_keys = keys;
  *ao_keys_num = i;
  return 0;
}




static int
bgp_setup_auth(struct bgp_proto *p, int enable)
{
  if (p->cf->auth_type == BGP_AUTH_AO)
  {
    if (enable)
      return bgp_enable_ao_keys(p);
    else
      return bgp_disable_ao_keys(p);
  }

  if (p->cf->auth_type == BGP_AUTH_MD5)
  {
    ip_addr prefix = p->cf->remote_ip;
    int pxlen = -1;
>>>>>>> e69d80c9

  struct bgp_listen_request *req = &p->listen;
  /* We assume that cf->iface is defined iff cf->local_ip is link-local */
  req->iface = p->cf->strict_bind ? p->cf->iface : NULL;
  req->vrf = p->p.vrf;
  req->addr = p->cf->strict_bind ? p->cf->local_ip :
    (p->ipv4 ? IPA_NONE4 : IPA_NONE6);
  req->port = p->cf->local_port;
  req->flags = p->cf->free_bind ? SKF_FREEBIND : 0;

  BGP_TRACE(D_EVENTS, "Requesting listen socket at %I%J port %u", req->addr, req->iface, req->port);

  add_tail(&bgp_listen_pending, &req->n);
  ev_send(&global_event_list, &bgp_listen_event);

  UNLOCK_DOMAIN(rtable, bgp_listen_domain);
}

static void
bgp_listen_create(void *_ UNUSED)
{
  ASSERT_DIE(birdloop_inside(&main_birdloop));
  uint flag_mask = SKF_FREEBIND;

  while (1) {
    LOCK_DOMAIN(rtable, bgp_listen_domain);

    if (EMPTY_LIST(bgp_listen_pending))
    {
      UNLOCK_DOMAIN(rtable, bgp_listen_domain);
      break;
    }

    /* Get the first request to match */
    struct bgp_listen_request *req = HEAD(bgp_listen_pending);
    SKIP_BACK_DECLARE(struct bgp_proto, p, listen, req);
    rem_node(&req->n);

    /* First try to find existing socket */
    struct bgp_socket *bs;
    WALK_LIST(bs, bgp_sockets)
      if (ipa_equal(bs->sk->saddr, req->addr) &&
	  (bs->sk->sport == req->port) &&
	  (bs->sk->iface == req->iface) &&
	  (bs->sk->vrf == req->vrf) &&
	  ((bs->sk->flags & flag_mask) == req->flags))
	break;

    /* Not found any */
    if (NODE_VALID(bs))
      BGP_TRACE(D_EVENTS, "Found a listening socket: %p", bs);
    else
    {
      /* Allocating new socket from global protocol pool.
       * We can do this in main_birdloop. */
      sock *sk = sk_new(bgp_listen_pool);
      sk->type = SK_TCP_PASSIVE;
      sk->ttl = 255;
      sk->saddr = req->addr;
      sk->sport = req->port;
      sk->iface = req->iface;
      sk->vrf = req->vrf;
      sk->flags = req->flags;
      sk->tos = IP_PREC_INTERNET_CONTROL;
      sk->rbsize = BGP_RX_BUFFER_SIZE;
      sk->tbsize = BGP_TX_BUFFER_SIZE;
      sk->rx_hook = bgp_incoming_connection;
      sk->err_hook = bgp_listen_sock_err;

      if (sk_open(sk, &main_birdloop) < 0)
      {
	sk_log_error(sk, p->p.name);
	log(L_ERR "%s: Cannot open listening socket", p->p.name);
	sk_close(sk);
	UNLOCK_DOMAIN(rtable, bgp_listen_domain);

	bgp_initiate_disable(p, BEM_NO_SOCKET);
	continue;
      }

      bs = mb_allocz(bgp_listen_pool, sizeof(struct bgp_socket));
      bs->sk = sk;
      sk->data = bs;

      init_list(&bs->requests);
      add_tail(&bgp_sockets, &bs->n);

      BGP_TRACE(D_EVENTS, "Created new listening socket: %p", bs);
    }

    req->sock = bs;
    add_tail(&bs->requests, &req->n);

    if (bgp_setup_auth(p, 1) < 0)
    {
      rem_node(&req->n);
      req->sock = NULL;

      UNLOCK_DOMAIN(rtable, bgp_listen_domain);

      bgp_initiate_disable(p, BEM_INVALID_MD5);
      continue;
    }

    UNLOCK_DOMAIN(rtable, bgp_listen_domain);
  }

<<<<<<< HEAD
  /* Cleanup leftover listening sockets */
  LOCK_DOMAIN(rtable, bgp_listen_domain);
  struct bgp_socket *bs;
  node *nxt;
  WALK_LIST_DELSAFE(bs, nxt, bgp_sockets)
    if (EMPTY_LIST(bs->requests))
    {
      sk_close(bs->sk);
      rem_node(&bs->n);
      mb_free(bs);
    }
  UNLOCK_DOMAIN(rtable, bgp_listen_domain);
=======
  return 0;
>>>>>>> e69d80c9
}

static inline struct bgp_channel *
bgp_find_channel(struct bgp_proto *p, u32 afi)
{
  struct bgp_channel *c;
  BGP_WALK_CHANNELS(p, c)
    if (c->afi == afi)
      return c;

  return NULL;
}

static void
bgp_startup(struct bgp_proto *p)
{
  BGP_TRACE(D_EVENTS, "Started");
  bgp_set_start_state(p, BSS_CONNECT);

  if (!p->passive)
    bgp_active(p);

  if (p->postponed_sk)
  {
    /* Apply postponed incoming connection */
    bgp_setup_conn(p, &p->incoming_conn);
    bgp_setup_sk(&p->incoming_conn, p->postponed_sk);
    bgp_send_open(&p->incoming_conn);
    p->postponed_sk = NULL;
  }
}

static void
bgp_startup_timeout(timer *t)
{
  bgp_startup(t->data);
}


static void
bgp_initiate(struct bgp_proto *p)
{
<<<<<<< HEAD
  bgp_open(p);
=======
  int err_val;

  if (bgp_open(p) < 0)
  { err_val = BEM_NO_SOCKET; goto err1; }

  if (bgp_setup_auth(p, 1) < 0)
  { err_val = BEM_INVALID_AUTH; goto err2; }
>>>>>>> e69d80c9

  if (p->cf->bfd)
    bgp_update_bfd(p, p->cf->bfd);

  if (p->startup_delay)
  {
    bgp_set_start_state(p, BSS_DELAY);
    BGP_TRACE(D_EVENTS, "Startup delayed by %d seconds due to errors", p->startup_delay);
    bgp_start_timer(p, p->startup_timer, p->startup_delay);
  }
  else
    bgp_startup(p);
}

static void
bgp_initiate_disable(struct bgp_proto *p, int err_val)
{
  PROTO_LOCKED_FROM_MAIN(&p->p)
  {
    /* The protocol may be already down for another reason.
     * Shutdown the protocol only if it isn't already shutting down. */
    switch (p->p.proto_state)
    {
      case PS_START:
      case PS_UP:
	p->p.disabled = 1;
	bgp_store_error(p, NULL, BE_MISC, err_val);
	bgp_stop(p, err_val, NULL, 0);
    }
  }
}

/**
 * bgp_start_timer - start a BGP timer
 * @t: timer
 * @value: time (in seconds) to fire (0 to disable the timer)
 *
 * This functions calls tm_start() on @t with time @value and the amount of
 * randomization suggested by the BGP standard. Please use it for all BGP
 * timers.
 */
void
bgp_start_timer(struct bgp_proto *p, timer *t, uint value)
{
  if (value)
  {
    /* The randomization procedure is specified in RFC 4271 section 10 */
    btime time = value S;
    btime randomize = random() % ((time / 4) + 1);
    tm_start_in(t, time - randomize, p->p.loop);
  }
  else
    tm_stop(t);
}

/**
 * bgp_close_conn - close a BGP connection
 * @conn: connection to close
 *
 * This function takes a connection described by the &bgp_conn structure, closes
 * its socket and frees all resources associated with it.
 */
void
bgp_close_conn(struct bgp_conn *conn)
{
  // struct bgp_proto *p = conn->bgp;

  DBG("BGP: Closing connection\n");
  conn->packets_to_send = 0;
  conn->channels_to_send = 0;
  rfree(conn->connect_timer);
  conn->connect_timer = NULL;
  rfree(conn->keepalive_timer);
  conn->keepalive_timer = NULL;
  rfree(conn->hold_timer);
  conn->hold_timer = NULL;
  rfree(conn->send_hold_timer);
  conn->send_hold_timer = NULL;

  sk_close(conn->sk);
  conn->sk = NULL;

  mb_free(conn->local_open_msg);
  conn->local_open_msg = NULL;
  mb_free(conn->remote_open_msg);
  conn->remote_open_msg = NULL;
  conn->local_open_length = 0;
  conn->remote_open_length = 0;

  ea_list *pes = conn->bgp->p.ea_state;
  if (conn == &conn->bgp->incoming_conn)
  {
    ea_unset_attr(&pes, 0, &ea_bgp_in_conn_local_open_msg);
    ea_unset_attr(&pes, 0, &ea_bgp_in_conn_remote_open_msg);
    ea_unset_attr(&pes, 0, &ea_bgp_in_conn_sk);
  }
  else
  {
    ASSERT_DIE(conn == &conn->bgp->outgoing_conn);
    ea_unset_attr(&pes, 0, &ea_bgp_out_conn_local_open_msg);
    ea_unset_attr(&pes, 0, &ea_bgp_out_conn_remote_open_msg);
    ea_unset_attr(&pes, 0, &ea_bgp_out_conn_sk);
  }

  proto_announce_state_later(&conn->bgp->p, pes);

  mb_free(conn->local_caps);
  conn->local_caps = NULL;
  mb_free(conn->remote_caps);
  conn->remote_caps = NULL;

  conn->notify_data = NULL;
  conn->notify_size = 0;
}


/**
 * bgp_update_startup_delay - update a startup delay
 * @p: BGP instance
 *
 * This function updates a startup delay that is used to postpone next BGP
 * connect. It also handles disable_after_error and might stop BGP instance
 * when error happened and disable_after_error is on.
 *
 * It should be called when BGP protocol error happened.
 */
void
bgp_update_startup_delay(struct bgp_proto *p)
{
  const struct bgp_config *cf = p->cf;

  DBG("BGP: Updating startup delay\n");

  if (p->last_proto_error && ((current_time() - p->last_proto_error) >= cf->error_amnesia_time S))
    p->startup_delay = 0;

  p->last_proto_error = current_time();

  if (cf->disable_after_error)
  {
    p->startup_delay = 0;
    p->p.disabled = 1;
    return;
  }

  if (!p->startup_delay)
    p->startup_delay = cf->error_delay_time_min;
  else
    p->startup_delay = MIN(2 * p->startup_delay, cf->error_delay_time_max);
}

static void
bgp_graceful_close_conn(struct bgp_conn *conn, int subcode, byte *data, uint len)
{
  switch (conn->state)
  {
  case BS_IDLE:
  case BS_CLOSE:
    return;

  case BS_CONNECT:
  case BS_ACTIVE:
    bgp_conn_enter_idle_state(conn);
    return;

  case BS_OPENSENT:
  case BS_OPENCONFIRM:
  case BS_ESTABLISHED:
    if (subcode < 0)
    {
      bgp_conn_enter_close_state(conn);
      bgp_schedule_packet(conn, NULL, PKT_SCHEDULE_CLOSE);
    }
    else
      bgp_error(conn, 6, subcode, data, len);
    return;

  default:
    bug("bgp_graceful_close_conn: Unknown state %d", conn->state);
  }
}

static void
bgp_down(struct bgp_proto *p)
{
  /* Close the possibly unpicked dynamic BGP socket */
  if (p->postponed_sk)
    sk_close(p->postponed_sk);
  p->postponed_sk = NULL;

  if (bgp_start_state(p) > BSS_PREPARE)
  {
    bgp_setup_auth(p, 0);
    bgp_close(p);
  }

  if (p->neigh)
  {
    neigh_unlink(p->neigh);
    p->neigh = NULL;
  }

  BGP_TRACE(D_EVENTS, "Down");
  proto_notify_state(&p->p, PS_FLUSH);
}

static void
bgp_decision(void *vp)
{
  struct bgp_proto *p = vp;

  DBG("BGP: Decision start\n");
  if ((p->p.proto_state == PS_START) &&
      (p->outgoing_conn.state == BS_IDLE) &&
      (p->incoming_conn.state != BS_OPENCONFIRM) &&
      !p->passive)
    bgp_active(p);

  if ((p->p.proto_state == PS_STOP) &&
      (p->outgoing_conn.state == BS_IDLE) &&
      (p->incoming_conn.state == BS_IDLE))
    bgp_down(p);
}

static void
bgp_spawn(struct bgp_proto *pp, struct birdsock *sk)
{
  struct symbol *sym;
  char fmt[SYM_MAX_LEN];

  bsprintf(fmt, "%s%%0%dd", pp->cf->dynamic_name, pp->cf->dynamic_name_digits);

  /* This is hack, we would like to share config, but we need to copy it now */
  new_config = OBSREF_GET(config);
  cfg_mem = new_config->mem;
  new_config->current_scope = new_config->root_scope;
  sym = cf_default_name(new_config, fmt, &(pp->dynamic_name_counter));
  proto_clone_config(sym, pp->p.cf);
  new_config = NULL;
  cfg_mem = NULL;

  /* Just pass remote_ip to bgp_init() */
  ((struct bgp_config *) sym->proto)->remote_ip = sk->daddr;

  /* Create the protocol disabled initially */
  SKIP_BACK_DECLARE(struct bgp_proto, p, p, proto_spawn(sym->proto, 1));

  /* Pass the socket */
  p->postponed_sk = sk;

  /* And enable the protocol */
  proto_enable(&p->p);
}

void
bgp_stop(struct bgp_proto *p, int subcode, byte *data, uint len)
{
  proto_notify_state(&p->p, PS_STOP);

  bgp_graceful_close_conn(&p->outgoing_conn, subcode, data, len);
  bgp_graceful_close_conn(&p->incoming_conn, subcode, data, len);

  struct bgp_channel *c;
  BGP_WALK_CHANNELS(p, c)
    bgp_free_pending_tx(c);

  proto_send_event(&p->p, p->event);
}

static inline void
bgp_conn_set_state(struct bgp_conn *conn, uint new_state)
{
  if (conn->bgp->p.mrtdump & MD_STATES)
    bgp_dump_state_change(conn, conn->state, new_state);

  conn->state = new_state;
  ea_list *pes = conn->bgp->p.ea_state;

  if (conn == &conn->bgp->incoming_conn)
    ea_set_attr(&pes, EA_LITERAL_EMBEDDED(&ea_bgp_in_conn_state, 0, new_state));
  else
  {
    ASSERT_DIE(conn == &conn->bgp->outgoing_conn);
    ea_set_attr(&pes, EA_LITERAL_EMBEDDED(&ea_bgp_out_conn_state, 0, new_state));
  }

  proto_announce_state_later(&conn->bgp->p, pes);
}

void
bgp_conn_enter_openconfirm_state(struct bgp_conn *conn)
{
  /* Really, most of the work is done in bgp_rx_open(). */
  bgp_conn_set_state(conn, BS_OPENCONFIRM);
}

void
bgp_conn_enter_established_state(struct bgp_conn *conn)
{
  struct bgp_proto *p = conn->bgp;
  struct bgp_caps *local = conn->local_caps;
  struct bgp_caps *peer = conn->remote_caps;
  struct bgp_channel *c;

  BGP_TRACE(D_EVENTS, "BGP session established");
  p->last_established = current_time();
  p->stats.fsm_established_transitions++;

  /* For multi-hop BGP sessions */
  if (ipa_zero(p->local_ip))
    p->local_ip = conn->sk->saddr;

  /* For promiscuous sessions */
  if (!p->remote_as)
    p->remote_as = conn->received_as;

  /* In case of LLv6 is not valid during BGP start */
  if (ipa_zero(p->link_addr) && p->neigh && p->neigh->iface && p->neigh->iface->llv6)
    p->link_addr = p->neigh->iface->llv6->ip;

  conn->sk->fast_rx = 0;

  p->conn = conn;
  p->last_error_class = 0;
  p->last_error_code = 0;

  p->as4_session = conn->as4_session;

  ea_list *pes = p->p.ea_state;
  ea_set_attr(&pes, EA_LITERAL_EMBEDDED(&ea_bgp_as4_session, 0, conn->as4_session));
  proto_announce_state_later(&conn->bgp->p, pes);

  p->route_refresh = peer->route_refresh;
  p->enhanced_refresh = local->enhanced_refresh && peer->enhanced_refresh;

  /* Whether we may handle possible GR/LLGR of peer (it has some AF GR-able) */
  p->gr_ready = p->llgr_ready = 0;	/* Updated later */

  /* Whether peer is ready to handle our GR recovery */
  int peer_gr_ready = peer->gr_aware && !(peer->gr_flags & BGP_GRF_RESTART);

  if (p->gr_active_num)
    tm_stop(p->gr_timer);

  /* Number of active channels */
  int num = 0;

  /* Summary state of ADD_PATH RX for active channels */
  uint summary_add_path_rx = 0;

  BGP_WALK_CHANNELS(p, c)
  {
    const struct bgp_af_caps *loc = bgp_find_af_caps(local, c->afi);
    const struct bgp_af_caps *rem = bgp_find_af_caps(peer,  c->afi);

    int active = loc->ready && rem->ready;
    c->c.disabled = !active;
    c->c.reloadable = p->route_refresh || ((c->c.in_keep & RIK_PREFILTER) == RIK_PREFILTER);

    c->index = active ? num++ : 0;

    c->feed_state = BFS_NONE;
    c->load_state = BFS_NONE;

    /* Channels where peer may do GR */
    uint gr_ready = active && local->gr_aware && rem->gr_able;
    uint llgr_ready = active && local->llgr_aware && rem->llgr_able;

    c->gr_ready = gr_ready || llgr_ready;
    p->gr_ready = p->gr_ready || c->gr_ready;
    p->llgr_ready = p->llgr_ready || llgr_ready;

    /* Remember last LLGR stale time */
    c->stale_time = local->llgr_aware ?
      CLAMP(rem->llgr_time, c->cf->min_llgr_time, c->cf->max_llgr_time) : 0;

    /* Channels not able to recover gracefully */
    if (p->p.gr_recovery && (!active || !peer_gr_ready))
      channel_graceful_restart_unlock(&c->c);

    /* Channels waiting for local convergence */
    if (p->p.gr_recovery && loc->gr_able && peer_gr_ready)
      c->c.gr_wait = 1;

    /* Channels where regular graceful restart failed */
    if ((c->gr_active == BGP_GRS_ACTIVE) &&
	!(active && rem->gr_able && (rem->gr_af_flags & BGP_GRF_FORWARDING)))
      bgp_graceful_restart_done(c);

    /* Channels where regular long-lived restart failed */
    if ((c->gr_active == BGP_GRS_LLGR) &&
	!(active && rem->llgr_able && (rem->gr_af_flags & BGP_LLGRF_FORWARDING)))
      bgp_graceful_restart_done(c);

    /* GR capability implies that neighbor will send End-of-RIB */
    if (peer->gr_aware)
      c->load_state = BFS_LOADING;

    /* We'll also send End-of-RIB */
    if (p->cf->gr_mode)
      c->feed_state = BFS_LOADING;

    c->ext_next_hop = c->cf->ext_next_hop && (bgp_channel_is_ipv6(c) || rem->ext_next_hop);
    c->add_path_rx = (loc->add_path & BGP_ADD_PATH_RX) && (rem->add_path & BGP_ADD_PATH_TX);
    c->add_path_tx = (loc->add_path & BGP_ADD_PATH_TX) && (rem->add_path & BGP_ADD_PATH_RX);

    if (active)
      summary_add_path_rx |= !c->add_path_rx ? 1 : 2;

    /* Update RA mode */
    if (c->add_path_tx)
      c->c.ra_mode = RA_ANY;
    else if (c->cf->secondary)
      c->c.ra_mode = RA_ACCEPTED;
    else
      c->c.ra_mode = RA_OPTIMAL;

    ea_list *state = NULL;
    if (c->ext_next_hop)
      ea_set_attr_u32(&state, &ea_bgp_extended_next_hop, 0, 1);
    if (c->add_path_rx)
      ea_set_attr_u32(&state, &ea_bgp_add_path_rx, 0, 1);

    if (state)
    {
      ea_list *sb = state;
      while (sb->next)
	sb = sb->next;

      PST_LOCKED(ts) {
	sb->next = ea_free_later(ts->channel_states[c->c.id]);
	ts->channel_states[c->c.id] = ea_lookup_slow(state, 0, EALS_IN_TABLE);
      }
    }
  }

  p->afi_map = mb_alloc(p->p.pool, num * sizeof(u32));
  p->channel_map = mb_alloc(p->p.pool, num * sizeof(void *));
  p->channel_count = num;
  p->summary_add_path_rx = summary_add_path_rx;

  BGP_WALK_CHANNELS(p, c)
  {
    if (c->c.disabled)
      continue;

    p->afi_map[c->index] = c->afi;
    p->channel_map[c->index] = c;
  }

  /* Breaking rx_hook for simulating receive problem */
  if (p->cf->disable_rx)
  {
    conn->sk->rx_hook = NULL;
    tm_stop(conn->hold_timer);
  }

  /* proto_notify_state() will likely call bgp_feed_begin(), setting c->feed_state */

  bgp_conn_set_state(conn, BS_ESTABLISHED);
  proto_notify_state(&p->p, PS_UP);
}

static void
bgp_conn_leave_established_state(struct bgp_conn *conn, struct bgp_proto *p)
{
  BGP_TRACE(D_EVENTS, "BGP session closed");
  p->last_established = current_time();
  p->conn = NULL;

  if (p->p.proto_state == PS_UP)
    bgp_stop(p, 0, NULL, 0);

  uint adsz;
  struct bgp_session_close_ad *bscad = alloca(adsz = sizeof *bscad + conn->notify_size);
  *bscad = (struct bgp_session_close_ad) {
    .ad.length = adsz - sizeof(adata),
    .last_error_class = p->last_error_class,
    .notify_code = conn->notify_code,
    .notify_subcode = conn->notify_subcode,
  };
  memcpy(bscad->data, conn->notify_data, conn->notify_size);

  ea_list *pes = p->p.ea_state;
  ea_set_attr(&pes, EA_LITERAL_DIRECT_ADATA(&ea_bgp_close_bmp, 0, &bscad->ad));
  proto_announce_state_later(&p->p, pes);
}

void
bgp_conn_enter_close_state(struct bgp_conn *conn)
{
  struct bgp_proto *p = conn->bgp;
  int os = conn->state;

  bgp_conn_set_state(conn, BS_CLOSE);
  tm_stop(conn->keepalive_timer);
  conn->sk->rx_hook = NULL;

  /* Timeout for CLOSE state, if we cannot send notification soon then we just hangup */
  bgp_start_timer(p, conn->hold_timer, 10);

  if (os == BS_ESTABLISHED)
    bgp_conn_leave_established_state(conn, p);
}

void
bgp_conn_enter_idle_state(struct bgp_conn *conn)
{
  struct bgp_proto *p = conn->bgp;
  int os = conn->state;

  bgp_close_conn(conn);
  bgp_conn_set_state(conn, BS_IDLE);
  proto_send_event(&p->p, p->event);

  if (os == BS_ESTABLISHED)
    bgp_conn_leave_established_state(conn, p);
}

/**
 * bgp_handle_graceful_restart - handle detected BGP graceful restart
 * @p: BGP instance
 *
 * This function is called when a BGP graceful restart of the neighbor is
 * detected (when the TCP connection fails or when a new TCP connection
 * appears). The function activates processing of the restart - starts routing
 * table refresh cycle and activates BGP restart timer. The protocol state goes
 * back to %PS_START, but changing BGP state back to %BS_IDLE is left for the
 * caller.
 */
void
bgp_handle_graceful_restart(struct bgp_proto *p)
{
  ASSERT(p->conn && (p->conn->state == BS_ESTABLISHED) && p->gr_ready);

  BGP_TRACE(D_EVENTS, "Neighbor graceful restart detected%s",
	    p->gr_active_num ? " - already pending" : "");

  p->gr_active_num = 0;

  struct bgp_channel *c;
  BGP_WALK_CHANNELS(p, c)
  {
    /* FIXME: perhaps check for channel state instead of disabled flag? */
    if (c->c.disabled)
      continue;

    if (c->gr_ready)
    {
      p->gr_active_num++;

      switch (c->gr_active)
      {
      case BGP_GRS_NONE:
	c->gr_active = BGP_GRS_ACTIVE;
	/* fall through */

      case BGP_GRS_ACTIVE:
	rt_refresh_begin(&c->c.in_req);
	break;

      case BGP_GRS_LLGR:
	rt_refresh_begin(&c->c.in_req);
	bgp_graceful_restart_feed(c);
	break;
      }
    }
    else
    {
      /* Just flush the routes */
      rt_refresh_begin(&c->c.in_req);
      rt_refresh_end(&c->c.in_req);
    }

    /* Reset bucket and prefix tables */
    bgp_free_pending_tx(c);
    bgp_init_pending_tx(c);
    c->packets_to_send = 0;
  }

  /* p->gr_ready -> at least one active channel is c->gr_ready */
  ASSERT(p->gr_active_num > 0);

  uint gr_time = CLAMP(p->conn->remote_caps->gr_time,
		       p->cf->min_gr_time, p->cf->max_gr_time);

  proto_notify_state(&p->p, PS_START);
  tm_start_in(p->gr_timer, gr_time S, p->p.loop);
}


static void
bgp_graceful_restart_feed(struct bgp_channel *c)
{
  c->stale_feed = (struct rt_export_feeder) {
    .name = mb_sprintf(c->c.proto->pool, "%s.%s.llgr", c->c.proto->name, c->c.name),
    .trace_routes = c->c.debug,
  };
  c->stale_event = (event) {
    .hook = bgp_rte_modify_stale,
    .data = c,
  };

  rt_feeder_subscribe(&c->c.table->export_all, &c->stale_feed);
  proto_send_event(c->c.proto, &c->stale_event);
}



/**
 * bgp_graceful_restart_done - finish active BGP graceful restart
 * @c: BGP channel
 *
 * This function is called when the active BGP graceful restart of the neighbor
 * should be finished for channel @c - either successfully (the neighbor sends
 * all paths and reports end-of-RIB for given AFI/SAFI on the new session) or
 * unsuccessfully (the neighbor does not support BGP graceful restart on the new
 * session). The function ends the routing table refresh cycle.
 */
void
bgp_graceful_restart_done(struct bgp_channel *c)
{
  struct bgp_proto *p = (void *) c->c.proto;

  ASSERT(c->gr_active);
  c->gr_active = 0;
  p->gr_active_num--;

  if (!p->gr_active_num)
    BGP_TRACE(D_EVENTS, "Neighbor graceful restart done");

  tm_stop(c->stale_timer);
  rt_refresh_end(&c->c.in_req);
}

/**
 * bgp_graceful_restart_timeout - timeout of graceful restart 'restart timer'
 * @t: timer
 *
 * This function is a timeout hook for @gr_timer, implementing BGP restart time
 * limit for reestablisment of the BGP session after the graceful restart. When
 * fired, we just proceed with the usual protocol restart.
 */

static void
bgp_graceful_restart_timeout(timer *t)
{
  struct bgp_proto *p = t->data;

  BGP_TRACE(D_EVENTS, "Neighbor graceful restart timeout");

  if (p->llgr_ready)
  {
    struct bgp_channel *c;
    BGP_WALK_CHANNELS(p, c)
    {
      /* Channel is not in GR and is already flushed */
      if (!c->gr_active)
	continue;

      /* Channel is already in LLGR from past restart */
      if (c->gr_active == BGP_GRS_LLGR)
	continue;

      /* Channel is in GR, but does not support LLGR -> stop GR */
      if (!c->stale_time)
      {
	bgp_graceful_restart_done(c);
	continue;
      }

      /* Channel is in GR, and supports LLGR -> start LLGR */
      c->gr_active = BGP_GRS_LLGR;
      tm_start_in(c->stale_timer, c->stale_time S, p->p.loop);
      bgp_graceful_restart_feed(c);
    }
  }
  else
    bgp_stop(p, 0, NULL, 0);
}

static void
bgp_long_lived_stale_timeout(timer *t)
{
  struct bgp_channel *c = t->data;
  struct bgp_proto *p = (void *) c->c.proto;

  BGP_TRACE(D_EVENTS, "Long-lived stale timeout");

  bgp_graceful_restart_done(c);
}


/**
 * bgp_refresh_begin - start incoming enhanced route refresh sequence
 * @c: BGP channel
 *
 * This function is called when an incoming enhanced route refresh sequence is
 * started by the neighbor, demarcated by the BoRR packet. The function updates
 * the load state and starts the routing table refresh cycle. Note that graceful
 * restart also uses routing table refresh cycle, but RFC 7313 and load states
 * ensure that these two sequences do not overlap.
 */
void
bgp_refresh_begin(struct bgp_channel *c)
{
  struct bgp_proto *p = (void *) c->c.proto;

  if (c->load_state == BFS_LOADING)
  { log(L_WARN "%s: BEGIN-OF-RR received before END-OF-RIB, ignoring", p->p.name); return; }

  c->load_state = BFS_REFRESHING;
  rt_refresh_begin(&c->c.in_req);
}

/**
 * bgp_refresh_end - finish incoming enhanced route refresh sequence
 * @c: BGP channel
 *
 * This function is called when an incoming enhanced route refresh sequence is
 * finished by the neighbor, demarcated by the EoRR packet. The function updates
 * the load state and ends the routing table refresh cycle. Routes not received
 * during the sequence are removed by the nest.
 */
void
bgp_refresh_end(struct bgp_channel *c)
{
  struct bgp_proto *p = (void *) c->c.proto;

  if (c->load_state != BFS_REFRESHING)
  { log(L_WARN "%s: END-OF-RR received without prior BEGIN-OF-RR, ignoring", p->p.name); return; }

  c->load_state = BFS_NONE;
  rt_refresh_end(&c->c.in_req);
}


static void
bgp_send_open(struct bgp_conn *conn)
{
  DBG("BGP: Sending open\n");
  conn->sk->rx_hook = bgp_rx;
  conn->sk->tx_hook = bgp_tx;
  tm_stop(conn->connect_timer);
  bgp_prepare_capabilities(conn);
  bgp_schedule_packet(conn, NULL, PKT_OPEN);
  bgp_conn_set_state(conn, BS_OPENSENT);
  bgp_start_timer(conn->bgp, conn->hold_timer, conn->bgp->cf->initial_hold_time);
}

static void
bgp_connected(sock *sk)
{
  struct bgp_conn *conn = sk->data;
  struct bgp_proto *p = conn->bgp;

  BGP_TRACE(D_EVENTS, "Connected");
  bgp_send_open(conn);
}

static void
bgp_connect_timeout(timer *t)
{
  struct bgp_conn *conn = t->data;
  struct bgp_proto *p = conn->bgp;

  DBG("BGP: connect_timeout\n");
  if (p->p.proto_state == PS_START)
  {
    bgp_close_conn(conn);
    bgp_connect(p);
  }
  else
    bgp_conn_enter_idle_state(conn);
}

static void
bgp_sock_err(sock *sk, int err)
{
  struct bgp_conn *conn = sk->data;
  struct bgp_proto *p = conn->bgp;

  /*
   * This error hook may be called either asynchronously from main
   * loop, or synchronously from sk_send().  But sk_send() is called
   * only from bgp_tx() and bgp_kick_tx(), which are both called
   * asynchronously from main loop. Moreover, they end if err hook is
   * called. Therefore, we could suppose that it is always called
   * asynchronously.
   */

  bgp_store_error(p, conn, BE_SOCKET, err);

  if (err)
    BGP_TRACE(D_EVENTS, "Connection lost (%M)", err);
  else
    BGP_TRACE(D_EVENTS, "Connection closed");

  if ((conn->state == BS_ESTABLISHED) && p->gr_ready)
    bgp_handle_graceful_restart(p);

  bgp_conn_enter_idle_state(conn);
}

static void
bgp_hold_timeout(timer *t)
{
  struct bgp_conn *conn = t->data;
  struct bgp_proto *p = conn->bgp;

  DBG("BGP: Hold timeout\n");

  /* We are already closing the connection - just do hangup */
  if (conn->state == BS_CLOSE)
  {
    BGP_TRACE(D_EVENTS, "Connection stalled");
    bgp_conn_enter_idle_state(conn);
    return;
  }

  /* If there is something in input queue, we are probably congested
     and perhaps just not processed BGP packets in time. */

  if (sk_rx_ready(conn->sk) > 0)
    bgp_start_timer(p, conn->hold_timer, 10);
  else if ((conn->state == BS_ESTABLISHED) && p->llgr_ready)
  {
    BGP_TRACE(D_EVENTS, "Hold timer expired");
    bgp_handle_graceful_restart(p);
    bgp_conn_enter_idle_state(conn);
  }
  else
    bgp_error(conn, 4, 0, NULL, 0);
}

static void
bgp_keepalive_timeout(timer *t)
{
  struct bgp_conn *conn = t->data;

  DBG("BGP: Keepalive timer\n");
  bgp_schedule_packet(conn, NULL, PKT_KEEPALIVE);
}

void
bgp_send_hold_timeout(timer *t)
{
  struct bgp_conn *conn = t->data;
  struct bgp_proto *p = conn->bgp;

  DBG("BGP: Send hold timeout\n");

  if (conn->state == BS_CLOSE)
    return;

  uint code = 8;
  uint subcode = 0;

  /* Like bgp_error() but without NOTIFICATION */
  bgp_log_error(p, BE_BGP_TX, "Error", code, subcode, NULL, 0);
  bgp_store_error(p, conn, BE_BGP_TX, (code << 16) | subcode);
  bgp_conn_enter_idle_state(conn);
  bgp_update_startup_delay(p);
  bgp_stop(p, 0, NULL, 0);
}

static void
bgp_setup_conn(struct bgp_proto *p, struct bgp_conn *conn)
{
  conn->sk = NULL;
  conn->bgp = p;

  conn->packets_to_send = 0;
  conn->channels_to_send = 0;
  conn->last_channel = 0;
  conn->last_channel_count = 0;

  conn->connect_timer	= tm_new_init(p->p.pool, bgp_connect_timeout,	 conn, 0, 0);
  conn->hold_timer 	= tm_new_init(p->p.pool, bgp_hold_timeout,	 conn, 0, 0);
  conn->keepalive_timer	= tm_new_init(p->p.pool, bgp_keepalive_timeout, conn, 0, 0);
  conn->send_hold_timer = tm_new_init(p->p.pool, bgp_send_hold_timeout, conn, 0, 0);
}

static void
bgp_setup_sk(struct bgp_conn *conn, sock *s)
{
  s->data = conn;
  s->err_hook = bgp_sock_err;
  s->fast_rx = 1;
  conn->sk = s;

  struct bgp_conn_sk_ad sk_ad = {
    .ad = { .length = sizeof sk_ad - sizeof sk_ad.ad },
    .saddr = s->saddr,
    .daddr = s->daddr,
    .sport = s->sport,
    .dport = s->dport,
  };

  ea_list *pes = conn->bgp->p.ea_state;

  if (conn == &conn->bgp->incoming_conn)
    ea_set_attr(&pes, EA_LITERAL_DIRECT_ADATA(&ea_bgp_in_conn_sk, 0, &sk_ad.ad));
  else
  {
    ASSERT_DIE(conn == &conn->bgp->outgoing_conn);
    ea_set_attr(&pes, EA_LITERAL_DIRECT_ADATA(&ea_bgp_out_conn_sk, 0, &sk_ad.ad));
  }

  proto_announce_state_later(&conn->bgp->p, pes);
}

static void
bgp_active(struct bgp_proto *p)
{
  int delay = MAX(1, p->cf->connect_delay_time);
  struct bgp_conn *conn = &p->outgoing_conn;

  BGP_TRACE(D_EVENTS, "Connect delayed by %d seconds", delay);
  bgp_setup_conn(p, conn);
  bgp_conn_set_state(conn, BS_ACTIVE);
  bgp_start_timer(p, conn->connect_timer, delay);
}

/**
 * bgp_connect - initiate an outgoing connection
 * @p: BGP instance
 *
 * The bgp_connect() function creates a new &bgp_conn and initiates
 * a TCP connection to the peer. The rest of connection setup is governed
 * by the BGP state machine as described in the standard.
 */
static void
bgp_connect(struct bgp_proto *p)	/* Enter Connect state and start establishing connection */
{
  struct bgp_conn *conn = &p->outgoing_conn;
  int hops = p->cf->multihop ?: 1;

  DBG("BGP: Connecting\n");
  sock *s = sk_new(p->p.pool);
  s->type = SK_TCP_ACTIVE;
  s->saddr = p->local_ip;
  s->daddr = p->remote_ip;
  s->dport = p->cf->remote_port;
  s->iface = p->neigh ? p->neigh->iface : NULL;
  s->vrf = p->p.vrf;
  s->ttl = p->cf->ttl_security ? 255 : hops;
  s->rbsize = p->cf->enable_extended_messages ? BGP_RX_BUFFER_EXT_SIZE : BGP_RX_BUFFER_SIZE;
  s->tbsize = p->cf->enable_extended_messages ? BGP_TX_BUFFER_EXT_SIZE : BGP_TX_BUFFER_SIZE;
  s->tos = IP_PREC_INTERNET_CONTROL;
  s->tx_hook = bgp_connected;
  s->flags = p->cf->free_bind ? SKF_FREEBIND : 0;
  BGP_TRACE(D_EVENTS, "Connecting to %I%J from local address %I%J",
	    s->daddr, ipa_is_link_local(s->daddr) ? p->cf->iface : NULL,
	    s->saddr, ipa_is_link_local(s->saddr) ? s->iface : NULL);
  bgp_setup_conn(p, conn);
  bgp_setup_sk(conn, s);
  bgp_conn_set_state(conn, BS_CONNECT);

<<<<<<< HEAD
  if (sk_open(s, p->p.loop) < 0)
=======
  if (p->cf->auth_type == BGP_AUTH_MD5)
    s->password = p->cf->password;

  if (p->cf->auth_type == BGP_AUTH_AO)
    if (bgp_list_ao_keys(p, &s->ao_keys_init, &s->ao_keys_num) < 0)
      goto err2;

  if (sk_open(s) < 0)
>>>>>>> e69d80c9
    goto err;

  /* Set minimal receive TTL if needed */
  if (p->cf->ttl_security)
    if (sk_set_min_ttl(s, 256 - hops) < 0)
      goto err;

  s->ao_keys_num = 0;
  s->ao_keys_init = NULL;

  DBG("BGP: Waiting for connect success\n");
  bgp_start_timer(p, conn->connect_timer, p->cf->connect_retry_time);
  return;

err:
  sk_log_error(s, p->p.name);
err2:
  bgp_sock_err(s, 0);
  return;
}

static inline int bgp_is_dynamic(struct bgp_proto *p)
{ return ipa_zero(p->remote_ip); }

/**
 * bgp_find_proto - find existing proto for incoming connection
 * @sk: TCP socket
 *
 */
static struct bgp_proto *
bgp_find_proto(sock *sk)
{
  struct bgp_proto *best = NULL;
  struct bgp_socket *bs = sk->data;
  struct bgp_listen_request *req;

  /* sk->iface is valid only if src or dst address is link-local */
  int link = ipa_is_link_local(sk->saddr) || ipa_is_link_local(sk->daddr);

  LOCK_DOMAIN(rtable, bgp_listen_domain);

  WALK_LIST(req, bs->requests)
  {
    SKIP_BACK_DECLARE(struct bgp_proto, p, listen, req);
    if ((p->p.proto == &proto_bgp) &&
	(ipa_equal(p->remote_ip, sk->daddr) || bgp_is_dynamic(p)) &&
	(!p->cf->remote_range || ipa_in_netX(sk->daddr, p->cf->remote_range)) &&
	(p->p.vrf == sk->vrf) &&
	(p->cf->local_port == sk->sport) &&
	(!link || (p->cf->iface == sk->iface)) &&
	(ipa_zero(p->cf->local_ip) || ipa_equal(p->cf->local_ip, sk->saddr)))
    {
      best = p;

      if (!bgp_is_dynamic(p))
	break;
    }
  }

  UNLOCK_DOMAIN(rtable, bgp_listen_domain);
  return best;
}

/**
 * bgp_incoming_connection - handle an incoming connection
 * @sk: TCP socket
 * @dummy: unused
 *
 * This function serves as a socket hook for accepting of new BGP
 * connections. It searches a BGP instance corresponding to the peer
 * which has connected and if such an instance exists, it creates a
 * &bgp_conn structure, attaches it to the instance and either sends
 * an Open message or (if there already is an active connection) it
 * closes the new connection by sending a Notification message.
 */
static int
bgp_incoming_connection(sock *sk, uint dummy UNUSED)
{
  ASSERT_DIE(birdloop_inside(&main_birdloop));

  struct bgp_proto *p;
  int acc, hops;

  DBG("BGP: Incoming connection from %I port %d\n", sk->daddr, sk->dport);
  p = bgp_find_proto(sk);
  if (!p)
  {
    log(L_WARN "BGP: Unexpected connect from unknown address %I%J (port %d)",
	sk->daddr, ipa_is_link_local(sk->daddr) ? sk->iface : NULL, sk->dport);
    LOCK_DOMAIN(rtable, bgp_listen_domain);
    sk_close(sk);
    UNLOCK_DOMAIN(rtable, bgp_listen_domain);
    return 0;
  }

<<<<<<< HEAD
  birdloop_enter(p->p.loop);
=======
  if (!EMPTY_LIST(p->ao.keys))
  {
    int current = -1, rnext = -1;
    sk_get_active_ao_keys(sk, &current, &rnext);

    if (current < 0)
    {
      log(L_WARN "%s: Connection from address %I%J (port %d) has no TCP-AO key",
          p->p.name, sk->daddr, ipa_is_link_local(sk->daddr) ? sk->iface : NULL, sk->dport);
      rfree(sk);
      return 0;
    }
  }
>>>>>>> e69d80c9

  /*
   * BIRD should keep multiple incoming connections in OpenSent state (for
   * details RFC 4271 8.2.1 par 3), but it keeps just one. Duplicate incoming
   * connections are rejected istead. The exception is the case where an
   * incoming connection triggers a graceful restart.
   */

  acc = (p->p.proto_state == PS_START || p->p.proto_state == PS_UP) &&
    (bgp_start_state(p) >= BSS_CONNECT) && (!p->incoming_conn.sk);

  if (p->conn && (p->conn->state == BS_ESTABLISHED) && p->gr_ready)
  {
    bgp_store_error(p, NULL, BE_MISC, BEM_GRACEFUL_RESTART);
    bgp_handle_graceful_restart(p);
    bgp_conn_enter_idle_state(p->conn);
    acc = 1;

    /* There might be separate incoming connection in OpenSent state */
    if (p->incoming_conn.state > BS_ACTIVE)
      bgp_close_conn(&p->incoming_conn);
  }

  LOCK_DOMAIN(rtable, bgp_listen_domain);

  BGP_TRACE(D_EVENTS, "Incoming connection from %I%J (port %d) %s",
	    sk->daddr, ipa_is_link_local(sk->daddr) ? sk->iface : NULL,
	    sk->dport, acc ? "accepted" : "rejected");

  if (!acc)
  {
    sk_close(sk);
    goto leave;
  }

  hops = p->cf->multihop ?: 1;

  if (sk_set_ttl(sk, p->cf->ttl_security ? 255 : hops) < 0)
    goto err;

  if (p->cf->ttl_security)
    if (sk_set_min_ttl(sk, 256 - hops) < 0)
      goto err;

  if (!EMPTY_LIST(p->ao.keys))
  {
    const struct ao_key **ao_keys;
    int ao_keys_num;

    if (bgp_list_ao_keys(p, &ao_keys, &ao_keys_num) < 0)
      goto err2;

    if (sk_check_ao_keys(sk, ao_keys, ao_keys_num, p->p.name) < 0)
      goto err2;

    if (sk_set_rnext_ao_key(sk, ao_keys[0]) < 0)
      goto err;
  }

  if (p->cf->enable_extended_messages)
  {
    sk->rbsize = BGP_RX_BUFFER_EXT_SIZE;
    sk->tbsize = BGP_TX_BUFFER_EXT_SIZE;
    sk_reallocate(sk);
  }

  /* For dynamic BGP, spawn new instance and postpone the socket */
  if (bgp_is_dynamic(p))
  {
    UNLOCK_DOMAIN(rtable, bgp_listen_domain);

    /* The dynamic protocol must be in the START state */
    ASSERT_DIE(p->p.proto_state == PS_START);
    birdloop_leave(p->p.loop);

    /* Now we have a clean mainloop */
    bgp_spawn(p, sk);
    return 0;
  }

  rmove(sk, p->p.pool);
  sk_reloop(sk, p->p.loop);

  bgp_setup_conn(p, &p->incoming_conn);
  bgp_setup_sk(&p->incoming_conn, sk);
  bgp_send_open(&p->incoming_conn);
  goto leave;

err:
  sk_log_error(sk, p->p.name);
err2:
  log(L_ERR "%s: Incoming connection aborted", p->p.name);
  sk_close(sk);

leave:
  UNLOCK_DOMAIN(rtable, bgp_listen_domain);

  /* We need to announce possible state changes immediately before
   * leaving the protocol's loop, otherwise we're gonna access the protocol
   * without having it locked from proto_announce_state_later(). */
  proto_announce_state(&p->p, p->p.ea_state);
  birdloop_leave(p->p.loop);
  return 0;
}

static void
bgp_listen_sock_err(sock *sk UNUSED, int err)
{
  if (err == ECONNABORTED)
    log(L_WARN "BGP: Incoming connection aborted");
  else
    log(L_ERR "BGP: Error on listening socket: %M", err);
}

static void
bgp_start_neighbor(struct bgp_proto *p)
{
  /* Called only for single-hop BGP sessions */

  if (ipa_zero(p->local_ip))
    p->local_ip = p->neigh->ifa->ip;

  if (ipa_is_link_local(p->local_ip))
    p->link_addr = p->local_ip;
  else if (p->neigh->iface->llv6)
    p->link_addr = p->neigh->iface->llv6->ip;

  bgp_initiate(p);
}

static void
bgp_neigh_notify(neighbor *n)
{
  struct bgp_proto *p = (struct bgp_proto *) n->proto;
  int ps = p->p.proto_state;

  ASSERT_DIE(birdloop_inside(p->p.loop));
  ASSERT_DIE(!birdloop_inside(&main_birdloop));

  if (n != p->neigh)
    return;

  if ((ps == PS_FLUSH) || (ps == PS_STOP))
    return;

  int prepare = (ps == PS_START) && (bgp_start_state(p) == BSS_PREPARE);

  if (n->scope <= 0)
  {
    if (!prepare)
    {
      BGP_TRACE(D_EVENTS, "Neighbor lost");
      bgp_store_error(p, NULL, BE_MISC, BEM_NEIGHBOR_LOST);
      /* Perhaps also run bgp_update_startup_delay(p)? */
      bgp_stop(p, 0, NULL, 0);
    }
  }
  else if (p->cf->check_link && !(n->iface->flags & IF_LINK_UP))
  {
    if (!prepare)
    {
      BGP_TRACE(D_EVENTS, "Link down");
      bgp_store_error(p, NULL, BE_MISC, BEM_LINK_DOWN);
      if (ps == PS_UP)
	bgp_update_startup_delay(p);
      bgp_stop(p, 0, NULL, 0);
    }
  }
  else
  {
    if (prepare)
    {
      BGP_TRACE(D_EVENTS, "Neighbor ready");
      bgp_start_neighbor(p);
    }
  }
}

static void
bgp_bfd_notify(callback *cb)
{
  SKIP_BACK_DECLARE(struct bgp_proto, p, bfd_notify, cb);
  ASSERT_DIE(birdloop_inside(p->p.loop));

  int ps = p->p.proto_state;
  struct bfd_request *req = p->bfd_req->req;
  bfd_request_update_state(req);

  if (req->down && ((ps == PS_START) || (ps == PS_UP)))
  {
    BGP_TRACE(D_EVENTS, "BFD session down");
    bgp_store_error(p, NULL, BE_MISC, BEM_BFD_DOWN);

    if (req->opts.mode == BGP_BFD_GRACEFUL)
    {
      /* Trigger graceful restart */
      if (p->conn && (p->conn->state == BS_ESTABLISHED) && p->gr_ready)
	bgp_handle_graceful_restart(p);

      if (p->incoming_conn.state > BS_IDLE)
	bgp_conn_enter_idle_state(&p->incoming_conn);

      if (p->outgoing_conn.state > BS_IDLE)
	bgp_conn_enter_idle_state(&p->outgoing_conn);
    }
    else
    {
      /* Trigger session down */
      if (ps == PS_UP)
	bgp_update_startup_delay(p);
      bgp_stop(p, 0, NULL, 0);
    }
  }

  /* BFD notify may run from another thread */
  proto_announce_state(&p->p, p->p.ea_state);
}

static void
bgp_update_bfd(struct bgp_proto *p, const struct bfd_options *bfd)
{
  if (bfd && p->bfd_req)
  {
    BGP_TRACE(D_EVENTS, "Updating existing BFD request");
    bfd_update_request(p->bfd_req, bfd);
  }

  if (bfd && !p->bfd_req && !bgp_is_dynamic(p))
  {
    p->bfd_req = bfd_request_session(p->p.pool_up, p->remote_ip, p->local_ip,
				     p->cf->multihop ? NULL : p->neigh->iface,
				     p->p.vrf, &p->bfd_notify, bfd);
    BGP_TRACE(D_EVENTS, "Requesting a new BFD session");
  }

  if (!bfd && p->bfd_req)
  {
    BGP_TRACE(D_EVENTS, "Retracting the BFD request");
    rfree(p->bfd_req);
    p->bfd_req = NULL;
  }
}

void
bgp_reload_in(struct proto *P, uintptr_t _ UNUSED, int __ UNUSED)
{
  SKIP_BACK_DECLARE(struct bgp_proto, p, p, P);

  if (P->proto_state == PS_UP)
  {
    struct bgp_channel *c;
    BGP_WALK_CHANNELS(p, c)
      if (&c->c != P->mpls_channel)
      {
	cli_msg(-15, "%s.%s: reloading", P->name, c->c.name);
	bgp_schedule_packet(p->conn, c, PKT_ROUTE_REFRESH);
      }
  }
  else
    cli_msg(-8006, "%s: not reloading, not up", P->name);
}

void
bgp_reload_out(struct proto *P, uintptr_t _ UNUSED, int __ UNUSED)
{
  SKIP_BACK_DECLARE(struct bgp_proto, p, p, P);

  if (P->proto_state == PS_UP)
  {
    struct bgp_channel *c;
    BGP_WALK_CHANNELS(p, c)
      if (&c->c != P->mpls_channel)
	if (c->tx_keep)
	{
	  bgp_tx_resend(p, c);
	  cli_msg(-15, "%s.%s: reloading", P->name, c->c.name);
	}
	else
	{
	  rt_export_refeed(&c->c.out_req, NULL);
	  cli_msg(-15, "%s.%s: reloading by table refeed", P->name, c->c.name);
	}
  }
  else
    cli_msg(-8006, "%s: not reloading, not up", P->name);
}

struct bgp_enhanced_refresh_request {
  struct rt_feeding_request rfr;
  struct bgp_channel *c;
};

void
bgp_done_route_refresh(struct rt_feeding_request *rfr)
{
  SKIP_BACK_DECLARE(struct bgp_enhanced_refresh_request, berr, rfr, rfr);
  struct bgp_channel *c = berr->c;
  SKIP_BACK_DECLARE(struct bgp_proto, p, p, c->c.proto);

  /* Schedule EoRR packet */
  ASSERT_DIE(c->feed_state == BFS_REFRESHING);

  c->feed_state = BFS_REFRESHED;
  bgp_schedule_packet(p->conn, c, PKT_UPDATE);

  mb_free(berr);
}

static void
bgp_export_fed(struct channel *C)
{
  SKIP_BACK_DECLARE(struct bgp_channel, c, c, C);
  SKIP_BACK_DECLARE(struct bgp_proto, p, p, c->c.proto);

  /* Schedule End-of-RIB packet */
  if (c->feed_state == BFS_LOADING)
  {
    c->feed_state = BFS_LOADED;
    bgp_schedule_packet(p->conn, c, PKT_UPDATE);
  }
}

static void
bgp_start_locked(void *_p)
{
  struct bgp_proto *p = _p;
  const struct bgp_config *cf = p->cf;

  ASSERT_DIE(birdloop_inside(p->p.loop));

  if (p->p.proto_state != PS_START)
  {
    DBG("BGP: Got lock in different state %d\n", p->p.proto_state);
    return;
  }

  DBG("BGP: Got lock\n");

  if (cf->multihop || bgp_is_dynamic(p))
  {
    /* Multi-hop sessions do not use neighbor entries */
    bgp_initiate(p);
    proto_announce_state(&p->p, p->p.ea_state);
    return;
  }

  neighbor *n = neigh_find(&p->p, p->remote_ip, cf->iface, NEF_STICKY);
  if (!n)
  {
    log(L_ERR "%s: Invalid remote address %I%J", p->p.name, p->remote_ip, cf->iface);
    /* As we do not start yet, we can just disable protocol */
    p->p.disabled = 1;
    bgp_store_error(p, NULL, BE_MISC, BEM_INVALID_NEXT_HOP);
    proto_notify_state(&p->p, PS_FLUSH);
    return;
  }

  p->neigh = n;
  neigh_link(n);

  if (n->scope <= 0)
    BGP_TRACE(D_EVENTS, "Waiting for %I%J to become my neighbor", p->remote_ip, cf->iface);
  else if (p->cf->check_link && !(n->iface->flags & IF_LINK_UP))
    BGP_TRACE(D_EVENTS, "Waiting for link on %s", n->iface->name);
  else
    bgp_start_neighbor(p);

  proto_announce_state(&p->p, p->p.ea_state);
}

static int
bgp_start(struct proto *P)
{
  struct bgp_proto *p = (struct bgp_proto *) P;
  const struct bgp_config *cf = p->cf;

  p->local_ip = cf->local_ip;
  p->local_as = cf->local_as;
  p->remote_as = cf->remote_as;
  p->public_as = cf->local_as;

  /* For dynamic BGP childs, remote_ip is already set */
  if (ipa_nonzero(cf->remote_ip))
    p->remote_ip = cf->remote_ip;

  /* Confederation ID is used for truly external peers */
  if (p->cf->confederation && !p->is_interior)
    p->public_as = cf->confederation;

  p->passive = cf->passive || bgp_is_dynamic(p);

  bgp_set_start_state(p, BSS_PREPARE);
  p->outgoing_conn.state = BS_IDLE;
  p->incoming_conn.state = BS_IDLE;
  p->neigh = NULL;
  p->bfd_req = NULL;
  callback_init(&p->bfd_notify, bgp_bfd_notify, p->p.loop);
  p->gr_ready = 0;
  p->gr_active_num = 0;

  /* Reset some stats */
  p->stats.rx_messages = p->stats.tx_messages = 0;
  p->stats.rx_updates = p->stats.tx_updates = 0;
  p->stats.rx_bytes = p->stats.tx_bytes = 0;
  p->last_rx_update = 0;

  p->event = ev_new_init(p->p.pool, bgp_decision, p);
  callback_init(&p->uncork.cb, bgp_do_uncork, p->p.loop);

  p->startup_timer = tm_new_init(p->p.pool, bgp_startup_timeout, p, 0, 0);
  p->gr_timer = tm_new_init(p->p.pool, bgp_graceful_restart_timeout, p, 0, 0);

  p->hostname = proto_get_hostname(P->cf);

  p->local_id = proto_get_router_id(P->cf);
  if (p->rr_client)
    p->rr_cluster_id = p->cf->rr_cluster_id ? p->cf->rr_cluster_id : p->local_id;

  p->remote_id = 0;
  p->link_addr = IPA_NONE;

<<<<<<< HEAD
  ea_list *eal = p->p.ea_state;
  ea_set_attr(&eal, EA_LITERAL_EMBEDDED(&ea_bgp_rem_id, 0, p->remote_id));
  ea_set_attr(&eal, EA_LITERAL_EMBEDDED(&ea_bgp_loc_as, 0, p->local_as));
  ea_set_attr(&eal, EA_LITERAL_EMBEDDED(&ea_bgp_rem_as, 0, p->remote_as));
  ea_set_attr(&eal, EA_LITERAL_STORE_ADATA(&ea_bgp_rem_ip, 0, &p->remote_ip, sizeof(ip_addr)));

  ea_set_attr(&eal, EA_LITERAL_EMBEDDED(&ea_bgp_out_conn_state, 0, BS_IDLE));
  ea_set_attr(&eal, EA_LITERAL_EMBEDDED(&ea_bgp_in_conn_state, 0, BS_IDLE));

  proto_announce_state(&p->p, eal);
=======
  /* Initialize TCP-AO keys */
  init_list(&p->ao.keys);
  if (cf->auth_type == BGP_AUTH_AO)
    for (struct ao_config *key_cf = cf->ao_keys; key_cf; key_cf = key_cf->next)
      bgp_new_ao_key(p, key_cf);

  proto_setup_mpls_map(P, RTS_BGP, 1);
>>>>>>> e69d80c9

  /* Lock all channels when in GR recovery mode */
  if (p->p.gr_recovery && p->cf->gr_mode)
  {
    struct bgp_channel *c;
    BGP_WALK_CHANNELS(p, c)
      channel_graceful_restart_lock(&c->c);
  }

  /* Now it's the last chance to move the postponed socket to this BGP,
   * as bgp_start is the only hook running from main loop. */
  if (p->postponed_sk)
  {
    LOCK_DOMAIN(rtable, bgp_listen_domain);
    rmove(p->postponed_sk, p->p.pool);
    sk_reloop(p->postponed_sk, p->p.loop);
    UNLOCK_DOMAIN(rtable, bgp_listen_domain);
  }

  /*
   * Before attempting to create the connection, we need to lock the port,
   * so that we are the only instance attempting to talk with that neighbor.
   */
  struct object_lock *lock;
  lock = p->lock = olock_new(P->pool_inloop);
  lock->addr = p->remote_ip;
  lock->addr_local = p->cf->local_ip;
  lock->port = p->cf->remote_port;
  lock->iface = p->cf->iface;
  lock->vrf = p->cf->iface ? NULL : p->p.vrf;
  lock->type = OBJLOCK_TCP;
  lock->event = (event) {
    .hook = bgp_start_locked,
    .data = p,
  };
  lock->target = proto_event_list(P);

  /* For dynamic BGP, we use inst 1 to avoid collisions with regular BGP */
  if (bgp_is_dynamic(p))
  {
    lock->addr = net_prefix(p->cf->remote_range);
    lock->inst = 1;
  }

  olock_acquire(lock);

  return PS_START;
}

extern int proto_restart;

static int
bgp_shutdown(struct proto *P)
{
  struct bgp_proto *p = (struct bgp_proto *) P;
  int subcode = 0;

  char *message = NULL;
  byte *data = NULL;
  uint len = 0;

  BGP_TRACE(D_EVENTS, "Shutdown requested");

  switch (P->down_code)
  {
  case PDC_CF_REMOVE:
  case PDC_CF_DISABLE:
    subcode = 3; // Errcode 6, 3 - peer de-configured
    break;

  case PDC_CF_RESTART:
    subcode = 6; // Errcode 6, 6 - other configuration change
    break;

  case PDC_CMD_DISABLE:
  case PDC_CMD_SHUTDOWN:
  shutdown:
    subcode = 2; // Errcode 6, 2 - administrative shutdown
    message = P->message;
    break;

  case PDC_CMD_RESTART:
    subcode = 4; // Errcode 6, 4 - administrative reset
    message = P->message;
    break;

  case PDC_CMD_GR_DOWN:
    if ((p->cf->gr_mode != BGP_GR_ABLE) &&
	(p->cf->llgr_mode != BGP_LLGR_ABLE))
      goto shutdown;

    subcode = -1; // Do not send NOTIFICATION, just close the connection
    break;

  case PDC_RX_LIMIT_HIT:
  case PDC_IN_LIMIT_HIT:
    subcode = 1; // Errcode 6, 1 - max number of prefixes reached
    /* log message for compatibility */
    log(L_WARN "%s: Route limit exceeded, shutting down", p->p.name);
    goto limit;

  case PDC_OUT_LIMIT_HIT:
    subcode = proto_restart ? 4 : 2; // Administrative reset or shutdown

  limit:
    bgp_store_error(p, NULL, BE_AUTO_DOWN, BEA_ROUTE_LIMIT_EXCEEDED);
    if (proto_restart)
      bgp_update_startup_delay(p);
    else
      p->startup_delay = 0;
    goto done;
  }

  bgp_store_error(p, NULL, BE_MAN_DOWN, 0);
  p->startup_delay = 0;

  /* RFC 8203 - shutdown communication */
  if (message)
  {
    uint msg_len = strlen(message);
    msg_len = MIN(msg_len, 255);

    /* Buffer will be freed automatically by protocol shutdown */
    data = mb_alloc(p->p.pool, msg_len + 1);
    len = msg_len + 1;

    data[0] = msg_len;
    memcpy(data+1, message, msg_len);
  }

done:
  bgp_stop(p, subcode, data, len);
  return p->p.proto_state;
}

struct rte_owner_class bgp_rte_owner_class = {
  .get_route_info = 	bgp_get_route_info,
  .rte_better =		bgp_rte_better,
  .rte_mergable =	bgp_rte_mergable,
  .rte_igp_metric =	bgp_rte_igp_metric,
};

static struct proto *
bgp_init(struct proto_config *CF)
{
  struct proto *P = proto_new(CF);
  struct bgp_proto *p = (struct bgp_proto *) P;
  struct bgp_config *cf = (struct bgp_config *) CF;

  P->rt_notify = bgp_rt_notify;
  P->preexport = bgp_preexport;
  P->iface_sub.neigh_notify = bgp_neigh_notify;
  P->export_fed = bgp_export_fed;

  P->sources.class = &bgp_rte_owner_class;
  P->sources.rte_recalculate = cf->deterministic_med ? bgp_rte_recalculate : NULL;

  p->cf = cf;
  p->is_internal = (cf->local_as == cf->remote_as);
  p->is_interior = p->is_internal || cf->confederation_member;
  p->rs_client = cf->rs_client;
  p->rr_client = cf->rr_client;

  p->ipv4 = ipa_nonzero(cf->remote_ip) ?
    ipa_is_ip4(cf->remote_ip) :
    (cf->remote_range && (cf->remote_range->type == NET_IP4));

  p->remote_ip = cf->remote_ip;
  p->remote_as = cf->remote_as;

  p->postponed_sk = NULL;

  /* Hack: We use cf->remote_ip just to pass remote_ip from bgp_spawn() */
  if (cf->c.parent)
    cf->remote_ip = IPA_NONE;

  /* Add all BGP channels */
  struct bgp_channel_config *cc;
  BGP_CF_WALK_CHANNELS(cf, cc)
    proto_add_channel(P, &cc->c);

  /* Add MPLS channel */
  proto_configure_mpls_channel(P, CF, RTS_BGP);

  /* Export public info */
  ea_list *pes = p->p.ea_state;
  ea_set_attr(&pes, EA_LITERAL_STORE_ADATA(&ea_bgp_rem_ip, 0, &cf->remote_ip, sizeof(ip_addr)));
  ea_set_attr(&pes, EA_LITERAL_EMBEDDED(&ea_bgp_peer_type, 0, cf->peer_type));
  ea_set_attr(&pes, EA_LITERAL_EMBEDDED(&ea_bgp_loc_as, 0, cf->local_as));
  ea_set_attr(&pes, EA_LITERAL_EMBEDDED(&ea_bgp_rem_as, 0, cf->remote_as));

  proto_announce_state_later(&p->p, pes);

  p->tbf_mem = (struct tbf) TBF_DEFAULT_LOG_LIMITS;
  return P;
}

static void
bgp_channel_init(struct channel *C, struct channel_config *CF)
{
  struct bgp_channel *c = (void *) C;
  struct bgp_channel_config *cf = (void *) CF;

  c->cf = cf;
  c->afi = cf->afi;
  c->desc = cf->desc;

  if (cf->igp_table_ip4)
    c->igp_table_ip4 = cf->igp_table_ip4->table;

  if (cf->igp_table_ip6)
    c->igp_table_ip6 = cf->igp_table_ip6->table;

  if (cf->base_table)
    c->base_table = cf->base_table->table;

  PST_LOCKED(ts)
  {
    ea_list *eal = ea_free_later(ts->channel_states[c->c.id]);
    ea_set_attr(&eal, EA_LITERAL_EMBEDDED(&ea_bgp_afi, 0, c->afi));
    ts->channel_states[c->c.id] = ea_lookup_slow(eal, 0, EALS_IN_TABLE);
  }

}

static int
bgp_channel_start(struct channel *C)
{
  struct bgp_proto *p = (void *) C->proto;
  struct bgp_channel *c = (void *) C;
  ip_addr src = p->local_ip;

  if (c->igp_table_ip4)
    rt_lock_table(c->igp_table_ip4);

  if (c->igp_table_ip6)
    rt_lock_table(c->igp_table_ip6);

  if (c->base_table)
  {
    rt_lock_table(c->base_table);
    rt_flowspec_link(c->base_table, c->c.table);
  }

  c->pool = p->p.pool; // XXXX

  bgp_init_pending_tx(c);
  c->tx_keep = c->cf->export_table;

  c->stale_timer = tm_new_init(c->pool, bgp_long_lived_stale_timeout, c, 0, 0);

  c->next_hop_addr = c->cf->next_hop_addr;
  c->link_addr = IPA_NONE;
  c->packets_to_send = 0;

  /* Try to use source address as next hop address */
  if (ipa_zero(c->next_hop_addr))
  {
    if (bgp_channel_is_ipv4(c) && (ipa_is_ip4(src) || c->ext_next_hop))
      c->next_hop_addr = src;

    if (bgp_channel_is_ipv6(c) && (ipa_is_ip6(src) || c->ext_next_hop))
      c->next_hop_addr = src;
  }

  /* Use preferred addresses associated with interface / source address */
  if (ipa_zero(c->next_hop_addr))
  {
    /* We know the iface for single-hop, we make lookup for multihop */
    struct neighbor *nbr = p->neigh ?: neigh_find(&p->p, src, NULL, 0);
    struct iface *iface = nbr ? nbr->iface : NULL;

    if (bgp_channel_is_ipv4(c) && iface && iface->addr4)
      c->next_hop_addr = iface->addr4->ip;

    if (bgp_channel_is_ipv6(c) && iface && iface->addr6)
      c->next_hop_addr = iface->addr6->ip;
  }

  /* Exit if no feasible next hop address is found */
  if (ipa_zero(c->next_hop_addr))
  {
    log(L_WARN "%s: Missing next hop address", p->p.name);
    return 0;
  }

  /* Set link-local address for IPv6 single-hop BGP */
  if (ipa_is_ip6(c->next_hop_addr) && p->neigh)
  {
    c->link_addr = p->link_addr;

    if (ipa_zero(c->link_addr))
      log(L_WARN "%s: Missing link-local address", p->p.name);
  }

  /* Link local address is already in c->link_addr */
  if (ipa_is_link_local(c->next_hop_addr))
    c->next_hop_addr = IPA_NONE;

  return 0; /* XXXX: Currently undefined */
}

static void
bgp_channel_shutdown(struct channel *C)
{
  struct bgp_channel *c = (void *) C;

  c->next_hop_addr = IPA_NONE;
  c->link_addr = IPA_NONE;
  c->packets_to_send = 0;
}

static void
bgp_channel_cleanup(struct channel *C)
{
  struct bgp_channel *c = (void *) C;

  if (c->igp_table_ip4)
    rt_unlock_table(c->igp_table_ip4);

  if (c->igp_table_ip6)
    rt_unlock_table(c->igp_table_ip6);

  if (c->base_table)
  {
    rt_flowspec_unlink(c->base_table, c->c.table);
    rt_unlock_table(c->base_table);
  }

  c->index = 0;

  /* Cleanup rest of bgp_channel starting at pool field */
  memset(&(c->pool), 0, sizeof(struct bgp_channel) - OFFSETOF(struct bgp_channel, pool));
}

static inline struct bgp_channel_config *
bgp_find_channel_config(struct bgp_config *cf, u32 afi)
{
  struct bgp_channel_config *cc;

  BGP_CF_WALK_CHANNELS(cf, cc)
    if (cc->afi == afi)
      return cc;

  return NULL;
}

struct rtable_config *
bgp_default_igp_table(struct bgp_config *cf, struct bgp_channel_config *cc, u32 type)
{
  struct bgp_channel_config *cc2;
  struct rtable_config *tab;

  /* First, try table connected by the channel */
  if (cc->c.table->addr_type == type)
    return cc->c.table;

  /* Find paired channel with the same SAFI but the other AFI */
  u32 afi2 = cc->afi ^ 0x30000;
  cc2 = bgp_find_channel_config(cf, afi2);

  /* Second, try IGP table configured in the paired channel */
  if (cc2 && (tab = (type == NET_IP4) ? cc2->igp_table_ip4 : cc2->igp_table_ip6))
    return tab;

  /* Third, try table connected by the paired channel */
  if (cc2 && (cc2->c.table->addr_type == type))
    return cc2->c.table;

  /* Last, try default table of given type */
  if (tab = rt_get_default_table(cf->c.global, type))
    return tab;

  cf_error("Undefined IGP table");
}

static struct rtable_config *
bgp_default_base_table(struct bgp_config *cf, struct bgp_channel_config *cc)
{
  /* Expected table type */
  u32 type = (cc->afi == BGP_AF_FLOW4) ? NET_IP4 : NET_IP6;

  /* First, try appropriate IP channel */
  u32 afi2 = BGP_AF(BGP_AFI(cc->afi), BGP_SAFI_UNICAST);
  struct bgp_channel_config *cc2 = bgp_find_channel_config(cf, afi2);
  if (cc2 && (cc2->c.table->addr_type == type))
    return cc2->c.table;

  /* Last, try default table of given type */
  struct rtable_config *tab = rt_get_default_table(cf->c.global, type);
  if (tab)
    return tab;

  cf_error("Undefined base table");
}

void
bgp_postconfig(struct proto_config *CF)
{
  struct bgp_config *cf = (void *) CF;

  /* Do not check templates at all */
  if (cf->c.class == SYM_TEMPLATE)
    return;


  /* Handle undefined remote_as, zero should mean unspecified external */
  if (!cf->remote_as && (cf->peer_type == BGP_PT_INTERNAL))
    cf->remote_as = cf->local_as;

  int internal = (cf->local_as == cf->remote_as);
  int interior = internal || cf->confederation_member;

  /* EBGP direct by default, IBGP multihop by default */
  if (cf->multihop < 0)
    cf->multihop = internal ? 64 : 0;

  /* LLGR mode default based on GR mode */
  if (cf->llgr_mode < 0)
    cf->llgr_mode = cf->gr_mode ? BGP_LLGR_AWARE : 0;

  /* Link check for single-hop BGP by default */
  if (cf->check_link < 0)
    cf->check_link = !cf->multihop;


  if (!cf->local_as)
    cf_error("Local AS number must be set");

  if (ipa_zero(cf->remote_ip) && !cf->remote_range)
    cf_error("Neighbor must be configured");

  if (ipa_zero(cf->local_ip) && cf->strict_bind)
    cf_error("Local address must be configured for strict bind");

  if (!cf->remote_as && !cf->peer_type)
    cf_error("Remote AS number (or peer type) must be set");

  if ((cf->peer_type == BGP_PT_INTERNAL) && !internal)
    cf_error("IBGP cannot have different ASNs");

  if ((cf->peer_type == BGP_PT_EXTERNAL) &&  internal)
    cf_error("EBGP cannot have the same ASNs");

  if (!cf->iface && (ipa_is_link_local(cf->local_ip) ||
		     ipa_is_link_local(cf->remote_ip)))
    cf_error("Link-local addresses require defined interface");

  if (!(cf->capabilities && cf->enable_as4) && (cf->remote_as > 0xFFFF))
    cf_error("Neighbor AS number out of range (AS4 not available)");

  if (!internal && cf->rr_client)
    cf_error("Only internal neighbor can be RR client");

  if (internal && cf->rs_client)
    cf_error("Only external neighbor can be RS client");

  if (internal && (cf->local_role != BGP_ROLE_UNDEFINED))
    cf_error("Local role cannot be set on IBGP sessions");

  if (interior && (cf->local_role != BGP_ROLE_UNDEFINED))
    log(L_WARN "BGP roles are not recommended to be used within AS confederations");

  if (cf->require_enhanced_refresh && !(cf->enable_refresh && cf->enable_enhanced_refresh))
    cf_warn("Enhanced refresh required but disabled");

  if (cf->require_as4 && !cf->enable_as4)
    cf_warn("AS4 support required but disabled");

  if (cf->require_extended_messages && !cf->enable_extended_messages)
    cf_warn("Extended messages required but not enabled");

  if (cf->require_gr && !cf->gr_mode)
    cf_warn("Graceful restart required but not enabled");

  if (cf->require_llgr && !cf->llgr_mode)
    cf_warn("Long-lived graceful restart required but not enabled");

  if (cf->require_roles && (cf->local_role == BGP_ROLE_UNDEFINED))
    cf_error("Local role must be set if roles are required");

  if (!cf->confederation && cf->confederation_member)
    cf_error("Confederation ID must be set for member sessions");

  if (cf->multihop && (ipa_is_link_local(cf->local_ip) ||
		       ipa_is_link_local(cf->remote_ip)))
    cf_error("Multihop BGP cannot be used with link-local addresses");

  if (cf->multihop && cf->iface)
    cf_error("Multihop BGP cannot be bound to interface");

  if (cf->multihop && cf->check_link)
    cf_error("Multihop BGP cannot depend on link state");

  if (cf->multihop && cf->bfd && ipa_zero(cf->local_ip))
    cf_error("Multihop BGP with BFD requires specified local address");

  if (!cf->gr_mode && cf->llgr_mode)
    cf_error("Long-lived graceful restart requires basic graceful restart");

  if (internal && cf->enforce_first_as)
    cf_error("Enforce first AS check is requires EBGP sessions");

  if (cf->keepalive_time > cf->hold_time)
    cf_error("Keepalive time must be at most hold time");

  if (cf->keepalive_time > (cf->hold_time / 2))
    log(L_WARN "Keepalive time should be at most 1/2 of hold time");

  if (cf->min_hold_time > cf->hold_time)
    cf_error("Min hold time (%u) exceeds hold time (%u)",
	     cf->min_hold_time, cf->hold_time);

  uint keepalive_time = cf->keepalive_time ?: cf->hold_time / 3;
  if (cf->min_keepalive_time > keepalive_time)
    cf_error("Min keepalive time (%u) exceeds keepalive time (%u)",
	     cf->min_keepalive_time, keepalive_time);

  if (cf->min_gr_time > cf->max_gr_time)
    cf_error("Min graceful restart time (%u) exceeds max graceful restart time (%u)",
	     cf->min_gr_time, cf->max_gr_time);

  if (cf->min_llgr_time > cf->max_llgr_time)
    cf_error("Min long-lived stale time (%u) exceeds max long-lived stale time (%u)",
	     cf->min_llgr_time, cf->max_llgr_time);

  /* Legacy case: password option without authentication option */
  if ((cf->auth_type == BGP_AUTH_NONE) && cf->password && !cf->ao_keys)
  {
    cf_warn("Missing authentication option, assuming MD5");
    cf->auth_type = BGP_AUTH_MD5;
  }

  if ((cf->auth_type == BGP_AUTH_MD5) != !!cf->password)
    cf_error("MD5 authentication and password option should be used together");

  if ((cf->auth_type == BGP_AUTH_AO) != !!cf->ao_keys)
    cf_error("AO authentication and keys option should be used together");

  if ((cf->auth_type == BGP_AUTH_AO) && cf->remote_range)
    cf_error("AO authentication not supported on dynamic BGP sessions");

  struct bgp_channel_config *cc;
  BGP_CF_WALK_CHANNELS(cf, cc)
  {
    /* Handle undefined import filter */
    if (cc->c.in_filter == FILTER_UNDEF)
      if (interior)
	cc->c.in_filter = FILTER_ACCEPT;
      else
	cf_error("EBGP requires explicit import policy");

    /* Handle undefined export filter */
    if (cc->c.out_filter == FILTER_UNDEF)
      if (interior)
	cc->c.out_filter = FILTER_REJECT;
      else
	cf_error("EBGP requires explicit export policy");

    /* Disable after error incompatible with restart limit action */
    if ((cc->c.in_limit.action == PLA_RESTART) && cf->disable_after_error)
      cc->c.in_limit.action = PLA_DISABLE;

    /* Different default based on rr_client, rs_client */
    if (cc->next_hop_keep == 0xff)
      cc->next_hop_keep = cf->rr_client ? NH_IBGP : (cf->rs_client ? NH_ALL : NH_NO);

    /* Different default for gw_mode */
    if (!cc->gw_mode)
      cc->gw_mode = cf->multihop ? GW_RECURSIVE : GW_DIRECT;

    /* Different default for next_hop_prefer */
    if (!cc->next_hop_prefer)
      cc->next_hop_prefer = (cc->gw_mode == GW_DIRECT) ? NHP_GLOBAL : NHP_LOCAL;

    /* Defaults based on proto config */
    if (cc->gr_able == 0xff)
      cc->gr_able = (cf->gr_mode == BGP_GR_ABLE);

    if (cc->llgr_able == 0xff)
      cc->llgr_able = (cf->llgr_mode == BGP_LLGR_ABLE);

    if (cc->llgr_time == ~0U)
      cc->llgr_time = cf->llgr_time;

    if (cc->min_llgr_time == ~0U)
      cc->min_llgr_time = cf->min_llgr_time;

    if (cc->max_llgr_time == ~0U)
      cc->max_llgr_time = cf->max_llgr_time;

    /* AIGP enabled by default on interior sessions */
    if (cc->aigp == 0xff)
      cc->aigp = interior;

    /* Default values of IGP tables */
    if ((cc->gw_mode == GW_RECURSIVE) && !cc->desc->no_igp)
    {
      if (!cc->igp_table_ip4 && (bgp_cc_is_ipv4(cc) || cc->ext_next_hop))
	cc->igp_table_ip4 = bgp_default_igp_table(cf, cc, NET_IP4);

      if (!cc->igp_table_ip6 && (bgp_cc_is_ipv6(cc) || cc->ext_next_hop))
	cc->igp_table_ip6 = bgp_default_igp_table(cf, cc, NET_IP6);

      if (cc->igp_table_ip4 && bgp_cc_is_ipv6(cc) && !cc->ext_next_hop)
	cf_error("Mismatched IGP table type");

      if (cc->igp_table_ip6 && bgp_cc_is_ipv4(cc) && !cc->ext_next_hop)
	cf_error("Mismatched IGP table type");
    }

    /* Default value of base table */
    if ((BGP_SAFI(cc->afi) == BGP_SAFI_FLOW) && cc->validate && !cc->base_table)
      cc->base_table = bgp_default_base_table(cf, cc);

    if (cc->base_table && !cc->base_table->trie_used)
      cf_error("Flowspec validation requires base table (%s) with trie",
	       cc->base_table->name);

    if (cf->multihop && (cc->gw_mode == GW_DIRECT))
      cf_error("Multihop BGP cannot use direct gateway mode");

    if ((cc->gw_mode == GW_RECURSIVE) && cc->c.table->sorted)
      cf_error("BGP in recursive mode prohibits sorted table");

    if (cf->deterministic_med && cc->c.table->sorted)
      cf_error("BGP with deterministic MED prohibits sorted table");

    if (cc->secondary && !cc->c.table->sorted)
      cf_error("BGP with secondary option requires sorted table");

    if (cc->require_ext_next_hop && !cc->ext_next_hop)
      cf_warn("Extended next hop required but not enabled");

    if (cc->require_add_path && !cc->add_path)
      cf_warn("ADD-PATH required but not enabled");

    if (cc->min_llgr_time > cc->max_llgr_time)
      cf_error("Min long-lived stale time (%u) exceeds max long-lived stale time (%u)",
	       cc->min_llgr_time, cc->max_llgr_time);

  }
}

static int
bgp_reconfigure(struct proto *P, struct proto_config *CF)
{
  struct bgp_proto *p = (void *) P;
  const struct bgp_config *new = (void *) CF;
  const struct bgp_config *old = p->cf;

  if (proto_get_router_id(CF) != p->local_id)
    return 0;

  if (bstrcmp(proto_get_hostname(CF), p->hostname))
    return 0;

  int same = !memcmp(((byte *) old) + sizeof(struct proto_config),
		     ((byte *) new) + sizeof(struct proto_config),
		     // password item is last and must be checked separately
		     OFFSETOF(struct bgp_config, password) - sizeof(struct proto_config))
    && !bstrcmp(old->password, new->password)
    && ((!old->remote_range && !new->remote_range)
	|| (old->remote_range && new->remote_range && net_equal(old->remote_range, new->remote_range)))
    && !bstrcmp(old->dynamic_name, new->dynamic_name)
    && (old->dynamic_name_digits == new->dynamic_name_digits);

  /* Reconfigure TCP-AP */
  same = same && bgp_reconfigure_ao_keys(p, new);

  /* FIXME: Move channel reconfiguration to generic protocol code ? */
  struct channel *C, *C2;
  struct bgp_channel_config *cc;

  WALK_LIST(C, p->p.channels)
    C->stale = 1;

  /* Reconfigure BGP channels */
  BGP_CF_WALK_CHANNELS(new, cc)
  {
    C = (struct channel *) bgp_find_channel(p, cc->afi);
    same = proto_configure_channel(P, &C, &cc->c) && same;
  }

  /* Reconfigure MPLS channel */
  same = proto_configure_mpls_channel(P, CF, RTS_BGP) && same;

  WALK_LIST_DELSAFE(C, C2, p->p.channels)
    if (C->stale)
      same = proto_configure_channel(P, &C, NULL) && same;

  /* Reset name counter */
  p->dynamic_name_counter = 0;

  if (!same)
    return 0;

  /* We should update our copy of configuration ptr as old configuration will be freed */
  p->cf = new;
  p->hostname = proto_get_hostname(CF);

  /* Check whether existing connections are compatible with required capabilities */
  struct bgp_conn *ci = &p->incoming_conn;
  if (((ci->state == BS_OPENCONFIRM) || (ci->state == BS_ESTABLISHED)) && !bgp_check_capabilities(ci))
    return 0;

  struct bgp_conn *co = &p->outgoing_conn;
  if (((co->state == BS_OPENCONFIRM) || (co->state == BS_ESTABLISHED)) && !bgp_check_capabilities(co))
    return 0;

  if (bgp_start_state(p) > BSS_PREPARE)
    bgp_update_bfd(p, new->bfd);

  return 1;
}

#define TABLE(cf, NAME) ((cf)->NAME ? (cf)->NAME->table : NULL)

static int
bgp_channel_reconfigure(struct channel *C, struct channel_config *CC, int *import_changed, int *export_changed)
{
  struct bgp_proto *p = (void *) C->proto;
  struct bgp_channel *c = (void *) C;
  struct bgp_channel_config *new = (void *) CC;
  struct bgp_channel_config *old = c->cf;

  if ((new->secondary != old->secondary) ||
      (new->validate != old->validate) ||
      (new->gr_able != old->gr_able) ||
      (new->llgr_able != old->llgr_able) ||
      (new->llgr_time != old->llgr_time) ||
      (new->ext_next_hop != old->ext_next_hop) ||
      (new->add_path != old->add_path) ||
      (new->export_table != old->export_table) ||
      (TABLE(new, igp_table_ip4) != TABLE(old, igp_table_ip4)) ||
      (TABLE(new, igp_table_ip6) != TABLE(old, igp_table_ip6)) ||
      (TABLE(new, base_table) != TABLE(old, base_table)))
    return 0;

  if (c->stale_time && ((new->min_llgr_time > c->stale_time) ||
			(new->max_llgr_time < c->stale_time)))
    return 0;

  if (new->mandatory && !old->mandatory && (C->channel_state != CS_UP))
    return 0;

  if ((new->gw_mode != old->gw_mode) ||
      (new->next_hop_prefer != old->next_hop_prefer) ||
      (new->aigp != old->aigp) ||
      (new->cost != old->cost))
  {
    /* If import table is active and route refresh is possible, we just ask for route refresh */
    if ((c->c.in_keep & RIK_PREFILTER) && (c->c.channel_state == CS_UP) && p->route_refresh)
      bgp_schedule_packet(p->conn, c, PKT_ROUTE_REFRESH);

    /* Otherwise we do complete reload */
    else
      *import_changed = 1;
  }

  if (!ipa_equal(new->next_hop_addr, old->next_hop_addr) ||
      (new->next_hop_self != old->next_hop_self) ||
      (new->next_hop_keep != old->next_hop_keep) ||
      (new->llnh_format != old->llnh_format) ||
      (new->aigp != old->aigp) ||
      (new->aigp_originate != old->aigp_originate))
    *export_changed = 1;

  /* Update prefix exporter settle timer */
  if (c->tx)
    c->tx->exporter.journal.announce_timer.cf = c->cf->ptx_exporter_settle;

  c->cf = new;
  return 1;
}

static void
bgp_copy_config(struct proto_config *dest, struct proto_config *src)
{
  struct bgp_config *d = (void *) dest;
  struct bgp_config *s = (void *) src;

  /* Copy BFD options */
  if (s->bfd)
  {
    struct bfd_options *opts = cfg_alloc(sizeof(struct bfd_options));
    memcpy(opts, s->bfd, sizeof(struct bfd_options));
    d->bfd = opts;
  }
}


/**
 * bgp_error - report a protocol error
 * @c: connection
 * @code: error code (according to the RFC)
 * @subcode: error sub-code
 * @data: data to be passed in the Notification message
 * @len: length of the data
 *
 * bgp_error() sends a notification packet to tell the other side that a protocol
 * error has occurred (including the data considered erroneous if possible) and
 * closes the connection.
 */
void
bgp_error(struct bgp_conn *c, uint code, uint subcode, byte *data, int len)
{
  struct bgp_proto *p = c->bgp;

  if (c->state == BS_CLOSE)
    return;

  bgp_log_error(p, BE_BGP_TX, "Error", code, subcode, data, ABS(len));
  bgp_store_error(p, c, BE_BGP_TX, (code << 16) | subcode);

  c->notify_code = code;
  c->notify_subcode = subcode;
  c->notify_data = data;
  c->notify_size = (len > 0) ? len : 0;

  bgp_conn_enter_close_state(c);
  bgp_schedule_packet(c, NULL, PKT_NOTIFICATION);

  if (code != 6)
  {
    bgp_update_startup_delay(p);
    bgp_stop(p, 0, NULL, 0);
  }
}

/**
 * bgp_store_error - store last error for status report
 * @p: BGP instance
 * @c: connection
 * @class: error class (BE_xxx constants)
 * @code: error code (class specific)
 *
 * bgp_store_error() decides whether given error is interesting enough
 * and store that error to last_error variables of @p
 */
void
bgp_store_error(struct bgp_proto *p, struct bgp_conn *c, u8 class, u32 code)
{
  /* During PS_UP, we ignore errors on secondary connection */
  if ((p->p.proto_state == PS_UP) && c && (c != p->conn))
    return;

  /* During PS_STOP, we ignore any errors, as we want to report
   * the error that caused transition to PS_STOP
   */
  if (p->p.proto_state == PS_STOP)
    return;

  p->last_error_class = class;
  p->last_error_code = code;
}

static char *bgp_state_names[] = { "Idle", "Connect", "Active", "OpenSent", "OpenConfirm", "Established", "Close" };
static char *bgp_err_classes[] = { "", "Error: ", "Socket: ", "Received: ", "BGP Error: ", "Automatic shutdown: ", "" };
static char *bgp_misc_errors[] = { "", "Neighbor lost", "Invalid next hop", "Authentication failed", "No listening socket", "Link down", "BFD session down", "Graceful restart" };
static char *bgp_auto_errors[] = { "", "Route limit exceeded" };
static char *bgp_gr_states[] = { "None", "Regular", "Long-lived" };

static const char *
bgp_last_errmsg(struct bgp_proto *p)
{
  switch (p->last_error_class)
  {
  case BE_MISC:
    return bgp_misc_errors[p->last_error_code];
  case BE_SOCKET:
    return (p->last_error_code == 0) ? "Connection closed" : strerror(p->last_error_code);
  case BE_BGP_RX:
  case BE_BGP_TX:
    return bgp_error_dsc(p->last_error_code >> 16, p->last_error_code & 0xFF);
  case BE_AUTO_DOWN:
    return bgp_auto_errors[p->last_error_code];
  default:
    return "";
  }
}

static const char *
bgp_state_dsc(struct bgp_proto *p)
{
  if (p->p.proto_state == PS_DOWN_XX)
    return "Down";

  if (p->p.proto_state == PS_FLUSH)
    return "Flush";

  int state = MAX(p->incoming_conn.state, p->outgoing_conn.state);
  if ((state == BS_IDLE) && (bgp_start_state(p) >= BSS_CONNECT) && p->passive)
    return "Passive";

  return bgp_state_names[state];
}

static void
bgp_get_status(struct proto *P, byte *buf)
{
  struct bgp_proto *p = (struct bgp_proto *) P;

  const char *err1 = bgp_err_classes[p->last_error_class];
  const char *err2 = bgp_last_errmsg(p);

  if (P->proto_state == PS_DOWN_XX)
    bsprintf(buf, "%s%s", err1, err2);
  else
    bsprintf(buf, "%-14s%s%s", bgp_state_dsc(p), err1, err2);
}

static void
bgp_show_afis(int code, char *s, u32 *afis, uint count)
{
  buffer b;
  STACK_BUFFER_INIT(b, CLI_MSG_SIZE);

  buffer_puts(&b, s);

  for (u32 *af = afis; af < (afis + count); af++)
  {
    const struct bgp_af_desc *desc = bgp_get_af_desc(*af);
    if (desc)
      buffer_print(&b, " %s", desc->name);
    else
      buffer_print(&b, " <%u/%u>", BGP_AFI(*af), BGP_SAFI(*af));
  }

  if (b.pos == b.end)
    strcpy(b.end - 32, " ... <too long>");

  cli_msg(code, b.start);
}

const char *
bgp_format_role_name(u8 role)
{
  static const char *bgp_role_names[] = { "provider", "rs_server", "rs_client", "customer", "peer" };
  if (role == BGP_ROLE_UNDEFINED) return "undefined";
  if (role < ARRAY_SIZE(bgp_role_names)) return bgp_role_names[role];
  return "?";
}

static void
bgp_show_capabilities(struct bgp_proto *p UNUSED, struct bgp_caps *caps)
{
  struct bgp_af_caps *ac;
  uint any_mp_bgp = 0;
  uint any_gr_able = 0;
  uint any_add_path = 0;
  uint any_ext_next_hop = 0;
  uint any_llgr_able = 0;
  u32 *afl1 = alloca(caps->af_count * sizeof(u32));
  u32 *afl2 = alloca(caps->af_count * sizeof(u32));
  uint afn1, afn2;

  WALK_AF_CAPS(caps, ac)
  {
    any_mp_bgp |= ac->ready;
    any_gr_able |= ac->gr_able;
    any_add_path |= ac->add_path;
    any_ext_next_hop |= ac->ext_next_hop;
    any_llgr_able |= ac->llgr_able;
  }

  if (any_mp_bgp)
  {
    cli_msg(-1006, "      Multiprotocol");

    afn1 = 0;
    WALK_AF_CAPS(caps, ac)
      if (ac->ready)
	afl1[afn1++] = ac->afi;

    bgp_show_afis(-1006, "        AF announced:", afl1, afn1);
  }

  if (caps->route_refresh)
    cli_msg(-1006, "      Route refresh");

  if (any_ext_next_hop)
  {
    cli_msg(-1006, "      Extended next hop");

    afn1 = 0;
    WALK_AF_CAPS(caps, ac)
      if (ac->ext_next_hop)
	afl1[afn1++] = ac->afi;

    bgp_show_afis(-1006, "        IPv6 nexthop:", afl1, afn1);
  }

  if (caps->ext_messages)
    cli_msg(-1006, "      Extended message");

  if (caps->gr_aware)
    cli_msg(-1006, "      Graceful restart");

  if (any_gr_able)
  {
    /* Continues from gr_aware */
    cli_msg(-1006, "        Restart time: %u", caps->gr_time);
    if (caps->gr_flags & BGP_GRF_RESTART)
      cli_msg(-1006, "        Restart recovery");

    afn1 = afn2 = 0;
    WALK_AF_CAPS(caps, ac)
    {
      if (ac->gr_able)
	afl1[afn1++] = ac->afi;

      if (ac->gr_af_flags & BGP_GRF_FORWARDING)
	afl2[afn2++] = ac->afi;
    }

    bgp_show_afis(-1006, "        AF supported:", afl1, afn1);
    bgp_show_afis(-1006, "        AF preserved:", afl2, afn2);
  }

  if (caps->as4_support)
    cli_msg(-1006, "      4-octet AS numbers");

  if (any_add_path)
  {
    cli_msg(-1006, "      ADD-PATH");

    afn1 = afn2 = 0;
    WALK_AF_CAPS(caps, ac)
    {
      if (ac->add_path & BGP_ADD_PATH_RX)
	afl1[afn1++] = ac->afi;

      if (ac->add_path & BGP_ADD_PATH_TX)
	afl2[afn2++] = ac->afi;
    }

    bgp_show_afis(-1006, "        RX:", afl1, afn1);
    bgp_show_afis(-1006, "        TX:", afl2, afn2);
  }

  if (caps->enhanced_refresh)
    cli_msg(-1006, "      Enhanced refresh");

  if (caps->llgr_aware)
    cli_msg(-1006, "      Long-lived graceful restart");

  if (any_llgr_able)
  {
    u32 stale_time = 0;

    afn1 = afn2 = 0;
    WALK_AF_CAPS(caps, ac)
    {
      stale_time = MAX(stale_time, ac->llgr_time);

      if (ac->llgr_able && ac->llgr_time)
	afl1[afn1++] = ac->afi;

      if (ac->llgr_flags & BGP_GRF_FORWARDING)
	afl2[afn2++] = ac->afi;
    }

    /* Continues from llgr_aware */
    cli_msg(-1006, "        LL stale time: %u", stale_time);

    bgp_show_afis(-1006, "        AF supported:", afl1, afn1);
    bgp_show_afis(-1006, "        AF preserved:", afl2, afn2);
  }

  if (caps->hostname)
    cli_msg(-1006, "      Hostname: %s", caps->hostname);

  if (caps->role != BGP_ROLE_UNDEFINED)
    cli_msg(-1006, "      Role: %s", bgp_format_role_name(caps->role));
}

static void
bgp_show_proto_info(struct proto *P)
{
  struct bgp_proto *p = (struct bgp_proto *) P;

  cli_msg(-1006, "  BGP state:          %s", bgp_state_dsc(p));

  if (bgp_is_dynamic(p) && p->cf->remote_range)
    cli_msg(-1006, "    Neighbor range:   %N", p->cf->remote_range);
  else
    cli_msg(-1006, "    Neighbor address: %I%J", p->remote_ip, p->cf->iface);

  if ((p->conn == &p->outgoing_conn) && (p->cf->remote_port != BGP_PORT))
    cli_msg(-1006, "    Neighbor port:    %u", p->cf->remote_port);

  cli_msg(-1006, "    Neighbor AS:      %u", p->remote_as);
  cli_msg(-1006, "    Local AS:         %u", p->cf->local_as);

  if (p->gr_active_num)
    cli_msg(-1006, "    Neighbor graceful restart active");

  if (P->proto_state == PS_START)
  {
    struct bgp_conn *oc = &p->outgoing_conn;

    if ((bgp_start_state(p) < BSS_CONNECT) &&
	(tm_active(p->startup_timer)))
      cli_msg(-1006, "    Error wait:       %t/%u",
	      tm_remains(p->startup_timer), p->startup_delay);

    if ((oc->state == BS_ACTIVE) &&
	(tm_active(oc->connect_timer)))
      cli_msg(-1006, "    Connect delay:    %t/%u",
	      tm_remains(oc->connect_timer), p->cf->connect_delay_time);

    if (p->gr_active_num && tm_active(p->gr_timer))
      cli_msg(-1006, "    Restart timer:    %t/-",
	      tm_remains(p->gr_timer));
  }
  else if (P->proto_state == PS_UP)
  {
    cli_msg(-1006, "    Neighbor ID:      %R", p->remote_id);
    cli_msg(-1006, "    Local capabilities");
    bgp_show_capabilities(p, p->conn->local_caps);
    cli_msg(-1006, "    Neighbor capabilities");
    bgp_show_capabilities(p, p->conn->remote_caps);
    cli_msg(-1006, "    Session:          %s%s%s%s%s",
	    p->is_internal ? "internal" : "external",
	    p->cf->multihop ? " multihop" : "",
	    p->rr_client ? " route-reflector" : "",
	    p->rs_client ? " route-server" : "",
	    p->as4_session ? " AS4" : "");
    cli_msg(-1006, "    Source address:   %I", p->local_ip);
    cli_msg(-1006, "    Hold timer:       %t/%u",
	    tm_remains(p->conn->hold_timer), p->conn->hold_time);
    cli_msg(-1006, "    Keepalive timer:  %t/%u",
	    tm_remains(p->conn->keepalive_timer), p->conn->keepalive_time);
    cli_msg(-1006, "    TX pending:       %d bytes",
	    p->conn->sk->tpos - p->conn->sk->ttx);
    cli_msg(-1006, "    Send hold timer:  %t/%u",
	    tm_remains(p->conn->send_hold_timer), p->conn->send_hold_time);

    if (!EMPTY_LIST(p->ao.keys))
    {
      struct ao_info info;
      sk_get_ao_info(p->conn->sk, &info);

      cli_msg(-1006, "    TCP-AO:");
      cli_msg(-1006, "      Current key:    %i", info.current_key);
      cli_msg(-1006, "      RNext key:      %i", info.rnext_key);
      cli_msg(-1006, "      Good packets:   %lu", info.pkt_good);
      cli_msg(-1006, "      Bad packets:    %lu", info.pkt_bad);
    }
  }

#if 0
  struct bgp_stats *s = &p->stats;
  cli_msg(-1006, "    FSM established transitions: %u",
	  s->fsm_established_transitions);
  cli_msg(-1006, "    Rcvd messages:    %u total / %u updates / %lu bytes",
	  s->rx_messages, s->rx_updates, s->rx_bytes);
  cli_msg(-1006, "    Sent messages:    %u total / %u updates / %lu bytes",
	  s->tx_messages, s->tx_updates, s->tx_bytes);
  cli_msg(-1006, "    Last rcvd update elapsed time: %t s",
	  p->last_rx_update ? (current_time() - p->last_rx_update) : 0);
#endif

  if ((p->last_error_class != BE_NONE) &&
      (p->last_error_class != BE_MAN_DOWN))
  {
    const char *err1 = bgp_err_classes[p->last_error_class];
    const char *err2 = bgp_last_errmsg(p);
    cli_msg(-1006, "    Last error:       %s%s", err1, err2);
  }

  {
    struct bgp_channel *c;
    WALK_LIST(c, p->p.channels)
    {
      channel_show_info(&c->c);

      if (c->c.class != &channel_bgp)
	continue;

      if (p->gr_active_num)
	cli_msg(-1006, "    Neighbor GR:    %s", bgp_gr_states[c->gr_active]);

      if (c->stale_timer && tm_active(c->stale_timer))
	cli_msg(-1006, "    LL stale timer: %t/-", tm_remains(c->stale_timer));

      if (c->c.channel_state == CS_UP)
      {
	if (ipa_zero(c->link_addr))
	  cli_msg(-1006, "    BGP Next hop:   %I", c->next_hop_addr);
	else
	  cli_msg(-1006, "    BGP Next hop:   %I %I", c->next_hop_addr, c->link_addr);
      }

      /* After channel is deconfigured, these pointers are no longer valid */
      if (!p->p.reconfiguring || (c->c.channel_state != CS_DOWN))
      {
	if (c->igp_table_ip4)
	  cli_msg(-1006, "    IGP IPv4 table: %s", c->igp_table_ip4->name);

	if (c->igp_table_ip6)
	  cli_msg(-1006, "    IGP IPv6 table: %s", c->igp_table_ip6->name);

	if (c->base_table)
	  cli_msg(-1006, "    Base table:     %s", c->base_table->name);
      }

      if (!c->tx)
	continue;

      BGP_PTX_LOCK(c->tx, tx);

      uint bucket_cnt = 0;
      uint prefix_cnt = 0;
      struct bgp_bucket *buck;
      struct bgp_prefix *px;
      WALK_LIST(buck, tx->bucket_queue)
      {
	bucket_cnt++;
	WALK_LIST(px, buck->prefixes)
	  if (px->cur)
	    prefix_cnt++;
      }

      cli_msg(-1006, "    Pending %u attribute sets with total %u prefixes to send",
	 bucket_cnt, prefix_cnt);
    }
  }
}

const struct channel_class channel_bgp = {
  .channel_size =	sizeof(struct bgp_channel),
  .config_size =	sizeof(struct bgp_channel_config),
  .init =		bgp_channel_init,
  .start =		bgp_channel_start,
  .shutdown =		bgp_channel_shutdown,
  .cleanup =		bgp_channel_cleanup,
  .reconfigure =	bgp_channel_reconfigure,
};

struct protocol proto_bgp = {
  .name = 		"BGP",
  .template = 		"bgp%d",
  .preference = 	DEF_PREF_BGP,
  .channel_mask =	NB_IP | NB_VPN | NB_FLOW | NB_MPLS,
  .proto_size =		sizeof(struct bgp_proto),
  .config_size =	sizeof(struct bgp_config),
  .postconfig =		bgp_postconfig,
  .init = 		bgp_init,
  .start = 		bgp_start,
  .shutdown = 		bgp_shutdown,
  .reconfigure = 	bgp_reconfigure,
  .copy_config = 	bgp_copy_config,
  .get_status = 	bgp_get_status,
  .show_proto_info = 	bgp_show_proto_info
};

void bgp_build(void)
{
  proto_build(&proto_bgp);
  bgp_register_attrs();
  bgp_listen_domain = DOMAIN_NEW(rtable);
  LOCK_DOMAIN(rtable, bgp_listen_domain);
  bgp_listen_pool = rp_new(proto_pool, bgp_listen_domain.rtable, "BGP Listen Sockets");
  UNLOCK_DOMAIN(rtable, bgp_listen_domain);
}<|MERGE_RESOLUTION|>--- conflicted
+++ resolved
@@ -157,89 +157,6 @@
 static void bgp_graceful_restart_feed(struct bgp_channel *c);
 
 
-static inline int
-bgp_setup_auth(struct bgp_proto *p, int enable)
-{
-  /* Beware. This is done from main_birdloop and protocol birdloop is NOT ENTERED.
-   * Anyway, we are only accessing:
-   *  - protocol config which can be changed only from main_birdloop (reconfig)
-   *  - protocol listen socket which is always driven by main_birdloop
-   *  - protocol name which is set on reconfig
-   */
-
-  if (p->cf->password && p->listen.sock)
-  {
-    ip_addr prefix = p->cf->remote_ip;
-    int pxlen = -1;
-
-    if (p->cf->remote_range)
-    {
-      prefix = net_prefix(p->cf->remote_range);
-      pxlen = net_pxlen(p->cf->remote_range);
-    }
-
-    int rv = sk_set_md5_auth(p->listen.sock->sk,
-			     p->cf->local_ip, prefix, pxlen, p->cf->iface,
-			     enable ? p->cf->password : NULL, p->cf->setkey);
-
-    if (rv < 0)
-      sk_log_error(p->listen.sock->sk, p->p.name);
-
-    return rv;
-  }
-  else
-    return 0;
-}
-
-/**
- * bgp_close - close a BGP instance
- * @p: BGP instance
- *
- * This function frees and deconfigures shared BGP resources.
- */
-static void
-bgp_close(struct bgp_proto *p)
-{
-  LOCK_DOMAIN(rtable, bgp_listen_domain);
-
-  struct bgp_listen_request *req = &p->listen;
-  struct bgp_socket *bs = req->sock;
-
-  if (enlisted(&req->n))
-  {
-    /* Remove listen request from listen socket or pending list */
-    rem_node(&req->n);
-
-    if (bs)
-    {
-      /* Already had a socket. */
-      req->sock = NULL;
-
-      /* Request listen socket cleanup */
-      if (bs && EMPTY_LIST(bs->requests))
-	ev_send(&global_event_list, &bgp_listen_event);
-    }
-  }
-
-  UNLOCK_DOMAIN(rtable, bgp_listen_domain);
-}
-
-<<<<<<< HEAD
-/**
- * bgp_open - open a BGP instance
- * @p: BGP instance
- *
- * This function allocates and configures shared BGP resources, mainly listening
- * sockets. Should be called as the last step during initialization (when lock
- * is acquired and neighbor is ready). When error, caller should change state to
- * PS_DOWN and return immediately.
- */
-static void
-bgp_open(struct bgp_proto *p)
-{
-  LOCK_DOMAIN(rtable, bgp_listen_domain);
-=======
-
 /*
  *	TCP-AO keys
  */
@@ -292,7 +209,7 @@
     sk_log_error(sk, p->p.name);
     log(L_ERR "%s: Cannot add TCP-AO key %d/%d to BGP %s socket",
 	p->p.name, key->key.send_id, key->key.recv_id,
-	((sk == p->sock->sk) ? "listening" : "session"));
+	((sk == p->listen.sock->sk) ? "listening" : "session"));
   }
 
   return rv;
@@ -306,7 +223,7 @@
   BGP_TRACE(D_EVENTS, "Adding TCP-AO key %d/%d", key->key.send_id, key->key.recv_id);
 
   /* Handle listening socket */
-  if (bgp_sk_add_ao_key(p, p->sock->sk, key) < 0)
+  if (bgp_sk_add_ao_key(p, p->listen.sock->sk, key) < 0)
   {
     key->failed = 1;
     return -1;
@@ -364,7 +281,7 @@
     sk_log_error(sk, p->p.name);
     log(L_ERR "%s: Cannot delete TCP-AO key %d/%d from BGP %s socket",
 	p->p.name, key->key.send_id, key->key.recv_id,
-	((sk == p->sock->sk) ? "listening" : "session"));
+	((sk == p->listen.sock->sk) ? "listening" : "session"));
   }
 
   return rv;
@@ -378,7 +295,7 @@
   BGP_TRACE(D_EVENTS, "Deleting TCP-AO key %d/%d", key->key.send_id, key->key.recv_id);
 
   /* Handle listening socket */
-  if (bgp_sk_delete_ao_key(p, p->sock->sk, key, NULL, -1, -1) < 0)
+  if (bgp_sk_delete_ao_key(p, p->listen.sock->sk, key, NULL, -1, -1) < 0)
     return -1;
 
   key->active = 0;
@@ -551,7 +468,7 @@
     return 0;
 
   /* Too early, TCP-AO not yet enabled */
-  if (p->start_state == BSS_PREPARE)
+  if (bgp_start_state(p) == BSS_PREPARE)
     return 0;
 
   /* Move existing keys to temporary list */
@@ -698,7 +615,76 @@
   {
     ip_addr prefix = p->cf->remote_ip;
     int pxlen = -1;
->>>>>>> e69d80c9
+
+    if (p->cf->remote_range)
+    {
+      prefix = net_prefix(p->cf->remote_range);
+      pxlen = net_pxlen(p->cf->remote_range);
+    }
+
+    int rv = sk_set_md5_auth(p->listen.sock->sk,
+			     p->cf->local_ip, prefix, pxlen, p->cf->iface,
+			     enable ? p->cf->password : NULL, p->cf->setkey);
+
+    if (rv < 0)
+      sk_log_error(p->listen.sock->sk, p->p.name);
+
+    return rv;
+  }
+
+  return 0;
+}
+
+/* 
+ * BGP Instance Management
+ */
+
+/**
+ * bgp_close - close a BGP instance
+ * @p: BGP instance
+ *
+ * This function frees and deconfigures shared BGP resources.
+ */
+static void
+bgp_close(struct bgp_proto *p)
+{
+  LOCK_DOMAIN(rtable, bgp_listen_domain);
+
+  struct bgp_listen_request *req = &p->listen;
+  struct bgp_socket *bs = req->sock;
+
+  if (enlisted(&req->n))
+  {
+    /* Remove listen request from listen socket or pending list */
+    rem_node(&req->n);
+
+    if (bs)
+    {
+      /* Already had a socket. */
+      req->sock = NULL;
+
+      /* Request listen socket cleanup */
+      if (bs && EMPTY_LIST(bs->requests))
+	ev_send(&global_event_list, &bgp_listen_event);
+    }
+  }
+
+  UNLOCK_DOMAIN(rtable, bgp_listen_domain);
+}
+
+/**
+ * bgp_open - open a BGP instance
+ * @p: BGP instance
+ *
+ * This function allocates and configures shared BGP resources, mainly listening
+ * sockets. Should be called as the last step during initialization (when lock
+ * is acquired and neighbor is ready). When error, caller should change state to
+ * PS_DOWN and return immediately.
+ */
+static void
+bgp_open(struct bgp_proto *p)
+{
+  LOCK_DOMAIN(rtable, bgp_listen_domain);
 
   struct bgp_listen_request *req = &p->listen;
   /* We assume that cf->iface is defined iff cf->local_ip is link-local */
@@ -799,14 +785,13 @@
 
       UNLOCK_DOMAIN(rtable, bgp_listen_domain);
 
-      bgp_initiate_disable(p, BEM_INVALID_MD5);
+      bgp_initiate_disable(p, BEM_INVALID_AUTH);
       continue;
     }
 
     UNLOCK_DOMAIN(rtable, bgp_listen_domain);
   }
 
-<<<<<<< HEAD
   /* Cleanup leftover listening sockets */
   LOCK_DOMAIN(rtable, bgp_listen_domain);
   struct bgp_socket *bs;
@@ -819,9 +804,6 @@
       mb_free(bs);
     }
   UNLOCK_DOMAIN(rtable, bgp_listen_domain);
-=======
-  return 0;
->>>>>>> e69d80c9
 }
 
 static inline struct bgp_channel *
@@ -864,17 +846,7 @@
 static void
 bgp_initiate(struct bgp_proto *p)
 {
-<<<<<<< HEAD
   bgp_open(p);
-=======
-  int err_val;
-
-  if (bgp_open(p) < 0)
-  { err_val = BEM_NO_SOCKET; goto err1; }
-
-  if (bgp_setup_auth(p, 1) < 0)
-  { err_val = BEM_INVALID_AUTH; goto err2; }
->>>>>>> e69d80c9
 
   if (p->cf->bfd)
     bgp_update_bfd(p, p->cf->bfd);
@@ -1834,9 +1806,6 @@
   bgp_setup_sk(conn, s);
   bgp_conn_set_state(conn, BS_CONNECT);
 
-<<<<<<< HEAD
-  if (sk_open(s, p->p.loop) < 0)
-=======
   if (p->cf->auth_type == BGP_AUTH_MD5)
     s->password = p->cf->password;
 
@@ -1844,8 +1813,7 @@
     if (bgp_list_ao_keys(p, &s->ao_keys_init, &s->ao_keys_num) < 0)
       goto err2;
 
-  if (sk_open(s) < 0)
->>>>>>> e69d80c9
+  if (sk_open(s, p->p.loop) < 0)
     goto err;
 
   /* Set minimal receive TTL if needed */
@@ -1941,9 +1909,8 @@
     return 0;
   }
 
-<<<<<<< HEAD
   birdloop_enter(p->p.loop);
-=======
+
   if (!EMPTY_LIST(p->ao.keys))
   {
     int current = -1, rnext = -1;
@@ -1953,11 +1920,10 @@
     {
       log(L_WARN "%s: Connection from address %I%J (port %d) has no TCP-AO key",
           p->p.name, sk->daddr, ipa_is_link_local(sk->daddr) ? sk->iface : NULL, sk->dport);
-      rfree(sk);
-      return 0;
+      sk_close(sk);
+      goto leave;
     }
   }
->>>>>>> e69d80c9
 
   /*
    * BIRD should keep multiple incoming connections in OpenSent state (for
@@ -2379,7 +2345,12 @@
   p->remote_id = 0;
   p->link_addr = IPA_NONE;
 
-<<<<<<< HEAD
+  /* Initialize TCP-AO keys */
+  init_list(&p->ao.keys);
+  if (cf->auth_type == BGP_AUTH_AO)
+    for (struct ao_config *key_cf = cf->ao_keys; key_cf; key_cf = key_cf->next)
+      bgp_new_ao_key(p, key_cf);
+
   ea_list *eal = p->p.ea_state;
   ea_set_attr(&eal, EA_LITERAL_EMBEDDED(&ea_bgp_rem_id, 0, p->remote_id));
   ea_set_attr(&eal, EA_LITERAL_EMBEDDED(&ea_bgp_loc_as, 0, p->local_as));
@@ -2390,15 +2361,6 @@
   ea_set_attr(&eal, EA_LITERAL_EMBEDDED(&ea_bgp_in_conn_state, 0, BS_IDLE));
 
   proto_announce_state(&p->p, eal);
-=======
-  /* Initialize TCP-AO keys */
-  init_list(&p->ao.keys);
-  if (cf->auth_type == BGP_AUTH_AO)
-    for (struct ao_config *key_cf = cf->ao_keys; key_cf; key_cf = key_cf->next)
-      bgp_new_ao_key(p, key_cf);
-
-  proto_setup_mpls_map(P, RTS_BGP, 1);
->>>>>>> e69d80c9
 
   /* Lock all channels when in GR recovery mode */
   if (p->p.gr_recovery && p->cf->gr_mode)

/*
 *	BIRD -- The Border Gateway Protocol
 *
 *	(c) 2000 Martin Mares <mj@ucw.cz>
 *	(c) 2008--2016 Ondrej Zajicek <santiago@crfreenet.org>
 *	(c) 2008--2016 CZ.NIC z.s.p.o.
 *
 *	Can be freely distributed and used under the terms of the GNU GPL.
 */

/**
 * DOC: Border Gateway Protocol
 *
 * The BGP protocol is implemented in three parts: |bgp.c| which takes care of
 * the connection and most of the interface with BIRD core, |packets.c| handling
 * both incoming and outgoing BGP packets and |attrs.c| containing functions for
 * manipulation with BGP attribute lists.
 *
 * As opposed to the other existing routing daemons, BIRD has a sophisticated
 * core architecture which is able to keep all the information needed by BGP in
 * the primary routing table, therefore no complex data structures like a
 * central BGP table are needed. This increases memory footprint of a BGP router
 * with many connections, but not too much and, which is more important, it
 * makes BGP much easier to implement.
 *
 * Each instance of BGP (corresponding to a single BGP peer) is described by a
 * &bgp_proto structure to which are attached individual connections represented
 * by &bgp_connection (usually, there exists only one connection, but during BGP
 * session setup, there can be more of them). The connections are handled
 * according to the BGP state machine defined in the RFC with all the timers and
 * all the parameters configurable.
 *
 * In incoming direction, we listen on the connection's socket and each time we
 * receive some input, we pass it to bgp_rx(). It decodes packet headers and the
 * markers and passes complete packets to bgp_rx_packet() which distributes the
 * packet according to its type.
 *
 * In outgoing direction, we gather all the routing updates and sort them to
 * buckets (&bgp_bucket) according to their attributes (we keep a hash table for
 * fast comparison of &rta's and a &fib which helps us to find if we already
 * have another route for the same destination queued for sending, so that we
 * can replace it with the new one immediately instead of sending both
 * updates). There also exists a special bucket holding all the route
 * withdrawals which cannot be queued anywhere else as they don't have any
 * attributes. If we have any packet to send (due to either new routes or the
 * connection tracking code wanting to send a Open, Keepalive or Notification
 * message), we call bgp_schedule_packet() which sets the corresponding bit in a
 * @packet_to_send bit field in &bgp_conn and as soon as the transmit socket
 * buffer becomes empty, we call bgp_fire_tx(). It inspects state of all the
 * packet type bits and calls the corresponding bgp_create_xx() functions,
 * eventually rescheduling the same packet type if we have more data of the same
 * type to send.
 *
 * The processing of attributes consists of two functions: bgp_decode_attrs()
 * for checking of the attribute blocks and translating them to the language of
 * BIRD's extended attributes and bgp_encode_attrs() which does the
 * converse. Both functions are built around a @bgp_attr_table array describing
 * all important characteristics of all known attributes.  Unknown transitive
 * attributes are attached to the route as %EAF_TYPE_OPAQUE byte streams.
 *
 * BGP protocol implements graceful restart in both restarting (local restart)
 * and receiving (neighbor restart) roles. The first is handled mostly by the
 * graceful restart code in the nest, BGP protocol just handles capabilities,
 * sets @gr_wait and locks graceful restart until end-of-RIB mark is received.
 * The second is implemented by internal restart of the BGP state to %BS_IDLE
 * and protocol state to %PS_START, but keeping the protocol up from the core
 * point of view and therefore maintaining received routes. Routing table
 * refresh cycle (rt_refresh_begin(), rt_refresh_end()) is used for removing
 * stale routes after reestablishment of BGP session during graceful restart.
 *
 * Supported standards:
 * RFC 4271 - Border Gateway Protocol 4 (BGP)
 * RFC 1997 - BGP Communities Attribute
 * RFC 2385 - Protection of BGP Sessions via TCP MD5 Signature
 * RFC 2545 - Use of BGP Multiprotocol Extensions for IPv6
 * RFC 2918 - Route Refresh Capability
 * RFC 3107 - Carrying Label Information in BGP
 * RFC 4360 - BGP Extended Communities Attribute
 * RFC 4364 - BGP/MPLS IPv4 Virtual Private Networks
 * RFC 4456 - BGP Route Reflection
 * RFC 4486 - Subcodes for BGP Cease Notification Message
 * RFC 4659 - BGP/MPLS IPv6 Virtual Private Networks
 * RFC 4724 - Graceful Restart Mechanism for BGP
 * RFC 4760 - Multiprotocol extensions for BGP
 * RFC 4798 - Connecting IPv6 Islands over IPv4 MPLS
 * RFC 5065 - AS confederations for BGP
 * RFC 5082 - Generalized TTL Security Mechanism
 * RFC 5492 - Capabilities Advertisement with BGP
 * RFC 5668 - 4-Octet AS Specific BGP Extended Community
 * RFC 5925 - TCP Authentication Option
 * RFC 6286 - AS-Wide Unique BGP Identifier
 * RFC 6608 - Subcodes for BGP Finite State Machine Error
 * RFC 6793 - BGP Support for 4-Octet AS Numbers
 * RFC 7311 - Accumulated IGP Metric Attribute for BGP
 * RFC 7313 - Enhanced Route Refresh Capability for BGP
 * RFC 7606 - Revised Error Handling for BGP UPDATE Messages
 * RFC 7911 - Advertisement of Multiple Paths in BGP
 * RFC 7947 - Internet Exchange BGP Route Server
 * RFC 8092 - BGP Large Communities Attribute
 * RFC 8212 - Default EBGP Route Propagation Behavior without Policies
 * RFC 8654 - Extended Message Support for BGP
 * RFC 8950 - Advertising IPv4 NLRI with an IPv6 Next Hop
 * RFC 8955 - Dissemination of Flow Specification Rules
 * RFC 8956 - Dissemination of Flow Specification Rules for IPv6
 * RFC 9003 - Extended BGP Administrative Shutdown Communication
 * RFC 9072 - Extended Optional Parameters Length for BGP OPEN Message
 * RFC 9117 - Revised Validation Procedure for BGP Flow Specifications
 * RFC 9234 - Route Leak Prevention and Detection Using Roles
 * RFC 9494 - Long-Lived Graceful Restart for BGP
 * RFC 9687 - Send Hold Timer
 * draft-walton-bgp-hostname-capability-02
 */

#undef LOCAL_DEBUG

#include <stdlib.h>

#include "nest/bird.h"
#include "nest/iface.h"
#include "nest/protocol.h"
#include "nest/route.h"
#include "nest/mpls.h"
#include "nest/cli.h"
#include "nest/locks.h"
#include "conf/conf.h"
#include "filter/filter.h"
#include "lib/socket.h"
#include "lib/resource.h"
#include "lib/string.h"
#include "lib/hash.h"

#include "bgp.h"
#ifdef CONFIG_BMP
#include "proto/bmp/bmp.h"
#endif

/* Listening socket machinery */
struct bgp_listen_private {
  DOMAIN(subproto) lock;
  struct bgp_listen_private **locked_at;
  pool *pool;
  list sockets;		/* Listening sockets */
};

typedef union bgp_listen {
  DOMAIN(subproto) lock;
  struct bgp_listen_private priv;
} bgp_listen;

static bgp_listen bgp_listen_pub;

LOBJ_UNLOCK_CLEANUP(bgp_listen, subproto);

#define BGP_LISTEN_LOCKED(bl)	LOBJ_LOCKED(&bgp_listen_pub, bl, bgp_listen, subproto)
#define BGP_LISTEN_LOCK(bl)	LOBJ_LOCK(&bgp_listen_pub, bl, bgp_listen, subproto)
#define BGP_LISTEN_UNLOCK(bl)	( LOBJ_UNLOCK_CLEANUP_NAME(bgp_listen, subproto)(&bl), bl = NULL )

static void bgp_connect(struct bgp_proto *p);
static void bgp_active(struct bgp_proto *p);
static void bgp_setup_conn(struct bgp_proto *p, struct bgp_conn *conn);
static void bgp_setup_sk(struct bgp_conn *conn, sock *s);
static void bgp_send_open(struct bgp_conn *conn);
static void bgp_update_bfd(struct bgp_proto *p, const struct bfd_options *bfd);

static int bgp_disable_ao_keys(struct bgp_proto *p);
static int bgp_incoming_connection(sock *sk, uint dummy UNUSED);
static void bgp_incoming_connection_single(struct callback *cb);
static void bgp_incoming_connection_dynamic(struct callback *cb);
static void bgp_listen_sock_err(sock *sk UNUSED, int err);
static int bgp_listen_open(struct bgp_proto *, struct bgp_listen_request *);
static void bgp_listen_close(struct bgp_proto *, struct bgp_listen_request *);

static void bgp_graceful_restart_feed(struct bgp_channel *c);
static void bgp_restart_route_refresh(void *_bc);

/* Dynamic BGP detection */
#define bgp_is_dynamic(x) (_Generic((x),			\
    struct bgp_proto *: ipa_zero((x)->remote_ip),		\
    struct bgp_config *: ipa_zero((x)->remote_ip),		\
    struct bgp_listen_request *: ipa_zero((x)->remote_ip)))


/*
 * BGP Instance Management
 */

/**
 * bgp_open - open a BGP instance
 * @p: BGP instance
 *
 * This function allocates and configures shared BGP resources, mainly listening
 * sockets. Should be called as the last step during initialization (when lock
 * is acquired and neighbor is ready). When error, caller should change state to
 * PS_DOWN and return immediately.
 */
static int
bgp_open(struct bgp_proto *p)
{
  /* Interface-patterned listening sockets are created from the
   * interface notifier. By default, listen to nothing.
   *
   * Also dynamically spawned protocol do not need a listening socket,
   * they already have their parent's one. */
  if (p->cf->ipatt || p->cf->c.parent)
    return 0;

  /* Set parameters of the listening socket
   *
   * If strict_bind is set, we need local_ip and maybe also iface. Mandatory if
   * local_ip is link-local. If strict_bind is not set, we bind to all addresses
   * of that family and match the local IP later when accepting the connection. */

  struct bgp_listen_request *req = mb_allocz(p->p.pool, sizeof *req);
<<<<<<< HEAD
  struct bgp_socket_params *par = &req->params;

  par->iface = p->cf->strict_bind ? p->cf->iface : NULL;
  par->vrf = p->p.vrf;
  par->addr = p->cf->strict_bind ? p->cf->local_ip :
    (p->ipv4 ? IPA_NONE4 : IPA_NONE6);
  par->port = p->cf->local_port;
  par->flags = p->cf->free_bind ? SKF_FREEBIND : 0;

  /* Set parameters of the accepted socket */
  req->local_ip = p->cf->local_ip;
  req->iface = p->cf->iface;
  req->remote_ip = p->remote_ip;
  req->remote_range = p->cf->remote_range;

  /* Initialize the incoming socket queue */
  init_list(&req->incoming_sockets);

  BGP_TRACE(D_EVENTS, "Requesting listen socket at %I%J port %u", req->params.addr, req->params.iface, req->params.port);

  if (bgp_is_dynamic(p))
    callback_init(&req->incoming_connection, bgp_incoming_connection_dynamic, &main_birdloop);
  else
    callback_init(&req->incoming_connection, bgp_incoming_connection_single, p->p.loop);
=======
  req->params = (struct bgp_socket_params) {
    .iface = p->cf->strict_bind ? p->cf->iface : NULL,
    .vrf = p->p.vrf,
    .addr = p->cf->strict_bind && ipa_nonzero(p->cf->local_ip) ? p->cf->local_ip :
      (p->ipv4 ? IPA_NONE4 : IPA_NONE6),
    .port = p->cf->local_port,
    .flags = p->cf->free_bind ? SKF_FREEBIND : 0,
  };
>>>>>>> 48bad683

  req->p = p;
  return bgp_listen_open(p, req);
}

#define bgp_listen_debug(p, a, msg, args...) do { \
  if ((p)->p.debug & D_IFACES) \
    log(L_TRACE "%s: Listening socket at %I%J port %u (vrf %s) flags %u: " msg, \
	(p)->p.name, (a)->addr, (a)->iface, (a)->port, \
	(a)->vrf ? (a)->vrf->name : "default", (a)->flags, ## args); \
} while (0)

static int
bgp_socket_match(const struct bgp_socket_params *a, const struct bgp_socket_params *b)
{
  return
    ipa_equal(a->addr, b->addr) &&
    a->iface == b->iface &&
    a->vrf == b->vrf &&
    a->port == b->port &&
    a->flags == b->flags &&
    1;
}

static int
bgp_listen_open(struct bgp_proto *p, struct bgp_listen_request *req)
{
  ASSERT_DIE(!NODE_VALID(&req->pn));
  ASSERT_DIE(!NODE_VALID(&req->sn));

  add_tail(&p->listen, &req->pn);

  BGP_LISTEN_LOCK(bl);

  /* First try to find existing socket */
  bgp_socket *bs;
  WALK_LIST(bs, bl->sockets)
    if (bgp_socket_match(&req->params, &bs->params))
      BGP_SOCKET_LOCKED(bs, bsp)
      {
	bgp_listen_debug(p, &req->params, "exists: %p", bs);
	add_tail(&bsp->requests, &req->sn);
	req->sock = bs;
	return 0;
      }

  sock *sk = sk_new(p->p.pool);
  sk->type = SK_TCP_PASSIVE;
  sk->ttl = 255;
  sk->saddr = req->params.addr;
  sk->sport = req->params.port;
  sk->iface = req->params.iface;
  sk->vrf = req->params.vrf;
  sk->flags = req->params.flags;
  sk->tos = IP_PREC_INTERNET_CONTROL;
  sk->rbsize = BGP_RX_BUFFER_SIZE;
  sk->tbsize = BGP_TX_BUFFER_SIZE;
  sk->rx_hook = bgp_incoming_connection;
  sk->err_hook = bgp_listen_sock_err;

  if (sk_open(sk, p->p.loop) < 0)
  {
    sk_log_error(sk, p->p.name);
    log(L_ERR "%s: Cannot open listening socket", p->p.name);
    sk_close(sk);
    return -1;
  }

  struct birdloop *loop = birdloop_new(bl->pool, DOMAIN_ORDER(service), NULL,
      "bgp listen socket at %I%J port %u",
      req->params.addr, req->params.iface, req->params.port);

  pool *pool = birdloop_pool(loop);

  birdloop_enter(loop);
  sk_reloop(sk, loop);
  rmove(sk, pool);
  sk->pool = pool;

  bs = mb_allocz(pool, sizeof(*bs));
  struct bgp_socket_private *bsp = &bs->priv;

  bsp->loop = loop;
  bsp->params = req->params;
  bsp->sk = sk;

  sk->data = bs;
  req->sock = bs;

  init_list(&bsp->requests);
  add_tail(&bsp->requests, &req->sn);
  add_tail(&bl->sockets, &bs->n);

  bgp_listen_debug(p, &req->params, "create: %p", bs);
  birdloop_leave(loop);

  bgp_listen_debug(p, &req->params, "create: %p", bs);

  return 0;
}

static void
bgp_listen_done(void *_bs)
{
  /* Loop finishing must be done from the main loop */
  ASSERT_DIE(birdloop_inside(&main_birdloop));
  BGP_LISTEN_LOCK(bl);

  /* The loop finisher must at least once enter the loop to ensure
   * that the requestor is done */
  BGP_SOCKET_LOCKED((bgp_socket *) _bs, bsp)
    ;

  /* Everything related is allocated from the loop's pool */
  birdloop_free(((bgp_socket *) _bs)->loop);
}

static void
bgp_listen_close(struct bgp_proto *p, struct bgp_listen_request *req)
{
  BGP_LISTEN_LOCK(bl);
  BGP_SOCKET_LOCK(req->sock, bsp);

  /* Flush the request itself */
  rem_node(&req->pn);
  callback_cancel(&req->incoming_connection);
  struct bgp_incoming_socket *bis;
  WALK_LIST_FIRST(bis, req->incoming_sockets)
  {
    sk_close(bis->sk);
    rem_node(&bis->n);
    mb_free(bis);
  }

  /* Remove the request from the listening socket */
  rem_node(&req->sn);
  if (EMPTY_LIST(bsp->requests))
  {
    bgp_listen_debug(p, &req->params, "free: %p", bsp);
    sk_close(bsp->sk);
    rem_node(&bsp->n);
    birdloop_stop_self(bsp->loop, bgp_listen_done, bsp);
  }
  else
  {
    bgp_listen_debug(p, &req->params, "unlink: %p", bsp);
  }
}

/**
 * bgp_close - close a BGP instance
 * @p: BGP instance
 *
 * This function frees and deconfigures shared BGP resources.
 */
static void
bgp_close(struct bgp_proto *p)
{
  struct bgp_listen_request *req;
  WALK_LIST_FIRST2(req, pn, p->listen)
    bgp_listen_close(p, req);

  ASSERT_DIE(EMPTY_LIST(p->listen));
}


/*
 *	TCP-AO keys
 */

static struct bgp_ao_key *
bgp_new_ao_key(struct bgp_proto *p, struct ao_config *cf)
{
  struct bgp_ao_key *key = mb_allocz(p->p.pool, sizeof(struct bgp_ao_key));

  key->key = cf->key;
  add_tail(&p->ao.keys, &key->n);

  return key;
}

static struct bgp_ao_key *
bgp_find_ao_key_(list *l, int send_id, int recv_id)
{
  WALK_LIST_(struct bgp_ao_key, key, *l)
    if ((key->key.send_id == send_id) && (key->key.recv_id == recv_id))
      return key;

  return NULL;
}

static inline struct bgp_ao_key * UNUSED
bgp_find_ao_key(struct bgp_proto *p, int send_id, int recv_id)
{ return bgp_find_ao_key_(&p->ao.keys, send_id, recv_id); }

static int
bgp_same_ao_key(struct ao_key *a, struct ao_key *b)
{
  return
    (a->send_id == b->send_id) &&
    (a->recv_id == b->recv_id) &&
    (a->algorithm == b->algorithm) &&
    (a->keylen == b->keylen) &&
    !memcmp(a->key, b->key, a->keylen);
}

static inline int
bgp_sk_add_ao_key(struct bgp_proto *p, sock *sk, struct bgp_ao_key *key, const char *kind)
{
  ip_addr prefix = p->cf->remote_ip;
  int pxlen = -1;

  int rv = sk_add_ao_key(sk, prefix, pxlen, p->cf->iface, &key->key, false, false);
  if (rv < 0)
  {
    sk_log_error(sk, p->p.name);
    log(L_ERR "%s: Cannot add TCP-AO key %d/%d to BGP %s socket",
	p->p.name, key->key.send_id, key->key.recv_id, kind);
  }

  return rv;
}

static int
bgp_enable_ao_key(struct bgp_proto *p, struct bgp_ao_key *key)
{
  ASSERT(!key->active);

  BGP_TRACE(D_EVENTS, "Adding TCP-AO key %d/%d", key->key.send_id, key->key.recv_id);

  /* Handle listening sockets */
  struct bgp_listen_request *blr; node *nxt;
  WALK_LIST2(blr, nxt, p->listen, pn)
  BGP_SOCKET_LOCKED(blr->sock, bs)
    if (bgp_sk_add_ao_key(p, bs->sk, key, "listening") < 0)
    {
      key->failed = 1;
      return -1;
    }

  key->active = 1;

  /* Handle incoming socket */
  if (p->incoming_conn.sk)
    if (bgp_sk_add_ao_key(p, p->incoming_conn.sk, key, "session (in)") < 0)
      return -1;

  /* Handle outgoing socket */
  if (p->outgoing_conn.sk)
    if (bgp_sk_add_ao_key(p, p->outgoing_conn.sk, key, "session (out)") < 0)
      return -1;

  return 0;
}

struct bgp_active_keys {
  int in_current, in_rnext;
  int out_current, out_rnext;
  struct bgp_ao_key *backup;
};

static int
bgp_sk_delete_ao_key(struct bgp_proto *p, sock *sk, struct bgp_ao_key *key,
		     struct bgp_ao_key *backup, int current_key_id, int rnext_key_id,
		     const char *kind)
{
  struct ao_key *set_current = NULL, *set_rnext = NULL;

  if ((key->key.send_id == current_key_id) && backup)
  {
    log(L_WARN "%s: Deleting TCP-AO Current key %d/%d, setting Current key to %d/%d",
	p->p.name, key->key.send_id, key->key.recv_id, backup->key.send_id, backup->key.recv_id);

    set_current = &backup->key;
  }

  if ((key->key.recv_id == rnext_key_id) && backup)
  {
    log(L_WARN "%s: Deleting TCP-AO RNext key %d/%d, setting RNext key to %d/%d",
	p->p.name, key->key.send_id, key->key.recv_id, backup->key.send_id, backup->key.recv_id);

    set_rnext = &backup->key;
  }

  ip_addr prefix = p->cf->remote_ip;
  int pxlen = -1;

  int rv = sk_delete_ao_key(sk, prefix, pxlen, p->cf->iface, &key->key, set_current, set_rnext);
  if (rv < 0)
  {
    sk_log_error(sk, p->p.name);
    log(L_ERR "%s: Cannot delete TCP-AO key %d/%d from BGP %s socket",
	p->p.name, key->key.send_id, key->key.recv_id, kind);
  }

  return rv;
}

static int
bgp_disable_ao_key(struct bgp_proto *p, struct bgp_ao_key *key, struct bgp_active_keys *info)
{
  ASSERT(key->active);

  BGP_TRACE(D_EVENTS, "Deleting TCP-AO key %d/%d", key->key.send_id, key->key.recv_id);

  /* Handle listening socket */
  struct bgp_listen_request *blr; node *nxt;
  WALK_LIST2(blr, nxt, p->listen, pn)
  BGP_SOCKET_LOCKED(blr->sock, bs)
    if (bgp_sk_delete_ao_key(p, bs->sk, key, NULL, -1, -1, "listening") < 0)
      return -1;

  key->active = 0;

  /* Handle incoming socket */
  if (p->incoming_conn.sk && info)
    if (bgp_sk_delete_ao_key(p, p->incoming_conn.sk, key, info->backup, info->in_current, info->in_rnext, "session (in)") < 0)
      return -1;

  /* Handle outgoing socket */
  if (p->outgoing_conn.sk && info)
    if (bgp_sk_delete_ao_key(p, p->outgoing_conn.sk, key, info->backup, info->out_current, info->out_rnext, "session (out)") < 0)
      return -1;

  return 0;
}

static int
bgp_remove_ao_key(struct bgp_proto *p, struct bgp_ao_key *key, struct bgp_active_keys *info)
{
  ASSERT(key != p->ao.best_key);

  if (key->active)
    if (bgp_disable_ao_key(p, key, info) < 0)
      return -1;

  rem_node(&key->n);
  mb_free(key);
  return 0;
}


static struct bgp_ao_key *
bgp_select_best_ao_key(struct bgp_proto *p)
{
  struct bgp_ao_key *best = NULL;

  WALK_LIST_(struct bgp_ao_key, key, p->ao.keys)
  {
    if (!key->active)
      continue;

    /* Never select deprecated keys */
    if (key->key.preference < 0)
      continue;

    if (!best || (best->key.preference < key->key.preference))
      best = key;
  }

  return best;
}

static int
bgp_sk_set_rnext_ao_key(struct bgp_proto *p, sock *sk, struct bgp_ao_key *key)
{
  int rv = sk_set_rnext_ao_key(sk, &key->key);
  if (rv < 0)
  {
    sk_log_error(sk, p->p.name);
    log(L_ERR "%s: Cannot set TCP-AO key %d/%d as RNext key",
	p->p.name, key->key.send_id, key->key.recv_id);
  }

  return rv;
}

static int
bgp_update_rnext_ao_key(struct bgp_proto *p)
{
  struct bgp_ao_key *best = bgp_select_best_ao_key(p);

  if (!best)
  {
    log(L_ERR "%s: No usable TCP-AO key", p->p.name);
    return -1;
  }

  if (best == p->ao.best_key)
    return 0;

  BGP_TRACE(D_EVENTS, "Setting TCP-AO key %d/%d as RNext key", best->key.send_id, best->key.recv_id);

  p->ao.best_key = best;

  /* Handle incoming socket */
  if (p->incoming_conn.sk)
    if (bgp_sk_set_rnext_ao_key(p, p->incoming_conn.sk, best) < 0)
      return -1;

  /* Handle outgoing socket */
  if (p->outgoing_conn.sk)
    if (bgp_sk_set_rnext_ao_key(p, p->outgoing_conn.sk, best) < 0)
      return -1;

  /* Schedule Keepalive to trigger RNext ID exchange */
  if (p->conn)
    bgp_schedule_packet(p->conn, NULL, PKT_KEEPALIVE);

  /* RFC 4271 4.4 says that Keepalive messages MUST NOT be sent more frequently
     than one per second, but since key change is rare, this is harmless. */

  return 0;
}


/**
 * bgp_enable_ao_keys - Enable TCP-AO keys
 * @p: BGP instance
 *
 * Enable all TCP-AO keys for the listening socket. We accept if some fail in
 * non-fatal way (e.g. kernel does not support specific algorithm), but there
 * must be at least one usable (non-deprecated) active key. In case of failure,
 * we remove all keys, so there is no lasting effect on the listening socket.
 * Returns: 0 for okay, -1 for failure.
 */
static int
bgp_enable_ao_keys(struct bgp_proto *p)
{
  ASSERT(!p->incoming_conn.sk && !p->outgoing_conn.sk);

  WALK_LIST_(struct bgp_ao_key, key, p->ao.keys)
    if (bgp_enable_ao_key(p, key) < 0)
      goto fail;

  p->ao.best_key = bgp_select_best_ao_key(p);

  if (!p->ao.best_key)
  {
    log(L_ERR "%s: No usable TCP-AO key", p->p.name);
    goto fail;
  }

  return 0;

fail:
  bgp_disable_ao_keys(p);
  return -1;
}

/**
 * bgp_disable_ao_keys - Disable TCP-AO keys
 * @p: BGP instance
 *
 * Disable all TCP-AO keys for the listening socket. We assume there are no
 * active connection, so no issue with removal of the current key. Errors are
 * ignored.
 */
static int
bgp_disable_ao_keys(struct bgp_proto *p)
{
  ASSERT(!p->incoming_conn.sk && !p->outgoing_conn.sk);

  WALK_LIST_(struct bgp_ao_key, key, p->ao.keys)
    if (key->active)
      bgp_disable_ao_key(p, key, NULL);

  return 0;
}

static int
bgp_reconfigure_ao_keys(struct bgp_proto *p, const struct bgp_config *cf)
{
  /* TCP-AO not used */
  if (EMPTY_LIST(p->ao.keys) && !cf->ao_keys)
    return 1;

  /* Cannot enable/disable TCP-AO */
  if (EMPTY_LIST(p->ao.keys) || !cf->ao_keys)
    return 0;

  /* Too early, TCP-AO not yet enabled */
  if (bgp_start_state(p) == BSS_PREPARE)
    return 0;

  /* Move existing keys to temporary list */
  list old_keys;
  init_list(&old_keys);
  add_tail_list(&old_keys, &p->ao.keys);
  init_list(&p->ao.keys);

  /* Clean up the best key */
  struct bgp_ao_key *old_best = p->ao.best_key;
  p->ao.best_key = NULL;

  /* Prepare new set of keys */
  for (struct ao_config *key_cf = cf->ao_keys; key_cf; key_cf = key_cf->next)
  {
    struct bgp_ao_key *key = bgp_find_ao_key_(&old_keys, key_cf->key.send_id, key_cf->key.recv_id);

    if (key && bgp_same_ao_key(&key->key, &key_cf->key))
    {
      /* Update key ptr and preference */
      key->key = key_cf->key;

      rem_node(&key->n);
      add_tail(&p->ao.keys, &key->n);

      if (key == old_best)
	p->ao.best_key = key;

      continue;
    }

    bgp_new_ao_key(p, key_cf);
  }

  /* Remove old keys */
  if (!EMPTY_LIST(old_keys))
  {
    struct bgp_active_keys info = { -1, -1, -1, -1, NULL};

    /* Find current/rnext keys on incoming connection */
    if (p->incoming_conn.sk)
      if (sk_get_active_ao_keys(p->incoming_conn.sk, &info.in_current, &info.in_rnext) < -1)
	sk_log_error(p->incoming_conn.sk, p->p.name);

    /* Find current/rnext keys on outgoing connection */
    if (p->outgoing_conn.sk)
      if (sk_get_active_ao_keys(p->outgoing_conn.sk, &info.out_current, &info.out_rnext) < -1)
	sk_log_error(p->outgoing_conn.sk, p->p.name);

    /*
     * Select backup key in case of removal of current/rnext key.
     *
     * It is possible that we cannot select an intermediate best key (e.g. when
     * the reconfiguration deprecates the old best key and adds the new one).
     * That is not necessary bad, we may not even need the backup key anyways.
     * In this case we use the old best key (ao.best_key) instead even if it may
     * be deprecated (but not removed).
     *
     * If neither one is available, that means we are going to remove rnext key
     * and we have no intermediate best key to switch to, therefore we fail
     * later during bgp_remove_ao_key().
     */
    info.backup = bgp_select_best_ao_key(p) ?: p->ao.best_key;
    if (!info.backup)
      log(L_WARN "%s: No usable backup key", p->p.name);

    struct bgp_ao_key *key, *key2;
    WALK_LIST_DELSAFE(key, key2, old_keys)
      bgp_remove_ao_key(p, key, &info);

    /* If some key removals failed */
    if (!EMPTY_LIST(old_keys))
      return 0;
  }

  /* Enable new keys */
  WALK_LIST_(struct bgp_ao_key, key, p->ao.keys)
    if (!key->active && !key->failed)
      if (bgp_enable_ao_key(p, key) < 0)
	return 0;

  /* Update RNext key */
  if (bgp_update_rnext_ao_key(p) < 0)
    return 0;

  return 1;
}

/**
 * bgp_list_ao_keys - List active TCP-AO keys
 * @p: BGP instance
 * @ao_keys: Returns array of keys
 * @ao_keys_num: Returns number of keys
 *
 * Returns an array of pointers to active TCP-AO keys, for usage with socket
 * functions. The best key is at the first position. The array is allocated from
 * the temporary linpool. If there are no keys (or just no best key), the error
 * is logged and the function fails. Returns: 0 for success, -1 for failure.
 */
static int
bgp_list_ao_keys(struct bgp_proto *p, const struct ao_key ***ao_keys, int *ao_keys_num)
{
  int num = 0;
  WALK_LIST_(const struct bgp_ao_key, key, p->ao.keys)
    if (key->active)
      num++;

  const struct bgp_ao_key *best = p->ao.best_key;

  if (!num || !best)
  {
    log(L_ERR "%s: No usable TCP-AO key", p->p.name);
    return -1;
  }

  const struct ao_key **keys = tmp_alloc(num * sizeof(const struct ao_key *));
  int i = 0;

  keys[i++] = &best->key;
  WALK_LIST_(const struct bgp_ao_key, key, p->ao.keys)
    if (key->active && (key != best) && (i < num))
      keys[i++] = &key->key;

  *ao_keys = keys;
  *ao_keys_num = i;
  return 0;
}




static int
bgp_setup_auth(struct bgp_proto *p, int enable)
{
  if (p->cf->auth_type == BGP_AUTH_AO)
  {
    if (enable)
      return bgp_enable_ao_keys(p);
    else
      return bgp_disable_ao_keys(p);
  }

  if (p->cf->auth_type == BGP_AUTH_MD5)
  {
    ip_addr prefix = p->cf->remote_ip;
    int pxlen = -1;

    if (p->cf->remote_range)
    {
      prefix = net_prefix(p->cf->remote_range);
      pxlen = net_pxlen(p->cf->remote_range);
    }

<<<<<<< HEAD
    int rv;
=======
    /* Set/reset the MD5 password at all listening sockets */
    int rv = 0;
>>>>>>> 48bad683
    struct bgp_listen_request *blr; node *nxt;
    WALK_LIST2(blr, nxt, p->listen, pn)
    BGP_SOCKET_LOCKED(blr->sock, bs)
    {
      rv = sk_set_md5_auth(bs->sk,
			     p->cf->local_ip, prefix, pxlen, p->cf->iface,
			     enable ? p->cf->password : NULL, p->cf->setkey);

      if (rv < 0)
<<<<<<< HEAD
	sk_log_error(bs->sk, p->p.name);
    }
=======
      {
	sk_log_error(blr->sock->sk, p->p.name);
>>>>>>> 48bad683

	/* When disabling, just continue, there is nothing to salvage */
	if (!enable)
	  continue;

	/* Trying to rewind from the listening sockets */
	struct bgp_listen_request *failed = blr;
	bool emsg = false;
	WALK_LIST2(blr, nxt, p->listen, pn)
	{
	  if (blr == failed)
	    break;

	  int rrv = sk_set_md5_auth(blr->sock->sk,
	      p->cf->local_ip, prefix, pxlen, p->cf->iface,
	      NULL, p->cf->setkey);

	  if (rrv < 0)
	  {
	    if (!emsg)
	    {
	      log(L_ERR "%s: Trying to rewind MD5 auth failed as well.");
	      emsg = true;
	    }

	    sk_log_error(blr->sock->sk, p->p.name);
	  }
	}

	/* One socket failed while enabling, the whole protocol failed. */
	return rv;
      }
    }
  }

  return 0;
}


/*
 *	State machinery
 */

static inline struct bgp_channel *
bgp_find_channel(struct bgp_proto *p, u32 afi)
{
  struct bgp_channel *c;
  BGP_WALK_CHANNELS(p, c)
    if (c->afi == afi)
      return c;

  return NULL;
}

static void
bgp_startup(struct bgp_proto *p)
{
  BGP_TRACE(D_EVENTS, "Started");
  bgp_set_start_state(p, BSS_CONNECT);

  if (!p->passive)
    bgp_active(p);

  if (p->postponed_sk)
  {
    /* Apply postponed incoming connection */
    bgp_setup_conn(p, &p->incoming_conn);
    bgp_setup_sk(&p->incoming_conn, p->postponed_sk);
    bgp_send_open(&p->incoming_conn);
    p->postponed_sk = NULL;
  }
}

static void
bgp_startup_timeout(timer *t)
{
  bgp_startup(t->data);
}


static void
bgp_initiate(struct bgp_proto *p)
{
  int err_val;

  if (bgp_open(p) < 0)
  { err_val = BEM_NO_SOCKET; goto err1; }

  if (bgp_setup_auth(p, 1) < 0)
  { err_val = BEM_INVALID_AUTH; goto err2; }

  if (p->cf->bfd)
    bgp_update_bfd(p, p->cf->bfd);

  if (p->startup_delay)
  {
    bgp_set_start_state(p, BSS_DELAY);
    BGP_TRACE(D_EVENTS, "Startup delayed by %d seconds due to errors", p->startup_delay);
    bgp_start_timer(p, p->startup_timer, p->startup_delay);
  }
  else
    bgp_startup(p);

  return;

err2:
  bgp_close(p);
err1:
  p->p.disabled = 1;

  bgp_store_error(p, NULL, BE_MISC, err_val);
  bgp_stop(p, err_val, NULL, 0);
}

/**
 * bgp_start_timer - start a BGP timer
 * @t: timer
 * @value: time (in seconds) to fire (0 to disable the timer)
 *
 * This functions calls tm_start() on @t with time @value and the amount of
 * randomization suggested by the BGP standard. Please use it for all BGP
 * timers.
 */
void
bgp_start_timer(struct bgp_proto *p, timer *t, uint value)
{
  if (value)
  {
    /* The randomization procedure is specified in RFC 4271 section 10 */
    btime time = value S;
    btime randomize = random() % ((time / 4) + 1);
    tm_start_in(t, time - randomize, p->p.loop);
  }
  else
    tm_stop(t);
}

/**
 * bgp_close_conn - close a BGP connection
 * @conn: connection to close
 *
 * This function takes a connection described by the &bgp_conn structure, closes
 * its socket and frees all resources associated with it.
 */
void
bgp_close_conn(struct bgp_conn *conn)
{
  // struct bgp_proto *p = conn->bgp;

  DBG("BGP: Closing connection\n");
  conn->packets_to_send = 0;
  conn->channels_to_send = 0;
  rfree(conn->connect_timer);
  conn->connect_timer = NULL;
  rfree(conn->keepalive_timer);
  conn->keepalive_timer = NULL;
  rfree(conn->hold_timer);
  conn->hold_timer = NULL;
  rfree(conn->send_hold_timer);
  conn->send_hold_timer = NULL;

  sk_close(conn->sk);
  conn->sk = NULL;

  mb_free(conn->local_open_msg);
  conn->local_open_msg = NULL;
  mb_free(conn->remote_open_msg);
  conn->remote_open_msg = NULL;
  conn->local_open_length = 0;
  conn->remote_open_length = 0;

  ea_list *pes = conn->bgp->p.ea_state;
  if (conn == &conn->bgp->incoming_conn)
  {
    ea_unset_attr(&pes, 0, &ea_bgp_in_conn_local_open_msg);
    ea_unset_attr(&pes, 0, &ea_bgp_in_conn_remote_open_msg);
    ea_unset_attr(&pes, 0, &ea_bgp_in_conn_sk);
  }
  else
  {
    ASSERT_DIE(conn == &conn->bgp->outgoing_conn);
    ea_unset_attr(&pes, 0, &ea_bgp_out_conn_local_open_msg);
    ea_unset_attr(&pes, 0, &ea_bgp_out_conn_remote_open_msg);
    ea_unset_attr(&pes, 0, &ea_bgp_out_conn_sk);
  }

  proto_announce_state_later(&conn->bgp->p, pes);

  mb_free(conn->local_caps);
  conn->local_caps = NULL;
  mb_free(conn->remote_caps);
  conn->remote_caps = NULL;

  conn->notify_data = NULL;
  conn->notify_size = 0;
}


/**
 * bgp_update_startup_delay - update a startup delay
 * @p: BGP instance
 *
 * This function updates a startup delay that is used to postpone next BGP
 * connect. It also handles disable_after_error and might stop BGP instance
 * when error happened and disable_after_error is on.
 *
 * It should be called when BGP protocol error happened.
 */
void
bgp_update_startup_delay(struct bgp_proto *p)
{
  const struct bgp_config *cf = p->cf;

  DBG("BGP: Updating startup delay\n");

  if (p->last_proto_error && ((current_time() - p->last_proto_error) >= cf->error_amnesia_time S))
    p->startup_delay = 0;

  p->last_proto_error = current_time();

  if (cf->disable_after_error)
  {
    p->startup_delay = 0;
    p->p.disabled = 1;
    return;
  }

  if (!p->startup_delay)
    p->startup_delay = cf->error_delay_time_min;
  else
    p->startup_delay = MIN(2 * p->startup_delay, cf->error_delay_time_max);
}

static void
bgp_graceful_close_conn(struct bgp_conn *conn, int subcode, byte *data, uint len)
{
  switch (conn->state)
  {
  case BS_IDLE:
  case BS_CLOSE:
    return;

  case BS_CONNECT:
  case BS_ACTIVE:
    bgp_conn_enter_idle_state(conn);
    return;

  case BS_OPENSENT:
  case BS_OPENCONFIRM:
  case BS_ESTABLISHED:
    if (subcode < 0)
    {
      bgp_conn_enter_close_state(conn);
      bgp_schedule_packet(conn, NULL, PKT_SCHEDULE_CLOSE);
    }
    else
      bgp_error(conn, 6, subcode, data, len);
    return;

  default:
    bug("bgp_graceful_close_conn: Unknown state %d", conn->state);
  }
}

static void
bgp_down(struct bgp_proto *p)
{
  /* Close the possibly unpicked dynamic BGP socket */
  if (p->postponed_sk)
    sk_close(p->postponed_sk);
  p->postponed_sk = NULL;

  if (bgp_start_state(p) > BSS_PREPARE)
  {
    bgp_setup_auth(p, 0);
    bgp_close(p);
  }

  if (p->neigh)
  {
    neigh_unlink(p->neigh);
    p->neigh = NULL;
  }

  BGP_TRACE(D_EVENTS, "Down");
  proto_notify_state(&p->p, PS_FLUSH);
}

static void
bgp_decision(void *vp)
{
  struct bgp_proto *p = vp;

  DBG("BGP: Decision start\n");
  if ((p->p.proto_state == PS_START) &&
      (p->outgoing_conn.state == BS_IDLE) &&
      (p->incoming_conn.state != BS_OPENCONFIRM) &&
      !p->passive)
    bgp_active(p);

  if ((p->p.proto_state == PS_STOP) &&
      (p->outgoing_conn.state == BS_IDLE) &&
      (p->incoming_conn.state == BS_IDLE))
    bgp_down(p);
}

static void
bgp_spawn(struct bgp_proto *pp, struct birdsock *sk)
{
  struct symbol *sym;
  char fmt[SYM_MAX_LEN];

  bsprintf(fmt, "%s%%0%dd", pp->cf->dynamic_name, pp->cf->dynamic_name_digits);

  /* This is hack, we would like to share config, but we need to copy it now */
  new_config = OBSREF_GET(config);
  cfg_mem = new_config->mem;
  new_config->current_scope = new_config->root_scope;
  sym = cf_default_name(new_config, fmt, &(pp->dynamic_name_counter));
  proto_clone_config(sym, pp->p.cf);
  new_config = NULL;
  cfg_mem = NULL;

  /* Just pass remote_ip to bgp_init() */
  struct bgp_config *cf = SKIP_BACK(struct bgp_config, c, sym->proto);
  cf->remote_ip = sk->daddr;
  cf->local_ip = sk->saddr;
  cf->iface = sk->iface;
  cf->ipatt = NULL;

  /* Create the protocol disabled initially */
  SKIP_BACK_DECLARE(struct bgp_proto, p, p, proto_spawn(sym->proto, 1));

  /* Pass the socket */
  p->postponed_sk = sk;

  /* And enable the protocol */
  proto_enable(&p->p);
}

void
bgp_stop(struct bgp_proto *p, int subcode, byte *data, uint len)
{
  proto_notify_state(&p->p, PS_STOP);

  bgp_graceful_close_conn(&p->outgoing_conn, subcode, data, len);
  bgp_graceful_close_conn(&p->incoming_conn, subcode, data, len);

  p->p.reload_routes = NULL;

  struct bgp_channel *c;
  BGP_WALK_CHANNELS(p, c)
    bgp_free_pending_tx(c);

  proto_send_event(&p->p, p->event);
}

static inline void
bgp_conn_set_state(struct bgp_conn *conn, uint new_state)
{
  if (conn->bgp->p.mrtdump & MD_STATES)
    bgp_dump_state_change(conn, conn->state, new_state);

  conn->state = new_state;
  ea_list *pes = conn->bgp->p.ea_state;

  if (conn == &conn->bgp->incoming_conn)
    ea_set_attr(&pes, EA_LITERAL_EMBEDDED(&ea_bgp_in_conn_state, 0, new_state));
  else
  {
    ASSERT_DIE(conn == &conn->bgp->outgoing_conn);
    ea_set_attr(&pes, EA_LITERAL_EMBEDDED(&ea_bgp_out_conn_state, 0, new_state));
  }

  proto_announce_state_later(&conn->bgp->p, pes);
}

void
bgp_conn_enter_openconfirm_state(struct bgp_conn *conn)
{
  /* Really, most of the work is done in bgp_rx_open(). */
  bgp_conn_set_state(conn, BS_OPENCONFIRM);
}

void
bgp_conn_enter_established_state(struct bgp_conn *conn)
{
  struct bgp_proto *p = conn->bgp;
  struct bgp_caps *local = conn->local_caps;
  struct bgp_caps *peer = conn->remote_caps;
  struct bgp_channel *c;

  BGP_TRACE(D_EVENTS, "BGP session established");
  p->last_established = current_time();
  p->stats.fsm_established_transitions++;

  /* For multi-hop BGP sessions */
  if (ipa_zero(p->local_ip))
    p->local_ip = conn->sk->saddr;

  /* For promiscuous sessions */
  if (!p->remote_as)
    p->remote_as = conn->received_as;

  /* In case of LLv6 is not valid during BGP start */
  if (ipa_zero(p->link_addr) && p->neigh && p->neigh->iface && p->neigh->iface->llv6)
    p->link_addr = p->neigh->iface->llv6->ip;

  conn->sk->fast_rx = 0;

  p->conn = conn;
  p->last_error_class = 0;
  p->last_error_code = 0;

  p->as4_session = conn->as4_session;

  ea_list *pes = p->p.ea_state;
  ea_set_attr(&pes, EA_LITERAL_EMBEDDED(&ea_bgp_as4_session, 0, conn->as4_session));
  proto_announce_state_later(&conn->bgp->p, pes);

  p->route_refresh = peer->route_refresh;
  p->enhanced_refresh = local->enhanced_refresh && peer->enhanced_refresh;

  /* Whether we may handle possible GR/LLGR of peer (it has some AF GR-able) */
  p->gr_ready = p->llgr_ready = 0;	/* Updated later */

  /* Whether peer is ready to handle our GR recovery */
  int peer_gr_ready = peer->gr_aware && !(peer->gr_flags & BGP_GRF_RESTART);

  if (p->gr_active_num)
    tm_stop(p->gr_timer);

  /* Number of active channels */
  int num = 0;

  /* Summary state of ADD_PATH RX for active channels */
  uint summary_add_path_rx = 0;

  BGP_WALK_CHANNELS(p, c)
  {
    const struct bgp_af_caps *loc = bgp_find_af_caps(local, c->afi);
    const struct bgp_af_caps *rem = bgp_find_af_caps(peer,  c->afi);

    int active = loc->ready && rem->ready;
    c->c.disabled = !active;

    if (p->route_refresh)
      c->c.reloadable = CHANNEL_RELOADABLE_REMOTELY;
    else
      c->c.reloadable = CHANNEL_RELOADABLE_NEVER;

    c->index = active ? num++ : 0;

    c->feed_state = BFS_NONE;
    c->load_state = BFS_NONE;

    c->enhanced_rr_restart = (event) {
      .hook = bgp_restart_route_refresh,
      .data = c,
    };

    /* Channels where peer may do GR */
    uint gr_ready = active && local->gr_aware && rem->gr_able;
    uint llgr_ready = active && local->llgr_aware && rem->llgr_able;

    c->gr_ready = gr_ready || llgr_ready;
    p->gr_ready = p->gr_ready || c->gr_ready;
    p->llgr_ready = p->llgr_ready || llgr_ready;

    /* Remember last LLGR stale time */
    c->stale_time = local->llgr_aware ?
      CLAMP(rem->llgr_time, c->cf->min_llgr_time, c->cf->max_llgr_time) : 0;

    /* Channels not able to recover gracefully */
    if (p->p.gr_recovery && (!active || !peer_gr_ready))
      channel_graceful_restart_unlock(&c->c);

    /* Channels waiting for local convergence */
    if (p->p.gr_recovery && loc->gr_able && peer_gr_ready)
      c->c.gr_wait = 1;

    /* Channels where regular graceful restart failed */
    if ((c->gr_active == BGP_GRS_ACTIVE) &&
	!(active && rem->gr_able && (rem->gr_af_flags & BGP_GRF_FORWARDING)))
      bgp_graceful_restart_done(c);

    /* Channels where regular long-lived restart failed */
    if ((c->gr_active == BGP_GRS_LLGR) &&
	!(active && rem->llgr_able && (rem->gr_af_flags & BGP_LLGRF_FORWARDING)))
      bgp_graceful_restart_done(c);

    /* GR capability implies that neighbor will send End-of-RIB */
    if (peer->gr_aware)
      c->load_state = BFS_LOADING;

    /* We'll also send End-of-RIB */
    if (p->cf->gr_mode)
      c->feed_state = BFS_LOADING;

    c->ext_next_hop = c->cf->ext_next_hop && (bgp_channel_is_ipv6(c) || rem->ext_next_hop);
    c->add_path_rx = (loc->add_path & BGP_ADD_PATH_RX) && (rem->add_path & BGP_ADD_PATH_TX);
    c->add_path_tx = (loc->add_path & BGP_ADD_PATH_TX) && (rem->add_path & BGP_ADD_PATH_RX);

    if (active)
      summary_add_path_rx |= !c->add_path_rx ? 1 : 2;

    /* Update RA mode */
    if (c->add_path_tx)
      c->c.ra_mode = RA_ANY;
    else if (c->cf->secondary)
      c->c.ra_mode = RA_ACCEPTED;
    else
      c->c.ra_mode = RA_OPTIMAL;

    ea_list *state = NULL;
    if (c->ext_next_hop)
      ea_set_attr_u32(&state, &ea_bgp_extended_next_hop, 0, 1);
    if (c->add_path_rx)
      ea_set_attr_u32(&state, &ea_bgp_add_path_rx, 0, 1);

    if (state)
    {
      ea_list *sb = state;
      while (sb->next)
	sb = sb->next;

      PST_LOCKED(ts) {
	sb->next = ea_free_later(ts->channel_states[c->c.id]);
	ts->channel_states[c->c.id] = ea_lookup_slow(state, 0, EALS_IN_TABLE);
      }
    }
  }

  p->afi_map = mb_alloc(p->p.pool, num * sizeof(u32));
  p->channel_map = mb_alloc(p->p.pool, num * sizeof(void *));
  p->channel_count = num;
  p->summary_add_path_rx = summary_add_path_rx;

  BGP_WALK_CHANNELS(p, c)
  {
    if (c->c.disabled)
      continue;

    p->afi_map[c->index] = c->afi;
    p->channel_map[c->index] = c;
  }

  /* Breaking rx_hook for simulating receive problem */
  if (p->cf->disable_rx)
  {
    conn->sk->rx_hook = NULL;
    tm_stop(conn->hold_timer);
  }

  /* proto_notify_state() will likely call bgp_feed_begin(), setting c->feed_state */

  bgp_conn_set_state(conn, BS_ESTABLISHED);
  proto_notify_state(&p->p, PS_UP);
}

static void
bgp_conn_leave_established_state(struct bgp_conn *conn, struct bgp_proto *p)
{
  BGP_TRACE(D_EVENTS, "BGP session closed");
  p->last_established = current_time();
  p->conn = NULL;

  if (p->p.proto_state == PS_UP)
    bgp_stop(p, 0, NULL, 0);

  uint adsz;
  struct bgp_session_close_ad *bscad = alloca(adsz = sizeof *bscad + conn->notify_size);
  *bscad = (struct bgp_session_close_ad) {
    .ad.length = adsz - sizeof(adata),
    .last_error_class = p->last_error_class,
    .notify_code = conn->notify_code,
    .notify_subcode = conn->notify_subcode,
  };
  memcpy(bscad->data, conn->notify_data, conn->notify_size);

  ea_list *pes = p->p.ea_state;
  ea_set_attr(&pes, EA_LITERAL_DIRECT_ADATA(&ea_bgp_close_bmp, 0, &bscad->ad));
  proto_announce_state_later(&p->p, pes);
}

void
bgp_conn_enter_close_state(struct bgp_conn *conn)
{
  struct bgp_proto *p = conn->bgp;
  int os = conn->state;

  bgp_conn_set_state(conn, BS_CLOSE);
  tm_stop(conn->keepalive_timer);
  conn->sk->rx_hook = NULL;

  /* Timeout for CLOSE state, if we cannot send notification soon then we just hangup */
  bgp_start_timer(p, conn->hold_timer, 10);

  if (os == BS_ESTABLISHED)
    bgp_conn_leave_established_state(conn, p);
}

void
bgp_conn_enter_idle_state(struct bgp_conn *conn)
{
  struct bgp_proto *p = conn->bgp;
  int os = conn->state;

  bgp_close_conn(conn);
  bgp_conn_set_state(conn, BS_IDLE);
  proto_send_event(&p->p, p->event);

  if (os == BS_ESTABLISHED)
    bgp_conn_leave_established_state(conn, p);
}

/**
 * bgp_handle_graceful_restart - handle detected BGP graceful restart
 * @p: BGP instance
 *
 * This function is called when a BGP graceful restart of the neighbor is
 * detected (when the TCP connection fails or when a new TCP connection
 * appears). The function activates processing of the restart - starts routing
 * table refresh cycle and activates BGP restart timer. The protocol state goes
 * back to %PS_START, but changing BGP state back to %BS_IDLE is left for the
 * caller.
 */
void
bgp_handle_graceful_restart(struct bgp_proto *p)
{
  ASSERT(p->conn && (p->conn->state == BS_ESTABLISHED) && p->gr_ready);

  BGP_TRACE(D_EVENTS, "Neighbor graceful restart detected%s",
	    p->gr_active_num ? " - already pending" : "");

  p->gr_active_num = 0;

  struct bgp_channel *c;
  BGP_WALK_CHANNELS(p, c)
  {
    /* FIXME: perhaps check for channel state instead of disabled flag? */
    if (c->c.disabled)
      continue;

    if (c->gr_ready)
    {
      p->gr_active_num++;

      switch (c->gr_active)
      {
      case BGP_GRS_NONE:
	c->gr_active = BGP_GRS_ACTIVE;
	/* fall through */

      case BGP_GRS_ACTIVE:
	rt_refresh_begin(&c->c.in_req);
	break;

      case BGP_GRS_LLGR:
	rt_refresh_begin(&c->c.in_req);
	bgp_graceful_restart_feed(c);
	break;
      }
    }
    else
    {
      /* Just flush the routes */
      rt_refresh_begin(&c->c.in_req);
      rt_refresh_end(&c->c.in_req);
    }

    /* Reset bucket and prefix tables */
    bgp_free_pending_tx(c);
    bgp_init_pending_tx(c);
    c->packets_to_send = 0;
  }

  /* p->gr_ready -> at least one active channel is c->gr_ready */
  ASSERT(p->gr_active_num > 0);

  uint gr_time = CLAMP(p->conn->remote_caps->gr_time,
		       p->cf->min_gr_time, p->cf->max_gr_time);

  proto_notify_state(&p->p, PS_START);
  tm_start_in(p->gr_timer, gr_time S, p->p.loop);
}


static void
bgp_graceful_restart_feed(struct bgp_channel *c)
{
  c->stale_feed = (struct rt_export_feeder) {
    .name = mb_sprintf(c->c.proto->pool, "%s.%s.llgr", c->c.proto->name, c->c.name),
    .trace_routes = c->c.debug,
  };
  c->stale_event = (event) {
    .hook = bgp_rte_modify_stale,
    .data = c,
  };

  rt_feeder_subscribe(&c->c.table->export_all, &c->stale_feed);
  proto_send_event(c->c.proto, &c->stale_event);
}



/**
 * bgp_graceful_restart_done - finish active BGP graceful restart
 * @c: BGP channel
 *
 * This function is called when the active BGP graceful restart of the neighbor
 * should be finished for channel @c - either successfully (the neighbor sends
 * all paths and reports end-of-RIB for given AFI/SAFI on the new session) or
 * unsuccessfully (the neighbor does not support BGP graceful restart on the new
 * session). The function ends the routing table refresh cycle.
 */
void
bgp_graceful_restart_done(struct bgp_channel *c)
{
  struct bgp_proto *p = (void *) c->c.proto;

  ASSERT(c->gr_active);
  c->gr_active = 0;
  p->gr_active_num--;

  if (!p->gr_active_num)
    BGP_TRACE(D_EVENTS, "Neighbor graceful restart done");

  tm_stop(c->stale_timer);
  rt_refresh_end(&c->c.in_req);
}

/**
 * bgp_graceful_restart_timeout - timeout of graceful restart 'restart timer'
 * @t: timer
 *
 * This function is a timeout hook for @gr_timer, implementing BGP restart time
 * limit for reestablisment of the BGP session after the graceful restart. When
 * fired, we just proceed with the usual protocol restart.
 */

static void
bgp_graceful_restart_timeout(timer *t)
{
  struct bgp_proto *p = t->data;

  BGP_TRACE(D_EVENTS, "Neighbor graceful restart timeout");

  if (p->llgr_ready)
  {
    struct bgp_channel *c;
    BGP_WALK_CHANNELS(p, c)
    {
      /* Channel is not in GR and is already flushed */
      if (!c->gr_active)
	continue;

      /* Channel is already in LLGR from past restart */
      if (c->gr_active == BGP_GRS_LLGR)
	continue;

      /* Channel is in GR, but does not support LLGR -> stop GR */
      if (!c->stale_time)
      {
	bgp_graceful_restart_done(c);
	continue;
      }

      /* Channel is in GR, and supports LLGR -> start LLGR */
      c->gr_active = BGP_GRS_LLGR;
      tm_start_in(c->stale_timer, c->stale_time S, p->p.loop);
      bgp_graceful_restart_feed(c);
    }
  }
  else
    bgp_stop(p, 0, NULL, 0);
}

static void
bgp_long_lived_stale_timeout(timer *t)
{
  struct bgp_channel *c = t->data;
  struct bgp_proto *p = (void *) c->c.proto;

  BGP_TRACE(D_EVENTS, "Long-lived stale timeout");

  bgp_graceful_restart_done(c);
}


/**
 * bgp_refresh_begin - start incoming enhanced route refresh sequence
 * @c: BGP channel
 *
 * This function is called when an incoming enhanced route refresh sequence is
 * started by the neighbor, demarcated by the BoRR packet. The function updates
 * the load state and starts the routing table refresh cycle. Note that graceful
 * restart also uses routing table refresh cycle, but RFC 7313 and load states
 * ensure that these two sequences do not overlap.
 */
void
bgp_refresh_begin(struct bgp_channel *c)
{
  struct bgp_proto *p = (void *) c->c.proto;

  if (c->load_state == BFS_LOADING)
  { log(L_WARN "%s: BEGIN-OF-RR received before END-OF-RIB, ignoring", p->p.name); return; }

  c->load_state = BFS_REFRESHING;
  rt_refresh_begin(&c->c.in_req);
}

/**
 * bgp_refresh_end - finish incoming enhanced route refresh sequence
 * @c: BGP channel
 *
 * This function is called when an incoming enhanced route refresh sequence is
 * finished by the neighbor, demarcated by the EoRR packet. The function updates
 * the load state and ends the routing table refresh cycle. Routes not received
 * during the sequence are removed by the nest.
 */
void
bgp_refresh_end(struct bgp_channel *c)
{
  struct bgp_proto *p = (void *) c->c.proto;

  if (c->load_state != BFS_REFRESHING)
  { log(L_WARN "%s: END-OF-RR received without prior BEGIN-OF-RR, ignoring", p->p.name); return; }

  c->load_state = BFS_NONE;
  rt_refresh_end(&c->c.in_req);
}


static void
bgp_send_open(struct bgp_conn *conn)
{
  DBG("BGP: Sending open\n");
  conn->sk->rx_hook = bgp_rx;
  conn->sk->tx_hook = bgp_tx;
  tm_stop(conn->connect_timer);
  bgp_prepare_capabilities(conn);
  bgp_schedule_packet(conn, NULL, PKT_OPEN);
  bgp_conn_set_state(conn, BS_OPENSENT);
  bgp_start_timer(conn->bgp, conn->hold_timer, conn->bgp->cf->initial_hold_time);
}

static void
bgp_connected(sock *sk)
{
  struct bgp_conn *conn = sk->data;
  struct bgp_proto *p = conn->bgp;

  BGP_TRACE(D_EVENTS, "Connected");
  bgp_send_open(conn);
}

static void
bgp_connect_timeout(timer *t)
{
  struct bgp_conn *conn = t->data;
  struct bgp_proto *p = conn->bgp;

  DBG("BGP: connect_timeout\n");
  if (p->p.proto_state == PS_START)
  {
    bgp_close_conn(conn);
    bgp_connect(p);
  }
  else
    bgp_conn_enter_idle_state(conn);
}

static void
bgp_sock_err(sock *sk, int err)
{
  struct bgp_conn *conn = sk->data;
  struct bgp_proto *p = conn->bgp;

  /*
   * This error hook may be called either asynchronously from main
   * loop, or synchronously from sk_send().  But sk_send() is called
   * only from bgp_tx() and bgp_kick_tx(), which are both called
   * asynchronously from main loop. Moreover, they end if err hook is
   * called. Therefore, we could suppose that it is always called
   * asynchronously.
   */

  bgp_store_error(p, conn, BE_SOCKET, err);

  if (err)
    BGP_TRACE(D_EVENTS, "Connection lost (%M)", err);
  else
    BGP_TRACE(D_EVENTS, "Connection closed");

  if ((conn->state == BS_ESTABLISHED) && p->gr_ready)
    bgp_handle_graceful_restart(p);

  bgp_conn_enter_idle_state(conn);
}

static void
bgp_hold_timeout(timer *t)
{
  struct bgp_conn *conn = t->data;
  struct bgp_proto *p = conn->bgp;

  DBG("BGP: Hold timeout\n");

  /* We are already closing the connection - just do hangup */
  if (conn->state == BS_CLOSE)
  {
    BGP_TRACE(D_EVENTS, "Connection stalled");
    bgp_conn_enter_idle_state(conn);
    return;
  }

  /* If there is something in input queue, we are probably congested
     and perhaps just not processed BGP packets in time. */

  if (sk_rx_ready(conn->sk) > 0)
    bgp_start_timer(p, conn->hold_timer, 10);
  else if ((conn->state == BS_ESTABLISHED) && p->llgr_ready)
  {
    BGP_TRACE(D_EVENTS, "Hold timer expired");
    bgp_handle_graceful_restart(p);
    bgp_conn_enter_idle_state(conn);
  }
  else
    bgp_error(conn, 4, 0, NULL, 0);
}

static void
bgp_keepalive_timeout(timer *t)
{
  struct bgp_conn *conn = t->data;

  DBG("BGP: Keepalive timer\n");
  bgp_schedule_packet(conn, NULL, PKT_KEEPALIVE);
}

void
bgp_send_hold_timeout(timer *t)
{
  struct bgp_conn *conn = t->data;
  struct bgp_proto *p = conn->bgp;

  DBG("BGP: Send hold timeout\n");

  if (conn->state == BS_CLOSE)
    return;

  uint code = 8;
  uint subcode = 0;

  /* Like bgp_error() but without NOTIFICATION */
  bgp_log_error(p, BE_BGP_TX, "Error", code, subcode, NULL, 0);
  bgp_store_error(p, conn, BE_BGP_TX, (code << 16) | subcode);
  bgp_conn_enter_idle_state(conn);
  bgp_update_startup_delay(p);
  bgp_stop(p, 0, NULL, 0);
}

static void
bgp_setup_conn(struct bgp_proto *p, struct bgp_conn *conn)
{
  conn->sk = NULL;
  conn->bgp = p;

  conn->packets_to_send = 0;
  conn->channels_to_send = 0;
  conn->last_channel = 0;
  conn->last_channel_count = 0;

  conn->connect_timer	= tm_new_init(p->p.pool, bgp_connect_timeout,	 conn, 0, 0);
  conn->hold_timer 	= tm_new_init(p->p.pool, bgp_hold_timeout,	 conn, 0, 0);
  conn->keepalive_timer	= tm_new_init(p->p.pool, bgp_keepalive_timeout, conn, 0, 0);
  conn->send_hold_timer = tm_new_init(p->p.pool, bgp_send_hold_timeout, conn, 0, 0);
}

static void
bgp_setup_sk(struct bgp_conn *conn, sock *s)
{
  s->data = conn;
  s->err_hook = bgp_sock_err;
  s->fast_rx = 1;
  conn->sk = s;

  struct bgp_conn_sk_ad sk_ad = {
    .ad = { .length = sizeof sk_ad - sizeof sk_ad.ad },
    .saddr = s->saddr,
    .daddr = s->daddr,
    .sport = s->sport,
    .dport = s->dport,
  };

  ea_list *pes = conn->bgp->p.ea_state;

  if (conn == &conn->bgp->incoming_conn)
    ea_set_attr(&pes, EA_LITERAL_DIRECT_ADATA(&ea_bgp_in_conn_sk, 0, &sk_ad.ad));
  else
  {
    ASSERT_DIE(conn == &conn->bgp->outgoing_conn);
    ea_set_attr(&pes, EA_LITERAL_DIRECT_ADATA(&ea_bgp_out_conn_sk, 0, &sk_ad.ad));
  }

  proto_announce_state_later(&conn->bgp->p, pes);
}

static void
bgp_active(struct bgp_proto *p)
{
  int delay = MAX(1, p->cf->connect_delay_time);
  struct bgp_conn *conn = &p->outgoing_conn;

  BGP_TRACE(D_EVENTS, "Connect delayed by %d seconds", delay);
  bgp_setup_conn(p, conn);
  bgp_conn_set_state(conn, BS_ACTIVE);
  bgp_start_timer(p, conn->connect_timer, delay);
}

/**
 * bgp_connect - initiate an outgoing connection
 * @p: BGP instance
 *
 * The bgp_connect() function creates a new &bgp_conn and initiates
 * a TCP connection to the peer. The rest of connection setup is governed
 * by the BGP state machine as described in the standard.
 */
static void
bgp_connect(struct bgp_proto *p)	/* Enter Connect state and start establishing connection */
{
  struct bgp_conn *conn = &p->outgoing_conn;
  int hops = p->cf->multihop ?: 1;

  DBG("BGP: Connecting\n");
  sock *s = sk_new(p->p.pool);
  s->type = SK_TCP_ACTIVE;
  s->saddr = p->local_ip;
  s->daddr = p->remote_ip;
  s->dport = p->cf->remote_port;
  s->iface = p->neigh ? p->neigh->iface : NULL;
  s->vrf = p->p.vrf;
  s->ttl = p->cf->ttl_security ? 255 : hops;
  s->rbsize = p->cf->enable_extended_messages ? BGP_RX_BUFFER_EXT_SIZE : BGP_RX_BUFFER_SIZE;
  s->tbsize = p->cf->enable_extended_messages ? BGP_TX_BUFFER_EXT_SIZE : BGP_TX_BUFFER_SIZE;
  s->tos = IP_PREC_INTERNET_CONTROL;
  s->tx_hook = bgp_connected;
  s->flags = p->cf->free_bind ? SKF_FREEBIND : 0;
  BGP_TRACE(D_EVENTS, "Connecting to %I%J from local address %I%J",
	    s->daddr, ipa_is_link_local(s->daddr) ? p->cf->iface : NULL,
	    s->saddr, ipa_is_link_local(s->saddr) ? s->iface : NULL);
  bgp_setup_conn(p, conn);
  bgp_setup_sk(conn, s);
  bgp_conn_set_state(conn, BS_CONNECT);

  if (p->cf->auth_type == BGP_AUTH_MD5)
    s->password = p->cf->password;

  if (p->cf->auth_type == BGP_AUTH_AO)
    if (bgp_list_ao_keys(p, &s->ao_keys_init, &s->ao_keys_num) < 0)
      goto err2;

  if (sk_open(s, p->p.loop) < 0)
    goto err;

  /* Set minimal receive TTL if needed */
  if (p->cf->ttl_security)
    if (sk_set_min_ttl(s, 256 - hops) < 0)
      goto err;

  s->ao_keys_num = 0;
  s->ao_keys_init = NULL;

  DBG("BGP: Waiting for connect success\n");
  bgp_start_timer(p, conn->connect_timer, p->cf->connect_retry_time);
  return;

err:
  sk_log_error(s, p->p.name);
err2:
  bgp_sock_err(s, 0);
  return;
}

/**
 * bgp_find_proto - find existing proto for incoming connection
 * @sk: TCP socket
 *
 */
static struct bgp_listen_request *
bgp_find_proto(struct bgp_socket_private *bs, sock *sk)
{
  struct bgp_listen_request *best = NULL;

  /* sk->iface is valid only if src or dst address is link-local */
  int link = ipa_is_link_local(sk->saddr) || ipa_is_link_local(sk->daddr);

<<<<<<< HEAD
  struct bgp_listen_request *req; node *nxt;
  WALK_LIST2(req, nxt, bs->requests, sn)
  {
    if ((ipa_equal(req->remote_ip, sk->daddr) || bgp_is_dynamic(req)) &&
	(!req->remote_range || ipa_in_netX(sk->daddr, req->remote_range)) &&
	(req->params.vrf == sk->vrf) &&
	(req->params.port == sk->sport) &&
	(!link || (req->iface == sk->iface)) &&
	(ipa_zero(req->local_ip) || ipa_equal(req->local_ip, sk->saddr)))
=======
  WALK_LIST(p, proto_list)
    if ((p->p.proto == &proto_bgp) &&
	(ipa_equal(p->remote_ip, sk->daddr) || bgp_is_dynamic(p)) &&
	(!p->cf->remote_range || ipa_in_netX(sk->daddr, p->cf->remote_range)) &&
	(p->p.vrf == sk->vrf) &&
	(p->cf->local_port == sk->sport) &&
	(!link || (p->cf->iface == sk->iface) || p->cf->ipatt && sk->iface && iface_patt_match(p->cf->ipatt, sk->iface, NULL)) &&
	(ipa_zero(p->cf->local_ip) || ipa_equal(p->cf->local_ip, sk->saddr)))
>>>>>>> 48bad683
    {
      /* Non-dynamic protocol instance matched */
      if (!bgp_is_dynamic(req))
	return req;

      best = req;
    }
  }

  return best;
}

/**
 * bgp_incoming_connection - handle an incoming connection
 * @sk: TCP socket
 * @dummy: unused
 *
 * This function serves as a socket hook for accepting of new BGP
 * connections. It searches a BGP instance corresponding to the peer
 * which has connected and if such an instance exists, it creates a
 * &bgp_conn structure, attaches it to the instance and either sends
 * an Open message or (if there already is an active connection) it
 * closes the new connection by sending a Notification message.
 */
static int
bgp_incoming_connection(sock *sk, uint dummy UNUSED)
{
  struct bgp_socket_private *bs = sk->data;
  ASSERT_DIE(birdloop_inside(bs->loop));

  DBG("BGP: Incoming connection from %I port %d\n", sk->daddr, sk->dport);

  struct bgp_listen_request *req = bgp_find_proto(bs, sk);
  if (req)
  {
    struct bgp_incoming_socket* bis = mb_allocz(sk->pool, sizeof(struct bgp_incoming_socket));
    bis->sk = sk;
    add_tail(&req->incoming_sockets, &bis->n);
    callback_activate(&req->incoming_connection);
  }
  else
  {
    log(L_WARN "BGP: Unexpected connect from unknown address %I%J (port %d)",
	sk->daddr, ipa_is_link_local(sk->daddr) ? sk->iface : NULL, sk->dport);
    sk_close(sk);
  }

  return 0;
}

static void
bgp_incoming_connection_dynamic(struct callback *cb)
{
  SKIP_BACK_DECLARE(struct bgp_listen_request, req, incoming_connection, cb);

  while (true)
  {
    sock *sk = NULL;
    BGP_SOCKET_LOCKED(req->sock, bsp)
    {
      /* Pop the first incoming socket from the queue */
      if (EMPTY_LIST(req->incoming_sockets))
	return;

      struct bgp_incoming_socket *bis = HEAD(req->incoming_sockets);
      sk = bis->sk;
      ASSERT_DIE(sk);
      rem_node(&bis->n);
      mb_free(bis);
    }

    /* Ending up here means that there is no pre-existing explicit BGP session,
     * and therefore the socket was matched by a dynamic entry instead.
     * We need to spawn a new BGP session. */
    bgp_spawn(req->p, sk);
  }
}

static void
bgp_incoming_connection_single(struct callback *cb)
{
  SKIP_BACK_DECLARE(struct bgp_listen_request, req, incoming_connection, cb);
  struct bgp_proto *p = req->p;

  BGP_SOCKET_LOCK(req->sock, bsp);

  /* Called again by race condition, ignore */
  if (EMPTY_LIST(req->incoming_sockets))
    return;

  /* Use the last socket in the queue, superseding the previous ones */
  struct bgp_incoming_socket *bis = TAIL(req->incoming_sockets);
  sock *sk = bis->sk;
  ASSERT_DIE(sk);
  rem_node(&bis->n);
  mb_free(bis);

  /* Flush the queue */
  WALK_LIST_FIRST(bis, req->incoming_sockets)
  {
    ASSERT_DIE(bis->sk);
    sk_close(bis->sk);
    rem_node(&bis->n);
    mb_free(bis);
  }

  /* Check AO keys */
  if (!EMPTY_LIST(p->ao.keys))
  {
    int current = -1, rnext = -1;
    sk_get_active_ao_keys(sk, &current, &rnext);

    if (current < 0)
    {
      log(L_WARN "%s: Connection from address %I%J (port %d) has no TCP-AO key",
          p->p.name, sk->daddr, ipa_is_link_local(sk->daddr) ? sk->iface : NULL, sk->dport);

      sk_close(sk);
      return;
    }
  }

  /*
   * BIRD should keep multiple incoming connections in OpenSent state (for
   * details RFC 4271 8.2.1 par 3), but it keeps just one. Duplicate incoming
   * connections are rejected istead. The exception is the case where an
   * incoming connection triggers a graceful restart.
   */

  bool acc = (p->p.proto_state == PS_START || p->p.proto_state == PS_UP) &&
    (bgp_start_state(p) >= BSS_CONNECT) && (!p->incoming_conn.sk);

  if (p->conn && (p->conn->state == BS_ESTABLISHED) && p->gr_ready)
  {
    bgp_store_error(p, NULL, BE_MISC, BEM_GRACEFUL_RESTART);
    bgp_handle_graceful_restart(p);
    bgp_conn_enter_idle_state(p->conn);
    acc = true;

    /* There might be separate incoming connection in OpenSent state */
    if (p->incoming_conn.state > BS_ACTIVE)
      bgp_close_conn(&p->incoming_conn);
  }

  BGP_TRACE(D_EVENTS, "Incoming connection from %I%J (port %d) %s",
	    sk->daddr, ipa_is_link_local(sk->daddr) ? sk->iface : NULL,
	    sk->dport, acc ? "accepted" : "rejected");

  if (!acc)
  {
    sk_close(sk);
    return;
  }

  uint hops = p->cf->multihop ?: 1;

  if (sk_set_ttl(sk, p->cf->ttl_security ? 255 : hops) < 0)
    goto err;

  if (p->cf->ttl_security)
    if (sk_set_min_ttl(sk, 256 - hops) < 0)
      goto err;

  if (!EMPTY_LIST(p->ao.keys))
  {
    const struct ao_key **ao_keys;
    int ao_keys_num;

    if (bgp_list_ao_keys(p, &ao_keys, &ao_keys_num) < 0)
      goto err2;

    if (sk_check_ao_keys(sk, ao_keys, ao_keys_num, p->p.name) < 0)
      goto err2;

    if (sk_set_rnext_ao_key(sk, ao_keys[0]) < 0)
      goto err;
  }

  if (p->cf->enable_extended_messages)
  {
    sk->rbsize = BGP_RX_BUFFER_EXT_SIZE;
    sk->tbsize = BGP_TX_BUFFER_EXT_SIZE;
    sk_reallocate(sk);
  }

  /* Continue locally */
  rmove(sk, p->p.pool);
  sk_reloop(sk, p->p.loop);

  bgp_setup_conn(p, &p->incoming_conn);
  bgp_setup_sk(&p->incoming_conn, sk);
  bgp_send_open(&p->incoming_conn);

  return;

  /* Common error handling */
err:
  sk_log_error(sk, p->p.name);
err2:
  log(L_ERR "%s: Incoming connection aborted", p->p.name);
  sk_close(sk);
}

static void
bgp_listen_sock_err(sock *sk UNUSED, int err)
{
  if (err == ECONNABORTED)
    log(L_WARN "BGP: Incoming connection aborted");
  else
    log(L_ERR "BGP: Error on listening socket: %M", err);
}

static void
bgp_start_neighbor(struct bgp_proto *p)
{
  /* Called only for single-hop BGP sessions */

  if (ipa_zero(p->local_ip))
    p->local_ip = p->neigh->ifa->ip;

  if (ipa_is_link_local(p->local_ip))
    p->link_addr = p->local_ip;
  else if (p->neigh->iface->llv6)
    p->link_addr = p->neigh->iface->llv6->ip;

  bgp_initiate(p);
}

static void
bgp_iface_update(struct bgp_proto *p, uint flags, struct iface *i)
{
  int ps = p->p.proto_state;

  ASSERT_DIE(p->cf->ipatt);
  ASSERT_DIE(p->cf->strict_bind);

  if ((ps == PS_DOWN_XX) || (ps == PS_FLUSH) || (ps == PS_STOP))
    return;

  if (!iface_patt_match(p->cf->ipatt, i, NULL))
    return;

  struct bgp_socket_params params = {
    .iface = i,
    .vrf = p->p.vrf,
    .addr = ipa_nonzero(p->cf->local_ip) ? p->cf->local_ip : (p->ipv4 ? IPA_NONE4 : IPA_NONE6),
    .port = p->cf->local_port,
    .flags = p->cf->free_bind ? SKF_FREEBIND : 0,
  };

  if (flags & IF_CHANGE_UP)
  {
    struct bgp_listen_request *req = mb_allocz(p->p.pool, sizeof *req);
    req->params = params;
    bgp_listen_open(p, req);
  }

  if (flags & IF_CHANGE_DOWN)
  {
    struct bgp_listen_request *req; node *nxt;
    WALK_LIST2(req, nxt, p->listen, pn)
      if (bgp_socket_match(&req->params, &params))
      {
	bgp_listen_close(p, req);
	mb_free(req);
	break;
      }
  }
}

static void
bgp_if_notify(struct proto *P, uint flags, struct iface *i)
{
  struct bgp_proto *p = (struct bgp_proto *) P;
  ASSERT_DIE(ipa_zero(p->cf->local_ip));
  bgp_iface_update(p, flags, i);
}

static void
bgp_ifa_notify(struct proto *P, uint flags, struct ifa *i)
{
  struct bgp_proto *p = (struct bgp_proto *) P;
  ASSERT_DIE(!ipa_zero(p->cf->local_ip));

  if (ipa_equal(i->ip, p->cf->local_ip))
    bgp_iface_update(p, flags, i->iface);
}

static void
bgp_neigh_notify(neighbor *n)
{
  struct bgp_proto *p = (struct bgp_proto *) n->proto;
  int ps = p->p.proto_state;

  ASSERT_DIE(birdloop_inside(p->p.loop));
  ASSERT_DIE(!birdloop_inside(&main_birdloop));

  if (n != p->neigh)
    return;

  if ((ps == PS_FLUSH) || (ps == PS_STOP))
    return;

  int prepare = (ps == PS_START) && (bgp_start_state(p) == BSS_PREPARE);

  if (n->scope <= 0)
  {
    if (!prepare)
    {
      BGP_TRACE(D_EVENTS, "Neighbor lost");
      bgp_store_error(p, NULL, BE_MISC, BEM_NEIGHBOR_LOST);
      /* Perhaps also run bgp_update_startup_delay(p)? */
      bgp_stop(p, 0, NULL, 0);
    }
  }
  else if (p->cf->check_link && !(n->iface->flags & IF_LINK_UP))
  {
    if (!prepare)
    {
      BGP_TRACE(D_EVENTS, "Link down");
      bgp_store_error(p, NULL, BE_MISC, BEM_LINK_DOWN);
      if (ps == PS_UP)
	bgp_update_startup_delay(p);
      bgp_stop(p, 0, NULL, 0);
    }
  }
  else
  {
    if (prepare)
    {
      BGP_TRACE(D_EVENTS, "Neighbor ready");
      bgp_start_neighbor(p);
    }
  }
}

static void
bgp_bfd_notify(callback *cb)
{
  SKIP_BACK_DECLARE(struct bgp_proto, p, bfd_notify, cb);
  ASSERT_DIE(birdloop_inside(p->p.loop));

  int ps = p->p.proto_state;
  struct bfd_request *req = p->bfd_req->req;
  bfd_request_update_state(req);

  if (req->down && ((ps == PS_START) || (ps == PS_UP)))
  {
    BGP_TRACE(D_EVENTS, "BFD session down");
    bgp_store_error(p, NULL, BE_MISC, BEM_BFD_DOWN);

    if (req->opts.mode == BGP_BFD_GRACEFUL)
    {
      /* Trigger graceful restart */
      if (p->conn && (p->conn->state == BS_ESTABLISHED) && p->gr_ready)
	bgp_handle_graceful_restart(p);

      if (p->incoming_conn.state > BS_IDLE)
	bgp_conn_enter_idle_state(&p->incoming_conn);

      if (p->outgoing_conn.state > BS_IDLE)
	bgp_conn_enter_idle_state(&p->outgoing_conn);
    }
    else
    {
      /* Trigger session down */
      if (ps == PS_UP)
	bgp_update_startup_delay(p);
      bgp_stop(p, 0, NULL, 0);
    }
  }

  /* BFD notify may run from another thread */
  proto_announce_state(&p->p, p->p.ea_state);
}

static void
bgp_update_bfd(struct bgp_proto *p, const struct bfd_options *bfd)
{
  if (bfd && p->bfd_req)
  {
    BGP_TRACE(D_EVENTS, "Updating existing BFD request");
    bfd_update_request(p->bfd_req, bfd);
  }

  if (bfd && !p->bfd_req && !bgp_is_dynamic(p))
  {
    p->bfd_req = bfd_request_session(p->p.pool_up, p->remote_ip, p->local_ip,
				     p->cf->multihop ? NULL : p->neigh->iface,
				     p->p.vrf, &p->bfd_notify, bfd);
    BGP_TRACE(D_EVENTS, "Requesting a new BFD session");
  }

  if (!bfd && p->bfd_req)
  {
    BGP_TRACE(D_EVENTS, "Retracting the BFD request");
    rfree(p->bfd_req);
    p->bfd_req = NULL;
  }
}

void
bgp_reload_in(struct proto *P, uintptr_t _ UNUSED, int __ UNUSED)
{
  SKIP_BACK_DECLARE(struct bgp_proto, p, p, P);

  if (P->proto_state == PS_UP)
  {
    struct bgp_channel *c;
    BGP_WALK_CHANNELS(p, c)
      if (&c->c != P->mpls_channel)
      {
	cli_msg(-15, "%s.%s: reloading", P->name, c->c.name);
	bgp_schedule_packet(p->conn, c, PKT_ROUTE_REFRESH);
      }
  }
  else
    cli_msg(-8006, "%s: not reloading, not up", P->name);
}

static void
bgp_done_route_refresh(struct rt_feeding_request *rfr)
{
  SKIP_BACK_DECLARE(struct bgp_channel, c, enhanced_rr_request, rfr);
  SKIP_BACK_DECLARE(struct bgp_proto, p, p, c->c.proto);

  /* Schedule EoRR packet */
  ASSERT_DIE(c->feed_state == BFS_REFRESHING);

  c->feed_state = BFS_REFRESHED;
  bgp_schedule_packet(p->conn, c, PKT_UPDATE);
}

const char *
bgp_begin_route_refresh(struct bgp_proto *p, struct bgp_channel *c)
{
  ASSERT_DIE(&c->c != p->p.mpls_channel);

  if (c->tx_keep)
    return bgp_tx_resend(p, c);

  if (!p->enhanced_refresh) {
    rt_export_refeed(&c->c.out_req, NULL);
    return "from table by simple refeed";
  }

  switch (c->feed_state)
  {
    case BFS_NONE:
      break;

    case BFS_REFRESHING:
    case BFS_REFRESHED:
      return c->enhanced_rr_again ? "already queued" : "again";

    default:
      return "requested before End-Of-RIB sent";
  }

  c->enhanced_rr_request.done = bgp_done_route_refresh;
  c->feed_state = BFS_REFRESHING;
  bgp_schedule_packet(p->conn, c, PKT_BEGIN_REFRESH);

  rt_export_refeed(&c->c.out_req, &c->enhanced_rr_request);
  return "from table by enhanced route refresh";
}

static void
bgp_restart_route_refresh(void *_bc)
{
  struct bgp_channel *c = _bc;
  SKIP_BACK_DECLARE(struct bgp_proto, p, p, c->c.proto);

  if ((c->feed_state != BFS_NONE) || (!c->enhanced_rr_again))
    return;

  c->enhanced_rr_again = 0;

  const char *info = bgp_begin_route_refresh(p, c);
  BGP_TRACE(D_EVENTS, "Restarting route refresh on %s %s", c->c.name, info);
}

void
bgp_reload_out(struct proto *P, uintptr_t _ UNUSED, int __ UNUSED)
{
  SKIP_BACK_DECLARE(struct bgp_proto, p, p, P);

  if (P->proto_state == PS_UP)
  {
    struct bgp_channel *c;
    BGP_WALK_CHANNELS(p, c)
      if (&c->c != P->mpls_channel)
      {
	const char *info = bgp_begin_route_refresh(p, c);
	cli_msg(-15, "%s.%s: reloading %s", P->name, c->c.name, info);
      }
  }
  else
    cli_msg(-8006, "%s: not reloading, not up", P->name);
}

static int
bgp_reload_routes(struct channel *C, struct rt_feeding_request *rfr)
{
  /* Can't reload partially */
  if (rfr && rfr->prefilter.mode)
    return 0;

  struct bgp_proto *p = SKIP_BACK(struct bgp_proto, p, C->proto);

  if (p->p.proto_state == PS_UP)
  {
    struct bgp_channel *c;
    BGP_WALK_CHANNELS(p, c)
      if (&c->c != p->p.mpls_channel)
      {
	log("%s.%s: reloading", p->p.name, c->c.name);
	bgp_schedule_packet(p->conn, c, PKT_ROUTE_REFRESH);
      }
  }
  else
    log("%s: not reloading, not up", p->p.name);

  if (rfr)
    CALL(rfr->done, rfr);

  return 1;
}

static void
bgp_refeed_begin(struct channel *C, struct rt_feeding_request *rfr)
{
  struct bgp_channel *c = SKIP_BACK(struct bgp_channel, c, C);
  struct bgp_proto *p = SKIP_BACK(struct bgp_proto, p, C->proto);

  /* Do not announce partial refeed */
  if (rfr && rfr->prefilter.mode)
    return;

  /* Run the enhanced refresh if available */
  if (p->enhanced_refresh && !c->tx_keep)
  {
    c->feed_state = BFS_REFRESHING;
    bgp_schedule_packet(p->conn, c, PKT_BEGIN_REFRESH);
  }
}

static void
bgp_export_fed(struct channel *C)
{
  SKIP_BACK_DECLARE(struct bgp_proto, p, p, C->proto);
  if (C == p->p.mpls_channel)
    return;

  /* Schedule End-of-RIB packet */
  SKIP_BACK_DECLARE(struct bgp_channel, c, c, C);
  switch (c->feed_state)
  {
    case BFS_LOADING:
      c->feed_state = BFS_LOADED;
      bgp_schedule_packet(p->conn, c, PKT_UPDATE);
      break;

    case BFS_REFRESHING:
      c->feed_state = BFS_REFRESHED;
      bgp_schedule_packet(p->conn, c, PKT_UPDATE);
      break;
  }
}

static void
bgp_start_locked(void *_p)
{
  struct bgp_proto *p = _p;
  const struct bgp_config *cf = p->cf;

  ASSERT_DIE(birdloop_inside(p->p.loop));

  if (p->p.proto_state != PS_START)
  {
    DBG("BGP: Got lock in different state %d\n", p->p.proto_state);
    return;
  }

  DBG("BGP: Got lock\n");

  if (cf->multihop || bgp_is_dynamic(p))
  {
    /* Multi-hop sessions do not use neighbor entries */
    bgp_initiate(p);
    proto_announce_state(&p->p, p->p.ea_state);
    return;
  }

  neighbor *n = neigh_find(&p->p, p->remote_ip, cf->iface, NEF_STICKY | (cf->onlink ? NEF_ONLINK : 0));
  if (!n)
  {
    log(L_ERR "%s: Invalid remote address %I%J", p->p.name, p->remote_ip, cf->iface);
    /* As we do not start yet, we can just disable protocol */
    p->p.disabled = 1;
    bgp_store_error(p, NULL, BE_MISC, BEM_INVALID_NEXT_HOP);
    proto_notify_state(&p->p, PS_FLUSH);
    return;
  }

  p->neigh = n;
  neigh_link(n);

  if (n->scope <= 0)
    BGP_TRACE(D_EVENTS, "Waiting for %I%J to become my neighbor", p->remote_ip, cf->iface);
  else if (p->cf->check_link && !(n->iface->flags & IF_LINK_UP))
    BGP_TRACE(D_EVENTS, "Waiting for link on %s", n->iface->name);
  else
    bgp_start_neighbor(p);

  proto_announce_state(&p->p, p->p.ea_state);
}

static int
bgp_start(struct proto *P)
{
  struct bgp_proto *p = (struct bgp_proto *) P;
  const struct bgp_config *cf = p->cf;

  p->local_ip = cf->local_ip;
  p->local_as = cf->local_as;
  p->remote_as = cf->remote_as;
  p->public_as = cf->local_as;

  /* For dynamic BGP childs, remote_ip is already set */
  if (ipa_nonzero(cf->remote_ip))
    p->remote_ip = cf->remote_ip;

  /* Confederation ID is used for truly external peers */
  if (p->cf->confederation && !p->is_interior)
    p->public_as = cf->confederation;

  p->passive = cf->passive || bgp_is_dynamic(p);

  bgp_set_start_state(p, BSS_PREPARE);
  p->outgoing_conn.state = BS_IDLE;
  p->incoming_conn.state = BS_IDLE;
  p->neigh = NULL;
  p->bfd_req = NULL;
  callback_init(&p->bfd_notify, bgp_bfd_notify, p->p.loop);
  p->gr_ready = 0;
  p->gr_active_num = 0;

  /* Reset some stats */
  p->stats.rx_messages = p->stats.tx_messages = 0;
  p->stats.rx_updates = p->stats.tx_updates = 0;
  p->stats.rx_bytes = p->stats.tx_bytes = 0;
  p->last_rx_update = 0;

  /* Initialize state change events */
  p->event = ev_new_init(p->p.pool, bgp_decision, p);
  callback_init(&p->uncork.cb, bgp_do_uncork, p->p.loop);

  p->startup_timer = tm_new_init(p->p.pool, bgp_startup_timeout, p, 0, 0);
  p->gr_timer = tm_new_init(p->p.pool, bgp_graceful_restart_timeout, p, 0, 0);

  p->hostname = proto_get_hostname(P->cf);

  p->local_id = proto_get_router_id(P->cf);
  if (p->rr_client)
    p->rr_cluster_id = p->cf->rr_cluster_id ? p->cf->rr_cluster_id : p->local_id;

  p->remote_id = 0;
  p->link_addr = IPA_NONE;

  /* Initialize listening socket list */
  init_list(&p->listen);

  /* Initialize TCP-AO keys */
  init_list(&p->ao.keys);
  if (cf->auth_type == BGP_AUTH_AO)
    for (struct ao_config *key_cf = cf->ao_keys; key_cf; key_cf = key_cf->next)
      bgp_new_ao_key(p, key_cf);

  ea_list *eal = p->p.ea_state;
  ea_set_attr(&eal, EA_LITERAL_EMBEDDED(&ea_bgp_rem_id, 0, p->remote_id));
  ea_set_attr(&eal, EA_LITERAL_EMBEDDED(&ea_bgp_loc_as, 0, p->local_as));
  ea_set_attr(&eal, EA_LITERAL_EMBEDDED(&ea_bgp_rem_as, 0, p->remote_as));
  ea_set_attr(&eal, EA_LITERAL_STORE_ADATA(&ea_bgp_rem_ip, 0, &p->remote_ip, sizeof(ip_addr)));

  ea_set_attr(&eal, EA_LITERAL_EMBEDDED(&ea_bgp_out_conn_state, 0, BS_IDLE));
  ea_set_attr(&eal, EA_LITERAL_EMBEDDED(&ea_bgp_in_conn_state, 0, BS_IDLE));

  proto_announce_state(&p->p, eal);

  /* Lock all channels when in GR recovery mode */
  if (p->p.gr_recovery && p->cf->gr_mode)
  {
    struct bgp_channel *c;
    BGP_WALK_CHANNELS(p, c)
      channel_graceful_restart_lock(&c->c);
  }

  /* Now it's the last chance to move the postponed socket to this BGP,
   * as bgp_start is the only hook running from main loop. */
  if (p->postponed_sk)
    BGP_LISTEN_LOCKED(bl)
    {
      rmove(p->postponed_sk, p->p.pool);
      sk_reloop(p->postponed_sk, p->p.loop);
    }

  /*
   * Before attempting to create the connection, we need to lock the port,
   * so that we are the only instance attempting to talk with that neighbor.
   */
  struct object_lock *lock;
  lock = p->lock = olock_new(P->pool_inloop);
  lock->addr = p->remote_ip;
  lock->addr_local = p->cf->local_ip;
  lock->port = p->cf->remote_port;
  lock->iface = p->cf->iface;
  lock->vrf = p->cf->iface ? NULL : p->p.vrf;
  lock->type = OBJLOCK_TCP;
  lock->event = (event) {
    .hook = bgp_start_locked,
    .data = p,
  };
  lock->target = proto_event_list(P);

  /* For dynamic BGP, we use inst 1 to avoid collisions with regular BGP */
  if (bgp_is_dynamic(p))
  {
    lock->addr = net_prefix(p->cf->remote_range);
    lock->inst = 1;
  }

  olock_acquire(lock);

  return PS_START;
}

extern int proto_restart;

static int
bgp_shutdown(struct proto *P)
{
  struct bgp_proto *p = (struct bgp_proto *) P;
  int subcode = 0;

  char *message = NULL;
  byte *data = NULL;
  uint len = 0;

  BGP_TRACE(D_EVENTS, "Shutdown requested");

  switch (P->down_code)
  {
  case PDC_CF_REMOVE:
  case PDC_CF_DISABLE:
    subcode = 3; // Errcode 6, 3 - peer de-configured
    break;

  case PDC_CF_RESTART:
    subcode = 6; // Errcode 6, 6 - other configuration change
    break;

  case PDC_CMD_DISABLE:
  case PDC_CMD_SHUTDOWN:
  shutdown:
    subcode = 2; // Errcode 6, 2 - administrative shutdown
    message = P->message;
    break;

  case PDC_CMD_RESTART:
    subcode = 4; // Errcode 6, 4 - administrative reset
    message = P->message;
    break;

  case PDC_CMD_GR_DOWN:
    if ((p->cf->gr_mode != BGP_GR_ABLE) &&
	(p->cf->llgr_mode != BGP_LLGR_ABLE))
      goto shutdown;

    subcode = -1; // Do not send NOTIFICATION, just close the connection
    break;

  case PDC_RX_LIMIT_HIT:
  case PDC_IN_LIMIT_HIT:
    subcode = 1; // Errcode 6, 1 - max number of prefixes reached
    /* log message for compatibility */
    log(L_WARN "%s: Route limit exceeded, shutting down", p->p.name);
    goto limit;

  case PDC_OUT_LIMIT_HIT:
    subcode = proto_restart ? 4 : 2; // Administrative reset or shutdown

  limit:
    bgp_store_error(p, NULL, BE_AUTO_DOWN, BEA_ROUTE_LIMIT_EXCEEDED);
    if (proto_restart)
      bgp_update_startup_delay(p);
    else
      p->startup_delay = 0;
    goto done;
  }

  bgp_store_error(p, NULL, BE_MAN_DOWN, 0);
  p->startup_delay = 0;

  /* RFC 9003 - shutdown communication */
  if (message)
  {
    uint msg_len = strlen(message);
    msg_len = MIN(msg_len, 255);

    /* Buffer will be freed automatically by protocol shutdown */
    data = mb_alloc(p->p.pool, msg_len + 1);
    len = msg_len + 1;

    data[0] = msg_len;
    memcpy(data+1, message, msg_len);
  }

done:
  bgp_stop(p, subcode, data, len);
  return p->p.proto_state;
}

struct rte_owner_class bgp_rte_owner_class = {
  .get_route_info = 	bgp_get_route_info,
  .rte_better =		bgp_rte_better,
  .rte_mergable =	bgp_rte_mergable,
  .rte_igp_metric =	bgp_rte_igp_metric,
};

static struct proto *
bgp_init(struct proto_config *CF)
{
  struct proto *P = proto_new(CF);
  struct bgp_proto *p = (struct bgp_proto *) P;
  struct bgp_config *cf = (struct bgp_config *) CF;

  P->rt_notify = bgp_rt_notify;
  P->preexport = bgp_preexport;
  P->iface_sub.neigh_notify = bgp_neigh_notify;
  P->refeed_begin = bgp_refeed_begin;
  P->export_fed = bgp_export_fed;
  P->reload_routes = bgp_reload_routes;

  P->sources.class = &bgp_rte_owner_class;
  P->sources.rte_recalculate = cf->deterministic_med ? bgp_rte_recalculate : NULL;

  p->cf = cf;
  p->is_internal = (cf->local_as == cf->remote_as);
  p->is_interior = p->is_internal || cf->confederation_member;
  p->rs_client = cf->rs_client;
  p->rr_client = cf->rr_client;

  p->ipv4 = cf->ipv4;

  p->remote_ip = cf->remote_ip;
  p->remote_as = cf->remote_as;

  p->postponed_sk = NULL;

  P->iface_sub.if_notify = (cf->ipatt && ipa_zero(cf->local_ip)) ? bgp_if_notify : NULL;
  P->iface_sub.ifa_notify = (cf->ipatt && !ipa_zero(cf->local_ip)) ? bgp_ifa_notify : NULL;

  /* Hack: We use cf->remote_ip just to pass remote_ip from bgp_spawn() */
  if (cf->c.parent)
    cf->remote_ip = IPA_NONE;

  /* Add all BGP channels */
  struct bgp_channel_config *cc;
  BGP_CF_WALK_CHANNELS(cf, cc)
    proto_add_channel(P, &cc->c);

  /* Add MPLS channel */
  proto_configure_mpls_channel(P, CF, RTS_BGP);

<<<<<<< HEAD
  init_list(&p->listen);

  /* Export public info */
  ea_list *pes = p->p.ea_state;
  ea_set_attr(&pes, EA_LITERAL_STORE_ADATA(&ea_bgp_rem_ip, 0, &cf->remote_ip, sizeof(ip_addr)));
  ea_set_attr(&pes, EA_LITERAL_EMBEDDED(&ea_bgp_peer_type, 0, cf->peer_type));
  ea_set_attr(&pes, EA_LITERAL_EMBEDDED(&ea_bgp_loc_as, 0, cf->local_as));
  ea_set_attr(&pes, EA_LITERAL_EMBEDDED(&ea_bgp_rem_as, 0, cf->remote_as));

  proto_announce_state_later(&p->p, pes);

  p->tbf_mem = (struct tbf) TBF_DEFAULT_LOG_LIMITS;
=======
>>>>>>> 48bad683
  return P;
}

static void
bgp_channel_init(struct channel *C, struct channel_config *CF)
{
  struct bgp_channel *c = (void *) C;
  struct bgp_channel_config *cf = (void *) CF;

  c->cf = cf;
  c->afi = cf->afi;
  c->desc = cf->desc;

  if (cf->igp_table_ip4)
    c->igp_table_ip4 = cf->igp_table_ip4->table;

  if (cf->igp_table_ip6)
    c->igp_table_ip6 = cf->igp_table_ip6->table;

  if (cf->base_table)
    c->base_table = cf->base_table->table;

  PST_LOCKED(ts)
  {
    ea_list *eal = ea_free_later(ts->channel_states[c->c.id]);
    ea_set_attr(&eal, EA_LITERAL_EMBEDDED(&ea_bgp_afi, 0, c->afi));
    ts->channel_states[c->c.id] = ea_lookup_slow(eal, 0, EALS_IN_TABLE);
  }

}

static int
bgp_channel_start(struct channel *C)
{
  struct bgp_proto *p = (void *) C->proto;
  struct bgp_channel *c = (void *) C;
  ip_addr src = p->local_ip;

  if (c->igp_table_ip4)
    rt_lock_table(c->igp_table_ip4);

  if (c->igp_table_ip6)
    rt_lock_table(c->igp_table_ip6);

  if (c->base_table)
  {
    rt_lock_table(c->base_table);
    rt_flowspec_link(c->base_table, c->c.table);
  }

  c->pool = p->p.pool; // XXXX

  bgp_init_pending_tx(c);
  c->tx_keep = c->cf->export_table;

  c->stale_timer = tm_new_init(c->pool, bgp_long_lived_stale_timeout, c, 0, 0);

  c->next_hop_addr = c->cf->next_hop_addr;
  c->link_addr = IPA_NONE;
  c->packets_to_send = 0;

  /* Try to use source address as next hop address */
  if (ipa_zero(c->next_hop_addr))
  {
    if (bgp_channel_is_ipv4(c) && (ipa_is_ip4(src) || c->ext_next_hop))
      c->next_hop_addr = src;

    if (bgp_channel_is_ipv6(c) && (ipa_is_ip6(src) || c->ext_next_hop))
      c->next_hop_addr = src;
  }

  /* Use preferred addresses associated with interface / source address */
  if (ipa_zero(c->next_hop_addr))
  {
    /* We know the iface for single-hop, we make lookup for multihop */
    struct neighbor *nbr = p->neigh ?: neigh_find(&p->p, src, NULL, 0);
    struct iface *iface = nbr ? nbr->iface : NULL;

    if (bgp_channel_is_ipv4(c) && iface && iface->addr4)
      c->next_hop_addr = iface->addr4->ip;

    if (bgp_channel_is_ipv6(c) && iface && iface->addr6)
      c->next_hop_addr = iface->addr6->ip;
  }

  /* Exit if no feasible next hop address is found */
  if (ipa_zero(c->next_hop_addr))
  {
    log(L_WARN "%s: Missing next hop address", p->p.name);
    return 0;
  }

  /* Set link-local address for IPv6 single-hop BGP */
  if (ipa_is_ip6(c->next_hop_addr) && p->neigh)
  {
    c->link_addr = p->link_addr;

    if (ipa_zero(c->link_addr))
      log(L_WARN "%s: Missing link-local address", p->p.name);
  }

  /* Link local address is already in c->link_addr */
  if (ipa_is_link_local(c->next_hop_addr))
    c->next_hop_addr = IPA_NONE;

  return 0; /* XXXX: Currently undefined */
}

static void
bgp_channel_shutdown(struct channel *C)
{
  struct bgp_channel *c = (void *) C;

  c->next_hop_addr = IPA_NONE;
  c->link_addr = IPA_NONE;
  c->packets_to_send = 0;
}

static void
bgp_channel_cleanup(struct channel *C)
{
  struct bgp_channel *c = (void *) C;

  if (c->igp_table_ip4)
    rt_unlock_table(c->igp_table_ip4);

  if (c->igp_table_ip6)
    rt_unlock_table(c->igp_table_ip6);

  if (c->base_table)
  {
    rt_flowspec_unlink(c->base_table, c->c.table);
    rt_unlock_table(c->base_table);
  }

  c->index = 0;

  /* Cleanup rest of bgp_channel starting at pool field */
  memset(&(c->pool), 0, sizeof(struct bgp_channel) - OFFSETOF(struct bgp_channel, pool));
}

static inline struct bgp_channel_config *
bgp_find_channel_config(struct bgp_config *cf, u32 afi)
{
  struct bgp_channel_config *cc;

  BGP_CF_WALK_CHANNELS(cf, cc)
    if (cc->afi == afi)
      return cc;

  return NULL;
}

struct rtable_config *
bgp_default_igp_table(struct bgp_config *cf, struct bgp_channel_config *cc, u32 type)
{
  struct bgp_channel_config *cc2;
  struct rtable_config *tab;

  /* First, try table connected by the channel */
  if (cc->c.table->addr_type == type)
    return cc->c.table;

  /* Find paired channel with the same SAFI but the other AFI */
  u32 afi2 = cc->afi ^ 0x30000;
  cc2 = bgp_find_channel_config(cf, afi2);

  /* Second, try IGP table configured in the paired channel */
  if (cc2 && (tab = (type == NET_IP4) ? cc2->igp_table_ip4 : cc2->igp_table_ip6))
    return tab;

  /* Third, try table connected by the paired channel */
  if (cc2 && (cc2->c.table->addr_type == type))
    return cc2->c.table;

  /* Last, try default table of given type */
  if (tab = rt_get_default_table(cf->c.global, type))
    return tab;

  cf_error("Undefined IGP table");
}

static struct rtable_config *
bgp_default_base_table(struct bgp_config *cf, struct bgp_channel_config *cc)
{
  /* Expected table type */
  u32 type = (cc->afi == BGP_AF_FLOW4) ? NET_IP4 : NET_IP6;

  /* First, try appropriate IP channel */
  u32 afi2 = BGP_AF(BGP_AFI(cc->afi), BGP_SAFI_UNICAST);
  struct bgp_channel_config *cc2 = bgp_find_channel_config(cf, afi2);
  if (cc2 && (cc2->c.table->addr_type == type))
    return cc2->c.table;

  /* Last, try default table of given type */
  struct rtable_config *tab = rt_get_default_table(cf->c.global, type);
  if (tab)
    return tab;

  cf_error("Undefined base table");
}

void
bgp_postconfig(struct proto_config *CF)
{
  struct bgp_config *cf = (void *) CF;

  /* Do not check templates at all */
  if (cf->c.class == SYM_TEMPLATE)
    return;


  /* Handle undefined remote_as, zero should mean unspecified external */
  if (!cf->remote_as && (cf->peer_type == BGP_PT_INTERNAL))
    cf->remote_as = cf->local_as;

  int internal = (cf->local_as == cf->remote_as);
  int interior = internal || cf->confederation_member;

  /* EBGP direct by default, IBGP multihop by default */
  if (cf->multihop < 0)
    cf->multihop = internal ? 64 : 0;

  /* LLGR mode default based on GR mode */
  if (cf->llgr_mode < 0)
    cf->llgr_mode = cf->gr_mode ? BGP_LLGR_AWARE : 0;

  /* Link check for single-hop BGP by default */
  if (cf->check_link < 0)
    cf->check_link = !cf->multihop;

  /* Detect IPv4 */
  cf->ipv4 = ipa_nonzero(cf->remote_ip) ?
    ipa_is_ip4(cf->remote_ip) :
    (cf->remote_range && (cf->remote_range->type == NET_IP4));

  if (!cf->local_as)
    cf_error("Local AS number must be set");

  if (ipa_zero(cf->remote_ip) && !cf->remote_range)
    cf_error("Neighbor must be configured");

  if (ipa_zero(cf->local_ip) && !cf->ipatt && !cf->iface && cf->strict_bind)
    cf_error("Local address or an interface must be configured for strict bind");

  if (!cf->remote_as && !cf->peer_type)
    cf_error("Remote AS number (or peer type) must be set");

  if ((cf->peer_type == BGP_PT_INTERNAL) && !internal)
    cf_error("IBGP cannot have different ASNs");

  if ((cf->peer_type == BGP_PT_EXTERNAL) &&  internal)
    cf_error("EBGP cannot have the same ASNs");

  if (!cf->iface && (ipa_is_link_local(cf->local_ip) ||
		     ipa_is_link_local(cf->remote_ip)))
    cf_error("Link-local addresses require defined interface");

  if (cf->iface && cf->ipatt)
    cf_error("Interface and interface range cannot be configured together");

  if (cf->ipatt && !cf->strict_bind)
    cf_error("Interface range needs strict bind");

  if (!(cf->capabilities && cf->enable_as4) && (cf->remote_as > 0xFFFF))
    cf_error("Neighbor AS number out of range (AS4 not available)");

  if (!internal && cf->rr_client)
    cf_error("Only internal neighbor can be RR client");

  if (internal && cf->rs_client)
    cf_error("Only external neighbor can be RS client");

  if (internal && (cf->local_role != BGP_ROLE_UNDEFINED))
    cf_error("Local role cannot be set on IBGP sessions");

  if (interior && (cf->local_role != BGP_ROLE_UNDEFINED))
    log(L_WARN "BGP roles are not recommended to be used within AS confederations");

  if (cf->require_enhanced_refresh && !(cf->enable_refresh && cf->enable_enhanced_refresh))
    cf_warn("Enhanced refresh required but disabled");

  if (cf->require_as4 && !cf->enable_as4)
    cf_warn("AS4 support required but disabled");

  if (cf->require_extended_messages && !cf->enable_extended_messages)
    cf_warn("Extended messages required but not enabled");

  if (cf->require_gr && !cf->gr_mode)
    cf_warn("Graceful restart required but not enabled");

  if (cf->require_llgr && !cf->llgr_mode)
    cf_warn("Long-lived graceful restart required but not enabled");

  if (cf->require_roles && (cf->local_role == BGP_ROLE_UNDEFINED))
    cf_error("Local role must be set if roles are required");

  if (!cf->confederation && cf->confederation_member)
    cf_error("Confederation ID must be set for member sessions");

  if (cf->multihop && (ipa_is_link_local(cf->local_ip) ||
		       ipa_is_link_local(cf->remote_ip)))
    cf_error("Multihop BGP cannot be used with link-local addresses");

  if (cf->multihop && (cf->iface || cf->ipatt))
    cf_error("Multihop BGP cannot be bound to interface");

  if (cf->multihop && cf->check_link)
    cf_error("Multihop BGP cannot depend on link state");

  if (cf->multihop && cf->bfd && ipa_zero(cf->local_ip))
    cf_error("Multihop BGP with BFD requires specified local address");

  if (cf->multihop && cf->onlink)
    cf_error("Multihop BGP cannot be configured onlink");

  if (cf->onlink && !cf->iface && !cf->ipatt &&
      !cf->passive && !ipa_zero(cf->remote_ip))
    cf_error("Active onlink BGP must have interface configured");

  if (!cf->gr_mode && cf->llgr_mode)
    cf_error("Long-lived graceful restart requires basic graceful restart");

  if (internal && cf->enforce_first_as)
    cf_error("Enforce first AS check is requires EBGP sessions");

  if (cf->keepalive_time > cf->hold_time)
    cf_error("Keepalive time must be at most hold time");

  if (cf->keepalive_time > (cf->hold_time / 2))
    log(L_WARN "Keepalive time should be at most 1/2 of hold time");

  if (cf->min_hold_time > cf->hold_time)
    cf_error("Min hold time (%u) exceeds hold time (%u)",
	     cf->min_hold_time, cf->hold_time);

  uint keepalive_time = cf->keepalive_time ?: cf->hold_time / 3;
  if (cf->min_keepalive_time > keepalive_time)
    cf_error("Min keepalive time (%u) exceeds keepalive time (%u)",
	     cf->min_keepalive_time, keepalive_time);

  if (cf->min_gr_time > cf->max_gr_time)
    cf_error("Min graceful restart time (%u) exceeds max graceful restart time (%u)",
	     cf->min_gr_time, cf->max_gr_time);

  if (cf->min_llgr_time > cf->max_llgr_time)
    cf_error("Min long-lived stale time (%u) exceeds max long-lived stale time (%u)",
	     cf->min_llgr_time, cf->max_llgr_time);

  /* Legacy case: password option without authentication option */
  if ((cf->auth_type == BGP_AUTH_NONE) && cf->password && !cf->ao_keys)
  {
    cf_warn("Missing authentication option, assuming MD5");
    cf->auth_type = BGP_AUTH_MD5;
  }

  if ((cf->auth_type == BGP_AUTH_MD5) != !!cf->password)
    cf_error("MD5 authentication and password option should be used together");

  if ((cf->auth_type == BGP_AUTH_AO) != !!cf->ao_keys)
    cf_error("AO authentication and keys option should be used together");

  if ((cf->auth_type == BGP_AUTH_AO) && cf->remote_range)
    cf_error("AO authentication not supported on dynamic BGP sessions");

  struct bgp_channel_config *cc;
  BGP_CF_WALK_CHANNELS(cf, cc)
  {
    /* Handle undefined import filter */
    if (cc->c.in_filter == FILTER_UNDEF)
      if (interior)
	cc->c.in_filter = FILTER_ACCEPT;
      else
	cf_error("EBGP requires explicit import policy");

    /* Handle undefined export filter */
    if (cc->c.out_filter == FILTER_UNDEF)
      if (interior)
	cc->c.out_filter = FILTER_REJECT;
      else
	cf_error("EBGP requires explicit export policy");

    /* Disable after error incompatible with restart limit action */
    if ((cc->c.in_limit.action == PLA_RESTART) && cf->disable_after_error)
      cc->c.in_limit.action = PLA_DISABLE;

    /* Different default based on rr_client, rs_client */
    if (cc->next_hop_keep == 0xff)
      cc->next_hop_keep = cf->rr_client ? NH_IBGP : (cf->rs_client ? NH_ALL : NH_NO);

    /* Different default for gw_mode */
    if (!cc->gw_mode)
      cc->gw_mode = cf->multihop ? GW_RECURSIVE : GW_DIRECT;

    /* Different default for next_hop_prefer */
    if (!cc->next_hop_prefer)
      cc->next_hop_prefer = (cc->gw_mode == GW_DIRECT) ? NHP_GLOBAL : NHP_LOCAL;

    /* Defaults based on proto config */
    if (cc->gr_able == 0xff)
      cc->gr_able = (cf->gr_mode == BGP_GR_ABLE);

    if (cc->llgr_able == 0xff)
      cc->llgr_able = (cf->llgr_mode == BGP_LLGR_ABLE);

    if (cc->llgr_time == ~0U)
      cc->llgr_time = cf->llgr_time;

    if (cc->min_llgr_time == ~0U)
      cc->min_llgr_time = cf->min_llgr_time;

    if (cc->max_llgr_time == ~0U)
      cc->max_llgr_time = cf->max_llgr_time;

    /* AIGP enabled by default on interior sessions */
    if (cc->aigp == 0xff)
      cc->aigp = interior;

    /* Default values of IGP tables */
    if ((cc->gw_mode == GW_RECURSIVE) && !cc->desc->no_igp)
    {
      if (!cc->igp_table_ip4 && (bgp_cc_is_ipv4(cc) || cc->ext_next_hop))
	cc->igp_table_ip4 = bgp_default_igp_table(cf, cc, NET_IP4);

      if (!cc->igp_table_ip6 && (bgp_cc_is_ipv6(cc) || cc->ext_next_hop))
	cc->igp_table_ip6 = bgp_default_igp_table(cf, cc, NET_IP6);

      if (cc->igp_table_ip4 && bgp_cc_is_ipv6(cc) && !cc->ext_next_hop)
	cf_error("Mismatched IGP table type");

      if (cc->igp_table_ip6 && bgp_cc_is_ipv4(cc) && !cc->ext_next_hop)
	cf_error("Mismatched IGP table type");
    }

    /* Default value of base table */
    if ((BGP_SAFI(cc->afi) == BGP_SAFI_FLOW) && cc->validate && !cc->base_table)
      cc->base_table = bgp_default_base_table(cf, cc);

    if (cc->base_table && !cc->base_table->trie_used)
      cf_error("Flowspec validation requires base table (%s) with trie",
	       cc->base_table->name);

    if (cf->multihop && (cc->gw_mode == GW_DIRECT))
      cf_error("Multihop BGP cannot use direct gateway mode");

    if ((cc->gw_mode == GW_RECURSIVE) && cc->c.table->sorted)
      cf_error("BGP in recursive mode prohibits sorted table");

    if (cf->deterministic_med && cc->c.table->sorted)
      cf_error("BGP with deterministic MED prohibits sorted table");

    if (cc->secondary && !cc->c.table->sorted)
      cf_error("BGP with secondary option requires sorted table");

    if (cc->require_ext_next_hop && !cc->ext_next_hop)
      cf_warn("Extended next hop required but not enabled");

    if (cc->require_add_path && !cc->add_path)
      cf_warn("ADD-PATH required but not enabled");

    if (cc->min_llgr_time > cc->max_llgr_time)
      cf_error("Min long-lived stale time (%u) exceeds max long-lived stale time (%u)",
	       cc->min_llgr_time, cc->max_llgr_time);

  }
}

static int
bgp_reconfigure(struct proto *P, struct proto_config *CF)
{
  struct bgp_proto *p = (void *) P;
  const struct bgp_config *new = (void *) CF;
  const struct bgp_config *old = p->cf;

  if (proto_get_router_id(CF) != p->local_id)
    return 0;

  if (bstrcmp(proto_get_hostname(CF), p->hostname))
    return 0;

  int same = !memcmp(((byte *) old) + sizeof(struct proto_config),
		     ((byte *) new) + sizeof(struct proto_config),
		     // password item is last and must be checked separately
		     OFFSETOF(struct bgp_config, password) - sizeof(struct proto_config))
    && !bstrcmp(old->password, new->password)
    && ((!old->remote_range && !new->remote_range)
	|| (old->remote_range && new->remote_range && net_equal(old->remote_range, new->remote_range)))
    && !bstrcmp(old->dynamic_name, new->dynamic_name)
    && (old->dynamic_name_digits == new->dynamic_name_digits);

  /* Reconfigure TCP-AP */
  same = same && bgp_reconfigure_ao_keys(p, new);

  /* FIXME: Move channel reconfiguration to generic protocol code ? */
  struct channel *C, *C2;
  struct bgp_channel_config *cc;

  WALK_LIST(C, p->p.channels)
    C->stale = 1;

  /* Reconfigure BGP channels */
  BGP_CF_WALK_CHANNELS(new, cc)
  {
    C = (struct channel *) bgp_find_channel(p, cc->afi);
    same = proto_configure_channel(P, &C, &cc->c) && same;
  }

  /* Reconfigure MPLS channel */
  same = proto_configure_mpls_channel(P, CF, RTS_BGP) && same;

  WALK_LIST_DELSAFE(C, C2, p->p.channels)
    if (C->stale)
      same = proto_configure_channel(P, &C, NULL) && same;

  /* Reset name counter */
  p->dynamic_name_counter = 0;

  if (!same)
    return 0;

  /* We should update our copy of configuration ptr as old configuration will be freed */
  p->cf = new;
  p->hostname = proto_get_hostname(CF);

  /* Fixup the listen requests; all other changes cause a restart. */
  struct bgp_listen_request *blr; node *nxt;
  WALK_LIST2(blr, nxt, p->listen, pn)
    blr->remote_range = new->remote_range;

  /* Check whether existing connections are compatible with required capabilities */
  struct bgp_conn *ci = &p->incoming_conn;
  if (((ci->state == BS_OPENCONFIRM) || (ci->state == BS_ESTABLISHED)) && !bgp_check_capabilities(ci))
    return 0;

  struct bgp_conn *co = &p->outgoing_conn;
  if (((co->state == BS_OPENCONFIRM) || (co->state == BS_ESTABLISHED)) && !bgp_check_capabilities(co))
    return 0;

  if (bgp_start_state(p) > BSS_PREPARE)
    bgp_update_bfd(p, new->bfd);

  return 1;
}

#define TABLE(cf, NAME) ((cf)->NAME ? (cf)->NAME->table : NULL)

static int
bgp_channel_reconfigure(struct channel *C, struct channel_config *CC, int *import_changed, int *export_changed)
{
  struct bgp_proto *p = (void *) C->proto;
  struct bgp_channel *c = (void *) C;
  struct bgp_channel_config *new = (void *) CC;
  struct bgp_channel_config *old = c->cf;

  if ((new->secondary != old->secondary) ||
      (new->validate != old->validate) ||
      (new->gr_able != old->gr_able) ||
      (new->llgr_able != old->llgr_able) ||
      (new->llgr_time != old->llgr_time) ||
      (new->ext_next_hop != old->ext_next_hop) ||
      (new->add_path != old->add_path) ||
      (new->export_table != old->export_table) ||
      (TABLE(new, igp_table_ip4) != TABLE(old, igp_table_ip4)) ||
      (TABLE(new, igp_table_ip6) != TABLE(old, igp_table_ip6)) ||
      (TABLE(new, base_table) != TABLE(old, base_table)))
    return 0;

  if (c->stale_time && ((new->min_llgr_time > c->stale_time) ||
			(new->max_llgr_time < c->stale_time)))
    return 0;

  if (new->mandatory && !old->mandatory && (C->channel_state != CS_UP))
    return 0;

  if ((new->gw_mode != old->gw_mode) ||
      (new->next_hop_prefer != old->next_hop_prefer) ||
      (new->aigp != old->aigp) ||
      (new->cost != old->cost) ||
      (new->c.preference != old->c.preference))
  {
    /* If import table is active we have to flush it */
    if ((c->c.in_keep & RIK_PREFILTER) == RIK_PREFILTER)
    {
      if (p->route_refresh)
      {
	if (c->c.channel_state == CS_UP)
	{
	  bgp_schedule_packet(p->conn, c, PKT_ROUTE_REFRESH);
	  log(L_INFO "Reloading channel %s.%s for import by route refresh", p->p.name, c->c.name);
	}
      }
      else
	/* Route refresh not possible, restart needed */
	return 0;
    }

    /* Otherwise we just do complete reload */
    else
      *import_changed = 1;
  }

  /* Outgoing next hop setting is too complex to update, forcing restart. */
  if (!ipa_equal(new->next_hop_addr, old->next_hop_addr))
    return 0;

  if ((new->next_hop_self != old->next_hop_self) ||
      (new->next_hop_keep != old->next_hop_keep) ||
      (new->llnh_format != old->llnh_format) ||
      (new->aigp != old->aigp) ||
      (new->aigp_originate != old->aigp_originate))
    *export_changed = 1;

  /* Update prefix exporter settle timer */
  if (c->tx)
    c->tx->exporter.journal.announce_timer.cf = c->cf->ptx_exporter_settle;

  c->cf = new;
  return 1;
}

static void
bgp_copy_config(struct proto_config *dest, struct proto_config *src)
{
  struct bgp_config *d = (void *) dest;
  struct bgp_config *s = (void *) src;

  /* Copy BFD options */
  if (s->bfd)
  {
    struct bfd_options *opts = cfg_alloc(sizeof(struct bfd_options));
    memcpy(opts, s->bfd, sizeof(struct bfd_options));
    d->bfd = opts;
  }
}


/**
 * bgp_error - report a protocol error
 * @c: connection
 * @code: error code (according to the RFC)
 * @subcode: error sub-code
 * @data: data to be passed in the Notification message
 * @len: length of the data
 *
 * bgp_error() sends a notification packet to tell the other side that a protocol
 * error has occurred (including the data considered erroneous if possible) and
 * closes the connection.
 */
void
bgp_error(struct bgp_conn *c, uint code, uint subcode, byte *data, int len)
{
  struct bgp_proto *p = c->bgp;

  if (c->state == BS_CLOSE)
    return;

  bgp_log_error(p, BE_BGP_TX, "Error", code, subcode, data, ABS(len));
  bgp_store_error(p, c, BE_BGP_TX, (code << 16) | subcode);

  c->notify_code = code;
  c->notify_subcode = subcode;
  c->notify_data = data;
  c->notify_size = (len > 0) ? len : 0;

  bgp_conn_enter_close_state(c);
  bgp_schedule_packet(c, NULL, PKT_NOTIFICATION);

  if (code != 6)
  {
    bgp_update_startup_delay(p);
    bgp_stop(p, 0, NULL, 0);
  }
}

/**
 * bgp_store_error - store last error for status report
 * @p: BGP instance
 * @c: connection
 * @class: error class (BE_xxx constants)
 * @code: error code (class specific)
 *
 * bgp_store_error() decides whether given error is interesting enough
 * and store that error to last_error variables of @p
 */
void
bgp_store_error(struct bgp_proto *p, struct bgp_conn *c, u8 class, u32 code)
{
  /* During PS_UP, we ignore errors on secondary connection */
  if ((p->p.proto_state == PS_UP) && c && (c != p->conn))
    return;

  /* During PS_STOP, we ignore any errors, as we want to report
   * the error that caused transition to PS_STOP
   */
  if (p->p.proto_state == PS_STOP)
    return;

  p->last_error_class = class;
  p->last_error_code = code;
}

static char *bgp_state_names[] = { "Idle", "Connect", "Active", "OpenSent", "OpenConfirm", "Established", "Close" };
static char *bgp_err_classes[] = { "", "Error: ", "Socket: ", "Received: ", "BGP Error: ", "Automatic shutdown: ", "" };
static char *bgp_misc_errors[] = { "", "Neighbor lost", "Invalid next hop", "Authentication failed", "No listening socket", "Link down", "BFD session down", "Graceful restart" };
static char *bgp_auto_errors[] = { "", "Route limit exceeded" };
static char *bgp_gr_states[] = { "None", "Regular", "Long-lived" };

static const char *
bgp_last_errmsg(struct bgp_proto *p)
{
  switch (p->last_error_class)
  {
  case BE_MISC:
    return bgp_misc_errors[p->last_error_code];
  case BE_SOCKET:
    return (p->last_error_code == 0) ? "Connection closed" : strerror(p->last_error_code);
  case BE_BGP_RX:
  case BE_BGP_TX:
    return bgp_error_dsc(p->last_error_code >> 16, p->last_error_code & 0xFF);
  case BE_AUTO_DOWN:
    return bgp_auto_errors[p->last_error_code];
  default:
    return "";
  }
}

static const char *
bgp_state_dsc(struct bgp_proto *p)
{
  if (p->p.proto_state == PS_DOWN_XX)
    return "Down";

  if (p->p.proto_state == PS_FLUSH)
    return "Flush";

  int state = MAX(p->incoming_conn.state, p->outgoing_conn.state);
  if ((state == BS_IDLE) && (bgp_start_state(p) >= BSS_CONNECT) && p->passive)
    return "Passive";

  return bgp_state_names[state];
}

static void
bgp_get_status(struct proto *P, byte *buf)
{
  struct bgp_proto *p = (struct bgp_proto *) P;

  const char *err1 = bgp_err_classes[p->last_error_class];
  const char *err2 = bgp_last_errmsg(p);

  if (P->proto_state == PS_DOWN_XX)
    bsprintf(buf, "%s%s", err1, err2);
  else
    bsprintf(buf, "%-14s%s%s", bgp_state_dsc(p), err1, err2);
}

static void
bgp_show_afis(int code, char *s, u32 *afis, uint count)
{
  buffer b;
  STACK_BUFFER_INIT(b, CLI_MSG_SIZE);

  buffer_puts(&b, s);

  for (u32 *af = afis; af < (afis + count); af++)
  {
    const struct bgp_af_desc *desc = bgp_get_af_desc(*af);
    if (desc)
      buffer_print(&b, " %s", desc->name);
    else
      buffer_print(&b, " <%u/%u>", BGP_AFI(*af), BGP_SAFI(*af));
  }

  if (b.pos == b.end)
    strcpy(b.end - 32, " ... <too long>");

  cli_msg(code, b.start);
}

const char *
bgp_format_role_name(u8 role)
{
  static const char *bgp_role_names[] = { "provider", "rs_server", "rs_client", "customer", "peer" };
  if (role == BGP_ROLE_UNDEFINED) return "undefined";
  if (role < ARRAY_SIZE(bgp_role_names)) return bgp_role_names[role];
  return "?";
}

static void
bgp_show_capabilities(struct bgp_proto *p UNUSED, struct bgp_caps *caps)
{
  struct bgp_af_caps *ac;
  uint any_mp_bgp = 0;
  uint any_gr_able = 0;
  uint any_add_path = 0;
  uint any_ext_next_hop = 0;
  uint any_llgr_able = 0;
  u32 *afl1 = alloca(caps->af_count * sizeof(u32));
  u32 *afl2 = alloca(caps->af_count * sizeof(u32));
  uint afn1, afn2;

  WALK_AF_CAPS(caps, ac)
  {
    any_mp_bgp |= ac->ready;
    any_gr_able |= ac->gr_able;
    any_add_path |= ac->add_path;
    any_ext_next_hop |= ac->ext_next_hop;
    any_llgr_able |= ac->llgr_able;
  }

  if (any_mp_bgp)
  {
    cli_msg(-1006, "      Multiprotocol");

    afn1 = 0;
    WALK_AF_CAPS(caps, ac)
      if (ac->ready)
	afl1[afn1++] = ac->afi;

    bgp_show_afis(-1006, "        AF announced:", afl1, afn1);
  }

  if (caps->route_refresh)
    cli_msg(-1006, "      Route refresh");

  if (any_ext_next_hop)
  {
    cli_msg(-1006, "      Extended next hop");

    afn1 = 0;
    WALK_AF_CAPS(caps, ac)
      if (ac->ext_next_hop)
	afl1[afn1++] = ac->afi;

    bgp_show_afis(-1006, "        IPv6 nexthop:", afl1, afn1);
  }

  if (caps->ext_messages)
    cli_msg(-1006, "      Extended message");

  if (caps->gr_aware)
    cli_msg(-1006, "      Graceful restart");

  if (any_gr_able)
  {
    /* Continues from gr_aware */
    cli_msg(-1006, "        Restart time: %u", caps->gr_time);
    if (caps->gr_flags & BGP_GRF_RESTART)
      cli_msg(-1006, "        Restart recovery");

    afn1 = afn2 = 0;
    WALK_AF_CAPS(caps, ac)
    {
      if (ac->gr_able)
	afl1[afn1++] = ac->afi;

      if (ac->gr_af_flags & BGP_GRF_FORWARDING)
	afl2[afn2++] = ac->afi;
    }

    bgp_show_afis(-1006, "        AF supported:", afl1, afn1);
    bgp_show_afis(-1006, "        AF preserved:", afl2, afn2);
  }

  if (caps->as4_support)
    cli_msg(-1006, "      4-octet AS numbers");

  if (any_add_path)
  {
    cli_msg(-1006, "      ADD-PATH");

    afn1 = afn2 = 0;
    WALK_AF_CAPS(caps, ac)
    {
      if (ac->add_path & BGP_ADD_PATH_RX)
	afl1[afn1++] = ac->afi;

      if (ac->add_path & BGP_ADD_PATH_TX)
	afl2[afn2++] = ac->afi;
    }

    bgp_show_afis(-1006, "        RX:", afl1, afn1);
    bgp_show_afis(-1006, "        TX:", afl2, afn2);
  }

  if (caps->enhanced_refresh)
    cli_msg(-1006, "      Enhanced refresh");

  if (caps->llgr_aware)
    cli_msg(-1006, "      Long-lived graceful restart");

  if (any_llgr_able)
  {
    u32 stale_time = 0;

    afn1 = afn2 = 0;
    WALK_AF_CAPS(caps, ac)
    {
      stale_time = MAX(stale_time, ac->llgr_time);

      if (ac->llgr_able && ac->llgr_time)
	afl1[afn1++] = ac->afi;

      if (ac->llgr_flags & BGP_GRF_FORWARDING)
	afl2[afn2++] = ac->afi;
    }

    /* Continues from llgr_aware */
    cli_msg(-1006, "        LL stale time: %u", stale_time);

    bgp_show_afis(-1006, "        AF supported:", afl1, afn1);
    bgp_show_afis(-1006, "        AF preserved:", afl2, afn2);
  }

  if (caps->hostname)
    cli_msg(-1006, "      Hostname: %s", caps->hostname);

  if (caps->role != BGP_ROLE_UNDEFINED)
    cli_msg(-1006, "      Role: %s", bgp_format_role_name(caps->role));
}

static void
bgp_show_proto_info(struct proto *P)
{
  struct bgp_proto *p = (struct bgp_proto *) P;

  cli_msg(-1006, "  BGP state:          %s", bgp_state_dsc(p));

  if (bgp_is_dynamic(p) && p->cf->remote_range)
    cli_msg(-1006, "    Neighbor range:   %N%s", p->cf->remote_range, p->cf->onlink ? " onlink" : "");
  else
    cli_msg(-1006, "    Neighbor address: %I%J%s", p->remote_ip, p->cf->iface, p->cf->onlink ? " onlink" : "");

  if ((p->conn == &p->outgoing_conn) && (p->cf->remote_port != BGP_PORT))
    cli_msg(-1006, "    Neighbor port:    %u", p->cf->remote_port);

  cli_msg(-1006, "    Neighbor AS:      %u", p->remote_as);
  cli_msg(-1006, "    Local AS:         %u", p->cf->local_as);

  if (p->gr_active_num)
    cli_msg(-1006, "    Neighbor graceful restart active");

  if (P->proto_state == PS_START)
  {
    struct bgp_conn *oc = &p->outgoing_conn;

    if ((bgp_start_state(p) < BSS_CONNECT) &&
	(tm_active(p->startup_timer)))
      cli_msg(-1006, "    Error wait:       %t/%u",
	      tm_remains(p->startup_timer), p->startup_delay);

    if ((oc->state == BS_ACTIVE) &&
	(tm_active(oc->connect_timer)))
      cli_msg(-1006, "    Connect delay:    %t/%u",
	      tm_remains(oc->connect_timer), p->cf->connect_delay_time);

    if (p->gr_active_num && tm_active(p->gr_timer))
      cli_msg(-1006, "    Restart timer:    %t/-",
	      tm_remains(p->gr_timer));
  }
  else if (P->proto_state == PS_UP)
  {
    cli_msg(-1006, "    Neighbor ID:      %R", p->remote_id);
    cli_msg(-1006, "    Local capabilities");
    bgp_show_capabilities(p, p->conn->local_caps);
    cli_msg(-1006, "    Neighbor capabilities");
    bgp_show_capabilities(p, p->conn->remote_caps);
    cli_msg(-1006, "    Session:          %s%s%s%s%s",
	    p->is_internal ? "internal" : "external",
	    p->cf->multihop ? " multihop" : "",
	    p->rr_client ? " route-reflector" : "",
	    p->rs_client ? " route-server" : "",
	    p->as4_session ? " AS4" : "");
    cli_msg(-1006, "    Source address:   %I", p->local_ip);
    cli_msg(-1006, "    Hold timer:       %t/%u",
	    tm_remains(p->conn->hold_timer), p->conn->hold_time);
    cli_msg(-1006, "    Keepalive timer:  %t/%u",
	    tm_remains(p->conn->keepalive_timer), p->conn->keepalive_time);
    cli_msg(-1006, "    TX pending:       %d bytes",
	    p->conn->sk->tpos - p->conn->sk->ttx);
    cli_msg(-1006, "    Send hold timer:  %t/%u",
	    tm_remains(p->conn->send_hold_timer), p->conn->send_hold_time);

    if (!EMPTY_LIST(p->ao.keys))
    {
      struct ao_info info;
      sk_get_ao_info(p->conn->sk, &info);

      cli_msg(-1006, "    TCP-AO:");
      cli_msg(-1006, "      Current key:    %i", info.current_key);
      cli_msg(-1006, "      RNext key:      %i", info.rnext_key);
      cli_msg(-1006, "      Good packets:   %lu", info.pkt_good);
      cli_msg(-1006, "      Bad packets:    %lu", info.pkt_bad);
    }
  }

#if 0
  struct bgp_stats *s = &p->stats;
  cli_msg(-1006, "    FSM established transitions: %u",
	  s->fsm_established_transitions);
  cli_msg(-1006, "    Rcvd messages:    %u total / %u updates / %lu bytes",
	  s->rx_messages, s->rx_updates, s->rx_bytes);
  cli_msg(-1006, "    Sent messages:    %u total / %u updates / %lu bytes",
	  s->tx_messages, s->tx_updates, s->tx_bytes);
  cli_msg(-1006, "    Last rcvd update elapsed time: %t s",
	  p->last_rx_update ? (current_time() - p->last_rx_update) : 0);
#endif

  if ((p->last_error_class != BE_NONE) &&
      (p->last_error_class != BE_MAN_DOWN))
  {
    const char *err1 = bgp_err_classes[p->last_error_class];
    const char *err2 = bgp_last_errmsg(p);
    cli_msg(-1006, "    Last error:       %s%s", err1, err2);
  }

  {
    struct bgp_channel *c;
    WALK_LIST(c, p->p.channels)
    {
      channel_show_info(&c->c);

      if (c->c.class != &channel_bgp)
	continue;

      if (p->gr_active_num)
	cli_msg(-1006, "    Neighbor GR:    %s", bgp_gr_states[c->gr_active]);

      if (c->stale_timer && tm_active(c->stale_timer))
	cli_msg(-1006, "    LL stale timer: %t/-", tm_remains(c->stale_timer));

      if (c->c.channel_state == CS_UP)
      {
	if (ipa_zero(c->link_addr))
	  cli_msg(-1006, "    BGP Next hop:   %I", c->next_hop_addr);
	else
	  cli_msg(-1006, "    BGP Next hop:   %I %I", c->next_hop_addr, c->link_addr);
      }

      /* After channel is deconfigured, these pointers are no longer valid */
      if (!p->p.reconfiguring || (c->c.channel_state != CS_DOWN))
      {
	if (c->igp_table_ip4)
	  cli_msg(-1006, "    IGP IPv4 table: %s", c->igp_table_ip4->name);

	if (c->igp_table_ip6)
	  cli_msg(-1006, "    IGP IPv6 table: %s", c->igp_table_ip6->name);

	if (c->base_table)
	  cli_msg(-1006, "    Base table:     %s", c->base_table->name);
      }

      if (!c->tx)
	continue;

      BGP_PTX_LOCK(c->tx, tx);

      uint bucket_cnt = 0;
      uint prefix_cnt = 0;
      struct bgp_bucket *buck;
      struct bgp_prefix *px;
      WALK_LIST(buck, tx->bucket_queue)
      {
	bucket_cnt++;
	WALK_LIST(px, buck->prefixes)
	  if (px->cur)
	    prefix_cnt++;
      }

      cli_msg(-1006, "    Pending %u attribute sets with total %u prefixes to send",
	 bucket_cnt, prefix_cnt);
    }
  }
}

const struct channel_class channel_bgp = {
  .channel_size =	sizeof(struct bgp_channel),
  .config_size =	sizeof(struct bgp_channel_config),
  .init =		bgp_channel_init,
  .start =		bgp_channel_start,
  .shutdown =		bgp_channel_shutdown,
  .cleanup =		bgp_channel_cleanup,
  .reconfigure =	bgp_channel_reconfigure,
};

struct protocol proto_bgp = {
  .name = 		"BGP",
  .template = 		"bgp%d",
  .preference = 	DEF_PREF_BGP,
  .channel_mask =	NB_IP | NB_VPN | NB_FLOW | NB_MPLS,
  .proto_size =		sizeof(struct bgp_proto),
  .config_size =	sizeof(struct bgp_config),
  .postconfig =		bgp_postconfig,
  .init = 		bgp_init,
  .start = 		bgp_start,
  .shutdown = 		bgp_shutdown,
  .reconfigure = 	bgp_reconfigure,
  .copy_config = 	bgp_copy_config,
  .get_status = 	bgp_get_status,
  .show_proto_info = 	bgp_show_proto_info
};

void bgp_build(void)
{
  proto_build(&proto_bgp);
  bgp_register_attrs();

  bgp_listen_pub.lock = DOMAIN_NEW(subproto);

  BGP_LISTEN_LOCK(bl);
  bl->pool = rp_new(proto_pool, bl->lock.subproto, "BGP Listeners");
  init_list(&bl->sockets);
}<|MERGE_RESOLUTION|>--- conflicted
+++ resolved
@@ -211,12 +211,11 @@
    * of that family and match the local IP later when accepting the connection. */
 
   struct bgp_listen_request *req = mb_allocz(p->p.pool, sizeof *req);
-<<<<<<< HEAD
   struct bgp_socket_params *par = &req->params;
 
   par->iface = p->cf->strict_bind ? p->cf->iface : NULL;
   par->vrf = p->p.vrf;
-  par->addr = p->cf->strict_bind ? p->cf->local_ip :
+  par->addr = p->cf->strict_bind && ipa_nonzero(p->cf->local_ip) ? p->cf->local_ip :
     (p->ipv4 ? IPA_NONE4 : IPA_NONE6);
   par->port = p->cf->local_port;
   par->flags = p->cf->free_bind ? SKF_FREEBIND : 0;
@@ -236,16 +235,6 @@
     callback_init(&req->incoming_connection, bgp_incoming_connection_dynamic, &main_birdloop);
   else
     callback_init(&req->incoming_connection, bgp_incoming_connection_single, p->p.loop);
-=======
-  req->params = (struct bgp_socket_params) {
-    .iface = p->cf->strict_bind ? p->cf->iface : NULL,
-    .vrf = p->p.vrf,
-    .addr = p->cf->strict_bind && ipa_nonzero(p->cf->local_ip) ? p->cf->local_ip :
-      (p->ipv4 ? IPA_NONE4 : IPA_NONE6),
-    .port = p->cf->local_port,
-    .flags = p->cf->free_bind ? SKF_FREEBIND : 0,
-  };
->>>>>>> 48bad683
 
   req->p = p;
   return bgp_listen_open(p, req);
@@ -882,13 +871,9 @@
       pxlen = net_pxlen(p->cf->remote_range);
     }
 
-<<<<<<< HEAD
+    /* Set/reset the MD5 password at all listening sockets */
     int rv;
-=======
-    /* Set/reset the MD5 password at all listening sockets */
-    int rv = 0;
->>>>>>> 48bad683
-    struct bgp_listen_request *blr; node *nxt;
+    struct bgp_listen_request *blr, *failed = NULL; node *nxt;
     WALK_LIST2(blr, nxt, p->listen, pn)
     BGP_SOCKET_LOCKED(blr->sock, bs)
     {
@@ -897,27 +882,20 @@
 			     enable ? p->cf->password : NULL, p->cf->setkey);
 
       if (rv < 0)
-<<<<<<< HEAD
 	sk_log_error(bs->sk, p->p.name);
     }
-=======
-      {
-	sk_log_error(blr->sock->sk, p->p.name);
->>>>>>> 48bad683
-
-	/* When disabling, just continue, there is nothing to salvage */
-	if (!enable)
-	  continue;
-
-	/* Trying to rewind from the listening sockets */
-	struct bgp_listen_request *failed = blr;
-	bool emsg = false;
-	WALK_LIST2(blr, nxt, p->listen, pn)
+
+    if (failed && enable)
+    {
+      /* Trying to rewind from the listening sockets */
+      bool emsg = false;
+      WALK_LIST2(blr, nxt, p->listen, pn)
+	BGP_SOCKET_LOCKED(blr->sock, bs)
 	{
 	  if (blr == failed)
-	    break;
-
-	  int rrv = sk_set_md5_auth(blr->sock->sk,
+	    continue;
+
+	  int rrv = sk_set_md5_auth(bs->sk,
 	      p->cf->local_ip, prefix, pxlen, p->cf->iface,
 	      NULL, p->cf->setkey);
 
@@ -929,13 +907,12 @@
 	      emsg = true;
 	    }
 
-	    sk_log_error(blr->sock->sk, p->p.name);
+	    sk_log_error(bs->sk, p->p.name);
 	  }
 	}
 
-	/* One socket failed while enabling, the whole protocol failed. */
-	return rv;
-      }
+      /* One socket failed while enabling, the whole protocol failed. */
+      return -1;
     }
   }
 
@@ -2002,7 +1979,6 @@
   /* sk->iface is valid only if src or dst address is link-local */
   int link = ipa_is_link_local(sk->saddr) || ipa_is_link_local(sk->daddr);
 
-<<<<<<< HEAD
   struct bgp_listen_request *req; node *nxt;
   WALK_LIST2(req, nxt, bs->requests, sn)
   {
@@ -2010,18 +1986,8 @@
 	(!req->remote_range || ipa_in_netX(sk->daddr, req->remote_range)) &&
 	(req->params.vrf == sk->vrf) &&
 	(req->params.port == sk->sport) &&
-	(!link || (req->iface == sk->iface)) &&
+	(!link || (req->iface == sk->iface) || req->ipatt && sk->iface && iface_patt_match(req->ipatt, sk->iface, NULL)) &&
 	(ipa_zero(req->local_ip) || ipa_equal(req->local_ip, sk->saddr)))
-=======
-  WALK_LIST(p, proto_list)
-    if ((p->p.proto == &proto_bgp) &&
-	(ipa_equal(p->remote_ip, sk->daddr) || bgp_is_dynamic(p)) &&
-	(!p->cf->remote_range || ipa_in_netX(sk->daddr, p->cf->remote_range)) &&
-	(p->p.vrf == sk->vrf) &&
-	(p->cf->local_port == sk->sport) &&
-	(!link || (p->cf->iface == sk->iface) || p->cf->ipatt && sk->iface && iface_patt_match(p->cf->ipatt, sk->iface, NULL)) &&
-	(ipa_zero(p->cf->local_ip) || ipa_equal(p->cf->local_ip, sk->saddr)))
->>>>>>> 48bad683
     {
       /* Non-dynamic protocol instance matched */
       if (!bgp_is_dynamic(req))
@@ -2897,9 +2863,6 @@
   /* Add MPLS channel */
   proto_configure_mpls_channel(P, CF, RTS_BGP);
 
-<<<<<<< HEAD
-  init_list(&p->listen);
-
   /* Export public info */
   ea_list *pes = p->p.ea_state;
   ea_set_attr(&pes, EA_LITERAL_STORE_ADATA(&ea_bgp_rem_ip, 0, &cf->remote_ip, sizeof(ip_addr)));
@@ -2910,8 +2873,6 @@
   proto_announce_state_later(&p->p, pes);
 
   p->tbf_mem = (struct tbf) TBF_DEFAULT_LOG_LIMITS;
-=======
->>>>>>> 48bad683
   return P;
 }
 

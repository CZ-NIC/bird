/*
 *	BIRD -- The Border Gateway Protocol
 *
 *	(c) 2000 Martin Mares <mj@ucw.cz>
 *	(c) 2008--2016 Ondrej Zajicek <santiago@crfreenet.org>
 *	(c) 2008--2016 CZ.NIC z.s.p.o.
 *
 *	Can be freely distributed and used under the terms of the GNU GPL.
 */

/**
 * DOC: Border Gateway Protocol
 *
 * The BGP protocol is implemented in three parts: |bgp.c| which takes care of
 * the connection and most of the interface with BIRD core, |packets.c| handling
 * both incoming and outgoing BGP packets and |attrs.c| containing functions for
 * manipulation with BGP attribute lists.
 *
 * As opposed to the other existing routing daemons, BIRD has a sophisticated
 * core architecture which is able to keep all the information needed by BGP in
 * the primary routing table, therefore no complex data structures like a
 * central BGP table are needed. This increases memory footprint of a BGP router
 * with many connections, but not too much and, which is more important, it
 * makes BGP much easier to implement.
 *
 * Each instance of BGP (corresponding to a single BGP peer) is described by a
 * &bgp_proto structure to which are attached individual connections represented
 * by &bgp_connection (usually, there exists only one connection, but during BGP
 * session setup, there can be more of them). The connections are handled
 * according to the BGP state machine defined in the RFC with all the timers and
 * all the parameters configurable.
 *
 * In incoming direction, we listen on the connection's socket and each time we
 * receive some input, we pass it to bgp_rx(). It decodes packet headers and the
 * markers and passes complete packets to bgp_rx_packet() which distributes the
 * packet according to its type.
 *
 * In outgoing direction, we gather all the routing updates and sort them to
 * buckets (&bgp_bucket) according to their attributes (we keep a hash table for
 * fast comparison of &rta's and a &fib which helps us to find if we already
 * have another route for the same destination queued for sending, so that we
 * can replace it with the new one immediately instead of sending both
 * updates). There also exists a special bucket holding all the route
 * withdrawals which cannot be queued anywhere else as they don't have any
 * attributes. If we have any packet to send (due to either new routes or the
 * connection tracking code wanting to send a Open, Keepalive or Notification
 * message), we call bgp_schedule_packet() which sets the corresponding bit in a
 * @packet_to_send bit field in &bgp_conn and as soon as the transmit socket
 * buffer becomes empty, we call bgp_fire_tx(). It inspects state of all the
 * packet type bits and calls the corresponding bgp_create_xx() functions,
 * eventually rescheduling the same packet type if we have more data of the same
 * type to send.
 *
 * The processing of attributes consists of two functions: bgp_decode_attrs()
 * for checking of the attribute blocks and translating them to the language of
 * BIRD's extended attributes and bgp_encode_attrs() which does the
 * converse. Both functions are built around a @bgp_attr_table array describing
 * all important characteristics of all known attributes.  Unknown transitive
 * attributes are attached to the route as %EAF_TYPE_OPAQUE byte streams.
 *
 * BGP protocol implements graceful restart in both restarting (local restart)
 * and receiving (neighbor restart) roles. The first is handled mostly by the
 * graceful restart code in the nest, BGP protocol just handles capabilities,
 * sets @gr_wait and locks graceful restart until end-of-RIB mark is received.
 * The second is implemented by internal restart of the BGP state to %BS_IDLE
 * and protocol state to %PS_START, but keeping the protocol up from the core
 * point of view and therefore maintaining received routes. Routing table
 * refresh cycle (rt_refresh_begin(), rt_refresh_end()) is used for removing
 * stale routes after reestablishment of BGP session during graceful restart.
 *
 * Supported standards:
 * RFC 4271 - Border Gateway Protocol 4 (BGP)
 * RFC 1997 - BGP Communities Attribute
 * RFC 2385 - Protection of BGP Sessions via TCP MD5 Signature
 * RFC 2545 - Use of BGP Multiprotocol Extensions for IPv6
 * RFC 2918 - Route Refresh Capability
 * RFC 3107 - Carrying Label Information in BGP
 * RFC 4360 - BGP Extended Communities Attribute
 * RFC 4364 - BGP/MPLS IPv4 Virtual Private Networks
 * RFC 4456 - BGP Route Reflection
 * RFC 4486 - Subcodes for BGP Cease Notification Message
 * RFC 4659 - BGP/MPLS IPv6 Virtual Private Networks
 * RFC 4724 - Graceful Restart Mechanism for BGP
 * RFC 4760 - Multiprotocol extensions for BGP
 * RFC 4798 - Connecting IPv6 Islands over IPv4 MPLS
 * RFC 5065 - AS confederations for BGP
 * RFC 5082 - Generalized TTL Security Mechanism
 * RFC 5492 - Capabilities Advertisement with BGP
 * RFC 5549 - Advertising IPv4 NLRI with an IPv6 Next Hop
 * RFC 5575 - Dissemination of Flow Specification Rules
 * RFC 5668 - 4-Octet AS Specific BGP Extended Community
 * RFC 6286 - AS-Wide Unique BGP Identifier
 * RFC 6608 - Subcodes for BGP Finite State Machine Error
 * RFC 6793 - BGP Support for 4-Octet AS Numbers
 * RFC 7311 - Accumulated IGP Metric Attribute for BGP
 * RFC 7313 - Enhanced Route Refresh Capability for BGP
 * RFC 7606 - Revised Error Handling for BGP UPDATE Messages
 * RFC 7911 - Advertisement of Multiple Paths in BGP
 * RFC 7947 - Internet Exchange BGP Route Server
 * RFC 8092 - BGP Large Communities Attribute
 * RFC 8203 - BGP Administrative Shutdown Communication
 * RFC 8212 - Default EBGP Route Propagation Behavior without Policies
 * RFC 8654 - Extended Message Support for BGP
 * RFC 9117 - Revised Validation Procedure for BGP Flow Specifications
 * RFC 9234 - Route Leak Prevention and Detection Using Roles
 * draft-ietf-idr-ext-opt-param-07
 * draft-uttaro-idr-bgp-persistence-04
 * draft-walton-bgp-hostname-capability-02
 */

#undef LOCAL_DEBUG

#include <stdlib.h>

#include "nest/bird.h"
#include "nest/iface.h"
#include "nest/protocol.h"
#include "nest/rt.h"
#include "nest/cli.h"
#include "nest/locks.h"
#include "conf/conf.h"
#include "filter/filter.h"
#include "lib/socket.h"
#include "lib/resource.h"
#include "lib/string.h"

#include "bgp.h"


static void bgp_listen_create(void *);

static list STATIC_LIST_INIT(bgp_sockets);		/* Global list of listening sockets */
static list STATIC_LIST_INIT(bgp_listen_pending);	/* Global list of listening socket open requests */
static event bgp_listen_event = { .hook = bgp_listen_create };


static void bgp_connect(struct bgp_proto *p);
static void bgp_active(struct bgp_proto *p);
static void bgp_setup_conn(struct bgp_proto *p, struct bgp_conn *conn);
static void bgp_setup_sk(struct bgp_conn *conn, sock *s);
static void bgp_send_open(struct bgp_conn *conn);
static void bgp_update_bfd(struct bgp_proto *p, const struct bfd_options *bfd);

static int bgp_incoming_connection(sock *sk, uint dummy UNUSED);
static void bgp_listen_sock_err(sock *sk UNUSED, int err);
static void bgp_initiate_disable(struct bgp_proto *p, int err_val);

<<<<<<< HEAD
static void bgp_graceful_restart_feed(struct bgp_channel *c);


/**
 * bgp_open - open a BGP instance
 * @p: BGP instance
 *
 * This function allocates and configures shared BGP resources, mainly listening
 * sockets. Should be called as the last step during initialization (when lock
 * is acquired and neighbor is ready). When error, caller should change state to
 * PS_DOWN and return immediately.
 */
static int
bgp_open(struct bgp_proto *p)
=======
static inline int
bgp_setup_auth(struct bgp_proto *p, int enable)
>>>>>>> 0bb04d53
{
  if (p->cf->password && p->listen.sock)
  {
    ip_addr prefix = p->cf->remote_ip;
    int pxlen = -1;

    if (p->cf->remote_range)
    {
      prefix = net_prefix(p->cf->remote_range);
      pxlen = net_pxlen(p->cf->remote_range);
    }

    int rv = sk_set_md5_auth(p->listen.sock->sk,
			     p->cf->local_ip, prefix, pxlen, p->cf->iface,
			     enable ? p->cf->password : NULL, p->cf->setkey);

    if (rv < 0)
      sk_log_error(p->listen.sock->sk, p->p.name);

    return rv;
  }
  else
    return 0;
}

/**
 * bgp_close - close a BGP instance
 * @p: BGP instance
 *
 * This function frees and deconfigures shared BGP resources.
 */
static void
bgp_close(struct bgp_proto *p)
{
  struct bgp_listen_request *req = &p->listen;
  struct bgp_socket *bs = req->sock;

  ASSERT(bs);

  req->sock = NULL;
  rem_node(&req->n);

  if (EMPTY_LIST(bs->requests))
    ev_schedule(&bgp_listen_event);
}

/**
 * bgp_open - open a BGP instance
 * @p: BGP instance
 *
 * This function allocates and configures shared BGP resources, mainly listening
 * sockets. Should be called as the last step during initialization (when lock
 * is acquired and neighbor is ready). When error, caller should change state to
 * PS_DOWN and return immediately.
 */
static void
bgp_open(struct bgp_proto *p)
{
  struct bgp_listen_request *req = &p->listen;
  /* We assume that cf->iface is defined iff cf->local_ip is link-local */
  req->iface = p->cf->strict_bind ? p->cf->iface : NULL;
  req->vrf = p->p.vrf;
  req->addr = p->cf->strict_bind ? p->cf->local_ip :
    (p->ipv4 ? IPA_NONE4 : IPA_NONE6);
  req->port = p->cf->local_port;
  req->flags = p->cf->free_bind ? SKF_FREEBIND : 0;

  add_tail(&bgp_listen_pending, &req->n);
  ev_schedule(&bgp_listen_event);
}

static void
bgp_listen_create(void *_ UNUSED)
{
  uint flag_mask = SKF_FREEBIND;

  struct bgp_listen_request *req;
  WALK_LIST_FIRST(req, bgp_listen_pending)
  {
    struct bgp_proto *p = SKIP_BACK(struct bgp_proto, listen, req);
    rem_node(&req->n);

    /* First try to find existing socket */
    struct bgp_socket *bs;
    WALK_LIST(bs, bgp_sockets)
      if (ipa_equal(bs->sk->saddr, req->addr) &&
	  (bs->sk->sport == req->port) &&
	  (bs->sk->iface == req->iface) &&
	  (bs->sk->vrf == req->vrf) &&
	  ((bs->sk->flags & flag_mask) == req->flags))
	break;

    /* Not found any */
    if (!NODE_VALID(bs))
    {
      sock *sk = sk_new(proto_pool);
      sk->type = SK_TCP_PASSIVE;
      sk->ttl = 255;
      sk->saddr = req->addr;
      sk->sport = req->port;
      sk->iface = req->iface;
      sk->vrf = req->vrf;
      sk->flags = req->flags;
      sk->tos = IP_PREC_INTERNET_CONTROL;
      sk->rbsize = BGP_RX_BUFFER_SIZE;
      sk->tbsize = BGP_TX_BUFFER_SIZE;
      sk->rx_hook = bgp_incoming_connection;
      sk->err_hook = bgp_listen_sock_err;

      if (sk_open(sk) < 0)
      {
	sk_log_error(sk, p->p.name);
	log(L_ERR "%s: Cannot open listening socket", p->p.name);
	rfree(sk);
	bgp_initiate_disable(p, BEM_NO_SOCKET);

	continue;
      }

      bs = mb_allocz(proto_pool, sizeof(struct bgp_socket));
      bs->sk = sk;
      sk->data = bs;

      init_list(&bs->requests);
      add_tail(&bgp_sockets, &bs->n);
    }

    add_tail(&bs->requests, &req->n);
    req->sock = bs;

    if (bgp_setup_auth(p, 1) < 0)
    {
      bgp_close(p);
      bgp_initiate_disable(p, BEM_INVALID_MD5);
    }
  }

  /* Cleanup leftover listening sockets */
  struct bgp_socket *bs;
  node *nxt;
  WALK_LIST_DELSAFE(bs, nxt, bgp_sockets)
    if (EMPTY_LIST(bs->requests))
    {
      rfree(bs->sk);
      rem_node(&bs->n);
      mb_free(bs);
    }
}

static inline struct bgp_channel *
bgp_find_channel(struct bgp_proto *p, u32 afi)
{
  struct bgp_channel *c;
  BGP_WALK_CHANNELS(p, c)
    if (c->afi == afi)
      return c;

  return NULL;
}

static void
bgp_startup(struct bgp_proto *p)
{
  BGP_TRACE(D_EVENTS, "Started");
  p->start_state = BSS_CONNECT;

  if (!p->passive)
    bgp_active(p);

  if (p->postponed_sk)
  {
    /* Apply postponed incoming connection */
    bgp_setup_conn(p, &p->incoming_conn);
    bgp_setup_sk(&p->incoming_conn, p->postponed_sk);
    bgp_send_open(&p->incoming_conn);
    p->postponed_sk = NULL;
  }
}

static void
bgp_startup_timeout(timer *t)
{
  bgp_startup(t->data);
}


static void
bgp_initiate(struct bgp_proto *p)
{
  bgp_open(p);

  if (p->cf->bfd)
    bgp_update_bfd(p, p->cf->bfd);

  if (p->startup_delay)
  {
    p->start_state = BSS_DELAY;
    BGP_TRACE(D_EVENTS, "Startup delayed by %d seconds due to errors", p->startup_delay);
    bgp_start_timer(p->startup_timer, p->startup_delay);
  }
  else
    bgp_startup(p);
}

static void
bgp_initiate_disable(struct bgp_proto *p, int err_val)
{
  p->p.disabled = 1;
  bgp_store_error(p, NULL, BE_MISC, err_val);

  p->neigh = NULL;
  proto_notify_state(&p->p, PS_DOWN);

  return;
}

/**
 * bgp_start_timer - start a BGP timer
 * @t: timer
 * @value: time (in seconds) to fire (0 to disable the timer)
 *
 * This functions calls tm_start() on @t with time @value and the amount of
 * randomization suggested by the BGP standard. Please use it for all BGP
 * timers.
 */
void
bgp_start_timer(timer *t, uint value)
{
  if (value)
  {
    /* The randomization procedure is specified in RFC 4271 section 10 */
    btime time = value S;
    btime randomize = random() % ((time / 4) + 1);
    tm_start(t, time - randomize);
  }
  else
    tm_stop(t);
}

/**
 * bgp_close_conn - close a BGP connection
 * @conn: connection to close
 *
 * This function takes a connection described by the &bgp_conn structure, closes
 * its socket and frees all resources associated with it.
 */
void
bgp_close_conn(struct bgp_conn *conn)
{
  // struct bgp_proto *p = conn->bgp;

  DBG("BGP: Closing connection\n");
  conn->packets_to_send = 0;
  conn->channels_to_send = 0;
  rfree(conn->connect_timer);
  conn->connect_timer = NULL;
  rfree(conn->keepalive_timer);
  conn->keepalive_timer = NULL;
  rfree(conn->hold_timer);
  conn->hold_timer = NULL;

  rfree(conn->tx_ev);
  conn->tx_ev = NULL;
  rfree(conn->sk);
  conn->sk = NULL;

  mb_free(conn->local_caps);
  conn->local_caps = NULL;
  mb_free(conn->remote_caps);
  conn->remote_caps = NULL;
}


/**
 * bgp_update_startup_delay - update a startup delay
 * @p: BGP instance
 *
 * This function updates a startup delay that is used to postpone next BGP
 * connect. It also handles disable_after_error and might stop BGP instance
 * when error happened and disable_after_error is on.
 *
 * It should be called when BGP protocol error happened.
 */
void
bgp_update_startup_delay(struct bgp_proto *p)
{
  const struct bgp_config *cf = p->cf;

  DBG("BGP: Updating startup delay\n");

  if (p->last_proto_error && ((current_time() - p->last_proto_error) >= cf->error_amnesia_time S))
    p->startup_delay = 0;

  p->last_proto_error = current_time();

  if (cf->disable_after_error)
  {
    p->startup_delay = 0;
    p->p.disabled = 1;
    return;
  }

  if (!p->startup_delay)
    p->startup_delay = cf->error_delay_time_min;
  else
    p->startup_delay = MIN(2 * p->startup_delay, cf->error_delay_time_max);
}

static void
bgp_graceful_close_conn(struct bgp_conn *conn, int subcode, byte *data, uint len)
{
  switch (conn->state)
  {
  case BS_IDLE:
  case BS_CLOSE:
    return;

  case BS_CONNECT:
  case BS_ACTIVE:
    bgp_conn_enter_idle_state(conn);
    return;

  case BS_OPENSENT:
  case BS_OPENCONFIRM:
  case BS_ESTABLISHED:
    if (subcode < 0)
    {
      bgp_conn_enter_close_state(conn);
      bgp_schedule_packet(conn, NULL, PKT_SCHEDULE_CLOSE);
    }
    else
      bgp_error(conn, 6, subcode, data, len);
    return;

  default:
    bug("bgp_graceful_close_conn: Unknown state %d", conn->state);
  }
}

static void
bgp_down(struct bgp_proto *p)
{
  if (p->start_state > BSS_PREPARE)
  {
    bgp_setup_auth(p, 0);
    bgp_close(p);
  }

  p->neigh = NULL;

  BGP_TRACE(D_EVENTS, "Down");
  proto_notify_state(&p->p, PS_DOWN);
}

static void
bgp_decision(void *vp)
{
  struct bgp_proto *p = vp;

  DBG("BGP: Decision start\n");
  if ((p->p.proto_state == PS_START) &&
      (p->outgoing_conn.state == BS_IDLE) &&
      (p->incoming_conn.state != BS_OPENCONFIRM) &&
      !p->passive)
    bgp_active(p);

  if ((p->p.proto_state == PS_STOP) &&
      (p->outgoing_conn.state == BS_IDLE) &&
      (p->incoming_conn.state == BS_IDLE))
    bgp_down(p);
}

static struct bgp_proto *
bgp_spawn(struct bgp_proto *pp, ip_addr remote_ip)
{
  struct symbol *sym;
  char fmt[SYM_MAX_LEN];

  bsprintf(fmt, "%s%%0%dd", pp->cf->dynamic_name, pp->cf->dynamic_name_digits);

  /* This is hack, we would like to share config, but we need to copy it now */
  new_config = config;
  cfg_mem = config->mem;
  conf_this_scope = config->root_scope;
  sym = cf_default_name(fmt, &(pp->dynamic_name_counter));
  proto_clone_config(sym, pp->p.cf);
  new_config = NULL;
  cfg_mem = NULL;

  /* Just pass remote_ip to bgp_init() */
  ((struct bgp_config *) sym->proto)->remote_ip = remote_ip;

  return (void *) proto_spawn(sym->proto, 0);
}

void
bgp_stop(struct bgp_proto *p, int subcode, byte *data, uint len)
{
  proto_notify_state(&p->p, PS_STOP);
  p->uncork_ev->data = NULL;
  bgp_graceful_close_conn(&p->outgoing_conn, subcode, data, len);
  bgp_graceful_close_conn(&p->incoming_conn, subcode, data, len);

  struct bgp_channel *c;
  WALK_LIST(c, p->p.channels)
    if (c->ptx)
      bgp_free_pending_tx(c);

  ev_schedule(p->event);
}

static inline void
bgp_conn_set_state(struct bgp_conn *conn, uint new_state)
{
  if (conn->bgp->p.mrtdump & MD_STATES)
    bgp_dump_state_change(conn, conn->state, new_state);

  conn->state = new_state;
}

void
bgp_conn_enter_openconfirm_state(struct bgp_conn *conn)
{
  /* Really, most of the work is done in bgp_rx_open(). */
  bgp_conn_set_state(conn, BS_OPENCONFIRM);
}

static const struct bgp_af_caps dummy_af_caps = { };
static const struct bgp_af_caps basic_af_caps = { .ready = 1 };

void
bgp_conn_enter_established_state(struct bgp_conn *conn)
{
  struct bgp_proto *p = conn->bgp;
  struct bgp_caps *local = conn->local_caps;
  struct bgp_caps *peer = conn->remote_caps;
  struct bgp_channel *c;

  BGP_TRACE(D_EVENTS, "BGP session established");
  p->last_established = current_time();
  p->stats.fsm_established_transitions++;

  /* For multi-hop BGP sessions */
  if (ipa_zero(p->local_ip))
    p->local_ip = conn->sk->saddr;

  /* For promiscuous sessions */
  if (!p->remote_as)
    p->remote_as = conn->received_as;

  /* In case of LLv6 is not valid during BGP start */
  if (ipa_zero(p->link_addr) && p->neigh && p->neigh->iface && p->neigh->iface->llv6)
    p->link_addr = p->neigh->iface->llv6->ip;

  conn->sk->fast_rx = 0;

  p->conn = conn;
  p->last_error_class = 0;
  p->last_error_code = 0;

  p->as4_session = conn->as4_session;

  p->route_refresh = peer->route_refresh;
  p->enhanced_refresh = local->enhanced_refresh && peer->enhanced_refresh;

  /* Whether we may handle possible GR/LLGR of peer (it has some AF GR-able) */
  p->gr_ready = p->llgr_ready = 0;	/* Updated later */

  /* Whether peer is ready to handle our GR recovery */
  int peer_gr_ready = peer->gr_aware && !(peer->gr_flags & BGP_GRF_RESTART);

  if (p->gr_active_num)
    tm_stop(p->gr_timer);

  /* Number of active channels */
  int num = 0;

  /* Summary state of ADD_PATH RX for active channels */
  uint summary_add_path_rx = 0;

  BGP_WALK_CHANNELS(p, c)
  {
    const struct bgp_af_caps *loc = bgp_find_af_caps(local, c->afi);
    const struct bgp_af_caps *rem = bgp_find_af_caps(peer,  c->afi);

    /* Use default if capabilities were not announced */
    if (!local->length && (c->afi == BGP_AF_IPV4))
      loc = &basic_af_caps;

    if (!peer->length && (c->afi == BGP_AF_IPV4))
      rem = &basic_af_caps;

    /* Ignore AFIs that were not announced in multiprotocol capability */
    if (!loc || !loc->ready)
      loc = &dummy_af_caps;

    if (!rem || !rem->ready)
      rem = &dummy_af_caps;

    int active = loc->ready && rem->ready;
    c->c.disabled = !active;
    c->c.reloadable = p->route_refresh || c->cf->import_table;

    c->index = active ? num++ : 0;

    c->feed_state = BFS_NONE;
    c->load_state = BFS_NONE;

    /* Channels where peer may do GR */
    uint gr_ready = active && local->gr_aware && rem->gr_able;
    uint llgr_ready = active && local->llgr_aware && rem->llgr_able;

    c->gr_ready = gr_ready || llgr_ready;
    p->gr_ready = p->gr_ready || c->gr_ready;
    p->llgr_ready = p->llgr_ready || llgr_ready;

    /* Remember last LLGR stale time */
    c->stale_time = local->llgr_aware ? rem->llgr_time : 0;

    /* Channels not able to recover gracefully */
    if (p->p.gr_recovery && (!active || !peer_gr_ready))
      channel_graceful_restart_unlock(&c->c);

    /* Channels waiting for local convergence */
    if (p->p.gr_recovery && loc->gr_able && peer_gr_ready)
      c->c.gr_wait = 1;

    /* Channels where regular graceful restart failed */
    if ((c->gr_active == BGP_GRS_ACTIVE) &&
	!(active && rem->gr_able && (rem->gr_af_flags & BGP_GRF_FORWARDING)))
      bgp_graceful_restart_done(c);

    /* Channels where regular long-lived restart failed */
    if ((c->gr_active == BGP_GRS_LLGR) &&
	!(active && rem->llgr_able && (rem->gr_af_flags & BGP_LLGRF_FORWARDING)))
      bgp_graceful_restart_done(c);

    /* GR capability implies that neighbor will send End-of-RIB */
    if (peer->gr_aware)
      c->load_state = BFS_LOADING;

    c->ext_next_hop = c->cf->ext_next_hop && (bgp_channel_is_ipv6(c) || rem->ext_next_hop);
    c->add_path_rx = (loc->add_path & BGP_ADD_PATH_RX) && (rem->add_path & BGP_ADD_PATH_TX);
    c->add_path_tx = (loc->add_path & BGP_ADD_PATH_TX) && (rem->add_path & BGP_ADD_PATH_RX);

    if (active)
      summary_add_path_rx |= !c->add_path_rx ? 1 : 2;

    /* Update RA mode */
    if (c->add_path_tx)
      c->c.ra_mode = RA_ANY;
    else if (c->cf->secondary)
      c->c.ra_mode = RA_ACCEPTED;
    else
      c->c.ra_mode = RA_OPTIMAL;
  }

  p->afi_map = mb_alloc(p->p.pool, num * sizeof(u32));
  p->channel_map = mb_alloc(p->p.pool, num * sizeof(void *));
  p->channel_count = num;
  p->summary_add_path_rx = summary_add_path_rx;

  BGP_WALK_CHANNELS(p, c)
  {
    if (c->c.disabled)
      continue;

    p->afi_map[c->index] = c->afi;
    p->channel_map[c->index] = c;
  }

  /* proto_notify_state() will likely call bgp_feed_begin(), setting c->feed_state */

  bgp_conn_set_state(conn, BS_ESTABLISHED);
  proto_notify_state(&p->p, PS_UP);
}

static void
bgp_conn_leave_established_state(struct bgp_proto *p)
{
  BGP_TRACE(D_EVENTS, "BGP session closed");
  p->last_established = current_time();
  p->conn = NULL;

  if (p->p.proto_state == PS_UP)
    bgp_stop(p, 0, NULL, 0);
}

void
bgp_conn_enter_close_state(struct bgp_conn *conn)
{
  struct bgp_proto *p = conn->bgp;
  int os = conn->state;

  bgp_conn_set_state(conn, BS_CLOSE);
  tm_stop(conn->keepalive_timer);
  conn->sk->rx_hook = NULL;

  /* Timeout for CLOSE state, if we cannot send notification soon then we just hangup */
  bgp_start_timer(conn->hold_timer, 10);

  if (os == BS_ESTABLISHED)
    bgp_conn_leave_established_state(p);
}

void
bgp_conn_enter_idle_state(struct bgp_conn *conn)
{
  struct bgp_proto *p = conn->bgp;
  int os = conn->state;

  bgp_close_conn(conn);
  bgp_conn_set_state(conn, BS_IDLE);
  ev_schedule(p->event);

  if (os == BS_ESTABLISHED)
    bgp_conn_leave_established_state(p);
}

/**
 * bgp_handle_graceful_restart - handle detected BGP graceful restart
 * @p: BGP instance
 *
 * This function is called when a BGP graceful restart of the neighbor is
 * detected (when the TCP connection fails or when a new TCP connection
 * appears). The function activates processing of the restart - starts routing
 * table refresh cycle and activates BGP restart timer. The protocol state goes
 * back to %PS_START, but changing BGP state back to %BS_IDLE is left for the
 * caller.
 */
void
bgp_handle_graceful_restart(struct bgp_proto *p)
{
  ASSERT(p->conn && (p->conn->state == BS_ESTABLISHED) && p->gr_ready);

  BGP_TRACE(D_EVENTS, "Neighbor graceful restart detected%s",
	    p->gr_active_num ? " - already pending" : "");

  p->gr_active_num = 0;

  struct bgp_channel *c;
  BGP_WALK_CHANNELS(p, c)
  {
    /* FIXME: perhaps check for channel state instead of disabled flag? */
    if (c->c.disabled)
      continue;

    if (c->gr_ready)
    {
      p->gr_active_num++;

      switch (c->gr_active)
      {
      case BGP_GRS_NONE:
	c->gr_active = BGP_GRS_ACTIVE;
	rt_refresh_begin(&c->c.in_req);
	break;

      case BGP_GRS_ACTIVE:
	rt_refresh_end(&c->c.in_req);
	rt_refresh_begin(&c->c.in_req);
	break;

      case BGP_GRS_LLGR:
	rt_refresh_begin(&c->c.in_req);
	bgp_graceful_restart_feed(c);
	break;
      }
    }
    else
    {
      /* Just flush the routes */
      rt_refresh_begin(&c->c.in_req);
      rt_refresh_end(&c->c.in_req);
    }

    /* Reset bucket and prefix tables */
    bgp_free_pending_tx(c);
    bgp_init_pending_tx(c);
    c->packets_to_send = 0;
  }

  /* p->gr_ready -> at least one active channel is c->gr_ready */
  ASSERT(p->gr_active_num > 0);

  proto_notify_state(&p->p, PS_START);
  tm_start(p->gr_timer, p->conn->remote_caps->gr_time S);
}

static void
bgp_graceful_restart_feed_done(struct rt_export_request *req)
{
  req->hook = NULL;
}

static void
bgp_graceful_restart_feed_dump_req(struct rt_export_request *req)
{
  struct bgp_channel *c = SKIP_BACK(struct bgp_channel, stale_feed, req);
  debug("  BGP-GR %s.%s export request %p\n", c->c.proto->name, c->c.name, req);
}

static void
bgp_graceful_restart_feed_log_state_change(struct rt_export_request *req, u8 state)
{
  struct bgp_channel *c = SKIP_BACK(struct bgp_channel, stale_feed, req);
  struct bgp_proto *p = (void *) c->c.proto;
  BGP_TRACE(D_EVENTS, "Long-lived graceful restart export state changed to %s", rt_export_state_name(state));

  if (state == TES_READY)
    rt_stop_export(req, bgp_graceful_restart_feed_done);
}

static void
bgp_graceful_restart_drop_export(struct rt_export_request *req UNUSED, const net_addr *n UNUSED, struct rt_pending_export *rpe UNUSED)
{ /* Nothing to do */ }

static void
bgp_graceful_restart_feed(struct bgp_channel *c)
{
  c->stale_feed = (struct rt_export_request) {
    .name = "BGP-GR",
    .list = &global_work_list,
    .trace_routes = c->c.debug | c->c.proto->debug,
    .dump_req = bgp_graceful_restart_feed_dump_req,
    .log_state_change = bgp_graceful_restart_feed_log_state_change,
    .export_bulk = bgp_rte_modify_stale,
    .export_one = bgp_graceful_restart_drop_export,
  };

  rt_request_export(c->c.table, &c->stale_feed);
}




/**
 * bgp_graceful_restart_done - finish active BGP graceful restart
 * @c: BGP channel
 *
 * This function is called when the active BGP graceful restart of the neighbor
 * should be finished for channel @c - either successfully (the neighbor sends
 * all paths and reports end-of-RIB for given AFI/SAFI on the new session) or
 * unsuccessfully (the neighbor does not support BGP graceful restart on the new
 * session). The function ends the routing table refresh cycle.
 */
void
bgp_graceful_restart_done(struct bgp_channel *c)
{
  struct bgp_proto *p = (void *) c->c.proto;

  ASSERT(c->gr_active);
  c->gr_active = 0;
  p->gr_active_num--;

  if (!p->gr_active_num)
    BGP_TRACE(D_EVENTS, "Neighbor graceful restart done");

  tm_stop(c->stale_timer);
  rt_refresh_end(&c->c.in_req);
}

/**
 * bgp_graceful_restart_timeout - timeout of graceful restart 'restart timer'
 * @t: timer
 *
 * This function is a timeout hook for @gr_timer, implementing BGP restart time
 * limit for reestablisment of the BGP session after the graceful restart. When
 * fired, we just proceed with the usual protocol restart.
 */

static void
bgp_graceful_restart_timeout(timer *t)
{
  struct bgp_proto *p = t->data;

  BGP_TRACE(D_EVENTS, "Neighbor graceful restart timeout");

  if (p->llgr_ready)
  {
    struct bgp_channel *c;
    BGP_WALK_CHANNELS(p, c)
    {
      /* Channel is not in GR and is already flushed */
      if (!c->gr_active)
	continue;

      /* Channel is already in LLGR from past restart */
      if (c->gr_active == BGP_GRS_LLGR)
	continue;

      /* Channel is in GR, but does not support LLGR -> stop GR */
      if (!c->stale_time)
      {
	bgp_graceful_restart_done(c);
	continue;
      }

      /* Channel is in GR, and supports LLGR -> start LLGR */
      c->gr_active = BGP_GRS_LLGR;
      tm_start(c->stale_timer, c->stale_time S);
      bgp_graceful_restart_feed(c);
    }
  }
  else
    bgp_stop(p, 0, NULL, 0);
}

static void
bgp_long_lived_stale_timeout(timer *t)
{
  struct bgp_channel *c = t->data;
  struct bgp_proto *p = (void *) c->c.proto;

  BGP_TRACE(D_EVENTS, "Long-lived stale timeout");

  bgp_graceful_restart_done(c);
}


/**
 * bgp_refresh_begin - start incoming enhanced route refresh sequence
 * @c: BGP channel
 *
 * This function is called when an incoming enhanced route refresh sequence is
 * started by the neighbor, demarcated by the BoRR packet. The function updates
 * the load state and starts the routing table refresh cycle. Note that graceful
 * restart also uses routing table refresh cycle, but RFC 7313 and load states
 * ensure that these two sequences do not overlap.
 */
void
bgp_refresh_begin(struct bgp_channel *c)
{
  struct bgp_proto *p = (void *) c->c.proto;

  if (c->load_state == BFS_LOADING)
  { log(L_WARN "%s: BEGIN-OF-RR received before END-OF-RIB, ignoring", p->p.name); return; }

  if (c->load_state == BFS_REFRESHING)
    rt_refresh_end(&c->c.in_req);

  c->load_state = BFS_REFRESHING;
  rt_refresh_begin(&c->c.in_req);
}

/**
 * bgp_refresh_end - finish incoming enhanced route refresh sequence
 * @c: BGP channel
 *
 * This function is called when an incoming enhanced route refresh sequence is
 * finished by the neighbor, demarcated by the EoRR packet. The function updates
 * the load state and ends the routing table refresh cycle. Routes not received
 * during the sequence are removed by the nest.
 */
void
bgp_refresh_end(struct bgp_channel *c)
{
  struct bgp_proto *p = (void *) c->c.proto;

  if (c->load_state != BFS_REFRESHING)
  { log(L_WARN "%s: END-OF-RR received without prior BEGIN-OF-RR, ignoring", p->p.name); return; }

  c->load_state = BFS_NONE;
  rt_refresh_end(&c->c.in_req);
}


static void
bgp_send_open(struct bgp_conn *conn)
{
  DBG("BGP: Sending open\n");
  conn->sk->rx_hook = bgp_rx;
  conn->sk->tx_hook = bgp_tx;
  tm_stop(conn->connect_timer);
  bgp_prepare_capabilities(conn);
  bgp_schedule_packet(conn, NULL, PKT_OPEN);
  bgp_conn_set_state(conn, BS_OPENSENT);
  bgp_start_timer(conn->hold_timer, conn->bgp->cf->initial_hold_time);
}

static void
bgp_connected(sock *sk)
{
  struct bgp_conn *conn = sk->data;
  struct bgp_proto *p = conn->bgp;

  BGP_TRACE(D_EVENTS, "Connected");
  bgp_send_open(conn);
}

static void
bgp_connect_timeout(timer *t)
{
  struct bgp_conn *conn = t->data;
  struct bgp_proto *p = conn->bgp;

  DBG("BGP: connect_timeout\n");
  if (p->p.proto_state == PS_START)
  {
    bgp_close_conn(conn);
    bgp_connect(p);
  }
  else
    bgp_conn_enter_idle_state(conn);
}

static void
bgp_sock_err(sock *sk, int err)
{
  struct bgp_conn *conn = sk->data;
  struct bgp_proto *p = conn->bgp;

  /*
   * This error hook may be called either asynchronously from main
   * loop, or synchronously from sk_send().  But sk_send() is called
   * only from bgp_tx() and bgp_kick_tx(), which are both called
   * asynchronously from main loop. Moreover, they end if err hook is
   * called. Therefore, we could suppose that it is always called
   * asynchronously.
   */

  bgp_store_error(p, conn, BE_SOCKET, err);

  if (err)
    BGP_TRACE(D_EVENTS, "Connection lost (%M)", err);
  else
    BGP_TRACE(D_EVENTS, "Connection closed");

  if ((conn->state == BS_ESTABLISHED) && p->gr_ready)
    bgp_handle_graceful_restart(p);

  bgp_conn_enter_idle_state(conn);
}

static void
bgp_hold_timeout(timer *t)
{
  struct bgp_conn *conn = t->data;
  struct bgp_proto *p = conn->bgp;

  DBG("BGP: Hold timeout\n");

  /* We are already closing the connection - just do hangup */
  if (conn->state == BS_CLOSE)
  {
    BGP_TRACE(D_EVENTS, "Connection stalled");
    bgp_conn_enter_idle_state(conn);
    return;
  }

  /* If there is something in input queue, we are probably congested
     and perhaps just not processed BGP packets in time. */

  if (sk_rx_ready(conn->sk) > 0)
    bgp_start_timer(conn->hold_timer, 10);
  else if ((conn->state == BS_ESTABLISHED) && p->llgr_ready)
  {
    BGP_TRACE(D_EVENTS, "Hold timer expired");
    bgp_handle_graceful_restart(p);
    bgp_conn_enter_idle_state(conn);
  }
  else
    bgp_error(conn, 4, 0, NULL, 0);
}

static void
bgp_keepalive_timeout(timer *t)
{
  struct bgp_conn *conn = t->data;

  DBG("BGP: Keepalive timer\n");
  bgp_schedule_packet(conn, NULL, PKT_KEEPALIVE);

  /* Kick TX a bit faster */
  if (ev_active(conn->tx_ev))
    ev_run(conn->tx_ev);
}

static void
bgp_setup_conn(struct bgp_proto *p, struct bgp_conn *conn)
{
  conn->sk = NULL;
  conn->bgp = p;

  conn->packets_to_send = 0;
  conn->channels_to_send = 0;
  conn->last_channel = 0;
  conn->last_channel_count = 0;

  conn->connect_timer	= tm_new_init(p->p.pool, bgp_connect_timeout,	 conn, 0, 0);
  conn->hold_timer 	= tm_new_init(p->p.pool, bgp_hold_timeout,	 conn, 0, 0);
  conn->keepalive_timer	= tm_new_init(p->p.pool, bgp_keepalive_timeout, conn, 0, 0);

  conn->tx_ev = ev_new_init(p->p.pool, bgp_kick_tx, conn);
}

static void
bgp_setup_sk(struct bgp_conn *conn, sock *s)
{
  s->data = conn;
  s->err_hook = bgp_sock_err;
  s->fast_rx = 1;
  conn->sk = s;
}

static void
bgp_active(struct bgp_proto *p)
{
  int delay = MAX(1, p->cf->connect_delay_time);
  struct bgp_conn *conn = &p->outgoing_conn;

  BGP_TRACE(D_EVENTS, "Connect delayed by %d seconds", delay);
  bgp_setup_conn(p, conn);
  bgp_conn_set_state(conn, BS_ACTIVE);
  bgp_start_timer(conn->connect_timer, delay);
}

/**
 * bgp_connect - initiate an outgoing connection
 * @p: BGP instance
 *
 * The bgp_connect() function creates a new &bgp_conn and initiates
 * a TCP connection to the peer. The rest of connection setup is governed
 * by the BGP state machine as described in the standard.
 */
static void
bgp_connect(struct bgp_proto *p)	/* Enter Connect state and start establishing connection */
{
  struct bgp_conn *conn = &p->outgoing_conn;
  int hops = p->cf->multihop ? : 1;

  DBG("BGP: Connecting\n");
  sock *s = sk_new(p->p.pool);
  s->type = SK_TCP_ACTIVE;
  s->saddr = p->local_ip;
  s->daddr = p->remote_ip;
  s->dport = p->cf->remote_port;
  s->iface = p->neigh ? p->neigh->iface : NULL;
  s->vrf = p->p.vrf;
  s->ttl = p->cf->ttl_security ? 255 : hops;
  s->rbsize = p->cf->enable_extended_messages ? BGP_RX_BUFFER_EXT_SIZE : BGP_RX_BUFFER_SIZE;
  s->tbsize = p->cf->enable_extended_messages ? BGP_TX_BUFFER_EXT_SIZE : BGP_TX_BUFFER_SIZE;
  s->tos = IP_PREC_INTERNET_CONTROL;
  s->password = p->cf->password;
  s->tx_hook = bgp_connected;
  BGP_TRACE(D_EVENTS, "Connecting to %I%J from local address %I%J",
	    s->daddr, ipa_is_link_local(s->daddr) ? p->cf->iface : NULL,
	    s->saddr, ipa_is_link_local(s->saddr) ? s->iface : NULL);
  bgp_setup_conn(p, conn);
  bgp_setup_sk(conn, s);
  bgp_conn_set_state(conn, BS_CONNECT);

  if (sk_open(s) < 0)
    goto err;

  /* Set minimal receive TTL if needed */
  if (p->cf->ttl_security)
    if (sk_set_min_ttl(s, 256 - hops) < 0)
      goto err;

  DBG("BGP: Waiting for connect success\n");
  bgp_start_timer(conn->connect_timer, p->cf->connect_retry_time);
  return;

err:
  sk_log_error(s, p->p.name);
  bgp_sock_err(s, 0);
  return;
}

static inline int bgp_is_dynamic(struct bgp_proto *p)
{ return ipa_zero(p->remote_ip); }

/**
 * bgp_find_proto - find existing proto for incoming connection
 * @sk: TCP socket
 *
 */
static struct bgp_proto *
bgp_find_proto(sock *sk)
{
  struct bgp_proto *best = NULL;
  struct bgp_socket *bs = sk->data;
  struct bgp_listen_request *req;

  /* sk->iface is valid only if src or dst address is link-local */
  int link = ipa_is_link_local(sk->saddr) || ipa_is_link_local(sk->daddr);

  WALK_LIST(req, bs->requests)
  {
    struct bgp_proto *p = SKIP_BACK(struct bgp_proto, listen, req);
    if ((p->p.proto == &proto_bgp) &&
	(ipa_equal(p->remote_ip, sk->daddr) || bgp_is_dynamic(p)) &&
	(!p->cf->remote_range || ipa_in_netX(sk->daddr, p->cf->remote_range)) &&
	(p->p.vrf == sk->vrf) &&
	(p->cf->local_port == sk->sport) &&
	(!link || (p->cf->iface == sk->iface)) &&
	(ipa_zero(p->cf->local_ip) || ipa_equal(p->cf->local_ip, sk->saddr)))
    {
      best = p;

      if (!bgp_is_dynamic(p))
	break;
    }
  }

  return best;
}

/**
 * bgp_incoming_connection - handle an incoming connection
 * @sk: TCP socket
 * @dummy: unused
 *
 * This function serves as a socket hook for accepting of new BGP
 * connections. It searches a BGP instance corresponding to the peer
 * which has connected and if such an instance exists, it creates a
 * &bgp_conn structure, attaches it to the instance and either sends
 * an Open message or (if there already is an active connection) it
 * closes the new connection by sending a Notification message.
 */
static int
bgp_incoming_connection(sock *sk, uint dummy UNUSED)
{
  struct bgp_proto *p;
  int acc, hops;

  DBG("BGP: Incoming connection from %I port %d\n", sk->daddr, sk->dport);
  p = bgp_find_proto(sk);
  if (!p)
  {
    log(L_WARN "BGP: Unexpected connect from unknown address %I%J (port %d)",
	sk->daddr, ipa_is_link_local(sk->daddr) ? sk->iface : NULL, sk->dport);
    rfree(sk);
    return 0;
  }

  /*
   * BIRD should keep multiple incoming connections in OpenSent state (for
   * details RFC 4271 8.2.1 par 3), but it keeps just one. Duplicate incoming
   * connections are rejected istead. The exception is the case where an
   * incoming connection triggers a graceful restart.
   */

  acc = (p->p.proto_state == PS_START || p->p.proto_state == PS_UP) &&
    (p->start_state >= BSS_CONNECT) && (!p->incoming_conn.sk);

  if (p->conn && (p->conn->state == BS_ESTABLISHED) && p->gr_ready)
  {
    bgp_store_error(p, NULL, BE_MISC, BEM_GRACEFUL_RESTART);
    bgp_handle_graceful_restart(p);
    bgp_conn_enter_idle_state(p->conn);
    acc = 1;

    /* There might be separate incoming connection in OpenSent state */
    if (p->incoming_conn.state > BS_ACTIVE)
      bgp_close_conn(&p->incoming_conn);
  }

  BGP_TRACE(D_EVENTS, "Incoming connection from %I%J (port %d) %s",
	    sk->daddr, ipa_is_link_local(sk->daddr) ? sk->iface : NULL,
	    sk->dport, acc ? "accepted" : "rejected");

  if (!acc)
  {
    rfree(sk);
    return 0;
  }

  hops = p->cf->multihop ? : 1;

  if (sk_set_ttl(sk, p->cf->ttl_security ? 255 : hops) < 0)
    goto err;

  if (p->cf->ttl_security)
    if (sk_set_min_ttl(sk, 256 - hops) < 0)
      goto err;

  if (p->cf->enable_extended_messages)
  {
    sk->rbsize = BGP_RX_BUFFER_EXT_SIZE;
    sk->tbsize = BGP_TX_BUFFER_EXT_SIZE;
    sk_reallocate(sk);
  }

  /* For dynamic BGP, spawn new instance and postpone the socket */
  if (bgp_is_dynamic(p))
  {
    p = bgp_spawn(p, sk->daddr);
    p->postponed_sk = sk;
    rmove(sk, p->p.pool);
    return 0;
  }

  rmove(sk, p->p.pool);
  bgp_setup_conn(p, &p->incoming_conn);
  bgp_setup_sk(&p->incoming_conn, sk);
  bgp_send_open(&p->incoming_conn);
  return 0;

err:
  sk_log_error(sk, p->p.name);
  log(L_ERR "%s: Incoming connection aborted", p->p.name);
  rfree(sk);
  return 0;
}

static void
bgp_listen_sock_err(sock *sk UNUSED, int err)
{
  if (err == ECONNABORTED)
    log(L_WARN "BGP: Incoming connection aborted");
  else
    log(L_ERR "BGP: Error on listening socket: %M", err);
}

static void
bgp_start_neighbor(struct bgp_proto *p)
{
  /* Called only for single-hop BGP sessions */

  if (ipa_zero(p->local_ip))
    p->local_ip = p->neigh->ifa->ip;

  if (ipa_is_link_local(p->local_ip))
    p->link_addr = p->local_ip;
  else if (p->neigh->iface->llv6)
    p->link_addr = p->neigh->iface->llv6->ip;

  bgp_initiate(p);
}

static void
bgp_neigh_notify(neighbor *n)
{
  struct bgp_proto *p = (struct bgp_proto *) n->proto;
  int ps = p->p.proto_state;

  if (n != p->neigh)
    return;

  if ((ps == PS_DOWN) || (ps == PS_STOP))
    return;

  int prepare = (ps == PS_START) && (p->start_state == BSS_PREPARE);

  if (n->scope <= 0)
  {
    if (!prepare)
    {
      BGP_TRACE(D_EVENTS, "Neighbor lost");
      bgp_store_error(p, NULL, BE_MISC, BEM_NEIGHBOR_LOST);
      /* Perhaps also run bgp_update_startup_delay(p)? */
      bgp_stop(p, 0, NULL, 0);
    }
  }
  else if (p->cf->check_link && !(n->iface->flags & IF_LINK_UP))
  {
    if (!prepare)
    {
      BGP_TRACE(D_EVENTS, "Link down");
      bgp_store_error(p, NULL, BE_MISC, BEM_LINK_DOWN);
      if (ps == PS_UP)
	bgp_update_startup_delay(p);
      bgp_stop(p, 0, NULL, 0);
    }
  }
  else
  {
    if (prepare)
    {
      BGP_TRACE(D_EVENTS, "Neighbor ready");
      bgp_start_neighbor(p);
    }
  }
}

static void
bgp_bfd_notify(struct bfd_request *req)
{
  struct bgp_proto *p = req->data;
  int ps = p->p.proto_state;

  if (req->down && ((ps == PS_START) || (ps == PS_UP)))
  {
    BGP_TRACE(D_EVENTS, "BFD session down");
    bgp_store_error(p, NULL, BE_MISC, BEM_BFD_DOWN);

    if (req->opts.mode == BGP_BFD_GRACEFUL)
    {
      /* Trigger graceful restart */
      if (p->conn && (p->conn->state == BS_ESTABLISHED) && p->gr_ready)
	bgp_handle_graceful_restart(p);

      if (p->incoming_conn.state > BS_IDLE)
	bgp_conn_enter_idle_state(&p->incoming_conn);

      if (p->outgoing_conn.state > BS_IDLE)
	bgp_conn_enter_idle_state(&p->outgoing_conn);
    }
    else
    {
      /* Trigger session down */
      if (ps == PS_UP)
	bgp_update_startup_delay(p);
      bgp_stop(p, 0, NULL, 0);
    }
  }
}

static void
bgp_update_bfd(struct bgp_proto *p, const struct bfd_options *bfd)
{
  if (bfd && p->bfd_req)
    bfd_update_request(p->bfd_req, bfd);

  if (bfd && !p->bfd_req && !bgp_is_dynamic(p))
    p->bfd_req = bfd_request_session(p->p.pool, p->remote_ip, p->local_ip,
				     p->cf->multihop ? NULL : p->neigh->iface,
				     p->p.vrf, bgp_bfd_notify, p, bfd);

  if (!bfd && p->bfd_req)
  {
    rfree(p->bfd_req);
    p->bfd_req = NULL;
  }
}

static void
bgp_reload_routes(struct channel *C)
{
  struct bgp_proto *p = (void *) C->proto;
  struct bgp_channel *c = (void *) C;

  /* Ignore non-BGP channels */
  if (C->channel != &channel_bgp)
    return;

  ASSERT(p->conn && p->route_refresh);
  bgp_schedule_packet(p->conn, c, PKT_ROUTE_REFRESH);
}

static void
bgp_feed_begin(struct channel *C, int initial)
{
  struct bgp_proto *p = (void *) C->proto;
  struct bgp_channel *c = (void *) C;

  /* Ignore non-BGP channels */
  if (C->channel != &channel_bgp)
    return;

  /* This should not happen */
  if (!p->conn)
    return;

  if (initial && p->cf->gr_mode)
    c->feed_state = BFS_LOADING;

  if (!initial && C->out_table)
  {
    c->feed_out_table = 1;
    return;
  }

  /* It is refeed and both sides support enhanced route refresh */
  if (!initial && p->enhanced_refresh)
  {
    /* BoRR must not be sent before End-of-RIB */
    if (c->feed_state == BFS_LOADING || c->feed_state == BFS_LOADED)
      return;

    c->feed_state = BFS_REFRESHING;
    bgp_schedule_packet(p->conn, c, PKT_BEGIN_REFRESH);
  }
}

static void
bgp_feed_end(struct channel *C)
{
  struct bgp_proto *p = (void *) C->proto;
  struct bgp_channel *c = (void *) C;

  /* Ignore non-BGP channels */
  if (C->channel != &channel_bgp)
    return;

  if (c->feed_out_table)
  {
    c->feed_out_table = 0;
    return;
  }

  /* This should not happen */
  if (!p->conn)
    return;

  /* Non-demarcated feed ended, nothing to do */
  if (c->feed_state == BFS_NONE)
    return;

  /* Schedule End-of-RIB packet */
  if (c->feed_state == BFS_LOADING)
    c->feed_state = BFS_LOADED;

  /* Schedule EoRR packet */
  if (c->feed_state == BFS_REFRESHING)
    c->feed_state = BFS_REFRESHED;

  /* Kick TX hook */
  bgp_schedule_packet(p->conn, c, PKT_UPDATE);
}


static void
bgp_start_locked(void *_p)
{
  struct bgp_proto *p = _p;
  const struct bgp_config *cf = p->cf;

  if (p->p.proto_state != PS_START)
  {
    DBG("BGP: Got lock in different state %d\n", p->p.proto_state);
    return;
  }

  DBG("BGP: Got lock\n");

  if (cf->multihop || bgp_is_dynamic(p))
  {
    /* Multi-hop sessions do not use neighbor entries */
    bgp_initiate(p);
    return;
  }

  neighbor *n = neigh_find(&p->p, p->remote_ip, cf->iface, NEF_STICKY);
  if (!n)
  {
    log(L_ERR "%s: Invalid remote address %I%J", p->p.name, p->remote_ip, cf->iface);
    /* As we do not start yet, we can just disable protocol */
    p->p.disabled = 1;
    bgp_store_error(p, NULL, BE_MISC, BEM_INVALID_NEXT_HOP);
    proto_notify_state(&p->p, PS_DOWN);
    return;
  }

  p->neigh = n;

  if (n->scope <= 0)
    BGP_TRACE(D_EVENTS, "Waiting for %I%J to become my neighbor", p->remote_ip, cf->iface);
  else if (p->cf->check_link && !(n->iface->flags & IF_LINK_UP))
    BGP_TRACE(D_EVENTS, "Waiting for link on %s", n->iface->name);
  else
    bgp_start_neighbor(p);
}

static int
bgp_start(struct proto *P)
{
  struct bgp_proto *p = (struct bgp_proto *) P;
  const struct bgp_config *cf = p->cf;

  p->local_ip = cf->local_ip;
  p->local_as = cf->local_as;
  p->remote_as = cf->remote_as;
  p->public_as = cf->local_as;

  /* For dynamic BGP childs, remote_ip is already set */
  if (ipa_nonzero(cf->remote_ip))
    p->remote_ip = cf->remote_ip;

  /* Confederation ID is used for truly external peers */
  if (p->cf->confederation && !p->is_interior)
    p->public_as = cf->confederation;

  p->passive = cf->passive || bgp_is_dynamic(p);

  p->start_state = BSS_PREPARE;
  p->outgoing_conn.state = BS_IDLE;
  p->incoming_conn.state = BS_IDLE;
  p->neigh = NULL;
  p->bfd_req = NULL;
  p->postponed_sk = NULL;
  p->gr_ready = 0;
  p->gr_active_num = 0;

  /* Reset some stats */
  p->stats.rx_messages = p->stats.tx_messages = 0;
  p->stats.rx_updates = p->stats.tx_updates = 0;
  p->stats.rx_bytes = p->stats.tx_bytes = 0;
  p->last_rx_update = 0;

  p->event = ev_new_init(p->p.pool, bgp_decision, p);
  p->uncork_ev = ev_new_init(p->p.pool, bgp_uncork, p);

  p->startup_timer = tm_new_init(p->p.pool, bgp_startup_timeout, p, 0, 0);
  p->gr_timer = tm_new_init(p->p.pool, bgp_graceful_restart_timeout, p, 0, 0);

  p->local_id = proto_get_router_id(P->cf);
  if (p->rr_client)
    p->rr_cluster_id = p->cf->rr_cluster_id ? p->cf->rr_cluster_id : p->local_id;

  p->remote_id = 0;
  p->link_addr = IPA_NONE;

  /* Lock all channels when in GR recovery mode */
  if (p->p.gr_recovery && p->cf->gr_mode)
  {
    struct bgp_channel *c;
    BGP_WALK_CHANNELS(p, c)
      channel_graceful_restart_lock(&c->c);
  }

  /*
   * Before attempting to create the connection, we need to lock the port,
   * so that we are the only instance attempting to talk with that neighbor.
   */
  struct object_lock *lock;
  lock = p->lock = olock_new(P->pool);
  lock->addr = p->remote_ip;
  lock->port = p->cf->remote_port;
  lock->iface = p->cf->iface;
  lock->vrf = p->cf->iface ? NULL : p->p.vrf;
  lock->type = OBJLOCK_TCP;
  lock->event = (event) {
    .hook = bgp_start_locked,
    .data = p,
  };
<<<<<<< HEAD
  lock->target = &global_event_list;
=======
>>>>>>> 0bb04d53

  /* For dynamic BGP, we use inst 1 to avoid collisions with regular BGP */
  if (bgp_is_dynamic(p))
  {
    lock->addr = net_prefix(p->cf->remote_range);
    lock->inst = 1;
  }

  olock_acquire(lock);

  return PS_START;
}

extern int proto_restart;

static int
bgp_shutdown(struct proto *P)
{
  struct bgp_proto *p = (struct bgp_proto *) P;
  int subcode = 0;

  char *message = NULL;
  byte *data = NULL;
  uint len = 0;

  BGP_TRACE(D_EVENTS, "Shutdown requested");

  switch (P->down_code)
  {
  case PDC_CF_REMOVE:
  case PDC_CF_DISABLE:
    subcode = 3; // Errcode 6, 3 - peer de-configured
    break;

  case PDC_CF_RESTART:
    subcode = 6; // Errcode 6, 6 - other configuration change
    break;

  case PDC_CMD_DISABLE:
  case PDC_CMD_SHUTDOWN:
  shutdown:
    subcode = 2; // Errcode 6, 2 - administrative shutdown
    message = P->message;
    break;

  case PDC_CMD_RESTART:
    subcode = 4; // Errcode 6, 4 - administrative reset
    message = P->message;
    break;

  case PDC_CMD_GR_DOWN:
    if ((p->cf->gr_mode != BGP_GR_ABLE) &&
	(p->cf->llgr_mode != BGP_LLGR_ABLE))
      goto shutdown;

    subcode = -1; // Do not send NOTIFICATION, just close the connection
    break;

  case PDC_RX_LIMIT_HIT:
  case PDC_IN_LIMIT_HIT:
    subcode = 1; // Errcode 6, 1 - max number of prefixes reached
    /* log message for compatibility */
    log(L_WARN "%s: Route limit exceeded, shutting down", p->p.name);
    goto limit;

  case PDC_OUT_LIMIT_HIT:
    subcode = proto_restart ? 4 : 2; // Administrative reset or shutdown

  limit:
    bgp_store_error(p, NULL, BE_AUTO_DOWN, BEA_ROUTE_LIMIT_EXCEEDED);
    if (proto_restart)
      bgp_update_startup_delay(p);
    else
      p->startup_delay = 0;
    goto done;
  }

  bgp_store_error(p, NULL, BE_MAN_DOWN, 0);
  p->startup_delay = 0;

  /* RFC 8203 - shutdown communication */
  if (message)
  {
    uint msg_len = strlen(message);
    msg_len = MIN(msg_len, 255);

    /* Buffer will be freed automatically by protocol shutdown */
    data = mb_alloc(p->p.pool, msg_len + 1);
    len = msg_len + 1;

    data[0] = msg_len;
    memcpy(data+1, message, msg_len);
  }

done:
  bgp_stop(p, subcode, data, len);
  return p->p.proto_state;
}

struct rte_owner_class bgp_rte_owner_class = {
  .get_route_info = 	bgp_get_route_info,
  .rte_better =		bgp_rte_better,
  .rte_mergable =	bgp_rte_mergable,
  .rte_igp_metric =	bgp_rte_igp_metric,
};

static struct proto *
bgp_init(struct proto_config *CF)
{
  struct proto *P = proto_new(CF);
  struct bgp_proto *p = (struct bgp_proto *) P;
  struct bgp_config *cf = (struct bgp_config *) CF;

  P->rt_notify = bgp_rt_notify;
  P->preexport = bgp_preexport;
  P->iface_sub.neigh_notify = bgp_neigh_notify;
  P->reload_routes = bgp_reload_routes;
  P->feed_begin = bgp_feed_begin;
  P->feed_end = bgp_feed_end;

  P->sources.class = &bgp_rte_owner_class;
  P->sources.rte_recalculate = cf->deterministic_med ? bgp_rte_recalculate : NULL;

  p->cf = cf;
  p->is_internal = (cf->local_as == cf->remote_as);
  p->is_interior = p->is_internal || cf->confederation_member;
  p->rs_client = cf->rs_client;
  p->rr_client = cf->rr_client;

  p->ipv4 = ipa_nonzero(cf->remote_ip) ?
    ipa_is_ip4(cf->remote_ip) :
    (cf->remote_range && (cf->remote_range->type == NET_IP4));

  p->remote_ip = cf->remote_ip;
  p->remote_as = cf->remote_as;

  /* Hack: We use cf->remote_ip just to pass remote_ip from bgp_spawn() */
  if (cf->c.parent)
    cf->remote_ip = IPA_NONE;

  /* Add all channels */
  struct bgp_channel_config *cc;
  BGP_CF_WALK_CHANNELS(cf, cc)
    proto_add_channel(P, &cc->c);

  return P;
}

static void
bgp_channel_init(struct channel *C, struct channel_config *CF)
{
  struct bgp_channel *c = (void *) C;
  struct bgp_channel_config *cf = (void *) CF;

  c->cf = cf;
  c->afi = cf->afi;
  c->desc = cf->desc;

  if (cf->igp_table_ip4)
    c->igp_table_ip4 = cf->igp_table_ip4->table;

  if (cf->igp_table_ip6)
    c->igp_table_ip6 = cf->igp_table_ip6->table;

  if (cf->base_table)
    c->base_table = cf->base_table->table;
}

static int
bgp_channel_start(struct channel *C)
{
  struct bgp_proto *p = (void *) C->proto;
  struct bgp_channel *c = (void *) C;
  ip_addr src = p->local_ip;

  if (c->igp_table_ip4)
    rt_lock_table(c->igp_table_ip4);

  if (c->igp_table_ip6)
    rt_lock_table(c->igp_table_ip6);

  if (c->base_table)
  {
    rt_lock_table(c->base_table);
    rt_flowspec_link(c->base_table, c->c.table);
  }

  c->pool = p->p.pool; // XXXX

  if (c->cf->import_table)
    channel_setup_in_table(C);

  if (c->cf->export_table)
    bgp_setup_out_table(c);

  bgp_init_pending_tx(c);

  c->stale_timer = tm_new_init(c->pool, bgp_long_lived_stale_timeout, c, 0, 0);

  c->next_hop_addr = c->cf->next_hop_addr;
  c->link_addr = IPA_NONE;
  c->packets_to_send = 0;

  /* Try to use source address as next hop address */
  if (ipa_zero(c->next_hop_addr))
  {
    if (bgp_channel_is_ipv4(c) && (ipa_is_ip4(src) || c->ext_next_hop))
      c->next_hop_addr = src;

    if (bgp_channel_is_ipv6(c) && (ipa_is_ip6(src) || c->ext_next_hop))
      c->next_hop_addr = src;
  }

  /* Use preferred addresses associated with interface / source address */
  if (ipa_zero(c->next_hop_addr))
  {
    /* We know the iface for single-hop, we make lookup for multihop */
    struct neighbor *nbr = p->neigh ?: neigh_find(&p->p, src, NULL, 0);
    struct iface *iface = nbr ? nbr->iface : NULL;

    if (bgp_channel_is_ipv4(c) && iface && iface->addr4)
      c->next_hop_addr = iface->addr4->ip;

    if (bgp_channel_is_ipv6(c) && iface && iface->addr6)
      c->next_hop_addr = iface->addr6->ip;
  }

  /* Exit if no feasible next hop address is found */
  if (ipa_zero(c->next_hop_addr))
  {
    log(L_WARN "%s: Missing next hop address", p->p.name);
    return 0;
  }

  /* Set link-local address for IPv6 single-hop BGP */
  if (ipa_is_ip6(c->next_hop_addr) && p->neigh)
  {
    c->link_addr = p->link_addr;

    if (ipa_zero(c->link_addr))
      log(L_WARN "%s: Missing link-local address", p->p.name);
  }

  /* Link local address is already in c->link_addr */
  if (ipa_is_link_local(c->next_hop_addr))
    c->next_hop_addr = IPA_NONE;

  return 0; /* XXXX: Currently undefined */
}

static void
bgp_channel_shutdown(struct channel *C)
{
  struct bgp_channel *c = (void *) C;

  c->next_hop_addr = IPA_NONE;
  c->link_addr = IPA_NONE;
  c->packets_to_send = 0;
}

static void
bgp_channel_cleanup(struct channel *C)
{
  struct bgp_channel *c = (void *) C;

  if (c->igp_table_ip4)
    rt_unlock_table(c->igp_table_ip4);

  if (c->igp_table_ip6)
    rt_unlock_table(c->igp_table_ip6);

  if (c->base_table)
  {
    rt_flowspec_unlink(c->base_table, c->c.table);
    rt_unlock_table(c->base_table);
  }

  c->index = 0;

  /* Cleanup rest of bgp_channel starting at pool field */
  memset(&(c->pool), 0, sizeof(struct bgp_channel) - OFFSETOF(struct bgp_channel, pool));
}

static inline struct bgp_channel_config *
bgp_find_channel_config(struct bgp_config *cf, u32 afi)
{
  struct bgp_channel_config *cc;

  BGP_CF_WALK_CHANNELS(cf, cc)
    if (cc->afi == afi)
      return cc;

  return NULL;
}

struct rtable_config *
bgp_default_igp_table(struct bgp_config *cf, struct bgp_channel_config *cc, u32 type)
{
  struct bgp_channel_config *cc2;
  struct rtable_config *tab;

  /* First, try table connected by the channel */
  if (cc->c.table->addr_type == type)
    return cc->c.table;

  /* Find paired channel with the same SAFI but the other AFI */
  u32 afi2 = cc->afi ^ 0x30000;
  cc2 = bgp_find_channel_config(cf, afi2);

  /* Second, try IGP table configured in the paired channel */
  if (cc2 && (tab = (type == NET_IP4) ? cc2->igp_table_ip4 : cc2->igp_table_ip6))
    return tab;

  /* Third, try table connected by the paired channel */
  if (cc2 && (cc2->c.table->addr_type == type))
    return cc2->c.table;

  /* Last, try default table of given type */
  if (tab = rt_get_default_table(cf->c.global, type))
    return tab;

  cf_error("Undefined IGP table");
}

static struct rtable_config *
bgp_default_base_table(struct bgp_config *cf, struct bgp_channel_config *cc)
{
  /* Expected table type */
  u32 type = (cc->afi == BGP_AF_FLOW4) ? NET_IP4 : NET_IP6;

  /* First, try appropriate IP channel */
  u32 afi2 = BGP_AF(BGP_AFI(cc->afi), BGP_SAFI_UNICAST);
  struct bgp_channel_config *cc2 = bgp_find_channel_config(cf, afi2);
  if (cc2 && (cc2->c.table->addr_type == type))
    return cc2->c.table;

  /* Last, try default table of given type */
  struct rtable_config *tab = rt_get_default_table(cf->c.global, type);
  if (tab)
    return tab;

  cf_error("Undefined base table");
}

void
bgp_postconfig(struct proto_config *CF)
{
  struct bgp_config *cf = (void *) CF;

  /* Do not check templates at all */
  if (cf->c.class == SYM_TEMPLATE)
    return;


  /* Handle undefined remote_as, zero should mean unspecified external */
  if (!cf->remote_as && (cf->peer_type == BGP_PT_INTERNAL))
    cf->remote_as = cf->local_as;

  int internal = (cf->local_as == cf->remote_as);
  int interior = internal || cf->confederation_member;

  /* EBGP direct by default, IBGP multihop by default */
  if (cf->multihop < 0)
    cf->multihop = internal ? 64 : 0;

  /* LLGR mode default based on GR mode */
  if (cf->llgr_mode < 0)
    cf->llgr_mode = cf->gr_mode ? BGP_LLGR_AWARE : 0;

  /* Link check for single-hop BGP by default */
  if (cf->check_link < 0)
    cf->check_link = !cf->multihop;


  if (!cf->local_as)
    cf_error("Local AS number must be set");

  if (ipa_zero(cf->remote_ip) && !cf->remote_range)
    cf_error("Neighbor must be configured");

  if (ipa_zero(cf->local_ip) && cf->strict_bind)
    cf_error("Local address must be configured for strict bind");

  if (!cf->remote_as && !cf->peer_type)
    cf_error("Remote AS number (or peer type) must be set");

  if ((cf->peer_type == BGP_PT_INTERNAL) && !internal)
    cf_error("IBGP cannot have different ASNs");

  if ((cf->peer_type == BGP_PT_EXTERNAL) &&  internal)
    cf_error("EBGP cannot have the same ASNs");

  if (!cf->iface && (ipa_is_link_local(cf->local_ip) ||
		     ipa_is_link_local(cf->remote_ip)))
    cf_error("Link-local addresses require defined interface");

  if (!(cf->capabilities && cf->enable_as4) && (cf->remote_as > 0xFFFF))
    cf_error("Neighbor AS number out of range (AS4 not available)");

  if (!internal && cf->rr_client)
    cf_error("Only internal neighbor can be RR client");

  if (internal && cf->rs_client)
    cf_error("Only external neighbor can be RS client");

  if (internal && (cf->local_role != BGP_ROLE_UNDEFINED))
    cf_error("Local role cannot be set on IBGP sessions");

  if (interior && (cf->local_role != BGP_ROLE_UNDEFINED))
    log(L_WARN "BGP roles are not recommended to be used within AS confederations");

  if (cf->require_roles && (cf->local_role == BGP_ROLE_UNDEFINED))
    cf_error("Local role must be set if roles are required");

  if (!cf->confederation && cf->confederation_member)
    cf_error("Confederation ID must be set for member sessions");

  if (cf->multihop && (ipa_is_link_local(cf->local_ip) ||
		       ipa_is_link_local(cf->remote_ip)))
    cf_error("Multihop BGP cannot be used with link-local addresses");

  if (cf->multihop && cf->iface)
    cf_error("Multihop BGP cannot be bound to interface");

  if (cf->multihop && cf->check_link)
    cf_error("Multihop BGP cannot depend on link state");

  if (cf->multihop && cf->bfd && ipa_zero(cf->local_ip))
    cf_error("Multihop BGP with BFD requires specified local address");

  if (!cf->gr_mode && cf->llgr_mode)
    cf_error("Long-lived graceful restart requires basic graceful restart");

  if (internal && cf->enforce_first_as)
    cf_error("Enforce first AS check is requires EBGP sessions");

  if (cf->keepalive_time > cf->hold_time)
    cf_error("Keepalive time must be at most hold time");

  if (cf->keepalive_time > (cf->hold_time / 2))
    log(L_WARN "Keepalive time should be at most 1/2 of hold time");

  if (cf->min_hold_time > cf->hold_time)
    cf_error("Min hold time (%u) exceeds hold time (%u)",
	     cf->min_hold_time, cf->hold_time);

  uint keepalive_time = cf->keepalive_time ?: cf->hold_time / 3;
  if (cf->min_keepalive_time > keepalive_time)
    cf_error("Min keepalive time (%u) exceeds keepalive time (%u)",
	     cf->min_keepalive_time, keepalive_time);


  struct bgp_channel_config *cc;
  BGP_CF_WALK_CHANNELS(cf, cc)
  {
    /* Handle undefined import filter */
    if (cc->c.in_filter == FILTER_UNDEF)
      if (interior)
	cc->c.in_filter = FILTER_ACCEPT;
      else
	cf_error("EBGP requires explicit import policy");

    /* Handle undefined export filter */
    if (cc->c.out_filter == FILTER_UNDEF)
      if (interior)
	cc->c.out_filter = FILTER_REJECT;
      else
	cf_error("EBGP requires explicit export policy");

    /* Disable after error incompatible with restart limit action */
    if ((cc->c.in_limit.action == PLA_RESTART) && cf->disable_after_error)
      cc->c.in_limit.action = PLA_DISABLE;

    /* Different default based on rr_client, rs_client */
    if (cc->next_hop_keep == 0xff)
      cc->next_hop_keep = cf->rr_client ? NH_IBGP : (cf->rs_client ? NH_ALL : NH_NO);

    /* Different default for gw_mode */
    if (!cc->gw_mode)
      cc->gw_mode = cf->multihop ? GW_RECURSIVE : GW_DIRECT;

    /* Different default for next_hop_prefer */
    if (!cc->next_hop_prefer)
      cc->next_hop_prefer = (cc->gw_mode == GW_DIRECT) ? NHP_GLOBAL : NHP_LOCAL;

    /* Defaults based on proto config */
    if (cc->gr_able == 0xff)
      cc->gr_able = (cf->gr_mode == BGP_GR_ABLE);

    if (cc->llgr_able == 0xff)
      cc->llgr_able = (cf->llgr_mode == BGP_LLGR_ABLE);

    if (cc->llgr_time == ~0U)
      cc->llgr_time = cf->llgr_time;

    /* AIGP enabled by default on interior sessions */
    if (cc->aigp == 0xff)
      cc->aigp = interior;

    /* Default values of IGP tables */
    if ((cc->gw_mode == GW_RECURSIVE) && !cc->desc->no_igp)
    {
      if (!cc->igp_table_ip4 && (bgp_cc_is_ipv4(cc) || cc->ext_next_hop))
	cc->igp_table_ip4 = bgp_default_igp_table(cf, cc, NET_IP4);

      if (!cc->igp_table_ip6 && (bgp_cc_is_ipv6(cc) || cc->ext_next_hop))
	cc->igp_table_ip6 = bgp_default_igp_table(cf, cc, NET_IP6);

      if (cc->igp_table_ip4 && bgp_cc_is_ipv6(cc) && !cc->ext_next_hop)
	cf_error("Mismatched IGP table type");

      if (cc->igp_table_ip6 && bgp_cc_is_ipv4(cc) && !cc->ext_next_hop)
	cf_error("Mismatched IGP table type");
    }

    /* Default value of base table */
    if ((BGP_SAFI(cc->afi) == BGP_SAFI_FLOW) && cc->validate && !cc->base_table)
      cc->base_table = bgp_default_base_table(cf, cc);

    if (cc->base_table && !cc->base_table->trie_used)
      cf_error("Flowspec validation requires base table (%s) with trie",
	       cc->base_table->name);

    if (cf->multihop && (cc->gw_mode == GW_DIRECT))
      cf_error("Multihop BGP cannot use direct gateway mode");

    if ((cc->gw_mode == GW_RECURSIVE) && cc->c.table->sorted)
      cf_error("BGP in recursive mode prohibits sorted table");

    if (cf->deterministic_med && cc->c.table->sorted)
      cf_error("BGP with deterministic MED prohibits sorted table");

    if (cc->secondary && !cc->c.table->sorted)
      cf_error("BGP with secondary option requires sorted table");
  }
}

static int
bgp_reconfigure(struct proto *P, struct proto_config *CF)
{
  struct bgp_proto *p = (void *) P;
  const struct bgp_config *new = (void *) CF;
  const struct bgp_config *old = p->cf;

  if (proto_get_router_id(CF) != p->local_id)
    return 0;

  int same = !memcmp(((byte *) old) + sizeof(struct proto_config),
		     ((byte *) new) + sizeof(struct proto_config),
		     // password item is last and must be checked separately
		     OFFSETOF(struct bgp_config, password) - sizeof(struct proto_config))
    && !bstrcmp(old->password, new->password)
    && ((!old->remote_range && !new->remote_range)
	|| (old->remote_range && new->remote_range && net_equal(old->remote_range, new->remote_range)))
    && !bstrcmp(old->dynamic_name, new->dynamic_name)
    && (old->dynamic_name_digits == new->dynamic_name_digits);

  /* FIXME: Move channel reconfiguration to generic protocol code ? */
  struct channel *C, *C2;
  struct bgp_channel_config *cc;

  WALK_LIST(C, p->p.channels)
    C->stale = 1;

  BGP_CF_WALK_CHANNELS(new, cc)
  {
    C = (struct channel *) bgp_find_channel(p, cc->afi);
    same = proto_configure_channel(P, &C, &cc->c) && same;
  }

  WALK_LIST_DELSAFE(C, C2, p->p.channels)
    if (C->stale)
      same = proto_configure_channel(P, &C, NULL) && same;

  if (same && (p->start_state > BSS_PREPARE))
    bgp_update_bfd(p, new->bfd);

  /* We should update our copy of configuration ptr as old configuration will be freed */
  if (same)
    p->cf = new;

  /* Reset name counter */
  p->dynamic_name_counter = 0;

  return same;
}

#define TABLE(cf, NAME) ((cf)->NAME ? (cf)->NAME->table : NULL )

static int
bgp_channel_reconfigure(struct channel *C, struct channel_config *CC, int *import_changed, int *export_changed)
{
  struct bgp_proto *p = (void *) C->proto;
  struct bgp_channel *c = (void *) C;
  struct bgp_channel_config *new = (void *) CC;
  struct bgp_channel_config *old = c->cf;

  if ((new->secondary != old->secondary) ||
      (new->validate != old->validate) ||
      (new->gr_able != old->gr_able) ||
      (new->llgr_able != old->llgr_able) ||
      (new->llgr_time != old->llgr_time) ||
      (new->ext_next_hop != old->ext_next_hop) ||
      (new->add_path != old->add_path) ||
      (new->import_table != old->import_table) ||
      (new->export_table != old->export_table) ||
      (TABLE(new, igp_table_ip4) != TABLE(old, igp_table_ip4)) ||
      (TABLE(new, igp_table_ip6) != TABLE(old, igp_table_ip6)) ||
      (TABLE(new, base_table) != TABLE(old, base_table)))
    return 0;

  if (new->mandatory && !old->mandatory && (C->channel_state != CS_UP))
    return 0;

  if ((new->gw_mode != old->gw_mode) ||
      (new->next_hop_prefer != old->next_hop_prefer) ||
      (new->aigp != old->aigp) ||
      (new->cost != old->cost))
  {
    /* import_changed itself does not force ROUTE_REFRESH when import_table is active */
    if ((c->c.in_keep & RIK_PREFILTER) && (c->c.channel_state == CS_UP))
      bgp_schedule_packet(p->conn, c, PKT_ROUTE_REFRESH);

    *import_changed = 1;
  }

  if (!ipa_equal(new->next_hop_addr, old->next_hop_addr) ||
      (new->next_hop_self != old->next_hop_self) ||
      (new->next_hop_keep != old->next_hop_keep) ||
      (new->aigp != old->aigp) ||
      (new->aigp_originate != old->aigp_originate))
    *export_changed = 1;

  c->cf = new;
  return 1;
}

static void
bgp_copy_config(struct proto_config *dest, struct proto_config *src)
{
  struct bgp_config *d = (void *) dest;
  struct bgp_config *s = (void *) src;

  /* Copy BFD options */
  if (s->bfd)
  {
    struct bfd_options *opts = cfg_alloc(sizeof(struct bfd_options));
    memcpy(opts, s->bfd, sizeof(struct bfd_options));
    d->bfd = opts;
  }
}


/**
 * bgp_error - report a protocol error
 * @c: connection
 * @code: error code (according to the RFC)
 * @subcode: error sub-code
 * @data: data to be passed in the Notification message
 * @len: length of the data
 *
 * bgp_error() sends a notification packet to tell the other side that a protocol
 * error has occurred (including the data considered erroneous if possible) and
 * closes the connection.
 */
void
bgp_error(struct bgp_conn *c, uint code, uint subcode, byte *data, int len)
{
  struct bgp_proto *p = c->bgp;

  if (c->state == BS_CLOSE)
    return;

  bgp_log_error(p, BE_BGP_TX, "Error", code, subcode, data, ABS(len));
  bgp_store_error(p, c, BE_BGP_TX, (code << 16) | subcode);
  bgp_conn_enter_close_state(c);

  c->notify_code = code;
  c->notify_subcode = subcode;
  c->notify_data = data;
  c->notify_size = (len > 0) ? len : 0;
  bgp_schedule_packet(c, NULL, PKT_NOTIFICATION);

  if (code != 6)
  {
    bgp_update_startup_delay(p);
    bgp_stop(p, 0, NULL, 0);
  }
}

/**
 * bgp_store_error - store last error for status report
 * @p: BGP instance
 * @c: connection
 * @class: error class (BE_xxx constants)
 * @code: error code (class specific)
 *
 * bgp_store_error() decides whether given error is interesting enough
 * and store that error to last_error variables of @p
 */
void
bgp_store_error(struct bgp_proto *p, struct bgp_conn *c, u8 class, u32 code)
{
  /* During PS_UP, we ignore errors on secondary connection */
  if ((p->p.proto_state == PS_UP) && c && (c != p->conn))
    return;

  /* During PS_STOP, we ignore any errors, as we want to report
   * the error that caused transition to PS_STOP
   */
  if (p->p.proto_state == PS_STOP)
    return;

  p->last_error_class = class;
  p->last_error_code = code;
}

static char *bgp_state_names[] = { "Idle", "Connect", "Active", "OpenSent", "OpenConfirm", "Established", "Close" };
static char *bgp_err_classes[] = { "", "Error: ", "Socket: ", "Received: ", "BGP Error: ", "Automatic shutdown: ", ""};
static char *bgp_misc_errors[] = { "", "Neighbor lost", "Invalid next hop", "Kernel MD5 auth failed", "No listening socket", "Link down", "BFD session down", "Graceful restart"};
static char *bgp_auto_errors[] = { "", "Route limit exceeded"};
static char *bgp_gr_states[] = { "None", "Regular", "Long-lived"};

static const char *
bgp_last_errmsg(struct bgp_proto *p)
{
  switch (p->last_error_class)
  {
  case BE_MISC:
    return bgp_misc_errors[p->last_error_code];
  case BE_SOCKET:
    return (p->last_error_code == 0) ? "Connection closed" : strerror(p->last_error_code);
  case BE_BGP_RX:
  case BE_BGP_TX:
    return bgp_error_dsc(p->last_error_code >> 16, p->last_error_code & 0xFF);
  case BE_AUTO_DOWN:
    return bgp_auto_errors[p->last_error_code];
  default:
    return "";
  }
}

static const char *
bgp_state_dsc(struct bgp_proto *p)
{
  if (p->p.proto_state == PS_DOWN)
    return "Down";

  int state = MAX(p->incoming_conn.state, p->outgoing_conn.state);
  if ((state == BS_IDLE) && (p->start_state >= BSS_CONNECT) && p->passive)
    return "Passive";

  return bgp_state_names[state];
}

static void
bgp_get_status(struct proto *P, byte *buf)
{
  struct bgp_proto *p = (struct bgp_proto *) P;

  const char *err1 = bgp_err_classes[p->last_error_class];
  const char *err2 = bgp_last_errmsg(p);

  if (P->proto_state == PS_DOWN)
    bsprintf(buf, "%s%s", err1, err2);
  else
    bsprintf(buf, "%-14s%s%s", bgp_state_dsc(p), err1, err2);
}

static void
bgp_show_afis(int code, char *s, u32 *afis, uint count)
{
  buffer b;
  LOG_BUFFER_INIT(b);

  buffer_puts(&b, s);

  for (u32 *af = afis; af < (afis + count); af++)
  {
    const struct bgp_af_desc *desc = bgp_get_af_desc(*af);
    if (desc)
      buffer_print(&b, " %s", desc->name);
    else
      buffer_print(&b, " <%u/%u>", BGP_AFI(*af), BGP_SAFI(*af));
  }

  if (b.pos == b.end)
    strcpy(b.end - 32, " ... <too long>");

  cli_msg(code, b.start);
}

const char *
bgp_format_role_name(u8 role)
{
  static const char *bgp_role_names[] = { "provider", "rs_server", "rs_client", "customer", "peer" };
  if (role == BGP_ROLE_UNDEFINED) return "undefined";
  if (role < ARRAY_SIZE(bgp_role_names)) return bgp_role_names[role];
  return "?";
}

static void
bgp_show_capabilities(struct bgp_proto *p UNUSED, struct bgp_caps *caps)
{
  struct bgp_af_caps *ac;
  uint any_mp_bgp = 0;
  uint any_gr_able = 0;
  uint any_add_path = 0;
  uint any_ext_next_hop = 0;
  uint any_llgr_able = 0;
  u32 *afl1 = alloca(caps->af_count * sizeof(u32));
  u32 *afl2 = alloca(caps->af_count * sizeof(u32));
  uint afn1, afn2;

  WALK_AF_CAPS(caps, ac)
  {
    any_mp_bgp |= ac->ready;
    any_gr_able |= ac->gr_able;
    any_add_path |= ac->add_path;
    any_ext_next_hop |= ac->ext_next_hop;
    any_llgr_able |= ac->llgr_able;
  }

  if (any_mp_bgp)
  {
    cli_msg(-1006, "      Multiprotocol");

    afn1 = 0;
    WALK_AF_CAPS(caps, ac)
      if (ac->ready)
	afl1[afn1++] = ac->afi;

    bgp_show_afis(-1006, "        AF announced:", afl1, afn1);
  }

  if (caps->route_refresh)
    cli_msg(-1006, "      Route refresh");

  if (any_ext_next_hop)
  {
    cli_msg(-1006, "      Extended next hop");

    afn1 = 0;
    WALK_AF_CAPS(caps, ac)
      if (ac->ext_next_hop)
	afl1[afn1++] = ac->afi;

    bgp_show_afis(-1006, "        IPv6 nexthop:", afl1, afn1);
  }

  if (caps->ext_messages)
    cli_msg(-1006, "      Extended message");

  if (caps->gr_aware)
    cli_msg(-1006, "      Graceful restart");

  if (any_gr_able)
  {
    /* Continues from gr_aware */
    cli_msg(-1006, "        Restart time: %u", caps->gr_time);
    if (caps->gr_flags & BGP_GRF_RESTART)
      cli_msg(-1006, "        Restart recovery");

    afn1 = afn2 = 0;
    WALK_AF_CAPS(caps, ac)
    {
      if (ac->gr_able)
	afl1[afn1++] = ac->afi;

      if (ac->gr_af_flags & BGP_GRF_FORWARDING)
	afl2[afn2++] = ac->afi;
    }

    bgp_show_afis(-1006, "        AF supported:", afl1, afn1);
    bgp_show_afis(-1006, "        AF preserved:", afl2, afn2);
  }

  if (caps->as4_support)
    cli_msg(-1006, "      4-octet AS numbers");

  if (any_add_path)
  {
    cli_msg(-1006, "      ADD-PATH");

    afn1 = afn2 = 0;
    WALK_AF_CAPS(caps, ac)
    {
      if (ac->add_path & BGP_ADD_PATH_RX)
	afl1[afn1++] = ac->afi;

      if (ac->add_path & BGP_ADD_PATH_TX)
	afl2[afn2++] = ac->afi;
    }

    bgp_show_afis(-1006, "        RX:", afl1, afn1);
    bgp_show_afis(-1006, "        TX:", afl2, afn2);
  }

  if (caps->enhanced_refresh)
    cli_msg(-1006, "      Enhanced refresh");

  if (caps->llgr_aware)
    cli_msg(-1006, "      Long-lived graceful restart");

  if (any_llgr_able)
  {
    u32 stale_time = 0;

    afn1 = afn2 = 0;
    WALK_AF_CAPS(caps, ac)
    {
      stale_time = MAX(stale_time, ac->llgr_time);

      if (ac->llgr_able && ac->llgr_time)
	afl1[afn1++] = ac->afi;

      if (ac->llgr_flags & BGP_GRF_FORWARDING)
	afl2[afn2++] = ac->afi;
    }

    /* Continues from llgr_aware */
    cli_msg(-1006, "        LL stale time: %u", stale_time);

    bgp_show_afis(-1006, "        AF supported:", afl1, afn1);
    bgp_show_afis(-1006, "        AF preserved:", afl2, afn2);
  }

  if (caps->hostname)
    cli_msg(-1006, "      Hostname: %s", caps->hostname);

  if (caps->role != BGP_ROLE_UNDEFINED)
    cli_msg(-1006, "      Role: %s", bgp_format_role_name(caps->role));
}

static void
bgp_show_proto_info(struct proto *P)
{
  struct bgp_proto *p = (struct bgp_proto *) P;

  cli_msg(-1006, "  BGP state:          %s", bgp_state_dsc(p));

  if (bgp_is_dynamic(p) && p->cf->remote_range)
    cli_msg(-1006, "    Neighbor range:   %N", p->cf->remote_range);
  else
    cli_msg(-1006, "    Neighbor address: %I%J", p->remote_ip, p->cf->iface);

  if ((p->conn == &p->outgoing_conn) && (p->cf->remote_port != BGP_PORT))
    cli_msg(-1006, "    Neighbor port:    %u", p->cf->remote_port);

  cli_msg(-1006, "    Neighbor AS:      %u", p->remote_as);
  cli_msg(-1006, "    Local AS:         %u", p->cf->local_as);

  if (p->gr_active_num)
    cli_msg(-1006, "    Neighbor graceful restart active");

  if (P->proto_state == PS_START)
  {
    struct bgp_conn *oc = &p->outgoing_conn;

    if ((p->start_state < BSS_CONNECT) &&
	(tm_active(p->startup_timer)))
      cli_msg(-1006, "    Error wait:       %t/%u",
	      tm_remains(p->startup_timer), p->startup_delay);

    if ((oc->state == BS_ACTIVE) &&
	(tm_active(oc->connect_timer)))
      cli_msg(-1006, "    Connect delay:    %t/%u",
	      tm_remains(oc->connect_timer), p->cf->connect_delay_time);

    if (p->gr_active_num && tm_active(p->gr_timer))
      cli_msg(-1006, "    Restart timer:    %t/-",
	      tm_remains(p->gr_timer));
  }
  else if (P->proto_state == PS_UP)
  {
    cli_msg(-1006, "    Neighbor ID:      %R", p->remote_id);
    cli_msg(-1006, "    Local capabilities");
    bgp_show_capabilities(p, p->conn->local_caps);
    cli_msg(-1006, "    Neighbor capabilities");
    bgp_show_capabilities(p, p->conn->remote_caps);
    cli_msg(-1006, "    Session:          %s%s%s%s%s",
	    p->is_internal ? "internal" : "external",
	    p->cf->multihop ? " multihop" : "",
	    p->rr_client ? " route-reflector" : "",
	    p->rs_client ? " route-server" : "",
	    p->as4_session ? " AS4" : "");
    cli_msg(-1006, "    Source address:   %I", p->local_ip);
    cli_msg(-1006, "    Hold timer:       %t/%u",
	    tm_remains(p->conn->hold_timer), p->conn->hold_time);
    cli_msg(-1006, "    Keepalive timer:  %t/%u",
	    tm_remains(p->conn->keepalive_timer), p->conn->keepalive_time);
  }

#if 0
  struct bgp_stats *s = &p->stats;
  cli_msg(-1006, "    FSM established transitions: %u",
	  s->fsm_established_transitions);
  cli_msg(-1006, "    Rcvd messages:    %u total / %u updates / %lu bytes",
	  s->rx_messages, s->rx_updates, s->rx_bytes);
  cli_msg(-1006, "    Sent messages:    %u total / %u updates / %lu bytes",
	  s->tx_messages, s->tx_updates, s->tx_bytes);
  cli_msg(-1006, "    Last rcvd update elapsed time: %t s",
	  p->last_rx_update ? (current_time() - p->last_rx_update) : 0);
#endif

  if ((p->last_error_class != BE_NONE) &&
      (p->last_error_class != BE_MAN_DOWN))
  {
    const char *err1 = bgp_err_classes[p->last_error_class];
    const char *err2 = bgp_last_errmsg(p);
    cli_msg(-1006, "    Last error:       %s%s", err1, err2);
  }

  {
    struct bgp_channel *c;
    WALK_LIST(c, p->p.channels)
    {
      channel_show_info(&c->c);

      if (c->c.channel != &channel_bgp)
	continue;

      if (p->gr_active_num)
	cli_msg(-1006, "    Neighbor GR:    %s", bgp_gr_states[c->gr_active]);

      if (c->stale_timer && tm_active(c->stale_timer))
	cli_msg(-1006, "    LL stale timer: %t/-", tm_remains(c->stale_timer));

      if (c->c.channel_state == CS_UP)
      {
	if (ipa_zero(c->link_addr))
	  cli_msg(-1006, "    BGP Next hop:   %I", c->next_hop_addr);
	else
	  cli_msg(-1006, "    BGP Next hop:   %I %I", c->next_hop_addr, c->link_addr);
      }

      if (c->igp_table_ip4)
	cli_msg(-1006, "    IGP IPv4 table: %s", c->igp_table_ip4->name);

      if (c->igp_table_ip6)
	cli_msg(-1006, "    IGP IPv6 table: %s", c->igp_table_ip6->name);

      if (c->base_table)
	cli_msg(-1006, "    Base table:     %s", c->base_table->name);
    }
  }
}

struct channel_class channel_bgp = {
  .channel_size =	sizeof(struct bgp_channel),
  .config_size =	sizeof(struct bgp_channel_config),
  .init =		bgp_channel_init,
  .start =		bgp_channel_start,
  .shutdown =		bgp_channel_shutdown,
  .cleanup =		bgp_channel_cleanup,
  .reconfigure =	bgp_channel_reconfigure,
};

struct protocol proto_bgp = {
  .name = 		"BGP",
  .template = 		"bgp%d",
  .preference = 	DEF_PREF_BGP,
  .channel_mask =	NB_IP | NB_VPN | NB_FLOW,
  .proto_size =		sizeof(struct bgp_proto),
  .config_size =	sizeof(struct bgp_config),
  .postconfig =		bgp_postconfig,
  .init = 		bgp_init,
  .start = 		bgp_start,
  .shutdown = 		bgp_shutdown,
  .reconfigure = 	bgp_reconfigure,
  .copy_config = 	bgp_copy_config,
  .get_status = 	bgp_get_status,
  .show_proto_info = 	bgp_show_proto_info
};

void bgp_build(void)
{
  proto_build(&proto_bgp);
  bgp_register_attrs();
}<|MERGE_RESOLUTION|>--- conflicted
+++ resolved
@@ -145,25 +145,11 @@
 static void bgp_listen_sock_err(sock *sk UNUSED, int err);
 static void bgp_initiate_disable(struct bgp_proto *p, int err_val);
 
-<<<<<<< HEAD
 static void bgp_graceful_restart_feed(struct bgp_channel *c);
 
 
-/**
- * bgp_open - open a BGP instance
- * @p: BGP instance
- *
- * This function allocates and configures shared BGP resources, mainly listening
- * sockets. Should be called as the last step during initialization (when lock
- * is acquired and neighbor is ready). When error, caller should change state to
- * PS_DOWN and return immediately.
- */
-static int
-bgp_open(struct bgp_proto *p)
-=======
 static inline int
 bgp_setup_auth(struct bgp_proto *p, int enable)
->>>>>>> 0bb04d53
 {
   if (p->cf->password && p->listen.sock)
   {
@@ -1692,10 +1678,7 @@
     .hook = bgp_start_locked,
     .data = p,
   };
-<<<<<<< HEAD
   lock->target = &global_event_list;
-=======
->>>>>>> 0bb04d53
 
   /* For dynamic BGP, we use inst 1 to avoid collisions with regular BGP */
   if (bgp_is_dynamic(p))

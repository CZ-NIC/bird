/*
 *	BIRD -- The Border Gateway Protocol
 *
 *	(c) 2000 Martin Mares <mj@ucw.cz>
 *	(c) 2008--2016 Ondrej Zajicek <santiago@crfreenet.org>
 *	(c) 2008--2016 CZ.NIC z.s.p.o.
 *
 *	Can be freely distributed and used under the terms of the GNU GPL.
 */

/**
 * DOC: Border Gateway Protocol
 *
 * The BGP protocol is implemented in three parts: |bgp.c| which takes care of
 * the connection and most of the interface with BIRD core, |packets.c| handling
 * both incoming and outgoing BGP packets and |attrs.c| containing functions for
 * manipulation with BGP attribute lists.
 *
 * As opposed to the other existing routing daemons, BIRD has a sophisticated
 * core architecture which is able to keep all the information needed by BGP in
 * the primary routing table, therefore no complex data structures like a
 * central BGP table are needed. This increases memory footprint of a BGP router
 * with many connections, but not too much and, which is more important, it
 * makes BGP much easier to implement.
 *
 * Each instance of BGP (corresponding to a single BGP peer) is described by a
 * &bgp_proto structure to which are attached individual connections represented
 * by &bgp_connection (usually, there exists only one connection, but during BGP
 * session setup, there can be more of them). The connections are handled
 * according to the BGP state machine defined in the RFC with all the timers and
 * all the parameters configurable.
 *
 * In incoming direction, we listen on the connection's socket and each time we
 * receive some input, we pass it to bgp_rx(). It decodes packet headers and the
 * markers and passes complete packets to bgp_rx_packet() which distributes the
 * packet according to its type.
 *
 * In outgoing direction, we gather all the routing updates and sort them to
 * buckets (&bgp_bucket) according to their attributes (we keep a hash table for
 * fast comparison of &rta's and a &fib which helps us to find if we already
 * have another route for the same destination queued for sending, so that we
 * can replace it with the new one immediately instead of sending both
 * updates). There also exists a special bucket holding all the route
 * withdrawals which cannot be queued anywhere else as they don't have any
 * attributes. If we have any packet to send (due to either new routes or the
 * connection tracking code wanting to send a Open, Keepalive or Notification
 * message), we call bgp_schedule_packet() which sets the corresponding bit in a
 * @packet_to_send bit field in &bgp_conn and as soon as the transmit socket
 * buffer becomes empty, we call bgp_fire_tx(). It inspects state of all the
 * packet type bits and calls the corresponding bgp_create_xx() functions,
 * eventually rescheduling the same packet type if we have more data of the same
 * type to send.
 *
 * The processing of attributes consists of two functions: bgp_decode_attrs()
 * for checking of the attribute blocks and translating them to the language of
 * BIRD's extended attributes and bgp_encode_attrs() which does the
 * converse. Both functions are built around a @bgp_attr_table array describing
 * all important characteristics of all known attributes.  Unknown transitive
 * attributes are attached to the route as %EAF_TYPE_OPAQUE byte streams.
 *
 * BGP protocol implements graceful restart in both restarting (local restart)
 * and receiving (neighbor restart) roles. The first is handled mostly by the
 * graceful restart code in the nest, BGP protocol just handles capabilities,
 * sets @gr_wait and locks graceful restart until end-of-RIB mark is received.
 * The second is implemented by internal restart of the BGP state to %BS_IDLE
 * and protocol state to %PS_START, but keeping the protocol up from the core
 * point of view and therefore maintaining received routes. Routing table
 * refresh cycle (rt_refresh_begin(), rt_refresh_end()) is used for removing
 * stale routes after reestablishment of BGP session during graceful restart.
 *
 * Supported standards:
 * RFC 4271 - Border Gateway Protocol 4 (BGP)
 * RFC 1997 - BGP Communities Attribute
 * RFC 2385 - Protection of BGP Sessions via TCP MD5 Signature
 * RFC 2545 - Use of BGP Multiprotocol Extensions for IPv6
 * RFC 2918 - Route Refresh Capability
 * RFC 3107 - Carrying Label Information in BGP
 * RFC 4360 - BGP Extended Communities Attribute
 * RFC 4364 - BGP/MPLS IPv4 Virtual Private Networks
 * RFC 4456 - BGP Route Reflection
 * RFC 4486 - Subcodes for BGP Cease Notification Message
 * RFC 4659 - BGP/MPLS IPv6 Virtual Private Networks
 * RFC 4724 - Graceful Restart Mechanism for BGP
 * RFC 4760 - Multiprotocol extensions for BGP
 * RFC 4798 - Connecting IPv6 Islands over IPv4 MPLS
 * RFC 5065 - AS confederations for BGP
 * RFC 5082 - Generalized TTL Security Mechanism
 * RFC 5492 - Capabilities Advertisement with BGP
 * RFC 5668 - 4-Octet AS Specific BGP Extended Community
 * RFC 5925 - TCP Authentication Option
 * RFC 6286 - AS-Wide Unique BGP Identifier
 * RFC 6608 - Subcodes for BGP Finite State Machine Error
 * RFC 6793 - BGP Support for 4-Octet AS Numbers
 * RFC 7311 - Accumulated IGP Metric Attribute for BGP
 * RFC 7313 - Enhanced Route Refresh Capability for BGP
 * RFC 7606 - Revised Error Handling for BGP UPDATE Messages
 * RFC 7911 - Advertisement of Multiple Paths in BGP
 * RFC 7947 - Internet Exchange BGP Route Server
 * RFC 8092 - BGP Large Communities Attribute
 * RFC 8212 - Default EBGP Route Propagation Behavior without Policies
 * RFC 8654 - Extended Message Support for BGP
 * RFC 8950 - Advertising IPv4 NLRI with an IPv6 Next Hop
 * RFC 8955 - Dissemination of Flow Specification Rules
 * RFC 8956 - Dissemination of Flow Specification Rules for IPv6
 * RFC 9003 - Extended BGP Administrative Shutdown Communication
 * RFC 9072 - Extended Optional Parameters Length for BGP OPEN Message
 * RFC 9117 - Revised Validation Procedure for BGP Flow Specifications
 * RFC 9234 - Route Leak Prevention and Detection Using Roles
 * RFC 9494 - Long-Lived Graceful Restart for BGP
 * RFC 9687 - Send Hold Timer
 * draft-walton-bgp-hostname-capability-02
 */

#undef LOCAL_DEBUG

#include <stdlib.h>

#include "nest/bird.h"
#include "nest/iface.h"
#include "nest/protocol.h"
#include "nest/route.h"
#include "nest/mpls.h"
#include "nest/cli.h"
#include "nest/locks.h"
#include "conf/conf.h"
#include "filter/filter.h"
#include "lib/socket.h"
#include "lib/resource.h"
#include "lib/string.h"

#include "bgp.h"
#ifdef CONFIG_BMP
#include "proto/bmp/bmp.h"
#endif

static void bgp_listen_create(void *);

static list STATIC_LIST_INIT(bgp_sockets);		/* Global list of listening sockets */
static list STATIC_LIST_INIT(bgp_listen_pending);	/* Global list of listening socket open requests */
static event bgp_listen_event = { .hook = bgp_listen_create };

static DOMAIN(rtable) bgp_listen_domain;
static pool *bgp_listen_pool;

static void bgp_connect(struct bgp_proto *p);
static void bgp_active(struct bgp_proto *p);
static void bgp_setup_conn(struct bgp_proto *p, struct bgp_conn *conn);
static void bgp_setup_sk(struct bgp_conn *conn, sock *s);
static void bgp_send_open(struct bgp_conn *conn);
static void bgp_update_bfd(struct bgp_proto *p, const struct bfd_options *bfd);

static int bgp_disable_ao_keys(struct bgp_proto *p);
static int bgp_incoming_connection(sock *sk, uint dummy UNUSED);
static void bgp_listen_sock_err(sock *sk UNUSED, int err);
static void bgp_initiate_disable(struct bgp_proto *p, int err_val);

static void bgp_graceful_restart_feed(struct bgp_channel *c);
static void bgp_restart_route_refresh(void *_bc);


/*
 *	TCP-AO keys
 */

static struct bgp_ao_key *
bgp_new_ao_key(struct bgp_proto *p, struct ao_config *cf)
{
  struct bgp_ao_key *key = mb_allocz(p->p.pool, sizeof(struct bgp_ao_key));

  key->key = cf->key;
  add_tail(&p->ao.keys, &key->n);

  return key;
}

static struct bgp_ao_key *
bgp_find_ao_key_(list *l, int send_id, int recv_id)
{
  WALK_LIST_(struct bgp_ao_key, key, *l)
    if ((key->key.send_id == send_id) && (key->key.recv_id == recv_id))
      return key;

  return NULL;
}

static inline struct bgp_ao_key * UNUSED
bgp_find_ao_key(struct bgp_proto *p, int send_id, int recv_id)
{ return bgp_find_ao_key_(&p->ao.keys, send_id, recv_id); }

static int
bgp_same_ao_key(struct ao_key *a, struct ao_key *b)
{
  return
    (a->send_id == b->send_id) &&
    (a->recv_id == b->recv_id) &&
    (a->algorithm == b->algorithm) &&
    (a->keylen == b->keylen) &&
    !memcmp(a->key, b->key, a->keylen);
}

static inline int
bgp_sk_add_ao_key(struct bgp_proto *p, sock *sk, struct bgp_ao_key *key)
{
  ip_addr prefix = p->cf->remote_ip;
  int pxlen = -1;

  int rv = sk_add_ao_key(sk, prefix, pxlen, p->cf->iface, &key->key, false, false);
  if (rv < 0)
  {
    sk_log_error(sk, p->p.name);
    log(L_ERR "%s: Cannot add TCP-AO key %d/%d to BGP %s socket",
	p->p.name, key->key.send_id, key->key.recv_id,
	((sk == p->listen.sock->sk) ? "listening" : "session"));
  }

  return rv;
}

static int
bgp_enable_ao_key(struct bgp_proto *p, struct bgp_ao_key *key)
{
  ASSERT(!key->active);

  BGP_TRACE(D_EVENTS, "Adding TCP-AO key %d/%d", key->key.send_id, key->key.recv_id);

  /* Handle listening socket */
  if (bgp_sk_add_ao_key(p, p->listen.sock->sk, key) < 0)
  {
    key->failed = 1;
    return -1;
  }

  key->active = 1;

  /* Handle incoming socket */
  if (p->incoming_conn.sk)
    if (bgp_sk_add_ao_key(p, p->incoming_conn.sk, key) < 0)
      return -1;

  /* Handle outgoing socket */
  if (p->outgoing_conn.sk)
    if (bgp_sk_add_ao_key(p, p->outgoing_conn.sk, key) < 0)
      return -1;

  return 0;
}

struct bgp_active_keys {
  int in_current, in_rnext;
  int out_current, out_rnext;
  struct bgp_ao_key *backup;
};

static int
bgp_sk_delete_ao_key(struct bgp_proto *p, sock *sk, struct bgp_ao_key *key,
		     struct bgp_ao_key *backup, int current_key_id, int rnext_key_id)
{
  struct ao_key *set_current = NULL, *set_rnext = NULL;

  if ((key->key.send_id == current_key_id) && backup)
  {
    log(L_WARN "%s: Deleting TCP-AO Current key %d/%d, setting Current key to %d/%d",
	p->p.name, key->key.send_id, key->key.recv_id, backup->key.send_id, backup->key.recv_id);

    set_current = &backup->key;
  }

  if ((key->key.recv_id == rnext_key_id) && backup)
  {
    log(L_WARN "%s: Deleting TCP-AO RNext key %d/%d, setting RNext key to %d/%d",
	p->p.name, key->key.send_id, key->key.recv_id, backup->key.send_id, backup->key.recv_id);

    set_rnext = &backup->key;
  }

  ip_addr prefix = p->cf->remote_ip;
  int pxlen = -1;

  int rv = sk_delete_ao_key(sk, prefix, pxlen, p->cf->iface, &key->key, set_current, set_rnext);
  if (rv < 0)
  {
    sk_log_error(sk, p->p.name);
    log(L_ERR "%s: Cannot delete TCP-AO key %d/%d from BGP %s socket",
	p->p.name, key->key.send_id, key->key.recv_id,
	((sk == p->listen.sock->sk) ? "listening" : "session"));
  }

  return rv;
}

static int
bgp_disable_ao_key(struct bgp_proto *p, struct bgp_ao_key *key, struct bgp_active_keys *info)
{
  ASSERT(key->active);

  BGP_TRACE(D_EVENTS, "Deleting TCP-AO key %d/%d", key->key.send_id, key->key.recv_id);

  /* Handle listening socket */
  if (bgp_sk_delete_ao_key(p, p->listen.sock->sk, key, NULL, -1, -1) < 0)
    return -1;

  key->active = 0;

  /* Handle incoming socket */
  if (p->incoming_conn.sk && info)
    if (bgp_sk_delete_ao_key(p, p->incoming_conn.sk, key, info->backup, info->in_current, info->in_rnext) < 0)
      return -1;

  /* Handle outgoing socket */
  if (p->outgoing_conn.sk && info)
    if (bgp_sk_delete_ao_key(p, p->outgoing_conn.sk, key, info->backup, info->out_current, info->out_rnext) < 0)
      return -1;

  return 0;
}

static int
bgp_remove_ao_key(struct bgp_proto *p, struct bgp_ao_key *key, struct bgp_active_keys *info)
{
  ASSERT(key != p->ao.best_key);

  if (key->active)
    if (bgp_disable_ao_key(p, key, info) < 0)
      return -1;

  rem_node(&key->n);
  mb_free(key);
  return 0;
}


static struct bgp_ao_key *
bgp_select_best_ao_key(struct bgp_proto *p)
{
  struct bgp_ao_key *best = NULL;

  WALK_LIST_(struct bgp_ao_key, key, p->ao.keys)
  {
    if (!key->active)
      continue;

    /* Never select deprecated keys */
    if (key->key.preference < 0)
      continue;

    if (!best || (best->key.preference < key->key.preference))
      best = key;
  }

  return best;
}

static int
bgp_sk_set_rnext_ao_key(struct bgp_proto *p, sock *sk, struct bgp_ao_key *key)
{
  int rv = sk_set_rnext_ao_key(sk, &key->key);
  if (rv < 0)
  {
    sk_log_error(sk, p->p.name);
    log(L_ERR "%s: Cannot set TCP-AO key %d/%d as RNext key",
	p->p.name, key->key.send_id, key->key.recv_id);
  }

  return rv;
}

static int
bgp_update_rnext_ao_key(struct bgp_proto *p)
{
  struct bgp_ao_key *best = bgp_select_best_ao_key(p);

  if (!best)
  {
    log(L_ERR "%s: No usable TCP-AO key", p->p.name);
    return -1;
  }

  if (best == p->ao.best_key)
    return 0;

  BGP_TRACE(D_EVENTS, "Setting TCP-AO key %d/%d as RNext key", best->key.send_id, best->key.recv_id);

  p->ao.best_key = best;

  /* Handle incoming socket */
  if (p->incoming_conn.sk)
    if (bgp_sk_set_rnext_ao_key(p, p->incoming_conn.sk, best) < 0)
      return -1;

  /* Handle outgoing socket */
  if (p->outgoing_conn.sk)
    if (bgp_sk_set_rnext_ao_key(p, p->outgoing_conn.sk, best) < 0)
      return -1;

  /* Schedule Keepalive to trigger RNext ID exchange */
  if (p->conn)
    bgp_schedule_packet(p->conn, NULL, PKT_KEEPALIVE);

  /* RFC 4271 4.4 says that Keepalive messages MUST NOT be sent more frequently
     than one per second, but since key change is rare, this is harmless. */

  return 0;
}


/**
 * bgp_enable_ao_keys - Enable TCP-AO keys
 * @p: BGP instance
 *
 * Enable all TCP-AO keys for the listening socket. We accept if some fail in
 * non-fatal way (e.g. kernel does not support specific algorithm), but there
 * must be at least one usable (non-deprecated) active key. In case of failure,
 * we remove all keys, so there is no lasting effect on the listening socket.
 * Returns: 0 for okay, -1 for failure.
 */
static int
bgp_enable_ao_keys(struct bgp_proto *p)
{
  ASSERT(!p->incoming_conn.sk && !p->outgoing_conn.sk);

  WALK_LIST_(struct bgp_ao_key, key, p->ao.keys)
    if (bgp_enable_ao_key(p, key) < 0)
      goto fail;

  p->ao.best_key = bgp_select_best_ao_key(p);

  if (!p->ao.best_key)
  {
    log(L_ERR "%s: No usable TCP-AO key", p->p.name);
    goto fail;
  }

  return 0;

fail:
  bgp_disable_ao_keys(p);
  return -1;
}

/**
 * bgp_disable_ao_keys - Disable TCP-AO keys
 * @p: BGP instance
 *
 * Disable all TCP-AO keys for the listening socket. We assume there are no
 * active connection, so no issue with removal of the current key. Errors are
 * ignored.
 */
static int
bgp_disable_ao_keys(struct bgp_proto *p)
{
  ASSERT(!p->incoming_conn.sk && !p->outgoing_conn.sk);

  WALK_LIST_(struct bgp_ao_key, key, p->ao.keys)
    if (key->active)
      bgp_disable_ao_key(p, key, NULL);

  return 0;
}

static int
bgp_reconfigure_ao_keys(struct bgp_proto *p, const struct bgp_config *cf)
{
  /* TCP-AO not used */
  if (EMPTY_LIST(p->ao.keys) && !cf->ao_keys)
    return 1;

  /* Cannot enable/disable TCP-AO */
  if (EMPTY_LIST(p->ao.keys) || !cf->ao_keys)
    return 0;

  /* Too early, TCP-AO not yet enabled */
  if (bgp_start_state(p) == BSS_PREPARE)
    return 0;

  /* Move existing keys to temporary list */
  list old_keys;
  init_list(&old_keys);
  add_tail_list(&old_keys, &p->ao.keys);
  init_list(&p->ao.keys);

  /* Clean up the best key */
  struct bgp_ao_key *old_best = p->ao.best_key;
  p->ao.best_key = NULL;

  /* Prepare new set of keys */
  for (struct ao_config *key_cf = cf->ao_keys; key_cf; key_cf = key_cf->next)
  {
    struct bgp_ao_key *key = bgp_find_ao_key_(&old_keys, key_cf->key.send_id, key_cf->key.recv_id);

    if (key && bgp_same_ao_key(&key->key, &key_cf->key))
    {
      /* Update key ptr and preference */
      key->key = key_cf->key;

      rem_node(&key->n);
      add_tail(&p->ao.keys, &key->n);

      if (key == old_best)
	p->ao.best_key = key;

      continue;
    }

    bgp_new_ao_key(p, key_cf);
  }

  /* Remove old keys */
  if (!EMPTY_LIST(old_keys))
  {
    struct bgp_active_keys info = { -1, -1, -1, -1, NULL};

    /* Find current/rnext keys on incoming connection */
    if (p->incoming_conn.sk)
      if (sk_get_active_ao_keys(p->incoming_conn.sk, &info.in_current, &info.in_rnext) < -1)
	sk_log_error(p->incoming_conn.sk, p->p.name);

    /* Find current/rnext keys on outgoing connection */
    if (p->outgoing_conn.sk)
      if (sk_get_active_ao_keys(p->outgoing_conn.sk, &info.out_current, &info.out_rnext) < -1)
	sk_log_error(p->outgoing_conn.sk, p->p.name);

    /*
     * Select backup key in case of removal of current/rnext key.
     *
     * It is possible that we cannot select an intermediate best key (e.g. when
     * the reconfiguration deprecates the old best key and adds the new one).
     * That is not necessary bad, we may not even need the backup key anyways.
     * In this case we use the old best key (ao.best_key) instead even if it may
     * be deprecated (but not removed).
     *
     * If neither one is available, that means we are going to remove rnext key
     * and we have no intermediate best key to switch to, therefore we fail
     * later during bgp_remove_ao_key().
     */
    info.backup = bgp_select_best_ao_key(p) ?: p->ao.best_key;
    if (!info.backup)
      log(L_WARN "%s: No usable backup key", p->p.name);

    struct bgp_ao_key *key, *key2;
    WALK_LIST_DELSAFE(key, key2, old_keys)
      bgp_remove_ao_key(p, key, &info);

    /* If some key removals failed */
    if (!EMPTY_LIST(old_keys))
      return 0;
  }

  /* Enable new keys */
  WALK_LIST_(struct bgp_ao_key, key, p->ao.keys)
    if (!key->active && !key->failed)
      if (bgp_enable_ao_key(p, key) < 0)
	return 0;

  /* Update RNext key */
  if (bgp_update_rnext_ao_key(p) < 0)
    return 0;

  return 1;
}

/**
 * bgp_list_ao_keys - List active TCP-AO keys
 * @p: BGP instance
 * @ao_keys: Returns array of keys
 * @ao_keys_num: Returns number of keys
 *
 * Returns an array of pointers to active TCP-AO keys, for usage with socket
 * functions. The best key is at the first position. The array is allocated from
 * the temporary linpool. If there are no keys (or just no best key), the error
 * is logged and the function fails. Returns: 0 for success, -1 for failure.
 */
static int
bgp_list_ao_keys(struct bgp_proto *p, const struct ao_key ***ao_keys, int *ao_keys_num)
{
  int num = 0;
  WALK_LIST_(const struct bgp_ao_key, key, p->ao.keys)
    if (key->active)
      num++;

  const struct bgp_ao_key *best = p->ao.best_key;

  if (!num || !best)
  {
    log(L_ERR "%s: No usable TCP-AO key", p->p.name);
    return -1;
  }

  const struct ao_key **keys = tmp_alloc(num * sizeof(const struct ao_key *));
  int i = 0;

  keys[i++] = &best->key;
  WALK_LIST_(const struct bgp_ao_key, key, p->ao.keys)
    if (key->active && (key != best) && (i < num))
      keys[i++] = &key->key;

  *ao_keys = keys;
  *ao_keys_num = i;
  return 0;
}




static int
bgp_setup_auth(struct bgp_proto *p, int enable)
{
  if (p->cf->auth_type == BGP_AUTH_AO)
  {
    if (enable)
      return bgp_enable_ao_keys(p);
    else
      return bgp_disable_ao_keys(p);
  }

  if (p->cf->auth_type == BGP_AUTH_MD5)
  {
    ip_addr prefix = p->cf->remote_ip;
    int pxlen = -1;

    if (p->cf->remote_range)
    {
      prefix = net_prefix(p->cf->remote_range);
      pxlen = net_pxlen(p->cf->remote_range);
    }

    int rv = sk_set_md5_auth(p->listen.sock->sk,
			     p->cf->local_ip, prefix, pxlen, p->cf->iface,
			     enable ? p->cf->password : NULL, p->cf->setkey);

    if (rv < 0)
      sk_log_error(p->listen.sock->sk, p->p.name);

    return rv;
  }

  return 0;
}

/* 
 * BGP Instance Management
 */

/**
 * bgp_close - close a BGP instance
 * @p: BGP instance
 *
 * This function frees and deconfigures shared BGP resources.
 */
static void
bgp_close(struct bgp_proto *p)
{
  LOCK_DOMAIN(rtable, bgp_listen_domain);

  struct bgp_listen_request *req = &p->listen;
  struct bgp_socket *bs = req->sock;

  if (enlisted(&req->n))
  {
    /* Remove listen request from listen socket or pending list */
    rem_node(&req->n);

    if (bs)
    {
      /* Already had a socket. */
      req->sock = NULL;

      /* Request listen socket cleanup */
      if (bs && EMPTY_LIST(bs->requests))
	ev_send(&global_event_list, &bgp_listen_event);
    }
  }

  UNLOCK_DOMAIN(rtable, bgp_listen_domain);
}

/**
 * bgp_open - open a BGP instance
 * @p: BGP instance
 *
 * This function allocates and configures shared BGP resources, mainly listening
 * sockets. Should be called as the last step during initialization (when lock
 * is acquired and neighbor is ready). When error, caller should change state to
 * PS_DOWN and return immediately.
 */
static void
bgp_open(struct bgp_proto *p)
{
  LOCK_DOMAIN(rtable, bgp_listen_domain);

  struct bgp_listen_request *req = &p->listen;
  /* We assume that cf->iface is defined iff cf->local_ip is link-local */
  req->iface = p->cf->strict_bind ? p->cf->iface : NULL;
  req->vrf = p->p.vrf;
  req->addr = p->cf->strict_bind ? p->cf->local_ip :
    (p->ipv4 ? IPA_NONE4 : IPA_NONE6);
  req->port = p->cf->local_port;
  req->flags = p->cf->free_bind ? SKF_FREEBIND : 0;

  BGP_TRACE(D_EVENTS, "Requesting listen socket at %I%J port %u", req->addr, req->iface, req->port);

  add_tail(&bgp_listen_pending, &req->n);
  ev_send(&global_event_list, &bgp_listen_event);

  UNLOCK_DOMAIN(rtable, bgp_listen_domain);
}

static void
bgp_listen_create(void *_ UNUSED)
{
  ASSERT_DIE(birdloop_inside(&main_birdloop));
  uint flag_mask = SKF_FREEBIND;

  while (1) {
    LOCK_DOMAIN(rtable, bgp_listen_domain);

    if (EMPTY_LIST(bgp_listen_pending))
    {
      UNLOCK_DOMAIN(rtable, bgp_listen_domain);
      break;
    }

    /* Get the first request to match */
    struct bgp_listen_request *req = HEAD(bgp_listen_pending);
    SKIP_BACK_DECLARE(struct bgp_proto, p, listen, req);
    rem_node(&req->n);

    /* First try to find existing socket */
    struct bgp_socket *bs;
    WALK_LIST(bs, bgp_sockets)
      if (ipa_equal(bs->sk->saddr, req->addr) &&
	  (bs->sk->sport == req->port) &&
	  (bs->sk->iface == req->iface) &&
	  (bs->sk->vrf == req->vrf) &&
	  ((bs->sk->flags & flag_mask) == req->flags))
	break;

    /* Not found any */
    if (NODE_VALID(bs))
      BGP_TRACE(D_EVENTS, "Found a listening socket: %p", bs);
    else
    {
      /* Allocating new socket from global protocol pool.
       * We can do this in main_birdloop. */
      sock *sk = sk_new(bgp_listen_pool);
      sk->type = SK_TCP_PASSIVE;
      sk->ttl = 255;
      sk->saddr = req->addr;
      sk->sport = req->port;
      sk->iface = req->iface;
      sk->vrf = req->vrf;
      sk->flags = req->flags;
      sk->tos = IP_PREC_INTERNET_CONTROL;
      sk->rbsize = BGP_RX_BUFFER_SIZE;
      sk->tbsize = BGP_TX_BUFFER_SIZE;
      sk->rx_hook = bgp_incoming_connection;
      sk->err_hook = bgp_listen_sock_err;

      if (sk_open(sk, &main_birdloop) < 0)
      {
	sk_log_error(sk, p->p.name);
	log(L_ERR "%s: Cannot open listening socket", p->p.name);
	sk_close(sk);
	UNLOCK_DOMAIN(rtable, bgp_listen_domain);

	bgp_initiate_disable(p, BEM_NO_SOCKET);
	continue;
      }

      bs = mb_allocz(bgp_listen_pool, sizeof(struct bgp_socket));
      bs->sk = sk;
      sk->data = bs;

      init_list(&bs->requests);
      add_tail(&bgp_sockets, &bs->n);

      BGP_TRACE(D_EVENTS, "Created new listening socket: %p", bs);
    }

    req->sock = bs;
    add_tail(&bs->requests, &req->n);

    if (bgp_setup_auth(p, 1) < 0)
    {
      rem_node(&req->n);
      req->sock = NULL;

      UNLOCK_DOMAIN(rtable, bgp_listen_domain);

      bgp_initiate_disable(p, BEM_INVALID_AUTH);
      continue;
    }

    UNLOCK_DOMAIN(rtable, bgp_listen_domain);
  }

  /* Cleanup leftover listening sockets */
  LOCK_DOMAIN(rtable, bgp_listen_domain);
  struct bgp_socket *bs;
  node *nxt;
  WALK_LIST_DELSAFE(bs, nxt, bgp_sockets)
    if (EMPTY_LIST(bs->requests))
    {
      sk_close(bs->sk);
      rem_node(&bs->n);
      mb_free(bs);
    }
  UNLOCK_DOMAIN(rtable, bgp_listen_domain);
}

static inline struct bgp_channel *
bgp_find_channel(struct bgp_proto *p, u32 afi)
{
  struct bgp_channel *c;
  BGP_WALK_CHANNELS(p, c)
    if (c->afi == afi)
      return c;

  return NULL;
}

static void
bgp_startup(struct bgp_proto *p)
{
  BGP_TRACE(D_EVENTS, "Started");
  bgp_set_start_state(p, BSS_CONNECT);

  if (!p->passive)
    bgp_active(p);

  if (p->postponed_sk)
  {
    /* Apply postponed incoming connection */
    bgp_setup_conn(p, &p->incoming_conn);
    bgp_setup_sk(&p->incoming_conn, p->postponed_sk);
    bgp_send_open(&p->incoming_conn);
    p->postponed_sk = NULL;
  }
}

static void
bgp_startup_timeout(timer *t)
{
  bgp_startup(t->data);
}


static void
bgp_initiate(struct bgp_proto *p)
{
  bgp_open(p);

  if (p->cf->bfd)
    bgp_update_bfd(p, p->cf->bfd);

  if (p->startup_delay)
  {
    bgp_set_start_state(p, BSS_DELAY);
    BGP_TRACE(D_EVENTS, "Startup delayed by %d seconds due to errors", p->startup_delay);
    bgp_start_timer(p, p->startup_timer, p->startup_delay);
  }
  else
    bgp_startup(p);
}

static void
bgp_initiate_disable(struct bgp_proto *p, int err_val)
{
  PROTO_LOCKED_FROM_MAIN(&p->p)
  {
    /* The protocol may be already down for another reason.
     * Shutdown the protocol only if it isn't already shutting down. */
    switch (p->p.proto_state)
    {
      case PS_START:
      case PS_UP:
	p->p.disabled = 1;
	bgp_store_error(p, NULL, BE_MISC, err_val);
	bgp_stop(p, err_val, NULL, 0);
    }
  }
}

/**
 * bgp_start_timer - start a BGP timer
 * @t: timer
 * @value: time (in seconds) to fire (0 to disable the timer)
 *
 * This functions calls tm_start() on @t with time @value and the amount of
 * randomization suggested by the BGP standard. Please use it for all BGP
 * timers.
 */
void
bgp_start_timer(struct bgp_proto *p, timer *t, uint value)
{
  if (value)
  {
    /* The randomization procedure is specified in RFC 4271 section 10 */
    btime time = value S;
    btime randomize = random() % ((time / 4) + 1);
    tm_start_in(t, time - randomize, p->p.loop);
  }
  else
    tm_stop(t);
}

/**
 * bgp_close_conn - close a BGP connection
 * @conn: connection to close
 *
 * This function takes a connection described by the &bgp_conn structure, closes
 * its socket and frees all resources associated with it.
 */
void
bgp_close_conn(struct bgp_conn *conn)
{
  // struct bgp_proto *p = conn->bgp;

  DBG("BGP: Closing connection\n");
  conn->packets_to_send = 0;
  conn->channels_to_send = 0;
  rfree(conn->connect_timer);
  conn->connect_timer = NULL;
  rfree(conn->keepalive_timer);
  conn->keepalive_timer = NULL;
  rfree(conn->hold_timer);
  conn->hold_timer = NULL;
  rfree(conn->send_hold_timer);
  conn->send_hold_timer = NULL;

  sk_close(conn->sk);
  conn->sk = NULL;

  mb_free(conn->local_open_msg);
  conn->local_open_msg = NULL;
  mb_free(conn->remote_open_msg);
  conn->remote_open_msg = NULL;
  conn->local_open_length = 0;
  conn->remote_open_length = 0;

  ea_list *pes = conn->bgp->p.ea_state;
  if (conn == &conn->bgp->incoming_conn)
  {
    ea_unset_attr(&pes, 0, &ea_bgp_in_conn_local_open_msg);
    ea_unset_attr(&pes, 0, &ea_bgp_in_conn_remote_open_msg);
    ea_unset_attr(&pes, 0, &ea_bgp_in_conn_sk);
  }
  else
  {
    ASSERT_DIE(conn == &conn->bgp->outgoing_conn);
    ea_unset_attr(&pes, 0, &ea_bgp_out_conn_local_open_msg);
    ea_unset_attr(&pes, 0, &ea_bgp_out_conn_remote_open_msg);
    ea_unset_attr(&pes, 0, &ea_bgp_out_conn_sk);
  }

  proto_announce_state_later(&conn->bgp->p, pes);

  mb_free(conn->local_caps);
  conn->local_caps = NULL;
  mb_free(conn->remote_caps);
  conn->remote_caps = NULL;

  conn->notify_data = NULL;
  conn->notify_size = 0;
}


/**
 * bgp_update_startup_delay - update a startup delay
 * @p: BGP instance
 *
 * This function updates a startup delay that is used to postpone next BGP
 * connect. It also handles disable_after_error and might stop BGP instance
 * when error happened and disable_after_error is on.
 *
 * It should be called when BGP protocol error happened.
 */
void
bgp_update_startup_delay(struct bgp_proto *p)
{
  const struct bgp_config *cf = p->cf;

  DBG("BGP: Updating startup delay\n");

  if (p->last_proto_error && ((current_time() - p->last_proto_error) >= cf->error_amnesia_time S))
    p->startup_delay = 0;

  p->last_proto_error = current_time();

  if (cf->disable_after_error)
  {
    p->startup_delay = 0;
    p->p.disabled = 1;
    return;
  }

  if (!p->startup_delay)
    p->startup_delay = cf->error_delay_time_min;
  else
    p->startup_delay = MIN(2 * p->startup_delay, cf->error_delay_time_max);
}

static void
bgp_graceful_close_conn(struct bgp_conn *conn, int subcode, byte *data, uint len)
{
  switch (conn->state)
  {
  case BS_IDLE:
  case BS_CLOSE:
    return;

  case BS_CONNECT:
  case BS_ACTIVE:
    bgp_conn_enter_idle_state(conn);
    return;

  case BS_OPENSENT:
  case BS_OPENCONFIRM:
  case BS_ESTABLISHED:
    if (subcode < 0)
    {
      bgp_conn_enter_close_state(conn);
      bgp_schedule_packet(conn, NULL, PKT_SCHEDULE_CLOSE);
    }
    else
      bgp_error(conn, 6, subcode, data, len);
    return;

  default:
    bug("bgp_graceful_close_conn: Unknown state %d", conn->state);
  }
}

static void
bgp_down(struct bgp_proto *p)
{
  /* Close the possibly unpicked dynamic BGP socket */
  if (p->postponed_sk)
    sk_close(p->postponed_sk);
  p->postponed_sk = NULL;

  if (bgp_start_state(p) > BSS_PREPARE)
  {
    bgp_setup_auth(p, 0);
    bgp_close(p);
  }

  if (p->neigh)
  {
    neigh_unlink(p->neigh);
    p->neigh = NULL;
  }

  BGP_TRACE(D_EVENTS, "Down");
  proto_notify_state(&p->p, PS_FLUSH);
}

static void
bgp_decision(void *vp)
{
  struct bgp_proto *p = vp;

  DBG("BGP: Decision start\n");
  if ((p->p.proto_state == PS_START) &&
      (p->outgoing_conn.state == BS_IDLE) &&
      (p->incoming_conn.state != BS_OPENCONFIRM) &&
      !p->passive)
    bgp_active(p);

  if ((p->p.proto_state == PS_STOP) &&
      (p->outgoing_conn.state == BS_IDLE) &&
      (p->incoming_conn.state == BS_IDLE))
    bgp_down(p);
}

static void
bgp_spawn(struct bgp_proto *pp, struct birdsock *sk)
{
  struct symbol *sym;
  char fmt[SYM_MAX_LEN];

  bsprintf(fmt, "%s%%0%dd", pp->cf->dynamic_name, pp->cf->dynamic_name_digits);

  /* This is hack, we would like to share config, but we need to copy it now */
  new_config = OBSREF_GET(config);
  cfg_mem = new_config->mem;
  new_config->current_scope = new_config->root_scope;
  sym = cf_default_name(new_config, fmt, &(pp->dynamic_name_counter));
  proto_clone_config(sym, pp->p.cf);
  new_config = NULL;
  cfg_mem = NULL;

  /* Just pass remote_ip to bgp_init() */
  ((struct bgp_config *) sym->proto)->remote_ip = sk->daddr;

  /* Create the protocol disabled initially */
  SKIP_BACK_DECLARE(struct bgp_proto, p, p, proto_spawn(sym->proto, 1));

  /* Pass the socket */
  p->postponed_sk = sk;

  /* And enable the protocol */
  proto_enable(&p->p);
}

void
bgp_stop(struct bgp_proto *p, int subcode, byte *data, uint len)
{
  proto_notify_state(&p->p, PS_STOP);

  bgp_graceful_close_conn(&p->outgoing_conn, subcode, data, len);
  bgp_graceful_close_conn(&p->incoming_conn, subcode, data, len);

  p->p.reload_routes = NULL;

  struct bgp_channel *c;
  BGP_WALK_CHANNELS(p, c)
    bgp_free_pending_tx(c);

  proto_send_event(&p->p, p->event);
}

static inline void
bgp_conn_set_state(struct bgp_conn *conn, uint new_state)
{
  if (conn->bgp->p.mrtdump & MD_STATES)
    bgp_dump_state_change(conn, conn->state, new_state);

  conn->state = new_state;
  ea_list *pes = conn->bgp->p.ea_state;

  if (conn == &conn->bgp->incoming_conn)
    ea_set_attr(&pes, EA_LITERAL_EMBEDDED(&ea_bgp_in_conn_state, 0, new_state));
  else
  {
    ASSERT_DIE(conn == &conn->bgp->outgoing_conn);
    ea_set_attr(&pes, EA_LITERAL_EMBEDDED(&ea_bgp_out_conn_state, 0, new_state));
  }

  proto_announce_state_later(&conn->bgp->p, pes);
}

void
bgp_conn_enter_openconfirm_state(struct bgp_conn *conn)
{
  /* Really, most of the work is done in bgp_rx_open(). */
  bgp_conn_set_state(conn, BS_OPENCONFIRM);
}

void
bgp_conn_enter_established_state(struct bgp_conn *conn)
{
  struct bgp_proto *p = conn->bgp;
  struct bgp_caps *local = conn->local_caps;
  struct bgp_caps *peer = conn->remote_caps;
  struct bgp_channel *c;

  BGP_TRACE(D_EVENTS, "BGP session established");
  p->last_established = current_time();
  p->stats.fsm_established_transitions++;

  /* For multi-hop BGP sessions */
  if (ipa_zero(p->local_ip))
    p->local_ip = conn->sk->saddr;

  /* For promiscuous sessions */
  if (!p->remote_as)
    p->remote_as = conn->received_as;

  /* In case of LLv6 is not valid during BGP start */
  if (ipa_zero(p->link_addr) && p->neigh && p->neigh->iface && p->neigh->iface->llv6)
    p->link_addr = p->neigh->iface->llv6->ip;

  conn->sk->fast_rx = 0;

  p->conn = conn;
  p->last_error_class = 0;
  p->last_error_code = 0;

  p->as4_session = conn->as4_session;

  ea_list *pes = p->p.ea_state;
  ea_set_attr(&pes, EA_LITERAL_EMBEDDED(&ea_bgp_as4_session, 0, conn->as4_session));
  proto_announce_state_later(&conn->bgp->p, pes);

  p->route_refresh = peer->route_refresh;
  p->enhanced_refresh = local->enhanced_refresh && peer->enhanced_refresh;

  /* Whether we may handle possible GR/LLGR of peer (it has some AF GR-able) */
  p->gr_ready = p->llgr_ready = 0;	/* Updated later */

  /* Whether peer is ready to handle our GR recovery */
  int peer_gr_ready = peer->gr_aware && !(peer->gr_flags & BGP_GRF_RESTART);

  if (p->gr_active_num)
    tm_stop(p->gr_timer);

  /* Number of active channels */
  int num = 0;

  /* Summary state of ADD_PATH RX for active channels */
  uint summary_add_path_rx = 0;

  BGP_WALK_CHANNELS(p, c)
  {
    const struct bgp_af_caps *loc = bgp_find_af_caps(local, c->afi);
    const struct bgp_af_caps *rem = bgp_find_af_caps(peer,  c->afi);

    int active = loc->ready && rem->ready;
    c->c.disabled = !active;

    if (p->route_refresh)
      c->c.reloadable = CHANNEL_RELOADABLE_REMOTELY;
    else
      c->c.reloadable = CHANNEL_RELOADABLE_NEVER;

    c->index = active ? num++ : 0;

    c->feed_state = BFS_NONE;
    c->load_state = BFS_NONE;

    c->enhanced_rr_restart = (event) {
      .hook = bgp_restart_route_refresh,
      .data = c,
    };

    /* Channels where peer may do GR */
    uint gr_ready = active && local->gr_aware && rem->gr_able;
    uint llgr_ready = active && local->llgr_aware && rem->llgr_able;

    c->gr_ready = gr_ready || llgr_ready;
    p->gr_ready = p->gr_ready || c->gr_ready;
    p->llgr_ready = p->llgr_ready || llgr_ready;

    /* Remember last LLGR stale time */
    c->stale_time = local->llgr_aware ?
      CLAMP(rem->llgr_time, c->cf->min_llgr_time, c->cf->max_llgr_time) : 0;

    /* Channels not able to recover gracefully */
    if (p->p.gr_recovery && (!active || !peer_gr_ready))
      channel_graceful_restart_unlock(&c->c);

    /* Channels waiting for local convergence */
    if (p->p.gr_recovery && loc->gr_able && peer_gr_ready)
      c->c.gr_wait = 1;

    /* Channels where regular graceful restart failed */
    if ((c->gr_active == BGP_GRS_ACTIVE) &&
	!(active && rem->gr_able && (rem->gr_af_flags & BGP_GRF_FORWARDING)))
      bgp_graceful_restart_done(c);

    /* Channels where regular long-lived restart failed */
    if ((c->gr_active == BGP_GRS_LLGR) &&
	!(active && rem->llgr_able && (rem->gr_af_flags & BGP_LLGRF_FORWARDING)))
      bgp_graceful_restart_done(c);

    /* GR capability implies that neighbor will send End-of-RIB */
    if (peer->gr_aware)
      c->load_state = BFS_LOADING;

    /* We'll also send End-of-RIB */
    if (p->cf->gr_mode)
      c->feed_state = BFS_LOADING;

    c->ext_next_hop = c->cf->ext_next_hop && (bgp_channel_is_ipv6(c) || rem->ext_next_hop);
    c->add_path_rx = (loc->add_path & BGP_ADD_PATH_RX) && (rem->add_path & BGP_ADD_PATH_TX);
    c->add_path_tx = (loc->add_path & BGP_ADD_PATH_TX) && (rem->add_path & BGP_ADD_PATH_RX);

    if (active)
      summary_add_path_rx |= !c->add_path_rx ? 1 : 2;

    /* Update RA mode */
    if (c->add_path_tx)
      c->c.ra_mode = RA_ANY;
    else if (c->cf->secondary)
      c->c.ra_mode = RA_ACCEPTED;
    else
      c->c.ra_mode = RA_OPTIMAL;

    ea_list *state = NULL;
    if (c->ext_next_hop)
      ea_set_attr_u32(&state, &ea_bgp_extended_next_hop, 0, 1);
    if (c->add_path_rx)
      ea_set_attr_u32(&state, &ea_bgp_add_path_rx, 0, 1);

    if (state)
    {
      ea_list *sb = state;
      while (sb->next)
	sb = sb->next;

      PST_LOCKED(ts) {
	sb->next = ea_free_later(ts->channel_states[c->c.id]);
	ts->channel_states[c->c.id] = ea_lookup_slow(state, 0, EALS_IN_TABLE);
      }
    }
  }

  p->afi_map = mb_alloc(p->p.pool, num * sizeof(u32));
  p->channel_map = mb_alloc(p->p.pool, num * sizeof(void *));
  p->channel_count = num;
  p->summary_add_path_rx = summary_add_path_rx;

  BGP_WALK_CHANNELS(p, c)
  {
    if (c->c.disabled)
      continue;

    p->afi_map[c->index] = c->afi;
    p->channel_map[c->index] = c;
  }

  /* Breaking rx_hook for simulating receive problem */
  if (p->cf->disable_rx)
  {
    conn->sk->rx_hook = NULL;
    tm_stop(conn->hold_timer);
  }

  /* proto_notify_state() will likely call bgp_feed_begin(), setting c->feed_state */

  bgp_conn_set_state(conn, BS_ESTABLISHED);
  proto_notify_state(&p->p, PS_UP);
}

static void
bgp_conn_leave_established_state(struct bgp_conn *conn, struct bgp_proto *p)
{
  BGP_TRACE(D_EVENTS, "BGP session closed");
  p->last_established = current_time();
  p->conn = NULL;

  if (p->p.proto_state == PS_UP)
    bgp_stop(p, 0, NULL, 0);

  uint adsz;
  struct bgp_session_close_ad *bscad = alloca(adsz = sizeof *bscad + conn->notify_size);
  *bscad = (struct bgp_session_close_ad) {
    .ad.length = adsz - sizeof(adata),
    .last_error_class = p->last_error_class,
    .notify_code = conn->notify_code,
    .notify_subcode = conn->notify_subcode,
  };
  memcpy(bscad->data, conn->notify_data, conn->notify_size);

  ea_list *pes = p->p.ea_state;
  ea_set_attr(&pes, EA_LITERAL_DIRECT_ADATA(&ea_bgp_close_bmp, 0, &bscad->ad));
  proto_announce_state_later(&p->p, pes);
}

void
bgp_conn_enter_close_state(struct bgp_conn *conn)
{
  struct bgp_proto *p = conn->bgp;
  int os = conn->state;

  bgp_conn_set_state(conn, BS_CLOSE);
  tm_stop(conn->keepalive_timer);
  conn->sk->rx_hook = NULL;

  /* Timeout for CLOSE state, if we cannot send notification soon then we just hangup */
  bgp_start_timer(p, conn->hold_timer, 10);

  if (os == BS_ESTABLISHED)
    bgp_conn_leave_established_state(conn, p);
}

void
bgp_conn_enter_idle_state(struct bgp_conn *conn)
{
  struct bgp_proto *p = conn->bgp;
  int os = conn->state;

  bgp_close_conn(conn);
  bgp_conn_set_state(conn, BS_IDLE);
  proto_send_event(&p->p, p->event);

  if (os == BS_ESTABLISHED)
    bgp_conn_leave_established_state(conn, p);
}

/**
 * bgp_handle_graceful_restart - handle detected BGP graceful restart
 * @p: BGP instance
 *
 * This function is called when a BGP graceful restart of the neighbor is
 * detected (when the TCP connection fails or when a new TCP connection
 * appears). The function activates processing of the restart - starts routing
 * table refresh cycle and activates BGP restart timer. The protocol state goes
 * back to %PS_START, but changing BGP state back to %BS_IDLE is left for the
 * caller.
 */
void
bgp_handle_graceful_restart(struct bgp_proto *p)
{
  ASSERT(p->conn && (p->conn->state == BS_ESTABLISHED) && p->gr_ready);

  BGP_TRACE(D_EVENTS, "Neighbor graceful restart detected%s",
	    p->gr_active_num ? " - already pending" : "");

  p->gr_active_num = 0;

  struct bgp_channel *c;
  BGP_WALK_CHANNELS(p, c)
  {
    /* FIXME: perhaps check for channel state instead of disabled flag? */
    if (c->c.disabled)
      continue;

    if (c->gr_ready)
    {
      p->gr_active_num++;

      switch (c->gr_active)
      {
      case BGP_GRS_NONE:
	c->gr_active = BGP_GRS_ACTIVE;
	/* fall through */

      case BGP_GRS_ACTIVE:
	rt_refresh_begin(&c->c.in_req);
	break;

      case BGP_GRS_LLGR:
	rt_refresh_begin(&c->c.in_req);
	bgp_graceful_restart_feed(c);
	break;
      }
    }
    else
    {
      /* Just flush the routes */
      rt_refresh_begin(&c->c.in_req);
      rt_refresh_end(&c->c.in_req);
    }

    /* Reset bucket and prefix tables */
    bgp_free_pending_tx(c);
    bgp_init_pending_tx(c);
    c->packets_to_send = 0;
  }

  /* p->gr_ready -> at least one active channel is c->gr_ready */
  ASSERT(p->gr_active_num > 0);

  uint gr_time = CLAMP(p->conn->remote_caps->gr_time,
		       p->cf->min_gr_time, p->cf->max_gr_time);

  proto_notify_state(&p->p, PS_START);
  tm_start_in(p->gr_timer, gr_time S, p->p.loop);
}


static void
bgp_graceful_restart_feed(struct bgp_channel *c)
{
  c->stale_feed = (struct rt_export_feeder) {
    .name = mb_sprintf(c->c.proto->pool, "%s.%s.llgr", c->c.proto->name, c->c.name),
    .trace_routes = c->c.debug,
  };
  c->stale_event = (event) {
    .hook = bgp_rte_modify_stale,
    .data = c,
  };

  rt_feeder_subscribe(&c->c.table->export_all, &c->stale_feed);
  proto_send_event(c->c.proto, &c->stale_event);
}



/**
 * bgp_graceful_restart_done - finish active BGP graceful restart
 * @c: BGP channel
 *
 * This function is called when the active BGP graceful restart of the neighbor
 * should be finished for channel @c - either successfully (the neighbor sends
 * all paths and reports end-of-RIB for given AFI/SAFI on the new session) or
 * unsuccessfully (the neighbor does not support BGP graceful restart on the new
 * session). The function ends the routing table refresh cycle.
 */
void
bgp_graceful_restart_done(struct bgp_channel *c)
{
  struct bgp_proto *p = (void *) c->c.proto;

  ASSERT(c->gr_active);
  c->gr_active = 0;
  p->gr_active_num--;

  if (!p->gr_active_num)
    BGP_TRACE(D_EVENTS, "Neighbor graceful restart done");

  tm_stop(c->stale_timer);
  rt_refresh_end(&c->c.in_req);
}

/**
 * bgp_graceful_restart_timeout - timeout of graceful restart 'restart timer'
 * @t: timer
 *
 * This function is a timeout hook for @gr_timer, implementing BGP restart time
 * limit for reestablisment of the BGP session after the graceful restart. When
 * fired, we just proceed with the usual protocol restart.
 */

static void
bgp_graceful_restart_timeout(timer *t)
{
  struct bgp_proto *p = t->data;

  BGP_TRACE(D_EVENTS, "Neighbor graceful restart timeout");

  if (p->llgr_ready)
  {
    struct bgp_channel *c;
    BGP_WALK_CHANNELS(p, c)
    {
      /* Channel is not in GR and is already flushed */
      if (!c->gr_active)
	continue;

      /* Channel is already in LLGR from past restart */
      if (c->gr_active == BGP_GRS_LLGR)
	continue;

      /* Channel is in GR, but does not support LLGR -> stop GR */
      if (!c->stale_time)
      {
	bgp_graceful_restart_done(c);
	continue;
      }

      /* Channel is in GR, and supports LLGR -> start LLGR */
      c->gr_active = BGP_GRS_LLGR;
      tm_start_in(c->stale_timer, c->stale_time S, p->p.loop);
      bgp_graceful_restart_feed(c);
    }
  }
  else
    bgp_stop(p, 0, NULL, 0);
}

static void
bgp_long_lived_stale_timeout(timer *t)
{
  struct bgp_channel *c = t->data;
  struct bgp_proto *p = (void *) c->c.proto;

  BGP_TRACE(D_EVENTS, "Long-lived stale timeout");

  bgp_graceful_restart_done(c);
}


/**
 * bgp_refresh_begin - start incoming enhanced route refresh sequence
 * @c: BGP channel
 *
 * This function is called when an incoming enhanced route refresh sequence is
 * started by the neighbor, demarcated by the BoRR packet. The function updates
 * the load state and starts the routing table refresh cycle. Note that graceful
 * restart also uses routing table refresh cycle, but RFC 7313 and load states
 * ensure that these two sequences do not overlap.
 */
void
bgp_refresh_begin(struct bgp_channel *c)
{
  struct bgp_proto *p = (void *) c->c.proto;

  if (c->load_state == BFS_LOADING)
  { log(L_WARN "%s: BEGIN-OF-RR received before END-OF-RIB, ignoring", p->p.name); return; }

  c->load_state = BFS_REFRESHING;
  rt_refresh_begin(&c->c.in_req);
}

/**
 * bgp_refresh_end - finish incoming enhanced route refresh sequence
 * @c: BGP channel
 *
 * This function is called when an incoming enhanced route refresh sequence is
 * finished by the neighbor, demarcated by the EoRR packet. The function updates
 * the load state and ends the routing table refresh cycle. Routes not received
 * during the sequence are removed by the nest.
 */
void
bgp_refresh_end(struct bgp_channel *c)
{
  struct bgp_proto *p = (void *) c->c.proto;

  if (c->load_state != BFS_REFRESHING)
  { log(L_WARN "%s: END-OF-RR received without prior BEGIN-OF-RR, ignoring", p->p.name); return; }

  c->load_state = BFS_NONE;
  rt_refresh_end(&c->c.in_req);
}


static void
bgp_send_open(struct bgp_conn *conn)
{
  DBG("BGP: Sending open\n");
  conn->sk->rx_hook = bgp_rx;
  conn->sk->tx_hook = bgp_tx;
  tm_stop(conn->connect_timer);
  bgp_prepare_capabilities(conn);
  bgp_schedule_packet(conn, NULL, PKT_OPEN);
  bgp_conn_set_state(conn, BS_OPENSENT);
  bgp_start_timer(conn->bgp, conn->hold_timer, conn->bgp->cf->initial_hold_time);
}

static void
bgp_connected(sock *sk)
{
  struct bgp_conn *conn = sk->data;
  struct bgp_proto *p = conn->bgp;

  BGP_TRACE(D_EVENTS, "Connected");
  bgp_send_open(conn);
}

static void
bgp_connect_timeout(timer *t)
{
  struct bgp_conn *conn = t->data;
  struct bgp_proto *p = conn->bgp;

  DBG("BGP: connect_timeout\n");
  if (p->p.proto_state == PS_START)
  {
    bgp_close_conn(conn);
    bgp_connect(p);
  }
  else
    bgp_conn_enter_idle_state(conn);
}

static void
bgp_sock_err(sock *sk, int err)
{
  struct bgp_conn *conn = sk->data;
  struct bgp_proto *p = conn->bgp;

  /*
   * This error hook may be called either asynchronously from main
   * loop, or synchronously from sk_send().  But sk_send() is called
   * only from bgp_tx() and bgp_kick_tx(), which are both called
   * asynchronously from main loop. Moreover, they end if err hook is
   * called. Therefore, we could suppose that it is always called
   * asynchronously.
   */

  bgp_store_error(p, conn, BE_SOCKET, err);

  if (err)
    BGP_TRACE(D_EVENTS, "Connection lost (%M)", err);
  else
    BGP_TRACE(D_EVENTS, "Connection closed");

  if ((conn->state == BS_ESTABLISHED) && p->gr_ready)
    bgp_handle_graceful_restart(p);

  bgp_conn_enter_idle_state(conn);
}

static void
bgp_hold_timeout(timer *t)
{
  struct bgp_conn *conn = t->data;
  struct bgp_proto *p = conn->bgp;

  DBG("BGP: Hold timeout\n");

  /* We are already closing the connection - just do hangup */
  if (conn->state == BS_CLOSE)
  {
    BGP_TRACE(D_EVENTS, "Connection stalled");
    bgp_conn_enter_idle_state(conn);
    return;
  }

  /* If there is something in input queue, we are probably congested
     and perhaps just not processed BGP packets in time. */

  if (sk_rx_ready(conn->sk) > 0)
    bgp_start_timer(p, conn->hold_timer, 10);
  else if ((conn->state == BS_ESTABLISHED) && p->llgr_ready)
  {
    BGP_TRACE(D_EVENTS, "Hold timer expired");
    bgp_handle_graceful_restart(p);
    bgp_conn_enter_idle_state(conn);
  }
  else
    bgp_error(conn, 4, 0, NULL, 0);
}

static void
bgp_keepalive_timeout(timer *t)
{
  struct bgp_conn *conn = t->data;

  DBG("BGP: Keepalive timer\n");
  bgp_schedule_packet(conn, NULL, PKT_KEEPALIVE);
}

void
bgp_send_hold_timeout(timer *t)
{
  struct bgp_conn *conn = t->data;
  struct bgp_proto *p = conn->bgp;

  DBG("BGP: Send hold timeout\n");

  if (conn->state == BS_CLOSE)
    return;

  uint code = 8;
  uint subcode = 0;

  /* Like bgp_error() but without NOTIFICATION */
  bgp_log_error(p, BE_BGP_TX, "Error", code, subcode, NULL, 0);
  bgp_store_error(p, conn, BE_BGP_TX, (code << 16) | subcode);
  bgp_conn_enter_idle_state(conn);
  bgp_update_startup_delay(p);
  bgp_stop(p, 0, NULL, 0);
}

static void
bgp_setup_conn(struct bgp_proto *p, struct bgp_conn *conn)
{
  conn->sk = NULL;
  conn->bgp = p;

  conn->packets_to_send = 0;
  conn->channels_to_send = 0;
  conn->last_channel = 0;
  conn->last_channel_count = 0;

  conn->connect_timer	= tm_new_init(p->p.pool, bgp_connect_timeout,	 conn, 0, 0);
  conn->hold_timer 	= tm_new_init(p->p.pool, bgp_hold_timeout,	 conn, 0, 0);
  conn->keepalive_timer	= tm_new_init(p->p.pool, bgp_keepalive_timeout, conn, 0, 0);
  conn->send_hold_timer = tm_new_init(p->p.pool, bgp_send_hold_timeout, conn, 0, 0);
}

static void
bgp_setup_sk(struct bgp_conn *conn, sock *s)
{
  s->data = conn;
  s->err_hook = bgp_sock_err;
  s->fast_rx = 1;
  conn->sk = s;

  struct bgp_conn_sk_ad sk_ad = {
    .ad = { .length = sizeof sk_ad - sizeof sk_ad.ad },
    .saddr = s->saddr,
    .daddr = s->daddr,
    .sport = s->sport,
    .dport = s->dport,
  };

  ea_list *pes = conn->bgp->p.ea_state;

  if (conn == &conn->bgp->incoming_conn)
    ea_set_attr(&pes, EA_LITERAL_DIRECT_ADATA(&ea_bgp_in_conn_sk, 0, &sk_ad.ad));
  else
  {
    ASSERT_DIE(conn == &conn->bgp->outgoing_conn);
    ea_set_attr(&pes, EA_LITERAL_DIRECT_ADATA(&ea_bgp_out_conn_sk, 0, &sk_ad.ad));
  }

  proto_announce_state_later(&conn->bgp->p, pes);
}

static void
bgp_active(struct bgp_proto *p)
{
  int delay = MAX(1, p->cf->connect_delay_time);
  struct bgp_conn *conn = &p->outgoing_conn;

  BGP_TRACE(D_EVENTS, "Connect delayed by %d seconds", delay);
  bgp_setup_conn(p, conn);
  bgp_conn_set_state(conn, BS_ACTIVE);
  bgp_start_timer(p, conn->connect_timer, delay);
}

/**
 * bgp_connect - initiate an outgoing connection
 * @p: BGP instance
 *
 * The bgp_connect() function creates a new &bgp_conn and initiates
 * a TCP connection to the peer. The rest of connection setup is governed
 * by the BGP state machine as described in the standard.
 */
static void
bgp_connect(struct bgp_proto *p)	/* Enter Connect state and start establishing connection */
{
  struct bgp_conn *conn = &p->outgoing_conn;
  int hops = p->cf->multihop ?: 1;

  DBG("BGP: Connecting\n");
  sock *s = sk_new(p->p.pool);
  s->type = SK_TCP_ACTIVE;
  s->saddr = p->local_ip;
  s->daddr = p->remote_ip;
  s->dport = p->cf->remote_port;
  s->iface = p->neigh ? p->neigh->iface : NULL;
  s->vrf = p->p.vrf;
  s->ttl = p->cf->ttl_security ? 255 : hops;
  s->rbsize = p->cf->enable_extended_messages ? BGP_RX_BUFFER_EXT_SIZE : BGP_RX_BUFFER_SIZE;
  s->tbsize = p->cf->enable_extended_messages ? BGP_TX_BUFFER_EXT_SIZE : BGP_TX_BUFFER_SIZE;
  s->tos = IP_PREC_INTERNET_CONTROL;
  s->tx_hook = bgp_connected;
  s->flags = p->cf->free_bind ? SKF_FREEBIND : 0;
  BGP_TRACE(D_EVENTS, "Connecting to %I%J from local address %I%J",
	    s->daddr, ipa_is_link_local(s->daddr) ? p->cf->iface : NULL,
	    s->saddr, ipa_is_link_local(s->saddr) ? s->iface : NULL);
  bgp_setup_conn(p, conn);
  bgp_setup_sk(conn, s);
  bgp_conn_set_state(conn, BS_CONNECT);

  if (p->cf->auth_type == BGP_AUTH_MD5)
    s->password = p->cf->password;

  if (p->cf->auth_type == BGP_AUTH_AO)
    if (bgp_list_ao_keys(p, &s->ao_keys_init, &s->ao_keys_num) < 0)
      goto err2;

  if (sk_open(s, p->p.loop) < 0)
    goto err;

  /* Set minimal receive TTL if needed */
  if (p->cf->ttl_security)
    if (sk_set_min_ttl(s, 256 - hops) < 0)
      goto err;

  s->ao_keys_num = 0;
  s->ao_keys_init = NULL;

  DBG("BGP: Waiting for connect success\n");
  bgp_start_timer(p, conn->connect_timer, p->cf->connect_retry_time);
  return;

err:
  sk_log_error(s, p->p.name);
err2:
  bgp_sock_err(s, 0);
  return;
}

static inline int bgp_is_dynamic(struct bgp_proto *p)
{ return ipa_zero(p->remote_ip); }

/**
 * bgp_find_proto - find existing proto for incoming connection
 * @sk: TCP socket
 *
 */
static struct bgp_proto *
bgp_find_proto(sock *sk)
{
  struct bgp_proto *best = NULL;
  struct bgp_socket *bs = sk->data;
  struct bgp_listen_request *req;

  /* sk->iface is valid only if src or dst address is link-local */
  int link = ipa_is_link_local(sk->saddr) || ipa_is_link_local(sk->daddr);

  LOCK_DOMAIN(rtable, bgp_listen_domain);

  WALK_LIST(req, bs->requests)
  {
    SKIP_BACK_DECLARE(struct bgp_proto, p, listen, req);
    if ((p->p.proto == &proto_bgp) &&
	(ipa_equal(p->remote_ip, sk->daddr) || bgp_is_dynamic(p)) &&
	(!p->cf->remote_range || ipa_in_netX(sk->daddr, p->cf->remote_range)) &&
	(p->p.vrf == sk->vrf) &&
	(p->cf->local_port == sk->sport) &&
	(!link || (p->cf->iface == sk->iface)) &&
	(ipa_zero(p->cf->local_ip) || ipa_equal(p->cf->local_ip, sk->saddr)))
    {
      best = p;

      if (!bgp_is_dynamic(p))
	break;
    }
  }

  UNLOCK_DOMAIN(rtable, bgp_listen_domain);
  return best;
}

/**
 * bgp_incoming_connection - handle an incoming connection
 * @sk: TCP socket
 * @dummy: unused
 *
 * This function serves as a socket hook for accepting of new BGP
 * connections. It searches a BGP instance corresponding to the peer
 * which has connected and if such an instance exists, it creates a
 * &bgp_conn structure, attaches it to the instance and either sends
 * an Open message or (if there already is an active connection) it
 * closes the new connection by sending a Notification message.
 */
static int
bgp_incoming_connection(sock *sk, uint dummy UNUSED)
{
  ASSERT_DIE(birdloop_inside(&main_birdloop));

  struct bgp_proto *p;
  int acc, hops;

  DBG("BGP: Incoming connection from %I port %d\n", sk->daddr, sk->dport);
  p = bgp_find_proto(sk);
  if (!p)
  {
    log(L_WARN "BGP: Unexpected connect from unknown address %I%J (port %d)",
	sk->daddr, ipa_is_link_local(sk->daddr) ? sk->iface : NULL, sk->dport);
    LOCK_DOMAIN(rtable, bgp_listen_domain);
    sk_close(sk);
    UNLOCK_DOMAIN(rtable, bgp_listen_domain);
    return 0;
  }

  birdloop_enter(p->p.loop);

  if (!EMPTY_LIST(p->ao.keys))
  {
    int current = -1, rnext = -1;
    sk_get_active_ao_keys(sk, &current, &rnext);

    if (current < 0)
    {
      log(L_WARN "%s: Connection from address %I%J (port %d) has no TCP-AO key",
          p->p.name, sk->daddr, ipa_is_link_local(sk->daddr) ? sk->iface : NULL, sk->dport);
      sk_close(sk);
      goto leave;
    }
  }

  /*
   * BIRD should keep multiple incoming connections in OpenSent state (for
   * details RFC 4271 8.2.1 par 3), but it keeps just one. Duplicate incoming
   * connections are rejected istead. The exception is the case where an
   * incoming connection triggers a graceful restart.
   */

  acc = (p->p.proto_state == PS_START || p->p.proto_state == PS_UP) &&
    (bgp_start_state(p) >= BSS_CONNECT) && (!p->incoming_conn.sk);

  if (p->conn && (p->conn->state == BS_ESTABLISHED) && p->gr_ready)
  {
    bgp_store_error(p, NULL, BE_MISC, BEM_GRACEFUL_RESTART);
    bgp_handle_graceful_restart(p);
    bgp_conn_enter_idle_state(p->conn);
    acc = 1;

    /* There might be separate incoming connection in OpenSent state */
    if (p->incoming_conn.state > BS_ACTIVE)
      bgp_close_conn(&p->incoming_conn);
  }

  LOCK_DOMAIN(rtable, bgp_listen_domain);

  BGP_TRACE(D_EVENTS, "Incoming connection from %I%J (port %d) %s",
	    sk->daddr, ipa_is_link_local(sk->daddr) ? sk->iface : NULL,
	    sk->dport, acc ? "accepted" : "rejected");

  if (!acc)
  {
    sk_close(sk);
    goto leave;
  }

  hops = p->cf->multihop ?: 1;

  if (sk_set_ttl(sk, p->cf->ttl_security ? 255 : hops) < 0)
    goto err;

  if (p->cf->ttl_security)
    if (sk_set_min_ttl(sk, 256 - hops) < 0)
      goto err;

  if (!EMPTY_LIST(p->ao.keys))
  {
    const struct ao_key **ao_keys;
    int ao_keys_num;

    if (bgp_list_ao_keys(p, &ao_keys, &ao_keys_num) < 0)
      goto err2;

    if (sk_check_ao_keys(sk, ao_keys, ao_keys_num, p->p.name) < 0)
      goto err2;

    if (sk_set_rnext_ao_key(sk, ao_keys[0]) < 0)
      goto err;
  }

  if (p->cf->enable_extended_messages)
  {
    sk->rbsize = BGP_RX_BUFFER_EXT_SIZE;
    sk->tbsize = BGP_TX_BUFFER_EXT_SIZE;
    sk_reallocate(sk);
  }

  /* For dynamic BGP, spawn new instance and postpone the socket */
  if (bgp_is_dynamic(p))
  {
    UNLOCK_DOMAIN(rtable, bgp_listen_domain);

    /* The dynamic protocol must be in the START state */
    ASSERT_DIE(p->p.proto_state == PS_START);
    birdloop_leave(p->p.loop);

    /* Now we have a clean mainloop */
    bgp_spawn(p, sk);
    return 0;
  }

  rmove(sk, p->p.pool);
  sk_reloop(sk, p->p.loop);

  bgp_setup_conn(p, &p->incoming_conn);
  bgp_setup_sk(&p->incoming_conn, sk);
  bgp_send_open(&p->incoming_conn);
  goto leave;

err:
  sk_log_error(sk, p->p.name);
err2:
  log(L_ERR "%s: Incoming connection aborted", p->p.name);
  sk_close(sk);

leave:
  UNLOCK_DOMAIN(rtable, bgp_listen_domain);

  /* We need to announce possible state changes immediately before
   * leaving the protocol's loop, otherwise we're gonna access the protocol
   * without having it locked from proto_announce_state_later(). */
  proto_announce_state(&p->p, p->p.ea_state);
  birdloop_leave(p->p.loop);
  return 0;
}

static void
bgp_listen_sock_err(sock *sk UNUSED, int err)
{
  if (err == ECONNABORTED)
    log(L_WARN "BGP: Incoming connection aborted");
  else
    log(L_ERR "BGP: Error on listening socket: %M", err);
}

static void
bgp_start_neighbor(struct bgp_proto *p)
{
  /* Called only for single-hop BGP sessions */

  if (ipa_zero(p->local_ip))
    p->local_ip = p->neigh->ifa->ip;

  if (ipa_is_link_local(p->local_ip))
    p->link_addr = p->local_ip;
  else if (p->neigh->iface->llv6)
    p->link_addr = p->neigh->iface->llv6->ip;

  bgp_initiate(p);
}

static void
bgp_neigh_notify(neighbor *n)
{
  struct bgp_proto *p = (struct bgp_proto *) n->proto;
  int ps = p->p.proto_state;

  ASSERT_DIE(birdloop_inside(p->p.loop));
  ASSERT_DIE(!birdloop_inside(&main_birdloop));

  if (n != p->neigh)
    return;

  if ((ps == PS_FLUSH) || (ps == PS_STOP))
    return;

  int prepare = (ps == PS_START) && (bgp_start_state(p) == BSS_PREPARE);

  if (n->scope <= 0)
  {
    if (!prepare)
    {
      BGP_TRACE(D_EVENTS, "Neighbor lost");
      bgp_store_error(p, NULL, BE_MISC, BEM_NEIGHBOR_LOST);
      /* Perhaps also run bgp_update_startup_delay(p)? */
      bgp_stop(p, 0, NULL, 0);
    }
  }
  else if (p->cf->check_link && !(n->iface->flags & IF_LINK_UP))
  {
    if (!prepare)
    {
      BGP_TRACE(D_EVENTS, "Link down");
      bgp_store_error(p, NULL, BE_MISC, BEM_LINK_DOWN);
      if (ps == PS_UP)
	bgp_update_startup_delay(p);
      bgp_stop(p, 0, NULL, 0);
    }
  }
  else
  {
    if (prepare)
    {
      BGP_TRACE(D_EVENTS, "Neighbor ready");
      bgp_start_neighbor(p);
    }
  }
}

static void
bgp_bfd_notify(callback *cb)
{
  SKIP_BACK_DECLARE(struct bgp_proto, p, bfd_notify, cb);
  ASSERT_DIE(birdloop_inside(p->p.loop));

  int ps = p->p.proto_state;
  struct bfd_request *req = p->bfd_req->req;
  bfd_request_update_state(req);

  if (req->down && ((ps == PS_START) || (ps == PS_UP)))
  {
    BGP_TRACE(D_EVENTS, "BFD session down");
    bgp_store_error(p, NULL, BE_MISC, BEM_BFD_DOWN);

    if (req->opts.mode == BGP_BFD_GRACEFUL)
    {
      /* Trigger graceful restart */
      if (p->conn && (p->conn->state == BS_ESTABLISHED) && p->gr_ready)
	bgp_handle_graceful_restart(p);

      if (p->incoming_conn.state > BS_IDLE)
	bgp_conn_enter_idle_state(&p->incoming_conn);

      if (p->outgoing_conn.state > BS_IDLE)
	bgp_conn_enter_idle_state(&p->outgoing_conn);
    }
    else
    {
      /* Trigger session down */
      if (ps == PS_UP)
	bgp_update_startup_delay(p);
      bgp_stop(p, 0, NULL, 0);
    }
  }

  /* BFD notify may run from another thread */
  proto_announce_state(&p->p, p->p.ea_state);
}

static void
bgp_update_bfd(struct bgp_proto *p, const struct bfd_options *bfd)
{
  if (bfd && p->bfd_req)
  {
    BGP_TRACE(D_EVENTS, "Updating existing BFD request");
    bfd_update_request(p->bfd_req, bfd);
  }

  if (bfd && !p->bfd_req && !bgp_is_dynamic(p))
  {
    p->bfd_req = bfd_request_session(p->p.pool_up, p->remote_ip, p->local_ip,
				     p->cf->multihop ? NULL : p->neigh->iface,
				     p->p.vrf, &p->bfd_notify, bfd);
    BGP_TRACE(D_EVENTS, "Requesting a new BFD session");
  }

  if (!bfd && p->bfd_req)
  {
    BGP_TRACE(D_EVENTS, "Retracting the BFD request");
    rfree(p->bfd_req);
    p->bfd_req = NULL;
  }
}

void
bgp_reload_in(struct proto *P, uintptr_t _ UNUSED, int __ UNUSED)
{
  SKIP_BACK_DECLARE(struct bgp_proto, p, p, P);

  if (P->proto_state == PS_UP)
  {
    struct bgp_channel *c;
    BGP_WALK_CHANNELS(p, c)
      if (&c->c != P->mpls_channel)
      {
	cli_msg(-15, "%s.%s: reloading", P->name, c->c.name);
	bgp_schedule_packet(p->conn, c, PKT_ROUTE_REFRESH);
      }
  }
  else
    cli_msg(-8006, "%s: not reloading, not up", P->name);
}

static void
bgp_done_route_refresh(struct rt_feeding_request *rfr)
{
  SKIP_BACK_DECLARE(struct bgp_channel, c, enhanced_rr_request, rfr);
  SKIP_BACK_DECLARE(struct bgp_proto, p, p, c->c.proto);

  /* Schedule EoRR packet */
  ASSERT_DIE(c->feed_state == BFS_REFRESHING);

  c->feed_state = BFS_REFRESHED;
  bgp_schedule_packet(p->conn, c, PKT_UPDATE);
}

const char *
bgp_begin_route_refresh(struct bgp_proto *p, struct bgp_channel *c)
{
  ASSERT_DIE(&c->c != p->p.mpls_channel);

  if (c->tx_keep)
    return bgp_tx_resend(p, c);

  if (!p->enhanced_refresh) {
    rt_export_refeed(&c->c.out_req, NULL);
    return "from table by simple refeed";
  }

  switch (c->feed_state)
  {
    case BFS_NONE:
      break;

    case BFS_REFRESHING:
    case BFS_REFRESHED:
      return c->enhanced_rr_again ? "already queued" : "again";

    default:
      return "requested before End-Of-RIB sent";
  }

  c->enhanced_rr_request.done = bgp_done_route_refresh;
  c->feed_state = BFS_REFRESHING;
  bgp_schedule_packet(p->conn, c, PKT_BEGIN_REFRESH);

  rt_export_refeed(&c->c.out_req, &c->enhanced_rr_request);
  return "from table by enhanced route refresh";
}

static void
bgp_restart_route_refresh(void *_bc)
{
  struct bgp_channel *c = _bc;
  SKIP_BACK_DECLARE(struct bgp_proto, p, p, c->c.proto);

  if ((c->feed_state != BFS_NONE) || (!c->enhanced_rr_again))
    return;

  c->enhanced_rr_again = 0;

  const char *info = bgp_begin_route_refresh(p, c);
  BGP_TRACE(D_EVENTS, "Restarting route refresh on %s %s", c->c.name, info);
}

void
bgp_reload_out(struct proto *P, uintptr_t _ UNUSED, int __ UNUSED)
{
  SKIP_BACK_DECLARE(struct bgp_proto, p, p, P);

  if (P->proto_state == PS_UP)
  {
    struct bgp_channel *c;
    BGP_WALK_CHANNELS(p, c)
      if (&c->c != P->mpls_channel)
      {
	const char *info = bgp_begin_route_refresh(p, c);
	cli_msg(-15, "%s.%s: reloading %s", P->name, c->c.name, info);
      }
  }
  else
    cli_msg(-8006, "%s: not reloading, not up", P->name);
}

static int
bgp_reload_routes(struct channel *C, struct rt_feeding_request *rfr)
{
  /* Can't reload partially */
  if (rfr && rfr->prefilter.mode)
    return 0;

  struct bgp_proto *p = SKIP_BACK(struct bgp_proto, p, C->proto);

  if (p->p.proto_state == PS_UP)
  {
    struct bgp_channel *c;
    BGP_WALK_CHANNELS(p, c)
      if (&c->c != p->p.mpls_channel)
      {
	log("%s.%s: reloading", p->p.name, c->c.name);
	bgp_schedule_packet(p->conn, c, PKT_ROUTE_REFRESH);
      }
  }
  else
    log("%s: not reloading, not up", p->p.name);

  if (rfr)
    CALL(rfr->done, rfr);

  return 1;
}

static void
bgp_refeed_begin(struct channel *C, struct rt_feeding_request *rfr)
{
  struct bgp_channel *c = SKIP_BACK(struct bgp_channel, c, C);
  struct bgp_proto *p = SKIP_BACK(struct bgp_proto, p, C->proto);

  /* Do not announce partial refeed */
  if (rfr && rfr->prefilter.mode)
    return;

  /* Run the enhanced refresh if available */
  if (p->enhanced_refresh && !c->tx_keep)
  {
    c->feed_state = BFS_REFRESHING;
    bgp_schedule_packet(p->conn, c, PKT_BEGIN_REFRESH);
  }
}

static void
bgp_export_fed(struct channel *C)
{
  SKIP_BACK_DECLARE(struct bgp_proto, p, p, C->proto);
  if (C == p->p.mpls_channel)
    return;

  /* Schedule End-of-RIB packet */
  SKIP_BACK_DECLARE(struct bgp_channel, c, c, C);
  switch (c->feed_state)
  {
    case BFS_LOADING:
      c->feed_state = BFS_LOADED;
      bgp_schedule_packet(p->conn, c, PKT_UPDATE);
      break;

    case BFS_REFRESHING:
      c->feed_state = BFS_REFRESHED;
      bgp_schedule_packet(p->conn, c, PKT_UPDATE);
      break;
  }
}

static void
bgp_start_locked(void *_p)
{
  struct bgp_proto *p = _p;
  const struct bgp_config *cf = p->cf;

  ASSERT_DIE(birdloop_inside(p->p.loop));

  if (p->p.proto_state != PS_START)
  {
    DBG("BGP: Got lock in different state %d\n", p->p.proto_state);
    return;
  }

  DBG("BGP: Got lock\n");

  if (cf->multihop || bgp_is_dynamic(p))
  {
    /* Multi-hop sessions do not use neighbor entries */
    bgp_initiate(p);
    proto_announce_state(&p->p, p->p.ea_state);
    return;
  }

  neighbor *n = neigh_find(&p->p, p->remote_ip, cf->iface, NEF_STICKY);
  if (!n)
  {
    log(L_ERR "%s: Invalid remote address %I%J", p->p.name, p->remote_ip, cf->iface);
    /* As we do not start yet, we can just disable protocol */
    p->p.disabled = 1;
    bgp_store_error(p, NULL, BE_MISC, BEM_INVALID_NEXT_HOP);
    proto_notify_state(&p->p, PS_FLUSH);
    return;
  }

  p->neigh = n;
  neigh_link(n);

  if (n->scope <= 0)
    BGP_TRACE(D_EVENTS, "Waiting for %I%J to become my neighbor", p->remote_ip, cf->iface);
  else if (p->cf->check_link && !(n->iface->flags & IF_LINK_UP))
    BGP_TRACE(D_EVENTS, "Waiting for link on %s", n->iface->name);
  else
    bgp_start_neighbor(p);

  proto_announce_state(&p->p, p->p.ea_state);
}

static int
bgp_start(struct proto *P)
{
  struct bgp_proto *p = (struct bgp_proto *) P;
  const struct bgp_config *cf = p->cf;

  p->local_ip = cf->local_ip;
  p->local_as = cf->local_as;
  p->remote_as = cf->remote_as;
  p->public_as = cf->local_as;

  /* For dynamic BGP childs, remote_ip is already set */
  if (ipa_nonzero(cf->remote_ip))
    p->remote_ip = cf->remote_ip;

  /* Confederation ID is used for truly external peers */
  if (p->cf->confederation && !p->is_interior)
    p->public_as = cf->confederation;

  p->passive = cf->passive || bgp_is_dynamic(p);

  bgp_set_start_state(p, BSS_PREPARE);
  p->outgoing_conn.state = BS_IDLE;
  p->incoming_conn.state = BS_IDLE;
  p->neigh = NULL;
  p->bfd_req = NULL;
  callback_init(&p->bfd_notify, bgp_bfd_notify, p->p.loop);
  p->gr_ready = 0;
  p->gr_active_num = 0;

  /* Reset some stats */
  p->stats.rx_messages = p->stats.tx_messages = 0;
  p->stats.rx_updates = p->stats.tx_updates = 0;
  p->stats.rx_bytes = p->stats.tx_bytes = 0;
  p->last_rx_update = 0;

  p->event = ev_new_init(p->p.pool, bgp_decision, p);
  callback_init(&p->uncork.cb, bgp_do_uncork, p->p.loop);

  p->startup_timer = tm_new_init(p->p.pool, bgp_startup_timeout, p, 0, 0);
  p->gr_timer = tm_new_init(p->p.pool, bgp_graceful_restart_timeout, p, 0, 0);

  p->hostname = proto_get_hostname(P->cf);

  p->local_id = proto_get_router_id(P->cf);
  if (p->rr_client)
    p->rr_cluster_id = p->cf->rr_cluster_id ? p->cf->rr_cluster_id : p->local_id;

  p->remote_id = 0;
  p->link_addr = IPA_NONE;

  /* Initialize TCP-AO keys */
  init_list(&p->ao.keys);
  if (cf->auth_type == BGP_AUTH_AO)
    for (struct ao_config *key_cf = cf->ao_keys; key_cf; key_cf = key_cf->next)
      bgp_new_ao_key(p, key_cf);

  ea_list *eal = p->p.ea_state;
  ea_set_attr(&eal, EA_LITERAL_EMBEDDED(&ea_bgp_rem_id, 0, p->remote_id));
  ea_set_attr(&eal, EA_LITERAL_EMBEDDED(&ea_bgp_loc_as, 0, p->local_as));
  ea_set_attr(&eal, EA_LITERAL_EMBEDDED(&ea_bgp_rem_as, 0, p->remote_as));
  ea_set_attr(&eal, EA_LITERAL_STORE_ADATA(&ea_bgp_rem_ip, 0, &p->remote_ip, sizeof(ip_addr)));

  ea_set_attr(&eal, EA_LITERAL_EMBEDDED(&ea_bgp_out_conn_state, 0, BS_IDLE));
  ea_set_attr(&eal, EA_LITERAL_EMBEDDED(&ea_bgp_in_conn_state, 0, BS_IDLE));

  proto_announce_state(&p->p, eal);

  /* Lock all channels when in GR recovery mode */
  if (p->p.gr_recovery && p->cf->gr_mode)
  {
    struct bgp_channel *c;
    BGP_WALK_CHANNELS(p, c)
      channel_graceful_restart_lock(&c->c);
  }

  /* Now it's the last chance to move the postponed socket to this BGP,
   * as bgp_start is the only hook running from main loop. */
  if (p->postponed_sk)
  {
    LOCK_DOMAIN(rtable, bgp_listen_domain);
    rmove(p->postponed_sk, p->p.pool);
    sk_reloop(p->postponed_sk, p->p.loop);
    UNLOCK_DOMAIN(rtable, bgp_listen_domain);
  }

  /*
   * Before attempting to create the connection, we need to lock the port,
   * so that we are the only instance attempting to talk with that neighbor.
   */
  struct object_lock *lock;
  lock = p->lock = olock_new(P->pool_inloop);
  lock->addr = p->remote_ip;
  lock->addr_local = p->cf->local_ip;
  lock->port = p->cf->remote_port;
  lock->iface = p->cf->iface;
  lock->vrf = p->cf->iface ? NULL : p->p.vrf;
  lock->type = OBJLOCK_TCP;
  lock->event = (event) {
    .hook = bgp_start_locked,
    .data = p,
  };
  lock->target = proto_event_list(P);

  /* For dynamic BGP, we use inst 1 to avoid collisions with regular BGP */
  if (bgp_is_dynamic(p))
  {
    lock->addr = net_prefix(p->cf->remote_range);
    lock->inst = 1;
  }

  olock_acquire(lock);

  return PS_START;
}

extern int proto_restart;

static int
bgp_shutdown(struct proto *P)
{
  struct bgp_proto *p = (struct bgp_proto *) P;
  int subcode = 0;

  char *message = NULL;
  byte *data = NULL;
  uint len = 0;

  BGP_TRACE(D_EVENTS, "Shutdown requested");

  switch (P->down_code)
  {
  case PDC_CF_REMOVE:
  case PDC_CF_DISABLE:
    subcode = 3; // Errcode 6, 3 - peer de-configured
    break;

  case PDC_CF_RESTART:
    subcode = 6; // Errcode 6, 6 - other configuration change
    break;

  case PDC_CMD_DISABLE:
  case PDC_CMD_SHUTDOWN:
  shutdown:
    subcode = 2; // Errcode 6, 2 - administrative shutdown
    message = P->message;
    break;

  case PDC_CMD_RESTART:
    subcode = 4; // Errcode 6, 4 - administrative reset
    message = P->message;
    break;

  case PDC_CMD_GR_DOWN:
    if ((p->cf->gr_mode != BGP_GR_ABLE) &&
	(p->cf->llgr_mode != BGP_LLGR_ABLE))
      goto shutdown;

    subcode = -1; // Do not send NOTIFICATION, just close the connection
    break;

  case PDC_RX_LIMIT_HIT:
  case PDC_IN_LIMIT_HIT:
    subcode = 1; // Errcode 6, 1 - max number of prefixes reached
    /* log message for compatibility */
    log(L_WARN "%s: Route limit exceeded, shutting down", p->p.name);
    goto limit;

  case PDC_OUT_LIMIT_HIT:
    subcode = proto_restart ? 4 : 2; // Administrative reset or shutdown

  limit:
    bgp_store_error(p, NULL, BE_AUTO_DOWN, BEA_ROUTE_LIMIT_EXCEEDED);
    if (proto_restart)
      bgp_update_startup_delay(p);
    else
      p->startup_delay = 0;
    goto done;
  }

  bgp_store_error(p, NULL, BE_MAN_DOWN, 0);
  p->startup_delay = 0;

  /* RFC 9003 - shutdown communication */
  if (message)
  {
    uint msg_len = strlen(message);
    msg_len = MIN(msg_len, 255);

    /* Buffer will be freed automatically by protocol shutdown */
    data = mb_alloc(p->p.pool, msg_len + 1);
    len = msg_len + 1;

    data[0] = msg_len;
    memcpy(data+1, message, msg_len);
  }

done:
  bgp_stop(p, subcode, data, len);
  return p->p.proto_state;
}

struct rte_owner_class bgp_rte_owner_class = {
  .get_route_info = 	bgp_get_route_info,
  .rte_better =		bgp_rte_better,
  .rte_mergable =	bgp_rte_mergable,
  .rte_igp_metric =	bgp_rte_igp_metric,
};

static struct proto *
bgp_init(struct proto_config *CF)
{
  struct proto *P = proto_new(CF);
  struct bgp_proto *p = (struct bgp_proto *) P;
  struct bgp_config *cf = (struct bgp_config *) CF;

  P->rt_notify = bgp_rt_notify;
  P->preexport = bgp_preexport;
  P->iface_sub.neigh_notify = bgp_neigh_notify;
  P->refeed_begin = bgp_refeed_begin;
  P->export_fed = bgp_export_fed;
  P->reload_routes = bgp_reload_routes;

  P->sources.class = &bgp_rte_owner_class;
  P->sources.rte_recalculate = cf->deterministic_med ? bgp_rte_recalculate : NULL;

  p->cf = cf;
  p->is_internal = (cf->local_as == cf->remote_as);
  p->is_interior = p->is_internal || cf->confederation_member;
  p->rs_client = cf->rs_client;
  p->rr_client = cf->rr_client;

  p->ipv4 = ipa_nonzero(cf->remote_ip) ?
    ipa_is_ip4(cf->remote_ip) :
    (cf->remote_range && (cf->remote_range->type == NET_IP4));

  p->remote_ip = cf->remote_ip;
  p->remote_as = cf->remote_as;

  p->postponed_sk = NULL;

  /* Hack: We use cf->remote_ip just to pass remote_ip from bgp_spawn() */
  if (cf->c.parent)
    cf->remote_ip = IPA_NONE;

  /* Add all BGP channels */
  struct bgp_channel_config *cc;
  BGP_CF_WALK_CHANNELS(cf, cc)
    proto_add_channel(P, &cc->c);

  /* Add MPLS channel */
  proto_configure_mpls_channel(P, CF, RTS_BGP);

  /* Export public info */
  ea_list *pes = p->p.ea_state;
  ea_set_attr(&pes, EA_LITERAL_STORE_ADATA(&ea_bgp_rem_ip, 0, &cf->remote_ip, sizeof(ip_addr)));
  ea_set_attr(&pes, EA_LITERAL_EMBEDDED(&ea_bgp_peer_type, 0, cf->peer_type));
  ea_set_attr(&pes, EA_LITERAL_EMBEDDED(&ea_bgp_loc_as, 0, cf->local_as));
  ea_set_attr(&pes, EA_LITERAL_EMBEDDED(&ea_bgp_rem_as, 0, cf->remote_as));

  proto_announce_state_later(&p->p, pes);

  p->tbf_mem = (struct tbf) TBF_DEFAULT_LOG_LIMITS;
  return P;
}

static void
bgp_channel_init(struct channel *C, struct channel_config *CF)
{
  struct bgp_channel *c = (void *) C;
  struct bgp_channel_config *cf = (void *) CF;

  c->cf = cf;
  c->afi = cf->afi;
  c->desc = cf->desc;

  if (cf->igp_table_ip4)
    c->igp_table_ip4 = cf->igp_table_ip4->table;

  if (cf->igp_table_ip6)
    c->igp_table_ip6 = cf->igp_table_ip6->table;

  if (cf->base_table)
    c->base_table = cf->base_table->table;

  PST_LOCKED(ts)
  {
    ea_list *eal = ea_free_later(ts->channel_states[c->c.id]);
    ea_set_attr(&eal, EA_LITERAL_EMBEDDED(&ea_bgp_afi, 0, c->afi));
    ts->channel_states[c->c.id] = ea_lookup_slow(eal, 0, EALS_IN_TABLE);
  }

}

static int
bgp_channel_start(struct channel *C)
{
  struct bgp_proto *p = (void *) C->proto;
  struct bgp_channel *c = (void *) C;
  ip_addr src = p->local_ip;

  if (c->igp_table_ip4)
    rt_lock_table(c->igp_table_ip4);

  if (c->igp_table_ip6)
    rt_lock_table(c->igp_table_ip6);

  if (c->base_table)
  {
    rt_lock_table(c->base_table);
    rt_flowspec_link(c->base_table, c->c.table);
  }

  c->pool = p->p.pool; // XXXX

  bgp_init_pending_tx(c);
  c->tx_keep = c->cf->export_table;

  c->stale_timer = tm_new_init(c->pool, bgp_long_lived_stale_timeout, c, 0, 0);

  c->next_hop_addr = c->cf->next_hop_addr;
  c->link_addr = IPA_NONE;
  c->packets_to_send = 0;

  /* Try to use source address as next hop address */
  if (ipa_zero(c->next_hop_addr))
  {
    if (bgp_channel_is_ipv4(c) && (ipa_is_ip4(src) || c->ext_next_hop))
      c->next_hop_addr = src;

    if (bgp_channel_is_ipv6(c) && (ipa_is_ip6(src) || c->ext_next_hop))
      c->next_hop_addr = src;
  }

  /* Use preferred addresses associated with interface / source address */
  if (ipa_zero(c->next_hop_addr))
  {
    /* We know the iface for single-hop, we make lookup for multihop */
    struct neighbor *nbr = p->neigh ?: neigh_find(&p->p, src, NULL, 0);
    struct iface *iface = nbr ? nbr->iface : NULL;

    if (bgp_channel_is_ipv4(c) && iface && iface->addr4)
      c->next_hop_addr = iface->addr4->ip;

    if (bgp_channel_is_ipv6(c) && iface && iface->addr6)
      c->next_hop_addr = iface->addr6->ip;
  }

  /* Exit if no feasible next hop address is found */
  if (ipa_zero(c->next_hop_addr))
  {
    log(L_WARN "%s: Missing next hop address", p->p.name);
    return 0;
  }

  /* Set link-local address for IPv6 single-hop BGP */
  if (ipa_is_ip6(c->next_hop_addr) && p->neigh)
  {
    c->link_addr = p->link_addr;

    if (ipa_zero(c->link_addr))
      log(L_WARN "%s: Missing link-local address", p->p.name);
  }

  /* Link local address is already in c->link_addr */
  if (ipa_is_link_local(c->next_hop_addr))
    c->next_hop_addr = IPA_NONE;

  return 0; /* XXXX: Currently undefined */
}

static void
bgp_channel_shutdown(struct channel *C)
{
  struct bgp_channel *c = (void *) C;

  c->next_hop_addr = IPA_NONE;
  c->link_addr = IPA_NONE;
  c->packets_to_send = 0;
}

static void
bgp_channel_cleanup(struct channel *C)
{
  struct bgp_channel *c = (void *) C;

  if (c->igp_table_ip4)
    rt_unlock_table(c->igp_table_ip4);

  if (c->igp_table_ip6)
    rt_unlock_table(c->igp_table_ip6);

  if (c->base_table)
  {
    rt_flowspec_unlink(c->base_table, c->c.table);
    rt_unlock_table(c->base_table);
  }

  c->index = 0;

  /* Cleanup rest of bgp_channel starting at pool field */
  memset(&(c->pool), 0, sizeof(struct bgp_channel) - OFFSETOF(struct bgp_channel, pool));
}

static inline struct bgp_channel_config *
bgp_find_channel_config(struct bgp_config *cf, u32 afi)
{
  struct bgp_channel_config *cc;

  BGP_CF_WALK_CHANNELS(cf, cc)
    if (cc->afi == afi)
      return cc;

  return NULL;
}

struct rtable_config *
bgp_default_igp_table(struct bgp_config *cf, struct bgp_channel_config *cc, u32 type)
{
  struct bgp_channel_config *cc2;
  struct rtable_config *tab;

  /* First, try table connected by the channel */
  if (cc->c.table->addr_type == type)
    return cc->c.table;

  /* Find paired channel with the same SAFI but the other AFI */
  u32 afi2 = cc->afi ^ 0x30000;
  cc2 = bgp_find_channel_config(cf, afi2);

  /* Second, try IGP table configured in the paired channel */
  if (cc2 && (tab = (type == NET_IP4) ? cc2->igp_table_ip4 : cc2->igp_table_ip6))
    return tab;

  /* Third, try table connected by the paired channel */
  if (cc2 && (cc2->c.table->addr_type == type))
    return cc2->c.table;

  /* Last, try default table of given type */
  if (tab = rt_get_default_table(cf->c.global, type))
    return tab;

  cf_error("Undefined IGP table");
}

static struct rtable_config *
bgp_default_base_table(struct bgp_config *cf, struct bgp_channel_config *cc)
{
  /* Expected table type */
  u32 type = (cc->afi == BGP_AF_FLOW4) ? NET_IP4 : NET_IP6;

  /* First, try appropriate IP channel */
  u32 afi2 = BGP_AF(BGP_AFI(cc->afi), BGP_SAFI_UNICAST);
  struct bgp_channel_config *cc2 = bgp_find_channel_config(cf, afi2);
  if (cc2 && (cc2->c.table->addr_type == type))
    return cc2->c.table;

  /* Last, try default table of given type */
  struct rtable_config *tab = rt_get_default_table(cf->c.global, type);
  if (tab)
    return tab;

  cf_error("Undefined base table");
}

void
bgp_postconfig(struct proto_config *CF)
{
  struct bgp_config *cf = (void *) CF;

  /* Do not check templates at all */
  if (cf->c.class == SYM_TEMPLATE)
    return;


  /* Handle undefined remote_as, zero should mean unspecified external */
  if (!cf->remote_as && (cf->peer_type == BGP_PT_INTERNAL))
    cf->remote_as = cf->local_as;

  int internal = (cf->local_as == cf->remote_as);
  int interior = internal || cf->confederation_member;

  /* EBGP direct by default, IBGP multihop by default */
  if (cf->multihop < 0)
    cf->multihop = internal ? 64 : 0;

  /* LLGR mode default based on GR mode */
  if (cf->llgr_mode < 0)
    cf->llgr_mode = cf->gr_mode ? BGP_LLGR_AWARE : 0;

  /* Link check for single-hop BGP by default */
  if (cf->check_link < 0)
    cf->check_link = !cf->multihop;


  if (!cf->local_as)
    cf_error("Local AS number must be set");

  if (ipa_zero(cf->remote_ip) && !cf->remote_range)
    cf_error("Neighbor must be configured");

  if (ipa_zero(cf->local_ip) && cf->strict_bind)
    cf_error("Local address must be configured for strict bind");

  if (!cf->remote_as && !cf->peer_type)
    cf_error("Remote AS number (or peer type) must be set");

  if ((cf->peer_type == BGP_PT_INTERNAL) && !internal)
    cf_error("IBGP cannot have different ASNs");

  if ((cf->peer_type == BGP_PT_EXTERNAL) &&  internal)
    cf_error("EBGP cannot have the same ASNs");

  if (!cf->iface && (ipa_is_link_local(cf->local_ip) ||
		     ipa_is_link_local(cf->remote_ip)))
    cf_error("Link-local addresses require defined interface");

  if (!(cf->capabilities && cf->enable_as4) && (cf->remote_as > 0xFFFF))
    cf_error("Neighbor AS number out of range (AS4 not available)");

  if (!internal && cf->rr_client)
    cf_error("Only internal neighbor can be RR client");

  if (internal && cf->rs_client)
    cf_error("Only external neighbor can be RS client");

  if (internal && (cf->local_role != BGP_ROLE_UNDEFINED))
    cf_error("Local role cannot be set on IBGP sessions");

  if (interior && (cf->local_role != BGP_ROLE_UNDEFINED))
    log(L_WARN "BGP roles are not recommended to be used within AS confederations");

  if (cf->require_enhanced_refresh && !(cf->enable_refresh && cf->enable_enhanced_refresh))
    cf_warn("Enhanced refresh required but disabled");

  if (cf->require_as4 && !cf->enable_as4)
    cf_warn("AS4 support required but disabled");

  if (cf->require_extended_messages && !cf->enable_extended_messages)
    cf_warn("Extended messages required but not enabled");

  if (cf->require_gr && !cf->gr_mode)
    cf_warn("Graceful restart required but not enabled");

  if (cf->require_llgr && !cf->llgr_mode)
    cf_warn("Long-lived graceful restart required but not enabled");

  if (cf->require_roles && (cf->local_role == BGP_ROLE_UNDEFINED))
    cf_error("Local role must be set if roles are required");

  if (!cf->confederation && cf->confederation_member)
    cf_error("Confederation ID must be set for member sessions");

  if (cf->multihop && (ipa_is_link_local(cf->local_ip) ||
		       ipa_is_link_local(cf->remote_ip)))
    cf_error("Multihop BGP cannot be used with link-local addresses");

  if (cf->multihop && cf->iface)
    cf_error("Multihop BGP cannot be bound to interface");

  if (cf->multihop && cf->check_link)
    cf_error("Multihop BGP cannot depend on link state");

  if (cf->multihop && cf->bfd && ipa_zero(cf->local_ip))
    cf_error("Multihop BGP with BFD requires specified local address");

  if (!cf->gr_mode && cf->llgr_mode)
    cf_error("Long-lived graceful restart requires basic graceful restart");

  if (internal && cf->enforce_first_as)
    cf_error("Enforce first AS check is requires EBGP sessions");

  if (cf->keepalive_time > cf->hold_time)
    cf_error("Keepalive time must be at most hold time");

  if (cf->keepalive_time > (cf->hold_time / 2))
    log(L_WARN "Keepalive time should be at most 1/2 of hold time");

  if (cf->min_hold_time > cf->hold_time)
    cf_error("Min hold time (%u) exceeds hold time (%u)",
	     cf->min_hold_time, cf->hold_time);

  uint keepalive_time = cf->keepalive_time ?: cf->hold_time / 3;
  if (cf->min_keepalive_time > keepalive_time)
    cf_error("Min keepalive time (%u) exceeds keepalive time (%u)",
	     cf->min_keepalive_time, keepalive_time);

  if (cf->min_gr_time > cf->max_gr_time)
    cf_error("Min graceful restart time (%u) exceeds max graceful restart time (%u)",
	     cf->min_gr_time, cf->max_gr_time);

  if (cf->min_llgr_time > cf->max_llgr_time)
    cf_error("Min long-lived stale time (%u) exceeds max long-lived stale time (%u)",
	     cf->min_llgr_time, cf->max_llgr_time);

  /* Legacy case: password option without authentication option */
  if ((cf->auth_type == BGP_AUTH_NONE) && cf->password && !cf->ao_keys)
  {
    cf_warn("Missing authentication option, assuming MD5");
    cf->auth_type = BGP_AUTH_MD5;
  }

  if ((cf->auth_type == BGP_AUTH_MD5) != !!cf->password)
    cf_error("MD5 authentication and password option should be used together");

  if ((cf->auth_type == BGP_AUTH_AO) != !!cf->ao_keys)
    cf_error("AO authentication and keys option should be used together");

  if ((cf->auth_type == BGP_AUTH_AO) && cf->remote_range)
    cf_error("AO authentication not supported on dynamic BGP sessions");

  struct bgp_channel_config *cc;
  BGP_CF_WALK_CHANNELS(cf, cc)
  {
    /* Handle undefined import filter */
    if (cc->c.in_filter == FILTER_UNDEF)
      if (interior)
	cc->c.in_filter = FILTER_ACCEPT;
      else
	cf_error("EBGP requires explicit import policy");

    /* Handle undefined export filter */
    if (cc->c.out_filter == FILTER_UNDEF)
      if (interior)
	cc->c.out_filter = FILTER_REJECT;
      else
	cf_error("EBGP requires explicit export policy");

    /* Disable after error incompatible with restart limit action */
    if ((cc->c.in_limit.action == PLA_RESTART) && cf->disable_after_error)
      cc->c.in_limit.action = PLA_DISABLE;

    /* Different default based on rr_client, rs_client */
    if (cc->next_hop_keep == 0xff)
      cc->next_hop_keep = cf->rr_client ? NH_IBGP : (cf->rs_client ? NH_ALL : NH_NO);

    /* Different default for gw_mode */
    if (!cc->gw_mode)
      cc->gw_mode = cf->multihop ? GW_RECURSIVE : GW_DIRECT;

    /* Different default for next_hop_prefer */
    if (!cc->next_hop_prefer)
      cc->next_hop_prefer = (cc->gw_mode == GW_DIRECT) ? NHP_GLOBAL : NHP_LOCAL;

    /* Defaults based on proto config */
    if (cc->gr_able == 0xff)
      cc->gr_able = (cf->gr_mode == BGP_GR_ABLE);

    if (cc->llgr_able == 0xff)
      cc->llgr_able = (cf->llgr_mode == BGP_LLGR_ABLE);

    if (cc->llgr_time == ~0U)
      cc->llgr_time = cf->llgr_time;

    if (cc->min_llgr_time == ~0U)
      cc->min_llgr_time = cf->min_llgr_time;

    if (cc->max_llgr_time == ~0U)
      cc->max_llgr_time = cf->max_llgr_time;

    /* AIGP enabled by default on interior sessions */
    if (cc->aigp == 0xff)
      cc->aigp = interior;

    /* Default values of IGP tables */
    if ((cc->gw_mode == GW_RECURSIVE) && !cc->desc->no_igp)
    {
      if (!cc->igp_table_ip4 && (bgp_cc_is_ipv4(cc) || cc->ext_next_hop))
	cc->igp_table_ip4 = bgp_default_igp_table(cf, cc, NET_IP4);

      if (!cc->igp_table_ip6 && (bgp_cc_is_ipv6(cc) || cc->ext_next_hop))
	cc->igp_table_ip6 = bgp_default_igp_table(cf, cc, NET_IP6);

      if (cc->igp_table_ip4 && bgp_cc_is_ipv6(cc) && !cc->ext_next_hop)
	cf_error("Mismatched IGP table type");

      if (cc->igp_table_ip6 && bgp_cc_is_ipv4(cc) && !cc->ext_next_hop)
	cf_error("Mismatched IGP table type");
    }

    /* Default value of base table */
    if ((BGP_SAFI(cc->afi) == BGP_SAFI_FLOW) && cc->validate && !cc->base_table)
      cc->base_table = bgp_default_base_table(cf, cc);

    if (cc->base_table && !cc->base_table->trie_used)
      cf_error("Flowspec validation requires base table (%s) with trie",
	       cc->base_table->name);

    if (cf->multihop && (cc->gw_mode == GW_DIRECT))
      cf_error("Multihop BGP cannot use direct gateway mode");

    if ((cc->gw_mode == GW_RECURSIVE) && cc->c.table->sorted)
      cf_error("BGP in recursive mode prohibits sorted table");

    if (cf->deterministic_med && cc->c.table->sorted)
      cf_error("BGP with deterministic MED prohibits sorted table");

    if (cc->secondary && !cc->c.table->sorted)
      cf_error("BGP with secondary option requires sorted table");

    if (cc->require_ext_next_hop && !cc->ext_next_hop)
      cf_warn("Extended next hop required but not enabled");

    if (cc->require_add_path && !cc->add_path)
      cf_warn("ADD-PATH required but not enabled");

    if (cc->min_llgr_time > cc->max_llgr_time)
      cf_error("Min long-lived stale time (%u) exceeds max long-lived stale time (%u)",
	       cc->min_llgr_time, cc->max_llgr_time);

  }
}

static int
bgp_reconfigure(struct proto *P, struct proto_config *CF)
{
  struct bgp_proto *p = (void *) P;
  const struct bgp_config *new = (void *) CF;
  const struct bgp_config *old = p->cf;

  if (proto_get_router_id(CF) != p->local_id)
    return 0;

  if (bstrcmp(proto_get_hostname(CF), p->hostname))
    return 0;

  int same = !memcmp(((byte *) old) + sizeof(struct proto_config),
		     ((byte *) new) + sizeof(struct proto_config),
		     // password item is last and must be checked separately
		     OFFSETOF(struct bgp_config, password) - sizeof(struct proto_config))
    && !bstrcmp(old->password, new->password)
    && ((!old->remote_range && !new->remote_range)
	|| (old->remote_range && new->remote_range && net_equal(old->remote_range, new->remote_range)))
    && !bstrcmp(old->dynamic_name, new->dynamic_name)
    && (old->dynamic_name_digits == new->dynamic_name_digits);

  /* Reconfigure TCP-AP */
  same = same && bgp_reconfigure_ao_keys(p, new);

  /* FIXME: Move channel reconfiguration to generic protocol code ? */
  struct channel *C, *C2;
  struct bgp_channel_config *cc;

  WALK_LIST(C, p->p.channels)
    C->stale = 1;

  /* Reconfigure BGP channels */
  BGP_CF_WALK_CHANNELS(new, cc)
  {
    C = (struct channel *) bgp_find_channel(p, cc->afi);
    same = proto_configure_channel(P, &C, &cc->c) && same;
  }

  /* Reconfigure MPLS channel */
  same = proto_configure_mpls_channel(P, CF, RTS_BGP) && same;

  WALK_LIST_DELSAFE(C, C2, p->p.channels)
    if (C->stale)
      same = proto_configure_channel(P, &C, NULL) && same;

  /* Reset name counter */
  p->dynamic_name_counter = 0;

  if (!same)
    return 0;

  /* We should update our copy of configuration ptr as old configuration will be freed */
  p->cf = new;
  p->hostname = proto_get_hostname(CF);

  /* Check whether existing connections are compatible with required capabilities */
  struct bgp_conn *ci = &p->incoming_conn;
  if (((ci->state == BS_OPENCONFIRM) || (ci->state == BS_ESTABLISHED)) && !bgp_check_capabilities(ci))
    return 0;

  struct bgp_conn *co = &p->outgoing_conn;
  if (((co->state == BS_OPENCONFIRM) || (co->state == BS_ESTABLISHED)) && !bgp_check_capabilities(co))
    return 0;

  if (bgp_start_state(p) > BSS_PREPARE)
    bgp_update_bfd(p, new->bfd);

  return 1;
}

#define TABLE(cf, NAME) ((cf)->NAME ? (cf)->NAME->table : NULL)

static int
bgp_channel_reconfigure(struct channel *C, struct channel_config *CC, int *import_changed, int *export_changed)
{
  struct bgp_proto *p = (void *) C->proto;
  struct bgp_channel *c = (void *) C;
  struct bgp_channel_config *new = (void *) CC;
  struct bgp_channel_config *old = c->cf;

  if ((new->secondary != old->secondary) ||
      (new->validate != old->validate) ||
      (new->gr_able != old->gr_able) ||
      (new->llgr_able != old->llgr_able) ||
      (new->llgr_time != old->llgr_time) ||
      (new->ext_next_hop != old->ext_next_hop) ||
      (new->add_path != old->add_path) ||
      (new->export_table != old->export_table) ||
      (TABLE(new, igp_table_ip4) != TABLE(old, igp_table_ip4)) ||
      (TABLE(new, igp_table_ip6) != TABLE(old, igp_table_ip6)) ||
      (TABLE(new, base_table) != TABLE(old, base_table)))
    return 0;

  if (c->stale_time && ((new->min_llgr_time > c->stale_time) ||
			(new->max_llgr_time < c->stale_time)))
    return 0;

  if (new->mandatory && !old->mandatory && (C->channel_state != CS_UP))
    return 0;

  if ((new->gw_mode != old->gw_mode) ||
      (new->next_hop_prefer != old->next_hop_prefer) ||
      (new->aigp != old->aigp) ||
      (new->cost != old->cost) ||
      (new->c.preference != old->c.preference))
  {
<<<<<<< HEAD
    /* If import table is active we have to flush it */
    if ((c->c.in_keep & RIK_PREFILTER) == RIK_PREFILTER)
    {
      if (p->route_refresh)
      {
	if (c->c.channel_state == CS_UP)
	  bgp_schedule_packet(p->conn, c, PKT_ROUTE_REFRESH);
      }
      else
	/* Route refresh not possible, restart needed */
	return 0;
    }

    /* Otherwise we just do complete reload */
    else
      *import_changed = 1;
=======
    /* Route refresh needed, these attributes are set by BGP itself
     * and even if import table exists, we can't use it */

    /* Route refresh impossible, restart is needed */
    if ((c->c.channel_state == CS_UP) && !p->route_refresh)
      return 0;

    /* Force ROUTE_REFRESH with import table; otherwise
     * it will be forced by import_changed set to 1 later */
    if (c->c.in_table && (c->c.channel_state == CS_UP))
      bgp_schedule_packet(p->conn, c, PKT_ROUTE_REFRESH);

    /* Note that preference is already handled in channel_reconfigure(),
       but we need it handle again here for the ROUTE_REFRESH trigger */

    *import_changed = 1;
>>>>>>> 8fbc8ad7
  }

  if (!ipa_equal(new->next_hop_addr, old->next_hop_addr) ||
      (new->next_hop_self != old->next_hop_self) ||
      (new->next_hop_keep != old->next_hop_keep) ||
      (new->llnh_format != old->llnh_format) ||
      (new->aigp != old->aigp) ||
      (new->aigp_originate != old->aigp_originate))
    *export_changed = 1;

  /* Update prefix exporter settle timer */
  if (c->tx)
    c->tx->exporter.journal.announce_timer.cf = c->cf->ptx_exporter_settle;

  c->cf = new;
  return 1;
}

static void
bgp_copy_config(struct proto_config *dest, struct proto_config *src)
{
  struct bgp_config *d = (void *) dest;
  struct bgp_config *s = (void *) src;

  /* Copy BFD options */
  if (s->bfd)
  {
    struct bfd_options *opts = cfg_alloc(sizeof(struct bfd_options));
    memcpy(opts, s->bfd, sizeof(struct bfd_options));
    d->bfd = opts;
  }
}


/**
 * bgp_error - report a protocol error
 * @c: connection
 * @code: error code (according to the RFC)
 * @subcode: error sub-code
 * @data: data to be passed in the Notification message
 * @len: length of the data
 *
 * bgp_error() sends a notification packet to tell the other side that a protocol
 * error has occurred (including the data considered erroneous if possible) and
 * closes the connection.
 */
void
bgp_error(struct bgp_conn *c, uint code, uint subcode, byte *data, int len)
{
  struct bgp_proto *p = c->bgp;

  if (c->state == BS_CLOSE)
    return;

  bgp_log_error(p, BE_BGP_TX, "Error", code, subcode, data, ABS(len));
  bgp_store_error(p, c, BE_BGP_TX, (code << 16) | subcode);

  c->notify_code = code;
  c->notify_subcode = subcode;
  c->notify_data = data;
  c->notify_size = (len > 0) ? len : 0;

  bgp_conn_enter_close_state(c);
  bgp_schedule_packet(c, NULL, PKT_NOTIFICATION);

  if (code != 6)
  {
    bgp_update_startup_delay(p);
    bgp_stop(p, 0, NULL, 0);
  }
}

/**
 * bgp_store_error - store last error for status report
 * @p: BGP instance
 * @c: connection
 * @class: error class (BE_xxx constants)
 * @code: error code (class specific)
 *
 * bgp_store_error() decides whether given error is interesting enough
 * and store that error to last_error variables of @p
 */
void
bgp_store_error(struct bgp_proto *p, struct bgp_conn *c, u8 class, u32 code)
{
  /* During PS_UP, we ignore errors on secondary connection */
  if ((p->p.proto_state == PS_UP) && c && (c != p->conn))
    return;

  /* During PS_STOP, we ignore any errors, as we want to report
   * the error that caused transition to PS_STOP
   */
  if (p->p.proto_state == PS_STOP)
    return;

  p->last_error_class = class;
  p->last_error_code = code;
}

static char *bgp_state_names[] = { "Idle", "Connect", "Active", "OpenSent", "OpenConfirm", "Established", "Close" };
static char *bgp_err_classes[] = { "", "Error: ", "Socket: ", "Received: ", "BGP Error: ", "Automatic shutdown: ", "" };
static char *bgp_misc_errors[] = { "", "Neighbor lost", "Invalid next hop", "Authentication failed", "No listening socket", "Link down", "BFD session down", "Graceful restart" };
static char *bgp_auto_errors[] = { "", "Route limit exceeded" };
static char *bgp_gr_states[] = { "None", "Regular", "Long-lived" };

static const char *
bgp_last_errmsg(struct bgp_proto *p)
{
  switch (p->last_error_class)
  {
  case BE_MISC:
    return bgp_misc_errors[p->last_error_code];
  case BE_SOCKET:
    return (p->last_error_code == 0) ? "Connection closed" : strerror(p->last_error_code);
  case BE_BGP_RX:
  case BE_BGP_TX:
    return bgp_error_dsc(p->last_error_code >> 16, p->last_error_code & 0xFF);
  case BE_AUTO_DOWN:
    return bgp_auto_errors[p->last_error_code];
  default:
    return "";
  }
}

static const char *
bgp_state_dsc(struct bgp_proto *p)
{
  if (p->p.proto_state == PS_DOWN_XX)
    return "Down";

  if (p->p.proto_state == PS_FLUSH)
    return "Flush";

  int state = MAX(p->incoming_conn.state, p->outgoing_conn.state);
  if ((state == BS_IDLE) && (bgp_start_state(p) >= BSS_CONNECT) && p->passive)
    return "Passive";

  return bgp_state_names[state];
}

static void
bgp_get_status(struct proto *P, byte *buf)
{
  struct bgp_proto *p = (struct bgp_proto *) P;

  const char *err1 = bgp_err_classes[p->last_error_class];
  const char *err2 = bgp_last_errmsg(p);

  if (P->proto_state == PS_DOWN_XX)
    bsprintf(buf, "%s%s", err1, err2);
  else
    bsprintf(buf, "%-14s%s%s", bgp_state_dsc(p), err1, err2);
}

static void
bgp_show_afis(int code, char *s, u32 *afis, uint count)
{
  buffer b;
  STACK_BUFFER_INIT(b, CLI_MSG_SIZE);

  buffer_puts(&b, s);

  for (u32 *af = afis; af < (afis + count); af++)
  {
    const struct bgp_af_desc *desc = bgp_get_af_desc(*af);
    if (desc)
      buffer_print(&b, " %s", desc->name);
    else
      buffer_print(&b, " <%u/%u>", BGP_AFI(*af), BGP_SAFI(*af));
  }

  if (b.pos == b.end)
    strcpy(b.end - 32, " ... <too long>");

  cli_msg(code, b.start);
}

const char *
bgp_format_role_name(u8 role)
{
  static const char *bgp_role_names[] = { "provider", "rs_server", "rs_client", "customer", "peer" };
  if (role == BGP_ROLE_UNDEFINED) return "undefined";
  if (role < ARRAY_SIZE(bgp_role_names)) return bgp_role_names[role];
  return "?";
}

static void
bgp_show_capabilities(struct bgp_proto *p UNUSED, struct bgp_caps *caps)
{
  struct bgp_af_caps *ac;
  uint any_mp_bgp = 0;
  uint any_gr_able = 0;
  uint any_add_path = 0;
  uint any_ext_next_hop = 0;
  uint any_llgr_able = 0;
  u32 *afl1 = alloca(caps->af_count * sizeof(u32));
  u32 *afl2 = alloca(caps->af_count * sizeof(u32));
  uint afn1, afn2;

  WALK_AF_CAPS(caps, ac)
  {
    any_mp_bgp |= ac->ready;
    any_gr_able |= ac->gr_able;
    any_add_path |= ac->add_path;
    any_ext_next_hop |= ac->ext_next_hop;
    any_llgr_able |= ac->llgr_able;
  }

  if (any_mp_bgp)
  {
    cli_msg(-1006, "      Multiprotocol");

    afn1 = 0;
    WALK_AF_CAPS(caps, ac)
      if (ac->ready)
	afl1[afn1++] = ac->afi;

    bgp_show_afis(-1006, "        AF announced:", afl1, afn1);
  }

  if (caps->route_refresh)
    cli_msg(-1006, "      Route refresh");

  if (any_ext_next_hop)
  {
    cli_msg(-1006, "      Extended next hop");

    afn1 = 0;
    WALK_AF_CAPS(caps, ac)
      if (ac->ext_next_hop)
	afl1[afn1++] = ac->afi;

    bgp_show_afis(-1006, "        IPv6 nexthop:", afl1, afn1);
  }

  if (caps->ext_messages)
    cli_msg(-1006, "      Extended message");

  if (caps->gr_aware)
    cli_msg(-1006, "      Graceful restart");

  if (any_gr_able)
  {
    /* Continues from gr_aware */
    cli_msg(-1006, "        Restart time: %u", caps->gr_time);
    if (caps->gr_flags & BGP_GRF_RESTART)
      cli_msg(-1006, "        Restart recovery");

    afn1 = afn2 = 0;
    WALK_AF_CAPS(caps, ac)
    {
      if (ac->gr_able)
	afl1[afn1++] = ac->afi;

      if (ac->gr_af_flags & BGP_GRF_FORWARDING)
	afl2[afn2++] = ac->afi;
    }

    bgp_show_afis(-1006, "        AF supported:", afl1, afn1);
    bgp_show_afis(-1006, "        AF preserved:", afl2, afn2);
  }

  if (caps->as4_support)
    cli_msg(-1006, "      4-octet AS numbers");

  if (any_add_path)
  {
    cli_msg(-1006, "      ADD-PATH");

    afn1 = afn2 = 0;
    WALK_AF_CAPS(caps, ac)
    {
      if (ac->add_path & BGP_ADD_PATH_RX)
	afl1[afn1++] = ac->afi;

      if (ac->add_path & BGP_ADD_PATH_TX)
	afl2[afn2++] = ac->afi;
    }

    bgp_show_afis(-1006, "        RX:", afl1, afn1);
    bgp_show_afis(-1006, "        TX:", afl2, afn2);
  }

  if (caps->enhanced_refresh)
    cli_msg(-1006, "      Enhanced refresh");

  if (caps->llgr_aware)
    cli_msg(-1006, "      Long-lived graceful restart");

  if (any_llgr_able)
  {
    u32 stale_time = 0;

    afn1 = afn2 = 0;
    WALK_AF_CAPS(caps, ac)
    {
      stale_time = MAX(stale_time, ac->llgr_time);

      if (ac->llgr_able && ac->llgr_time)
	afl1[afn1++] = ac->afi;

      if (ac->llgr_flags & BGP_GRF_FORWARDING)
	afl2[afn2++] = ac->afi;
    }

    /* Continues from llgr_aware */
    cli_msg(-1006, "        LL stale time: %u", stale_time);

    bgp_show_afis(-1006, "        AF supported:", afl1, afn1);
    bgp_show_afis(-1006, "        AF preserved:", afl2, afn2);
  }

  if (caps->hostname)
    cli_msg(-1006, "      Hostname: %s", caps->hostname);

  if (caps->role != BGP_ROLE_UNDEFINED)
    cli_msg(-1006, "      Role: %s", bgp_format_role_name(caps->role));
}

static void
bgp_show_proto_info(struct proto *P)
{
  struct bgp_proto *p = (struct bgp_proto *) P;

  cli_msg(-1006, "  BGP state:          %s", bgp_state_dsc(p));

  if (bgp_is_dynamic(p) && p->cf->remote_range)
    cli_msg(-1006, "    Neighbor range:   %N", p->cf->remote_range);
  else
    cli_msg(-1006, "    Neighbor address: %I%J", p->remote_ip, p->cf->iface);

  if ((p->conn == &p->outgoing_conn) && (p->cf->remote_port != BGP_PORT))
    cli_msg(-1006, "    Neighbor port:    %u", p->cf->remote_port);

  cli_msg(-1006, "    Neighbor AS:      %u", p->remote_as);
  cli_msg(-1006, "    Local AS:         %u", p->cf->local_as);

  if (p->gr_active_num)
    cli_msg(-1006, "    Neighbor graceful restart active");

  if (P->proto_state == PS_START)
  {
    struct bgp_conn *oc = &p->outgoing_conn;

    if ((bgp_start_state(p) < BSS_CONNECT) &&
	(tm_active(p->startup_timer)))
      cli_msg(-1006, "    Error wait:       %t/%u",
	      tm_remains(p->startup_timer), p->startup_delay);

    if ((oc->state == BS_ACTIVE) &&
	(tm_active(oc->connect_timer)))
      cli_msg(-1006, "    Connect delay:    %t/%u",
	      tm_remains(oc->connect_timer), p->cf->connect_delay_time);

    if (p->gr_active_num && tm_active(p->gr_timer))
      cli_msg(-1006, "    Restart timer:    %t/-",
	      tm_remains(p->gr_timer));
  }
  else if (P->proto_state == PS_UP)
  {
    cli_msg(-1006, "    Neighbor ID:      %R", p->remote_id);
    cli_msg(-1006, "    Local capabilities");
    bgp_show_capabilities(p, p->conn->local_caps);
    cli_msg(-1006, "    Neighbor capabilities");
    bgp_show_capabilities(p, p->conn->remote_caps);
    cli_msg(-1006, "    Session:          %s%s%s%s%s",
	    p->is_internal ? "internal" : "external",
	    p->cf->multihop ? " multihop" : "",
	    p->rr_client ? " route-reflector" : "",
	    p->rs_client ? " route-server" : "",
	    p->as4_session ? " AS4" : "");
    cli_msg(-1006, "    Source address:   %I", p->local_ip);
    cli_msg(-1006, "    Hold timer:       %t/%u",
	    tm_remains(p->conn->hold_timer), p->conn->hold_time);
    cli_msg(-1006, "    Keepalive timer:  %t/%u",
	    tm_remains(p->conn->keepalive_timer), p->conn->keepalive_time);
    cli_msg(-1006, "    TX pending:       %d bytes",
	    p->conn->sk->tpos - p->conn->sk->ttx);
    cli_msg(-1006, "    Send hold timer:  %t/%u",
	    tm_remains(p->conn->send_hold_timer), p->conn->send_hold_time);

    if (!EMPTY_LIST(p->ao.keys))
    {
      struct ao_info info;
      sk_get_ao_info(p->conn->sk, &info);

      cli_msg(-1006, "    TCP-AO:");
      cli_msg(-1006, "      Current key:    %i", info.current_key);
      cli_msg(-1006, "      RNext key:      %i", info.rnext_key);
      cli_msg(-1006, "      Good packets:   %lu", info.pkt_good);
      cli_msg(-1006, "      Bad packets:    %lu", info.pkt_bad);
    }
  }

#if 0
  struct bgp_stats *s = &p->stats;
  cli_msg(-1006, "    FSM established transitions: %u",
	  s->fsm_established_transitions);
  cli_msg(-1006, "    Rcvd messages:    %u total / %u updates / %lu bytes",
	  s->rx_messages, s->rx_updates, s->rx_bytes);
  cli_msg(-1006, "    Sent messages:    %u total / %u updates / %lu bytes",
	  s->tx_messages, s->tx_updates, s->tx_bytes);
  cli_msg(-1006, "    Last rcvd update elapsed time: %t s",
	  p->last_rx_update ? (current_time() - p->last_rx_update) : 0);
#endif

  if ((p->last_error_class != BE_NONE) &&
      (p->last_error_class != BE_MAN_DOWN))
  {
    const char *err1 = bgp_err_classes[p->last_error_class];
    const char *err2 = bgp_last_errmsg(p);
    cli_msg(-1006, "    Last error:       %s%s", err1, err2);
  }

  {
    struct bgp_channel *c;
    WALK_LIST(c, p->p.channels)
    {
      channel_show_info(&c->c);

      if (c->c.class != &channel_bgp)
	continue;

      if (p->gr_active_num)
	cli_msg(-1006, "    Neighbor GR:    %s", bgp_gr_states[c->gr_active]);

      if (c->stale_timer && tm_active(c->stale_timer))
	cli_msg(-1006, "    LL stale timer: %t/-", tm_remains(c->stale_timer));

      if (c->c.channel_state == CS_UP)
      {
	if (ipa_zero(c->link_addr))
	  cli_msg(-1006, "    BGP Next hop:   %I", c->next_hop_addr);
	else
	  cli_msg(-1006, "    BGP Next hop:   %I %I", c->next_hop_addr, c->link_addr);
      }

      /* After channel is deconfigured, these pointers are no longer valid */
      if (!p->p.reconfiguring || (c->c.channel_state != CS_DOWN))
      {
	if (c->igp_table_ip4)
	  cli_msg(-1006, "    IGP IPv4 table: %s", c->igp_table_ip4->name);

	if (c->igp_table_ip6)
	  cli_msg(-1006, "    IGP IPv6 table: %s", c->igp_table_ip6->name);

	if (c->base_table)
	  cli_msg(-1006, "    Base table:     %s", c->base_table->name);
      }

      if (!c->tx)
	continue;

      BGP_PTX_LOCK(c->tx, tx);

      uint bucket_cnt = 0;
      uint prefix_cnt = 0;
      struct bgp_bucket *buck;
      struct bgp_prefix *px;
      WALK_LIST(buck, tx->bucket_queue)
      {
	bucket_cnt++;
	WALK_LIST(px, buck->prefixes)
	  if (px->cur)
	    prefix_cnt++;
      }

      cli_msg(-1006, "    Pending %u attribute sets with total %u prefixes to send",
	 bucket_cnt, prefix_cnt);
    }
  }
}

const struct channel_class channel_bgp = {
  .channel_size =	sizeof(struct bgp_channel),
  .config_size =	sizeof(struct bgp_channel_config),
  .init =		bgp_channel_init,
  .start =		bgp_channel_start,
  .shutdown =		bgp_channel_shutdown,
  .cleanup =		bgp_channel_cleanup,
  .reconfigure =	bgp_channel_reconfigure,
};

struct protocol proto_bgp = {
  .name = 		"BGP",
  .template = 		"bgp%d",
  .preference = 	DEF_PREF_BGP,
  .channel_mask =	NB_IP | NB_VPN | NB_FLOW | NB_MPLS,
  .proto_size =		sizeof(struct bgp_proto),
  .config_size =	sizeof(struct bgp_config),
  .postconfig =		bgp_postconfig,
  .init = 		bgp_init,
  .start = 		bgp_start,
  .shutdown = 		bgp_shutdown,
  .reconfigure = 	bgp_reconfigure,
  .copy_config = 	bgp_copy_config,
  .get_status = 	bgp_get_status,
  .show_proto_info = 	bgp_show_proto_info
};

void bgp_build(void)
{
  proto_build(&proto_bgp);
  bgp_register_attrs();
  bgp_listen_domain = DOMAIN_NEW(rtable);
  LOCK_DOMAIN(rtable, bgp_listen_domain);
  bgp_listen_pool = rp_new(proto_pool, bgp_listen_domain.rtable, "BGP Listen Sockets");
  UNLOCK_DOMAIN(rtable, bgp_listen_domain);
}<|MERGE_RESOLUTION|>--- conflicted
+++ resolved
@@ -3217,7 +3217,6 @@
       (new->cost != old->cost) ||
       (new->c.preference != old->c.preference))
   {
-<<<<<<< HEAD
     /* If import table is active we have to flush it */
     if ((c->c.in_keep & RIK_PREFILTER) == RIK_PREFILTER)
     {
@@ -3234,24 +3233,6 @@
     /* Otherwise we just do complete reload */
     else
       *import_changed = 1;
-=======
-    /* Route refresh needed, these attributes are set by BGP itself
-     * and even if import table exists, we can't use it */
-
-    /* Route refresh impossible, restart is needed */
-    if ((c->c.channel_state == CS_UP) && !p->route_refresh)
-      return 0;
-
-    /* Force ROUTE_REFRESH with import table; otherwise
-     * it will be forced by import_changed set to 1 later */
-    if (c->c.in_table && (c->c.channel_state == CS_UP))
-      bgp_schedule_packet(p->conn, c, PKT_ROUTE_REFRESH);
-
-    /* Note that preference is already handled in channel_reconfigure(),
-       but we need it handle again here for the ROUTE_REFRESH trigger */
-
-    *import_changed = 1;
->>>>>>> 8fbc8ad7
   }
 
   if (!ipa_equal(new->next_hop_addr, old->next_hop_addr) ||

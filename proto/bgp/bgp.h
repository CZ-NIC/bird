--- conflicted
+++ resolved
@@ -517,13 +517,9 @@
 struct rte_source *bgp_get_source(struct bgp_proto *p, u32 path_id);
 
 static inline int
-rta_resolvable(rta *a)
+rte_resolvable(const rte *rt)
 {
-<<<<<<< HEAD
-  eattr *nhea = ea_find(a->eattrs, &ea_gen_nexthop);
-=======
   eattr *nhea = ea_find(rt->attrs, &ea_gen_nexthop);
->>>>>>> 938742de
   struct nexthop_adata *nhad = (void *) nhea->u.ptr;
   return NEXTHOP_IS_REACHABLE(nhad) || (nhad->dest != RTD_UNREACHABLE);
 }

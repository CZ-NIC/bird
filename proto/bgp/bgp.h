--- conflicted
+++ resolved
@@ -703,11 +703,7 @@
     SKIP_BACK(struct bgp_proto, p.sources, rte->src->owner) : NULL;
 }
 
-<<<<<<< HEAD
-byte * bgp_bmp_encode_rte(ea_list *c, struct bgp_proto *bgp_p, byte *buf, const struct rte *new);
-=======
-byte * bgp_bmp_encode_rte(struct bgp_channel *c, byte *buf, byte *end, const net_addr *n, const struct rte *new, const struct rte_src *src);
->>>>>>> e6a100b3
+byte * bgp_bmp_encode_rte(ea_list *c, struct bgp_proto *bgp_p, byte *buf, byte *end, const struct rte *new);
 
 #define BGP_AIGP_METRIC		1
 #define BGP_AIGP_MAX		U64(0xffffffffffffffff)

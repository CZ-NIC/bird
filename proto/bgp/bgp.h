--- conflicted
+++ resolved
@@ -665,7 +665,6 @@
 
 #define BAF_DECODE_FLAGS	0x0100	/* Private flag - attribute flags are handled by the decode hook */
 
-<<<<<<< HEAD
 enum bgp_attr_id {
   BA_ORIGIN		= 0x01,	/* RFC 4271 */		/* WM */
   BA_AS_PATH		= 0x02,				/* WM */
@@ -684,26 +683,7 @@
   BA_AS4_AGGREGATOR	= 0x12,	/* RFC 6793 */
   BA_AIGP		= 0x1a,	/* RFC 7311 */
   BA_LARGE_COMMUNITY	= 0x20,	/* RFC 8092 */
-=======
-#define BA_ORIGIN		0x01	/* RFC 4271 */		/* WM */
-#define BA_AS_PATH		0x02				/* WM */
-#define BA_NEXT_HOP		0x03				/* WM */
-#define BA_MULTI_EXIT_DISC	0x04				/* ON */
-#define BA_LOCAL_PREF		0x05				/* WD */
-#define BA_ATOMIC_AGGR		0x06				/* WD */
-#define BA_AGGREGATOR		0x07				/* OT */
-#define BA_COMMUNITY		0x08	/* RFC 1997 */		/* OT */
-#define BA_ORIGINATOR_ID	0x09	/* RFC 4456 */		/* ON */
-#define BA_CLUSTER_LIST		0x0a	/* RFC 4456 */		/* ON */
-#define BA_MP_REACH_NLRI	0x0e	/* RFC 4760 */
-#define BA_MP_UNREACH_NLRI	0x0f	/* RFC 4760 */
-#define BA_EXT_COMMUNITY	0x10	/* RFC 4360 */
-#define BA_AS4_PATH             0x11	/* RFC 6793 */
-#define BA_AS4_AGGREGATOR       0x12	/* RFC 6793 */
-#define BA_AIGP			0x1a	/* RFC 7311 */
-#define BA_LARGE_COMMUNITY	0x20	/* RFC 8092 */
 #define BA_ONLY_TO_CUSTOMER	0x23	/* RFC 9234 */
->>>>>>> 971721c9
 
 /* Bird's private internal BGP attributes */
   BA_MPLS_LABEL_STACK	= 0x100, /* MPLS label stack transfer attribute */

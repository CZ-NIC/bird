/*
 *	BIRD -- BGP Packet Processing
 *
 *	(c) 2000 Martin Mares <mj@ucw.cz>
 *	(c) 2008--2016 Ondrej Zajicek <santiago@crfreenet.org>
 *	(c) 2008--2016 CZ.NIC z.s.p.o.
 *
 *	Can be freely distributed and used under the terms of the GNU GPL.
 */

#undef LOCAL_DEBUG

#include <stdlib.h>

#include "nest/bird.h"
#include "nest/iface.h"
#include "nest/protocol.h"
#include "nest/route.h"
#include "lib/attrs.h"
#include "proto/mrt/mrt.h"
#include "conf/conf.h"
#include "lib/unaligned.h"
#include "lib/flowspec.h"
#include "lib/socket.h"

#include "nest/cli.h"

#include "bgp.h"
#ifdef CONFIG_BMP
#include "proto/bmp/bmp.h"
#endif


#define BGP_RR_REQUEST		0
#define BGP_RR_BEGIN		1
#define BGP_RR_END		2

#define BGP_NLRI_MAX		(4 + 1 + 32)

#define BGP_MPLS_BOS		1	/* Bottom-of-stack bit */
#define BGP_MPLS_MAX		10	/* Max number of labels that 24*n <= 255 */
#define BGP_MPLS_NULL		3	/* Implicit NULL label */
#define BGP_MPLS_MAGIC		0x800000 /* Magic withdraw label value, RFC 3107 3 */


static struct tbf rl_rcv_update = TBF_DEFAULT_LOG_LIMITS;
static struct tbf rl_snd_update = TBF_DEFAULT_LOG_LIMITS;

/* Table for state -> RFC 6608 FSM error subcodes */
static byte fsm_err_subcode[BS_MAX] = {
  [BS_OPENSENT] = 1,
  [BS_OPENCONFIRM] = 2,
  [BS_ESTABLISHED] = 3
};


static struct bgp_channel *
bgp_get_channel(struct bgp_proto *p, u32 afi)
{
  uint i;

  for (i = 0; i < p->channel_count; i++)
    if (p->afi_map[i] == afi)
      return p->channel_map[i];

  return NULL;
}

static inline void
put_af3(byte *buf, u32 id)
{
  put_u16(buf, id >> 16);
  buf[2] = id & 0xff;
}

static inline void
put_af4(byte *buf, u32 id)
{
  put_u16(buf, id >> 16);
  buf[2] = 0;
  buf[3] = id & 0xff;
}

static inline u32
get_af3(byte *buf)
{
  return (get_u16(buf) << 16) | buf[2];
}

static inline u32
get_af4(byte *buf)
{
  return (get_u16(buf) << 16) | buf[3];
}

static void
init_mrt_bgp_data(struct bgp_conn *conn, struct mrt_bgp_data *d)
{
  struct bgp_proto *p = conn->bgp;
  int p_ok = conn->state >= BS_OPENCONFIRM;

  memset(d, 0, sizeof(struct mrt_bgp_data));
  d->peer_as = p->remote_as;
  d->local_as = p->local_as;
  d->index = (p->neigh && p->neigh->iface) ? p->neigh->iface->index : 0;
  d->af = ipa_is_ip4(p->remote_ip) ? BGP_AFI_IPV4 : BGP_AFI_IPV6;
  d->peer_ip = conn->sk ? conn->sk->daddr : IPA_NONE;
  d->local_ip = conn->sk ? conn->sk->saddr : IPA_NONE;
  d->as4 = p_ok ? p->as4_session : 0;
}

static uint bgp_find_update_afi(byte *pos, uint len);

static int
bgp_estimate_add_path(struct bgp_proto *p, byte *pkt, uint len)
{
  /* No need to estimate it for other messages than UPDATE */
  if (pkt[18] != PKT_UPDATE)
    return 0;

  /* 1 -> no channel, 2 -> all channels, 3 -> some channels */
  if (p->summary_add_path_rx < 3)
    return p->summary_add_path_rx == 2;

  uint afi = bgp_find_update_afi(pkt, len);
  struct bgp_channel *c = bgp_get_channel(p, afi);
  if (!c)
  {
    /* Either frame error (if !afi) or unknown AFI/SAFI,
       will be reported later in regular parsing */
    BGP_TRACE(D_PACKETS, "MRT processing noticed invalid packet");
    return 0;
  }

  return c->add_path_rx;
}

static void
bgp_dump_message(struct bgp_conn *conn, byte *pkt, uint len)
{
  struct mrt_bgp_data d;
  init_mrt_bgp_data(conn, &d);

  d.message = pkt;
  d.msg_len = len;
  d.add_path = bgp_estimate_add_path(conn->bgp, pkt, len);

  mrt_dump_bgp_message(&d, conn->bgp->p.pool);
}

void
bgp_dump_state_change(struct bgp_conn *conn, uint old, uint new)
{
  struct mrt_bgp_data d;
  init_mrt_bgp_data(conn, &d);

  d.old_state = old;
  d.new_state = new;

  mrt_dump_bgp_state_change(&d, conn->bgp->p.pool);
}

static byte *
bgp_create_notification(struct bgp_conn *conn, byte *buf)
{
  struct bgp_proto *p = conn->bgp;

  BGP_TRACE(D_PACKETS, "Sending NOTIFICATION(code=%d.%d)", conn->notify_code, conn->notify_subcode);
  buf[0] = conn->notify_code;
  buf[1] = conn->notify_subcode;
  memcpy(buf+2, conn->notify_data, conn->notify_size);
  return buf + 2 + conn->notify_size;
}


/* Capability negotiation as per RFC 5492 */

static const struct bgp_af_caps dummy_af_caps = { };
static const struct bgp_af_caps basic_af_caps = { .ready = 1 };

static const struct bgp_af_caps *
bgp_find_af_caps_(struct bgp_caps *caps, u32 afi)
{
  struct bgp_af_caps *ac;

  WALK_AF_CAPS(caps, ac)
    if (ac->afi == afi)
      return ac;

  return NULL;
}

const struct bgp_af_caps *
bgp_find_af_caps(struct bgp_caps *caps, u32 afi)
{
  const struct bgp_af_caps *ac = bgp_find_af_caps_(caps, afi);

  /* Return proper capability if found */
  if (ac)
    return ac;

  /* Use default if capabilities were not announced */
  if (!caps->length && (afi == BGP_AF_IPV4))
    return &basic_af_caps;

  /* Ignore AFIs that were not announced in multiprotocol capability */
  return &dummy_af_caps;
}

static struct bgp_af_caps *
bgp_get_af_caps(struct bgp_caps **pcaps, u32 afi)
{
  struct bgp_caps *caps = *pcaps;
  struct bgp_af_caps *ac;

  WALK_AF_CAPS(caps, ac)
    if (ac->afi == afi)
      return ac;

  uint n = caps->af_count;
  if (uint_is_pow2(n))
    *pcaps = caps = mb_realloc(caps, sizeof(struct bgp_caps) +
			       (2 * n) * sizeof(struct bgp_af_caps));

  ac = &caps->af_data[caps->af_count++];
  memset(ac, 0, sizeof(struct bgp_af_caps));
  ac->afi = afi;

  return ac;
}

static int
bgp_af_caps_cmp(const void *X, const void *Y)
{
  const struct bgp_af_caps *x = X, *y = Y;
  return (x->afi < y->afi) ? -1 : (x->afi > y->afi) ? 1 : 0;
}

struct bgp_caps *
bgp_alloc_capabilities(struct bgp_proto *p, int n)
{
  struct bgp_caps *caps = mb_allocz(p->p.pool, sizeof(struct bgp_caps) + n * sizeof(struct bgp_af_caps));
  caps->role = BGP_ROLE_UNDEFINED;
  return caps;
}

void
bgp_prepare_capabilities(struct bgp_conn *conn)
{
  struct bgp_proto *p = conn->bgp;
  struct bgp_channel *c;
  struct bgp_caps *caps;
  struct bgp_af_caps *ac;

  if (!p->cf->capabilities)
  {
    /* Just prepare empty local_caps */
    conn->local_caps = bgp_alloc_capabilities(p, 0);
    return;
  }

  /* Prepare bgp_caps structure */
  int n = list_length(&p->p.channels);
  caps = bgp_alloc_capabilities(p, n);
  conn->local_caps = caps;

  caps->as4_support = p->cf->enable_as4;
  caps->ext_messages = p->cf->enable_extended_messages;
  caps->route_refresh = p->cf->enable_refresh;
  caps->enhanced_refresh = p->cf->enable_refresh && p->cf->enable_enhanced_refresh;
  caps->role = p->cf->local_role;

  if (caps->as4_support)
    caps->as4_number = p->public_as;

  if (p->cf->gr_mode)
  {
    caps->gr_aware = 1;
    caps->gr_time = p->cf->gr_time;
    caps->gr_flags = p->p.gr_recovery ? BGP_GRF_RESTART : 0;
  }

  if (p->cf->llgr_mode)
    caps->llgr_aware = 1;

  rcu_read_lock();
  struct global_runtime *gr = atomic_load_explicit(&global_runtime, memory_order_relaxed);
  if (p->cf->enable_hostname && gr->hostname)
  {
    size_t length = strlen(gr->hostname);
    char *hostname = mb_allocz(p->p.pool, length+1);
    memcpy(hostname, gr->hostname, length+1);
    caps->hostname = hostname;
  }
  rcu_read_unlock();

  /* Allocate and fill per-AF fields */
  BGP_WALK_CHANNELS(p, c)
  {
    ac = &caps->af_data[caps->af_count++];
    ac->afi = c->afi;
    ac->ready = 1;

    ac->ext_next_hop = bgp_channel_is_ipv4(c) && c->cf->ext_next_hop;
    caps->any_ext_next_hop |= ac->ext_next_hop;

    ac->add_path = c->cf->add_path;
    caps->any_add_path |= ac->add_path;

    if (c->cf->gr_able)
    {
      ac->gr_able = 1;

      if (p->p.gr_recovery)
	ac->gr_af_flags |= BGP_GRF_FORWARDING;
    }

    if (c->cf->llgr_able)
    {
      ac->llgr_able = 1;
      ac->llgr_time = c->cf->llgr_time;

      if (p->p.gr_recovery)
	ac->llgr_flags |= BGP_LLGRF_FORWARDING;
    }
  }

  /* Sort capability fields by AFI/SAFI */
  qsort(caps->af_data, caps->af_count, sizeof(struct bgp_af_caps), bgp_af_caps_cmp);
}

static byte *
bgp_write_capabilities(struct bgp_conn *conn, byte *buf)
{
  struct bgp_proto *p = conn->bgp;
  struct bgp_caps *caps = conn->local_caps;
  struct bgp_af_caps *ac;
  byte *buf_head = buf;
  byte *data;

  /* Create capability list in buffer */

  /*
   * Note that max length is ~ 22+21*af_count. With max 12 channels that is
   * 274. We are limited just by buffer size (4096, minus header), as we support
   * extended optional parameres. Therefore, we have enough space for expansion.
   */

  WALK_AF_CAPS(caps, ac)
    if (ac->ready)
    {
      *buf++ = 1;		/* Capability 1: Multiprotocol extensions */
      *buf++ = 4;		/* Capability data length */
      put_af4(buf, ac->afi);
      buf += 4;
    }

  if (caps->route_refresh)
  {
    *buf++ = 2;			/* Capability 2: Support for route refresh */
    *buf++ = 0;			/* Capability data length */
  }

  if (caps->any_ext_next_hop)
  {
    *buf++ = 5;			/* Capability 5: Support for extended next hop */
    *buf++ = 0;			/* Capability data length, will be fixed later */
    data = buf;

    WALK_AF_CAPS(caps, ac)
      if (ac->ext_next_hop)
      {
	put_af4(buf, ac->afi);
	put_u16(buf+4, BGP_AFI_IPV6);
	buf += 6;
      }

    data[-1] = buf - data;
  }

  if (caps->ext_messages)
  {
    *buf++ = 6;			/* Capability 6: Support for extended messages */
    *buf++ = 0;			/* Capability data length */
  }

  if (caps->role != BGP_ROLE_UNDEFINED)
  {
    *buf++ = 9;			/* Capability 9: Announce chosen BGP role */
    *buf++ = 1;			/* Capability data length */
    *buf++ = caps->role;
  }

  if (caps->gr_aware)
  {
    *buf++ = 64;		/* Capability 64: Support for graceful restart */
    *buf++ = 0;			/* Capability data length, will be fixed later */
    data = buf;

    put_u16(buf, caps->gr_time);
    buf[0] |= caps->gr_flags;
    buf += 2;

    WALK_AF_CAPS(caps, ac)
      if (ac->gr_able)
      {
	put_af3(buf, ac->afi);
	buf[3] = ac->gr_af_flags;
	buf += 4;
      }

    data[-1] = buf - data;
  }

  if (caps->as4_support)
  {
    *buf++ = 65;		/* Capability 65: Support for 4-octet AS number */
    *buf++ = 4;			/* Capability data length */
    put_u32(buf, p->public_as);
    buf += 4;
  }

  if (caps->any_add_path)
  {
    *buf++ = 69;		/* Capability 69: Support for ADD-PATH */
    *buf++ = 0;			/* Capability data length, will be fixed later */
    data = buf;

    WALK_AF_CAPS(caps, ac)
      if (ac->add_path)
      {
	put_af3(buf, ac->afi);
	buf[3] = ac->add_path;
	buf += 4;
      }

    data[-1] = buf - data;
  }

  if (caps->enhanced_refresh)
  {
    *buf++ = 70;		/* Capability 70: Support for enhanced route refresh */
    *buf++ = 0;			/* Capability data length */
  }

  if (caps->llgr_aware)
  {
    *buf++ = 71;		/* Capability 71: Support for long-lived graceful restart */
    *buf++ = 0;			/* Capability data length, will be fixed later */
    data = buf;

    WALK_AF_CAPS(caps, ac)
      if (ac->llgr_able)
      {
	put_af3(buf, ac->afi);
	buf[3] = ac->llgr_flags;
	put_u24(buf+4, ac->llgr_time);
	buf += 7;
      }

    data[-1] = buf - data;
  }

  if (caps->hostname)
  {
    *buf++ = 73;                /* Capability 73: Hostname */
    *buf++ = 0;			/* Capability data length */
    data = buf;

    /* Hostname */
    size_t length = strlen(caps->hostname);
    *buf++ = length;
    memcpy(buf, caps->hostname, length);
    buf += length;

    /* Domain, not implemented */
    *buf++ = 0;

    data[-1] = buf - data;
  }

  caps->length = buf - buf_head;

  return buf;
}

static int
bgp_read_capabilities(struct bgp_conn *conn, byte *pos, int len)
{
  struct bgp_proto *p = conn->bgp;
  struct bgp_caps *caps;
  struct bgp_af_caps *ac;
  uint err_subcode = 0;
  int i, cl;
  u32 af;

  if (!conn->remote_caps)
    caps = bgp_alloc_capabilities(p, 1);
  else
  {
    caps = conn->remote_caps;
    conn->remote_caps = NULL;
  }

  caps->length += len;

  while (len > 0)
  {
    if (len < 2 || len < (2 + pos[1]))
      goto err;

    /* Capability length */
    cl = pos[1];

    /* Capability type */
    switch (pos[0])
    {
    case  1: /* Multiprotocol capability, RFC 4760 */
      if (cl != 4)
	goto err;

      af = get_af4(pos+2);
      ac = bgp_get_af_caps(&caps, af);
      ac->ready = 1;
      break;

    case  2: /* Route refresh capability, RFC 2918 */
      if (cl != 0)
	goto err;

      caps->route_refresh = 1;
      break;

    case  5: /* Extended next hop encoding capability, RFC 8950 */
      if (cl % 6)
	goto err;

      for (i = 0; i < cl; i += 6)
      {
	/* Specified only for IPv4 prefixes with IPv6 next hops */
	if ((get_u16(pos+2+i+0) != BGP_AFI_IPV4) ||
	    (get_u16(pos+2+i+4) != BGP_AFI_IPV6))
	  continue;

	af = get_af4(pos+2+i);
	ac = bgp_get_af_caps(&caps, af);
	ac->ext_next_hop = 1;
      }
      break;

    case  6: /* Extended message length capability, RFC 8654 */
      if (cl != 0)
	goto err;

      caps->ext_messages = 1;
      break;

    case  9: /* BGP role capability, RFC 9234 */
      if (cl != 1)
        goto err;

      /* Reserved value */
      if (pos[2] == BGP_ROLE_UNDEFINED)
      { err_subcode = 11; goto err; }

      /* Multiple inconsistent values */
      if ((caps->role != BGP_ROLE_UNDEFINED) && (caps->role != pos[2]))
      { err_subcode = 11; goto err; }

      caps->role = pos[2];
      break;

    case 64: /* Graceful restart capability, RFC 4724 */
      if (cl % 4 != 2)
	goto err;

      /* Only the last instance is valid */
      WALK_AF_CAPS(caps, ac)
      {
	ac->gr_able = 0;
	ac->gr_af_flags = 0;
      }

      caps->gr_aware = 1;
      caps->gr_flags = pos[2] & 0xf0;
      caps->gr_time = get_u16(pos + 2) & 0x0fff;

      for (i = 2; i < cl; i += 4)
      {
	af = get_af3(pos+2+i);
	ac = bgp_get_af_caps(&caps, af);
	ac->gr_able = 1;
	ac->gr_af_flags = pos[2+i+3];
      }
      break;

    case 65: /* AS4 capability, RFC 6793 */
      if (cl != 4)
	goto err;

      caps->as4_support = 1;
      caps->as4_number = get_u32(pos + 2);
      break;

    case 69: /* ADD-PATH capability, RFC 7911 */
      if (cl % 4)
	goto err;

      for (i = 0; i < cl; i += 4)
      {
	byte val = pos[2+i+3];
	if (!val || (val > BGP_ADD_PATH_FULL))
	{
	  log(L_WARN "%s: Got ADD-PATH capability with unknown value %u, ignoring",
	      p->p.name, val);
	  break;
	}
      }

      for (i = 0; i < cl; i += 4)
      {
	af = get_af3(pos+2+i);
	ac = bgp_get_af_caps(&caps, af);
	ac->add_path = pos[2+i+3];
      }
      break;

    case 70: /* Enhanced route refresh capability, RFC 7313 */
      if (cl != 0)
	goto err;

      caps->enhanced_refresh = 1;
      break;

    case 71: /* Long lived graceful restart capability, RFC draft */
      if (cl % 7)
	goto err;

      /* Presumably, only the last instance is valid */
      WALK_AF_CAPS(caps, ac)
      {
	ac->llgr_able = 0;
	ac->llgr_flags = 0;
	ac->llgr_time = 0;
      }

      caps->llgr_aware = 1;

      for (i = 0; i < cl; i += 7)
      {
	af = get_af3(pos+2+i);
	ac = bgp_get_af_caps(&caps, af);
	ac->llgr_able = 1;
	ac->llgr_flags = pos[2+i+3];
	ac->llgr_time = get_u24(pos + 2+i+4);
      }
      break;

    case 73: /* Hostname, RFC draft */
      if ((cl < 2) || (cl < 2 + pos[2]))
        goto err;

      int length = pos[2];
      char *hostname = mb_allocz(p->p.pool, length+1);
      memcpy(hostname, pos + 3, length);
      hostname[length] = 0;

      for (i = 0; i < length; i++)
        if (hostname[i] < ' ')
          hostname[i] = ' ';

      caps->hostname = hostname;

      /* We can safely ignore all other capabilities */
    }

    ADVANCE(pos, len, 2 + cl);
  }

  /* The LLGR capability must be advertised together with the GR capability,
     otherwise it must be disregarded */
  if (!caps->gr_aware && caps->llgr_aware)
  {
    caps->llgr_aware = 0;
    WALK_AF_CAPS(caps, ac)
    {
      ac->llgr_able = 0;
      ac->llgr_flags = 0;
      ac->llgr_time = 0;
    }
  }

  conn->remote_caps = caps;
  return 0;

err:
  mb_free(caps);
  bgp_error(conn, 2, err_subcode, NULL, 0);
  return -1;
}

int
bgp_check_capabilities(struct bgp_conn *conn)
{
  struct bgp_proto *p = conn->bgp;
  struct bgp_caps *local = conn->local_caps;
  struct bgp_caps *remote = conn->remote_caps;
  struct bgp_channel *c;
  int count = 0;

  /* This is partially overlapping with bgp_conn_enter_established_state(),
     but we need to run this just after we receive OPEN message */

  if (p->cf->require_refresh && !remote->route_refresh)
    return 0;

  if (p->cf->require_enhanced_refresh && !remote->enhanced_refresh)
    return 0;

  if (p->cf->require_as4 && !remote->as4_support)
    return 0;

  if (p->cf->require_extended_messages && !remote->ext_messages)
    return 0;

  if (p->cf->require_hostname && !remote->hostname)
    return 0;

  if (p->cf->require_gr && !remote->gr_aware)
    return 0;

  if (p->cf->require_llgr && !remote->llgr_aware)
    return 0;

  /* No check for require_roles, as it uses error code 2.11 instead of 2.7 */

  BGP_WALK_CHANNELS(p, c)
  {
    const struct bgp_af_caps *loc = bgp_find_af_caps(local,  c->afi);
    const struct bgp_af_caps *rem = bgp_find_af_caps(remote, c->afi);

    /* Find out whether this channel will be active */
    int active = loc->ready && rem->ready;

    /* Mandatory must be active */
    if (c->cf->mandatory && !active)
      return 0;

    if (active)
    {
      if (c->cf->require_ext_next_hop && !rem->ext_next_hop)
	return 0;

      if (c->cf->require_add_path && (loc->add_path & BGP_ADD_PATH_RX) && !(rem->add_path & BGP_ADD_PATH_TX))
	return 0;

      if (c->cf->require_add_path && (loc->add_path & BGP_ADD_PATH_TX) && !(rem->add_path & BGP_ADD_PATH_RX))
	return 0;

      count++;
    }
  }

  /* We need at least one channel active */
  if (!count)
    return 0;

  return 1;
}

static int
bgp_read_options(struct bgp_conn *conn, byte *pos, uint len, uint rest)
{
  struct bgp_proto *p = conn->bgp;
  int ext = 0;

  /* Handle extended length, RFC 9072 */
  if ((len > 0) && (rest > 0) && (pos[0] == 255))
  {
    if (rest < 3)
      goto err;

    /* Update pos/len to describe optional data */
    len = get_u16(pos+1);
    ext = 1;
    pos += 3;
    rest -= 3;
  }

  /* Verify that optional data fits into OPEN packet */
  if (len > rest)
    goto err;

  /* Length of option parameter header */
  uint hlen = ext ? 3 : 2;

  while (len > 0)
  {
    if (len < hlen)
      goto err;

    uint otype = get_u8(pos);
    uint olen = ext ? get_u16(pos+1) : get_u8(pos+1);

    if (len < (hlen + olen))
      goto err;

    if (otype == 2)
    {
      /* BGP capabilities, RFC 5492 */
      if (p->cf->capabilities)
	if (bgp_read_capabilities(conn, pos + hlen, olen) < 0)
	  return -1;
    }
    else
    {
      /* Unknown option */
      bgp_error(conn, 2, 4, pos, hlen + olen);
      return -1;
    }

    ADVANCE(pos, len, hlen + olen);
  }

  /* Prepare empty caps if no capability option was announced */
  if (!conn->remote_caps)
    conn->remote_caps = bgp_alloc_capabilities(p, 0);

  return 0;

err:
  bgp_error(conn, 2, 0, NULL, 0);
  return -1;
}

static byte *
bgp_copy_open(struct bgp_proto *p, const byte *pkt, uint len)
{
  char *buf = mb_alloc(p->p.pool, len - BGP_HEADER_LENGTH);
  memcpy(buf, pkt + BGP_HEADER_LENGTH, len - BGP_HEADER_LENGTH);
  return buf;
}

static byte *
bgp_create_open(struct bgp_conn *conn, byte *buf)
{
  struct bgp_proto *p = conn->bgp;

  BGP_TRACE(D_PACKETS, "Sending OPEN(ver=%d,as=%d,hold=%d,id=%08x)",
	    BGP_VERSION, p->public_as, p->cf->hold_time, p->local_id);

  buf[0] = BGP_VERSION;
  put_u16(buf+1, (p->public_as < 0xFFFF) ? p->public_as : AS_TRANS);
  put_u16(buf+3, p->cf->hold_time);
  put_u32(buf+5, p->local_id);

  if (p->cf->capabilities)
  {
    /* Prepare local_caps and write capabilities to buffer */
    byte *pos = buf+12;
    byte *end = bgp_write_capabilities(conn, pos);
    uint len = end - pos;

    if (len < 254)
    {
      buf[9] = len + 2;		/* Optional parameters length */
      buf[10] = 2;		/* Option 2: Capability list */
      buf[11] = len;		/* Option data length */
    }
    else /* Extended length, RFC 9072 */
    {
      /* Move capabilities 4 B forward */
      memmove(buf + 16, pos, len);
      pos = buf + 16;
      end = pos + len;

      buf[9] = 255;		/* Non-ext OP length, fake */
      buf[10] = 255;		/* Non-ext OP type, signals extended length */
      put_u16(buf+11, len + 3);	/* Extended optional parameters length */
      buf[13] = 2;		/* Option 2: Capability list */
      put_u16(buf+14, len);	/* Option extended data length */
    }

    return end;
  }
  else
  {
    buf[9] = 0;			/* No optional parameters */
    return buf + 10;
  }

  return buf;
}

static void
bgp_rx_open(struct bgp_conn *conn, byte *pkt, uint len)
{
  struct bgp_proto *p = conn->bgp;
  struct bgp_conn *other;
  u32 asn, hold, id;

  /* Check state */
  if (conn->state != BS_OPENSENT)
  { bgp_error(conn, 5, fsm_err_subcode[conn->state], NULL, 0); return; }

  /* Check message length */
  if (len < 29)
  { bgp_error(conn, 1, 2, pkt+16, 2); return; }

  if (pkt[19] != BGP_VERSION)
  { u16 val = BGP_VERSION; bgp_error(conn, 2, 1, (byte *) &val, 2); return; }

  asn = get_u16(pkt+20);
  hold = get_u16(pkt+22);
  id = get_u32(pkt+24);
  BGP_TRACE(D_PACKETS, "Got OPEN(as=%d,hold=%d,id=%R)", asn, hold, id);

  conn->remote_open_msg = bgp_copy_open(p, pkt, len);
  conn->remote_open_length = len - BGP_HEADER_LENGTH;

  if (conn == &conn->bgp->incoming_conn)
    proto_update_extended_state(&conn->bgp->p,
	EA_LITERAL_STORE_ADATA(&ea_bgp_in_conn_remote_open_msg, 0,
	  conn->remote_open_msg, conn->remote_open_length));
  else
  {
    ASSERT_DIE(conn == &conn->bgp->outgoing_conn);
    proto_update_extended_state(&conn->bgp->p,
	EA_LITERAL_STORE_ADATA(&ea_bgp_out_conn_remote_open_msg, 0,
	  conn->remote_open_msg, conn->remote_open_length));
  }

  if (bgp_read_options(conn, pkt+29, pkt[28], len-29) < 0)
    return;

  /* RFC 4271 4.2 - hold time must be either 0 or at least 3 */
  if (hold > 0 && hold < 3)
  { bgp_error(conn, 2, 6, pkt+22, 2); return; }

  /* Compute effective hold and keepalive times */
  uint hold_time = MIN(hold, p->cf->hold_time);
  uint keepalive_time = p->cf->keepalive_time ?
    (p->cf->keepalive_time * hold_time / p->cf->hold_time) :
    hold_time / 3;

  uint send_hold_time = (p->cf->send_hold_time >= 0) ?
    (p->cf->send_hold_time * hold_time / p->cf->hold_time) :
    2 * hold_time;

  /* Keepalive time might be rounded down to zero */
  if (hold_time && !keepalive_time)
    keepalive_time = 1;

  /* Check effective values against configured minimums */
  if ((hold_time < p->cf->min_hold_time) ||
      (keepalive_time < p->cf->min_keepalive_time))
  { bgp_error(conn, 2, 6, pkt+22, 2); return; }

  /* RFC 6286 2.2 - router ID is nonzero and AS-wide unique */
  if (!id || (p->is_internal && id == p->local_id))
  { bgp_error(conn, 2, 3, pkt+24, -4); return; }

  /* RFC 5492 5 - check for required capabilities */
  if (p->cf->capabilities && !bgp_check_capabilities(conn))
  { bgp_error(conn, 2, 7, NULL, 0); return; }

  struct bgp_caps *caps = conn->remote_caps;

  if (caps->as4_support)
  {
    u32 as4 = caps->as4_number;

    if ((as4 != asn) && (asn != AS_TRANS))
      log(L_WARN "%s: Peer advertised inconsistent AS numbers", p->p.name);

    /* When remote ASN is unspecified, it must be external one */
    if (p->remote_as ? (as4 != p->remote_as) : (as4 == p->local_as))
    { as4 = htonl(as4); bgp_error(conn, 2, 2, (byte *) &as4, 4); return; }

    conn->received_as = as4;
  }
  else
  {
    if (p->remote_as ? (asn != p->remote_as) : (asn == p->local_as))
    { bgp_error(conn, 2, 2, pkt+20, 2); return; }

    conn->received_as = asn;
  }

  /* RFC 9234 4.2 - check role agreement */
  u8 local_role = p->cf->local_role;
  u8 neigh_role = caps->role;

  if ((local_role != BGP_ROLE_UNDEFINED) &&
      (neigh_role != BGP_ROLE_UNDEFINED) &&
      !((local_role == BGP_ROLE_PEER && neigh_role == BGP_ROLE_PEER) ||
	(local_role == BGP_ROLE_CUSTOMER && neigh_role == BGP_ROLE_PROVIDER) ||
	(local_role == BGP_ROLE_PROVIDER && neigh_role == BGP_ROLE_CUSTOMER) ||
	(local_role == BGP_ROLE_RS_CLIENT && neigh_role == BGP_ROLE_RS_SERVER) ||
	(local_role == BGP_ROLE_RS_SERVER && neigh_role == BGP_ROLE_RS_CLIENT)))
  { bgp_error(conn, 2, 11, &neigh_role, -1); return; }

  if ((p->cf->require_roles) && (neigh_role == BGP_ROLE_UNDEFINED))
  { bgp_error(conn, 2, 11, &neigh_role, -1); return; }

  /* Check the other connection */
  other = (conn == &p->outgoing_conn) ? &p->incoming_conn : &p->outgoing_conn;
  switch (other->state)
  {
  case BS_CONNECT:
  case BS_ACTIVE:
    /* Stop outgoing connection attempts */
    bgp_conn_enter_idle_state(other);
    break;

  case BS_IDLE:
  case BS_OPENSENT:
  case BS_CLOSE:
    break;

  case BS_OPENCONFIRM:
    /*
     * Description of collision detection rules in RFC 4271 is confusing and
     * contradictory, but it is essentially:
     *
     * 1. Router with higher ID is dominant
     * 2. If both have the same ID, router with higher ASN is dominant [RFC6286]
     * 3. When both connections are in OpenConfirm state, one initiated by
     *    the dominant router is kept.
     *
     * The first line in the expression below evaluates whether the neighbor
     * is dominant, the second line whether the new connection was initiated
     * by the neighbor. If both are true (or both are false), we keep the new
     * connection, otherwise we keep the old one.
     */
    if (((p->local_id < id) || ((p->local_id == id) && (p->public_as < p->remote_as)))
	== (conn == &p->incoming_conn))
    {
      /* Should close the other connection */
      BGP_TRACE(D_EVENTS, "Connection collision, giving up the other connection");
      bgp_error(other, 6, 7, NULL, 0);
      break;
    }
    /* Fall thru */
  case BS_ESTABLISHED:
    /* Should close this connection */
    BGP_TRACE(D_EVENTS, "Connection collision, giving up this connection");
    bgp_error(conn, 6, 7, NULL, 0);
    return;

  default:
    bug("bgp_rx_open: Unknown state");
  }

  /* Update our local variables */
  conn->hold_time = hold_time;
  conn->keepalive_time = keepalive_time;
  conn->send_hold_time = send_hold_time;
  conn->as4_session = conn->local_caps->as4_support && caps->as4_support;
  conn->ext_messages = conn->local_caps->ext_messages && caps->ext_messages;
  p->remote_id = id;

  ea_list *pes = p->p.ea_state;
  ea_set_attr(&pes, EA_LITERAL_EMBEDDED(&ea_bgp_rem_id, 0, p->remote_id));

  if (conn == &p->incoming_conn)
    ea_set_attr(&pes, EA_LITERAL_EMBEDDED(&ea_bgp_as4_in_conn, 0, conn->as4_session));
  else
  {
    ASSERT_DIE(conn == &p->outgoing_conn);
    ea_set_attr(&pes, EA_LITERAL_EMBEDDED(&ea_bgp_as4_out_conn, 0, conn->as4_session));
  }
  proto_announce_state_later(&p->p, pes);

  DBG("BGP: Hold timer set to %d, keepalive to %d, AS to %d, ID to %x, AS4 session to %d\n",
      conn->hold_time, conn->keepalive_time, p->remote_as, p->remote_id, conn->as4_session);

  bgp_schedule_packet(conn, NULL, PKT_KEEPALIVE);
  if (conn->sk)
  {
    bgp_start_timer(p, conn->hold_timer, conn->hold_time);
    bgp_start_timer(p, conn->send_hold_timer, conn->send_hold_time);
    bgp_conn_enter_openconfirm_state(conn);
  }
}


/*
 *	Next hop handling
 */

#define REPORT(msg, args...) \
  ({ log(L_REMOTE "%s: " msg, s->proto->p.name, ## args); })

#define DISCARD(msg, args...) \
  ({ REPORT(msg, ## args); return; })

#define WITHDRAW(msg, args...) \
  ({ REPORT(msg, ## args); s->err_withdraw = 1; return; })

#define REJECT(msg, args...)						\
  ({ log(L_ERR "%s: " msg, s->proto->p.name, ## args); s->err_reject = 1; return; })

#define BAD_AFI		"Unexpected AF <%u/%u> in UPDATE"
#define BAD_NEXT_HOP	"Invalid NEXT_HOP attribute"
#define NO_NEXT_HOP	"Missing NEXT_HOP attribute"
#define NO_LABEL_STACK	"Missing MPLS stack"

#define MISMATCHED_AF	" - mismatched address family (%I for %s)"

static void
bgp_apply_next_hop(struct bgp_parse_state *s, ea_list **to, ip_addr gw, ip_addr ll)
{
  struct bgp_proto *p = s->proto;
  struct bgp_channel *c = s->channel;

  if (c->cf->gw_mode == GW_DIRECT)
  {
    neighbor *nbr = NULL;

    /* GW_DIRECT -> single_hop -> p->neigh != NULL */
    if (ipa_nonzero2(gw))
      nbr = neigh_find(&p->p, gw, NULL, 0);
    else if (ipa_nonzero(ll))
      nbr = neigh_find(&p->p, ll, p->neigh->iface, 0);
    else
      WITHDRAW(BAD_NEXT_HOP " - zero address");

    if (!nbr)
      WITHDRAW(BAD_NEXT_HOP " - address %I not directly reachable", ipa_nonzero(gw) ? gw : ll);

    if (nbr->scope == SCOPE_HOST)
      WITHDRAW(BAD_NEXT_HOP " - address %I is local", nbr->addr);

    ea_set_attr_u32(to, &ea_gen_igp_metric, 0, c->cf->cost);

    struct nexthop_adata_mpls nam;
    memset(&nam, 0, sizeof nam);
    nam.nhad.nh.gw = nbr->addr;
    nam.nhad.nh.iface = nbr->iface;
    nam.nhad.ad.length = NEXTHOP_NEXT(&nam.nhad.nh) - (void *) nam.nhad.ad.data;
    ea_set_attr_data(to, &ea_gen_nexthop, 0, nam.nhad.ad.data, nam.nhad.ad.length);
  }
  else /* GW_RECURSIVE */
  {
    if (ipa_zero2(gw))
      WITHDRAW(BAD_NEXT_HOP " - zero address");

    rtable *tab = ipa_is_ip4(gw) ? c->igp_table_ip4 : c->igp_table_ip6;
    ip_addr lla = (c->cf->next_hop_prefer == NHP_LOCAL) ? ll : IPA_NONE;

    if (s->mpls)
    {
      u32 labels[BGP_MPLS_MAX];
      ea_set_hostentry(to, c->c.table, tab, gw, lla, BGP_MPLS_MAX, labels);
    }
    else
      ea_set_hostentry(to, c->c.table, tab, gw, lla, 0, NULL);
  }
}

static void
bgp_apply_mpls_labels(struct bgp_parse_state *s, ea_list **to, u32 lnum, u32 labels[lnum])
{
  bgp_set_attr_data(to, BA_MPLS_LABEL_STACK, 0, labels, lnum * sizeof labels[0]);

  if (lnum > MPLS_MAX_LABEL_STACK)
  {
    REPORT("Too many MPLS labels ($u)", lnum);

    ea_set_dest(to, 0, RTD_UNREACHABLE);
    return;
  }

  /* Handle implicit NULL as empty MPLS stack */
  if ((lnum == 1) && (labels[0] == BGP_MPLS_NULL))
    lnum = 0;

  if (s->channel->cf->gw_mode == GW_DIRECT)
  {
    eattr *e = ea_find(*to, &ea_gen_nexthop);
    SKIP_BACK_DECLARE(struct nexthop_adata_mpls, namp, nhad.ad, e->u.ptr);

    namp->nhad.nh.labels = lnum;
    memcpy(namp->nhad.nh.label, labels, lnum * sizeof(u32));
    namp->nhad.ad.length = NEXTHOP_NEXT(&namp->nhad.nh) - (void *) namp->nhad.ad.data;
  }
  else /* GW_RECURSIVE */
  {
    eattr *e = ea_find(*to, &ea_gen_hostentry);
    ASSERT_DIE(e);
    struct hostentry_adata *head = (void *) e->u.ptr;
    memcpy(head->labels, labels, lnum * sizeof(u32));
    head->ad.length = (void *)(&head->labels[lnum]) - (void *) head->ad.data;
    debug("he %p apply mpls labels (%u): %u\n", head->he, lnum, labels[0]);
  }
}

static int
bgp_match_src(struct bgp_export_state *s, int mode)
{
  switch (mode)
  {
  case NH_NO:		return 0;
  case NH_ALL:		return 1;
  case NH_IBGP:		return s->src && s->src->is_internal;
  case NH_EBGP:		return s->src && !s->src->is_internal;
  default:		return 0;
  }
}

static inline int
bgp_use_next_hop(struct bgp_export_state *s, eattr *a)
{
  struct bgp_proto *p = s->proto;
  struct bgp_channel *c = s->channel;
  ip_addr *nh = (void *) a->u.ptr->data;

  /* Handle next hop self option */
  if (c->cf->next_hop_self && bgp_match_src(s, c->cf->next_hop_self))
    return 0;

  /* Handle next hop keep option */
  if (c->cf->next_hop_keep && bgp_match_src(s, c->cf->next_hop_keep))
    return 1;

  /* Keep it when explicitly set in export filter */
  if (a->fresh)
    return 1;

  /* Check for non-matching AF */
  if ((ipa_is_ip4(*nh) != bgp_channel_is_ipv4(c)) && !c->ext_next_hop)
    return 0;

  /* Do not pass NEXT_HOP between different VRFs */
  if (p->p.vrf && s->src && s->src->p.vrf && (p->p.vrf != s->src->p.vrf))
    return 0;

  /* Keep it when exported to internal peers */
  if (p->is_interior && ipa_nonzero(*nh))
    return 1;

  /* Keep it when forwarded between single-hop BGPs on the same iface */
  struct iface *ifa = (s->src && s->src->neigh &&
      ((s->src->p.proto_state == PS_UP) || (s->src->p.proto_state == PS_START))) ?
    s->src->neigh->iface : NULL;
  return p->neigh && (p->neigh->iface == ifa);
}

static inline struct nexthop *
bgp_use_gateway(struct bgp_export_state *s)
{
  struct bgp_proto *p = s->proto;
  struct bgp_channel *c = s->channel;
  ea_list *ra = s->route->attrs;

  /* Handle next hop self option - also applies to gateway */
  if (c->cf->next_hop_self && bgp_match_src(s, c->cf->next_hop_self))
    return NULL;

  eattr *nhea = ea_find(ra, &ea_gen_nexthop);
  if (!nhea)
    return NULL;

  /* We need one valid global gateway */
  struct nexthop_adata *nhad = (struct nexthop_adata *) nhea->u.ptr;
  if (!NEXTHOP_IS_REACHABLE(nhad) ||
      !NEXTHOP_ONE(nhad) || ipa_zero(nhad->nh.gw) ||
      ipa_is_link_local(nhad->nh.gw))
    return NULL;

  /* Check for non-matching AF */
  if ((ipa_is_ip4(nhad->nh.gw) != bgp_channel_is_ipv4(c)) && !c->ext_next_hop)
    return NULL;

  /* Do not use gateway from different VRF */
  if (p->p.vrf && nhad->nh.iface && !if_in_vrf(nhad->nh.iface, p->p.vrf))
    return 0;

  /* Use it when exported to internal peers */
  if (p->is_interior)
    return &nhad->nh;

  /* Use it when forwarded to single-hop BGP peer on on the same iface */
  if (p->neigh && (p->neigh->iface == nhad->nh.iface))
    return &nhad->nh;

  return NULL;
}

static void
bgp_update_next_hop_ip(struct bgp_export_state *s, eattr *a, ea_list **to)
{
  if (!a || !bgp_use_next_hop(s, a))
  {
    struct nexthop *nhloc;
    if (nhloc = bgp_use_gateway(s))
    {
      ip_addr nh[1] = { nhloc->gw };
      bgp_set_attr_data(to, BA_NEXT_HOP, 0, nh, 16);

      if (s->mpls)
      {
	u32 implicit_null = BGP_MPLS_NULL;
	u32 *labels = nhloc->labels ? nhloc->label : &implicit_null;
	uint lnum = nhloc->labels ? nhloc->labels : 1;
	bgp_set_attr_data(to, BA_MPLS_LABEL_STACK, 0, labels, lnum * 4);
      }
      else
	bgp_unset_attr(to, BA_MPLS_LABEL_STACK);
    }
    else
    {
      ip_addr nh[2] = { s->channel->next_hop_addr, s->channel->link_addr };
      bgp_set_attr_data(to, BA_NEXT_HOP, 0, nh, ipa_nonzero(nh[1]) ? 32 : 16);
      s->local_next_hop = 1;

      if (s->mpls)
      {
	u32 label = ea_get_int(s->route->attrs, &ea_gen_mpls_label, BGP_MPLS_NULL);
	bgp_set_attr_data(to, BA_MPLS_LABEL_STACK, 0, &label, 4);
      }
      else
	bgp_unset_attr(to, BA_MPLS_LABEL_STACK);
    }
  }

  /* Check if next hop is valid */
  a = bgp_find_attr(*to, BA_NEXT_HOP);
  if (!a)
    REJECT(NO_NEXT_HOP);

  ip_addr *nh = (void *) a->u.ptr->data;
  ip_addr peer = s->proto->remote_ip;
  uint len = a->u.ptr->length;

  /* Forbid zero next hop */
  if (ipa_zero2(nh[0]) && ((len != 32) || ipa_zero(nh[1])))
    REJECT(BAD_NEXT_HOP " - zero address");

  /* Forbid next hop equal to neighbor IP */
  if (ipa_equal(peer, nh[0]) || ((len == 32) && ipa_equal(peer, nh[1])))
    REJECT(BAD_NEXT_HOP " - neighbor address %I", peer);

  /* Forbid next hop with non-matching AF */
  if ((ipa_is_ip4(nh[0]) != bgp_channel_is_ipv4(s->channel)) &&
      !s->channel->ext_next_hop)
    REJECT(BAD_NEXT_HOP MISMATCHED_AF, nh[0], s->channel->desc->name);

  /* Just check if MPLS stack */
  if (s->mpls && !bgp_find_attr(*to, BA_MPLS_LABEL_STACK))
    REJECT(NO_LABEL_STACK);
}

static uint
bgp_encode_next_hop_ip(struct bgp_write_state *s, eattr *a, byte *buf, uint size UNUSED)
{
  /* This function is used only for MP-BGP, see bgp_encode_next_hop() for IPv4 BGP */
  ip_addr *nh = (void *) a->u.ptr->data;
  uint len = a->u.ptr->length;

  ASSERT((len == 16) || (len == 32));

  /*
   * Both IPv4 and IPv6 next hops can be used (with ext_next_hop enabled). This
   * is specified in RFC 8950 for IPv4 and in RFC 4798 for IPv6. The difference
   * is that IPv4 address is directly encoded with IPv4 NLRI, but as IPv4-mapped
   * IPv6 address with IPv6 NLRI.
   */

  if (bgp_channel_is_ipv4(s->ptx->c) && ipa_is_ip4(nh[0]))
  {
    put_ip4(buf, ipa_to_ip4(nh[0]));
    return 4;
  }

  put_ip6(buf, ipa_to_ip6(nh[0]));

  if (len == 32)
    put_ip6(buf+16, ipa_to_ip6(nh[1]));

  return len;
}

static void
bgp_decode_next_hop_ip(struct bgp_parse_state *s, byte *data, uint len, ea_list **to)
{
  struct bgp_channel *c = s->channel;
  struct adata *ad = lp_alloc_adata(s->pool, 32);
  ip_addr *nh = (void *) ad->data;

  if (len == 4)
  {
    nh[0] = ipa_from_ip4(get_ip4(data));
    nh[1] = IPA_NONE;
  }
  else if (len == 16)
  {
    nh[0] = ipa_from_ip6(get_ip6(data));
    nh[1] = IPA_NONE;

    if (ipa_is_link_local(nh[0]))
    { nh[1] = nh[0]; nh[0] = IPA_NONE; }
  }
  else if (len == 32)
  {
    nh[0] = ipa_from_ip6(get_ip6(data));
    nh[1] = ipa_from_ip6(get_ip6(data+16));

    if (ipa_is_link_local(nh[0]))
    { nh[1] = nh[0]; nh[0] = IPA_NONE; }

    if (ipa_is_ip4(nh[0]) || !ipa_is_link_local(nh[1]))
      nh[1] = IPA_NONE;
  }
  else
    bgp_parse_error(s, 9);

  if (ipa_zero(nh[1]))
    ad->length = 16;

  if ((bgp_channel_is_ipv4(c) != ipa_is_ip4(nh[0])) && !c->ext_next_hop)
    WITHDRAW(BAD_NEXT_HOP MISMATCHED_AF, nh[0], c->desc->name);

  // XXXX validate next hop

  bgp_set_attr_ptr(to, BA_NEXT_HOP, 0, ad);
  bgp_apply_next_hop(s, to, nh[0], nh[1]);
}

static uint
bgp_encode_next_hop_vpn(struct bgp_write_state *s, eattr *a, byte *buf, uint size UNUSED)
{
  ip_addr *nh = (void *) a->u.ptr->data;
  uint len = a->u.ptr->length;

  ASSERT((len == 16) || (len == 32));

  /*
   * Both IPv4 and IPv6 next hops can be used (with ext_next_hop enabled). This
   * is specified in RFC 8950 for VPNv4 and in RFC 4659 for VPNv6. The difference
   * is that IPv4 address is directly encoded with VPNv4 NLRI, but as IPv4-mapped
   * IPv6 address with VPNv6 NLRI.
   */

  if (bgp_channel_is_ipv4(s->ptx->c) && ipa_is_ip4(nh[0]))
  {
    put_u64(buf, 0); /* VPN RD is 0 */
    put_ip4(buf+8, ipa_to_ip4(nh[0]));
    return 12;
  }

  put_u64(buf, 0); /* VPN RD is 0 */
  put_ip6(buf+8, ipa_to_ip6(nh[0]));

  if (len == 16)
    return 24;

  put_u64(buf+24, 0); /* VPN RD is 0 */
  put_ip6(buf+32, ipa_to_ip6(nh[1]));

  return 48;
}

static void
bgp_decode_next_hop_vpn(struct bgp_parse_state *s, byte *data, uint len, ea_list **to)
{
  struct bgp_channel *c = s->channel;
  struct adata *ad = lp_alloc_adata(s->pool, 32);
  ip_addr *nh = (void *) ad->data;

  if (len == 12)
  {
    nh[0] = ipa_from_ip4(get_ip4(data+8));
    nh[1] = IPA_NONE;
  }
  else if (len == 24)
  {
    nh[0] = ipa_from_ip6(get_ip6(data+8));
    nh[1] = IPA_NONE;

    if (ipa_is_link_local(nh[0]))
    { nh[1] = nh[0]; nh[0] = IPA_NONE; }
  }
  else if (len == 48)
  {
    nh[0] = ipa_from_ip6(get_ip6(data+8));
    nh[1] = ipa_from_ip6(get_ip6(data+32));

    if (ipa_is_ip4(nh[0]) || !ip6_is_link_local(nh[1]))
      nh[1] = IPA_NONE;
  }
  else
    bgp_parse_error(s, 9);

  if (ipa_zero(nh[1]))
    ad->length = 16;

  /* XXXX which error */
  if ((get_u64(data) != 0) || ((len == 48) && (get_u64(data+24) != 0)))
    bgp_parse_error(s, 9);

  if ((bgp_channel_is_ipv4(c) != ipa_is_ip4(nh[0])) && !c->ext_next_hop)
    WITHDRAW(BAD_NEXT_HOP MISMATCHED_AF, nh[0], c->desc->name);

  // XXXX validate next hop

  bgp_set_attr_ptr(to, BA_NEXT_HOP, 0, ad);
  bgp_apply_next_hop(s, to, nh[0], nh[1]);
}



static uint
bgp_encode_next_hop_none(struct bgp_write_state *s UNUSED, eattr *a UNUSED, byte *buf UNUSED, uint size UNUSED)
{
  return 0;
}

static void
bgp_decode_next_hop_none(struct bgp_parse_state *s UNUSED, byte *data UNUSED, uint len UNUSED, ea_list **to UNUSED)
{
  /*
   * Although we expect no next hop and RFC 7606 7.11 states that attribute
   * MP_REACH_NLRI with unexpected next hop length is considered malformed,
   * FlowSpec RFC 5575 4 states that next hop shall be ignored on receipt.
   */

  return;
}

static void
bgp_update_next_hop_none(struct bgp_export_state *s UNUSED, eattr *a, ea_list **to)
{
  /* NEXT_HOP shall not pass */
  if (a)
    bgp_unset_attr(to, BA_NEXT_HOP);
}


/*
 *	UPDATE
 */

static void
bgp_rte_update(struct bgp_parse_state *s, const net_addr *n, u32 path_id, ea_list *a0)
{
  if (path_id != s->last_id)
  {
    rt_unlock_source(s->last_src);

    s->last_src = rt_get_source(&s->proto->p, path_id);
    s->last_id = path_id;
  }

  if (!a0)
  {
    /* Route update was changed to withdraw */
    if (s->err_withdraw && s->reach_nlri_step)
      REPORT("Invalid route %N withdrawn", n);

    /* Route withdraw */
    rte_update(&s->channel->c, n, NULL, s->last_src);
    return;
  }

  rte e0 = {
    .attrs = a0,
    .src = s->last_src,
  };

  rte_update(&s->channel->c, n, &e0, s->last_src);
}

static void
bgp_encode_mpls_labels(struct bgp_write_state *s UNUSED, const adata *mpls, byte **pos, uint *size, byte *pxlen)
{
  const u32 dummy = 0;
  const u32 *labels = mpls ? (const u32 *) mpls->data : &dummy;
  uint lnum = mpls ? (mpls->length / 4) : 1;

  for (uint i = 0; i < lnum; i++)
  {
    put_u24(*pos, labels[i] << 4);
    ADVANCE(*pos, *size, 3);
  }

  /* Add bottom-of-stack flag */
  (*pos)[-1] |= BGP_MPLS_BOS;

  *pxlen += 24 * lnum;
}

static void
bgp_decode_mpls_labels(struct bgp_parse_state *s, byte **pos, uint *len, uint *pxlen, ea_list **to)
{
  u32 labels[BGP_MPLS_MAX];
  u32 label;
  uint lnum = 0;

  do {
    if (*pxlen < 24)
      bgp_parse_error(s, 1);

    label = get_u24(*pos);
    labels[lnum++] = label >> 4;
    ADVANCE(*pos, *len, 3);
    *pxlen -= 24;

    /* RFC 8277 2.4 - withdraw does not have variable-size MPLS stack but
       fixed-size 24-bit Compatibility field, which MUST be ignored */
    if (!s->reach_nlri_step)
      return;
  }
  while (!(label & BGP_MPLS_BOS));

  if (!*to)
    return;

  /* Update next hop entry in rta */
  bgp_apply_mpls_labels(s, to, lnum, labels);

  return;
}

static uint
bgp_encode_nlri_ip4(struct bgp_write_state *s, struct bgp_bucket *buck, byte *buf, uint size)
{
  byte *pos = buf;

  while (!EMPTY_LIST(buck->prefixes) && (size >= BGP_NLRI_MAX))
  {
    struct bgp_prefix *px = HEAD(buck->prefixes);
    struct net_addr_ip4 *net = NET_PTR_IP4(&px->ni->addr[0]);

    /* Encode path ID */
    if (s->add_path)
    {
      put_u32(pos, px->src->global_id);
      ADVANCE(pos, size, 4);
    }

    /* Encode prefix length */
    *pos = net->pxlen;
    ADVANCE(pos, size, 1);

    /* Encode MPLS labels */
    if (s->mpls)
      bgp_encode_mpls_labels(s, s->mpls_labels, &pos, &size, pos - 1);

    /* Encode prefix body */
    ip4_addr a = ip4_hton(net->prefix);
    uint b = (net->pxlen + 7) / 8;
    memcpy(pos, &a, b);
    ADVANCE(pos, size, b);

    bgp_done_prefix(s->ptx, px, buck);
  }

  return pos - buf;
}

static void
bgp_decode_nlri_ip4(struct bgp_parse_state *s, byte *pos, uint len, ea_list *a)
{
  while (len)
  {
    ea_list *ea = a;
    net_addr_ip4 net;
    u32 path_id = 0;

    /* Decode path ID */
    if (s->add_path)
    {
      if (len < 5)
	bgp_parse_error(s, 1);

      path_id = get_u32(pos);
      ADVANCE(pos, len, 4);
    }

    /* Decode prefix length */
    uint l = *pos;
    ADVANCE(pos, len, 1);

    if (len < ((l + 7) / 8))
      bgp_parse_error(s, 1);

    /* Decode MPLS labels */
    if (s->mpls)
      bgp_decode_mpls_labels(s, &pos, &len, &l, &ea);

    if (l > IP4_MAX_PREFIX_LENGTH)
      bgp_parse_error(s, 10);

    /* Decode prefix body */
    ip4_addr addr = IP4_NONE;
    uint b = (l + 7) / 8;
    memcpy(&addr, pos, b);
    ADVANCE(pos, len, b);

    net = NET_ADDR_IP4(ip4_ntoh(addr), l);
    net_normalize_ip4(&net);

    // XXXX validate prefix

    bgp_rte_update(s, (net_addr *) &net, path_id, ea);
  }
}


static uint
bgp_encode_nlri_ip6(struct bgp_write_state *s, struct bgp_bucket *buck, byte *buf, uint size)
{
  byte *pos = buf;

  while (!EMPTY_LIST(buck->prefixes) && (size >= BGP_NLRI_MAX))
  {
    struct bgp_prefix *px = HEAD(buck->prefixes);
    struct net_addr_ip6 *net = NET_PTR_IP6(&px->ni->addr[0]);

    /* Encode path ID */
    if (s->add_path)
    {
      put_u32(pos, px->src->global_id);
      ADVANCE(pos, size, 4);
    }

    /* Encode prefix length */
    *pos = net->pxlen;
    ADVANCE(pos, size, 1);

    /* Encode MPLS labels */
    if (s->mpls)
      bgp_encode_mpls_labels(s, s->mpls_labels, &pos, &size, pos - 1);

    /* Encode prefix body */
    ip6_addr a = ip6_hton(net->prefix);
    uint b = (net->pxlen + 7) / 8;
    memcpy(pos, &a, b);
    ADVANCE(pos, size, b);

    bgp_done_prefix(s->ptx, px, buck);
  }

  return pos - buf;
}

static void
bgp_decode_nlri_ip6(struct bgp_parse_state *s, byte *pos, uint len, ea_list *a)
{
  while (len)
  {
    ea_list *ea = a;
    net_addr_ip6 net;
    u32 path_id = 0;

    /* Decode path ID */
    if (s->add_path)
    {
      if (len < 5)
	bgp_parse_error(s, 1);

      path_id = get_u32(pos);
      ADVANCE(pos, len, 4);
    }

    /* Decode prefix length */
    uint l = *pos;
    ADVANCE(pos, len, 1);

    if (len < ((l + 7) / 8))
      bgp_parse_error(s, 1);

    /* Decode MPLS labels */
    if (s->mpls)
      bgp_decode_mpls_labels(s, &pos, &len, &l, &ea);

    if (l > IP6_MAX_PREFIX_LENGTH)
      bgp_parse_error(s, 10);

    /* Decode prefix body */
    ip6_addr addr = IP6_NONE;
    uint b = (l + 7) / 8;
    memcpy(&addr, pos, b);
    ADVANCE(pos, len, b);

    net = NET_ADDR_IP6(ip6_ntoh(addr), l);
    net_normalize_ip6(&net);

    // XXXX validate prefix

    bgp_rte_update(s, (net_addr *) &net, path_id, ea);
  }
}

static uint
bgp_encode_nlri_vpn4(struct bgp_write_state *s, struct bgp_bucket *buck, byte *buf, uint size)
{
  byte *pos = buf;

  while (!EMPTY_LIST(buck->prefixes) && (size >= BGP_NLRI_MAX))
  {
    struct bgp_prefix *px = HEAD(buck->prefixes);
    struct net_addr_vpn4 *net = NET_PTR_VPN4(&px->ni->addr[0]);

    /* Encode path ID */
    if (s->add_path)
    {
      put_u32(pos, px->src->global_id);
      ADVANCE(pos, size, 4);
    }

    /* Encode prefix length */
    *pos = 64 + net->pxlen;
    ADVANCE(pos, size, 1);

    /* Encode MPLS labels */
    if (s->mpls)
      bgp_encode_mpls_labels(s, s->mpls_labels, &pos, &size, pos - 1);

    /* Encode route distinguisher */
    put_u64(pos, net->rd);
    ADVANCE(pos, size, 8);

    /* Encode prefix body */
    ip4_addr a = ip4_hton(net->prefix);
    uint b = (net->pxlen + 7) / 8;
    memcpy(pos, &a, b);
    ADVANCE(pos, size, b);

    bgp_done_prefix(s->ptx, px, buck);
  }

  return pos - buf;
}

static void
bgp_decode_nlri_vpn4(struct bgp_parse_state *s, byte *pos, uint len, ea_list *a)
{
  while (len)
  {
    ea_list *ea = a;
    net_addr_vpn4 net;
    u32 path_id = 0;

    /* Decode path ID */
    if (s->add_path)
    {
      if (len < 5)
	bgp_parse_error(s, 1);

      path_id = get_u32(pos);
      ADVANCE(pos, len, 4);
    }

    /* Decode prefix length */
    uint l = *pos;
    ADVANCE(pos, len, 1);

    if (len < ((l + 7) / 8))
      bgp_parse_error(s, 1);

    /* Decode MPLS labels */
    if (s->mpls)
      bgp_decode_mpls_labels(s, &pos, &len, &l, &ea);

    /* Decode route distinguisher */
    if (l < 64)
      bgp_parse_error(s, 1);

    u64 rd = get_u64(pos);
    ADVANCE(pos, len, 8);
    l -= 64;

    if (l > IP4_MAX_PREFIX_LENGTH)
      bgp_parse_error(s, 10);

    /* Decode prefix body */
    ip4_addr addr = IP4_NONE;
    uint b = (l + 7) / 8;
    memcpy(&addr, pos, b);
    ADVANCE(pos, len, b);

    net = NET_ADDR_VPN4(ip4_ntoh(addr), l, rd);
    net_normalize_vpn4(&net);

    // XXXX validate prefix

    bgp_rte_update(s, (net_addr *) &net, path_id, ea);
  }
}


static uint
bgp_encode_nlri_vpn6(struct bgp_write_state *s, struct bgp_bucket *buck, byte *buf, uint size)
{
  byte *pos = buf;

  while (!EMPTY_LIST(buck->prefixes) && (size >= BGP_NLRI_MAX))
  {
    struct bgp_prefix *px = HEAD(buck->prefixes);
    struct net_addr_vpn6 *net = NET_PTR_VPN6(&px->ni->addr[0]);

    /* Encode path ID */
    if (s->add_path)
    {
      put_u32(pos, px->src->global_id);
      ADVANCE(pos, size, 4);
    }

    /* Encode prefix length */
    *pos = 64 + net->pxlen;
    ADVANCE(pos, size, 1);

    /* Encode MPLS labels */
    if (s->mpls)
      bgp_encode_mpls_labels(s, s->mpls_labels, &pos, &size, pos - 1);

    /* Encode route distinguisher */
    put_u64(pos, net->rd);
    ADVANCE(pos, size, 8);

    /* Encode prefix body */
    ip6_addr a = ip6_hton(net->prefix);
    uint b = (net->pxlen + 7) / 8;
    memcpy(pos, &a, b);
    ADVANCE(pos, size, b);

    bgp_done_prefix(s->ptx, px, buck);
  }

  return pos - buf;
}

static void
bgp_decode_nlri_vpn6(struct bgp_parse_state *s, byte *pos, uint len, ea_list *a)
{
  while (len)
  {
    ea_list *ea = a;
    net_addr_vpn6 net;
    u32 path_id = 0;

    /* Decode path ID */
    if (s->add_path)
    {
      if (len < 5)
	bgp_parse_error(s, 1);

      path_id = get_u32(pos);
      ADVANCE(pos, len, 4);
    }

    /* Decode prefix length */
    uint l = *pos;
    ADVANCE(pos, len, 1);

    if (len < ((l + 7) / 8))
      bgp_parse_error(s, 1);

    /* Decode MPLS labels */
    if (s->mpls)
      bgp_decode_mpls_labels(s, &pos, &len, &l, &ea);

    /* Decode route distinguisher */
    if (l < 64)
      bgp_parse_error(s, 1);

    u64 rd = get_u64(pos);
    ADVANCE(pos, len, 8);
    l -= 64;

    if (l > IP6_MAX_PREFIX_LENGTH)
      bgp_parse_error(s, 10);

    /* Decode prefix body */
    ip6_addr addr = IP6_NONE;
    uint b = (l + 7) / 8;
    memcpy(&addr, pos, b);
    ADVANCE(pos, len, b);

    net = NET_ADDR_VPN6(ip6_ntoh(addr), l, rd);
    net_normalize_vpn6(&net);

    // XXXX validate prefix

    bgp_rte_update(s, (net_addr *) &net, path_id, ea);
  }
}


static uint
bgp_encode_nlri_flow4(struct bgp_write_state *s, struct bgp_bucket *buck, byte *buf, uint size)
{
  byte *pos = buf;

  while (!EMPTY_LIST(buck->prefixes) && (size >= 4))
  {
    struct bgp_prefix *px = HEAD(buck->prefixes);
    struct net_addr_flow4 *net = NET_PTR_FLOW4(&px->ni->addr[0]);
    uint flen = net->length - sizeof(net_addr_flow4);

    /* Encode path ID */
    if (s->add_path)
    {
      put_u32(pos, px->src->global_id);
      ADVANCE(pos, size, 4);
    }

    if (flen > size)
      break;

    /* Copy whole flow data including length */
    memcpy(pos, net->data, flen);
    ADVANCE(pos, size, flen);

    bgp_done_prefix(s->ptx, px, buck);
  }

  return pos - buf;
}

static void
bgp_decode_nlri_flow4(struct bgp_parse_state *s, byte *pos, uint len, ea_list *a)
{
  while (len)
  {
    u32 path_id = 0;

    /* Decode path ID */
    if (s->add_path)
    {
      if (len < 4)
	bgp_parse_error(s, 1);

      path_id = get_u32(pos);
      ADVANCE(pos, len, 4);
    }

    if (len < 2)
      bgp_parse_error(s, 1);

    /* Decode flow length */
    uint hlen = flow_hdr_length(pos);
    uint dlen = flow_read_length(pos);
    uint flen = hlen + dlen;
    byte *data = pos + hlen;

    if (len < flen)
      bgp_parse_error(s, 1);

    /* Validate flow data */
    enum flow_validated_state r = flow4_validate(data, dlen);
    if (r != FLOW_ST_VALID)
    {
      log(L_REMOTE "%s: Invalid flow route: %s", s->proto->p.name, flow_validated_state_str(r));
      bgp_parse_error(s, 1);
    }

    ip4_addr px = IP4_NONE;
    uint pxlen = 0;

    /* Decode dst prefix */
    if (data[0] == FLOW_TYPE_DST_PREFIX)
    {
      px = flow_read_ip4_part(data);
      pxlen = flow_read_pxlen(data);
    }

    /* Prepare the flow */
    net_addr *n = alloca(sizeof(struct net_addr_flow4) + flen);
    net_fill_flow4(n, px, pxlen, pos, flen);
    ADVANCE(pos, len, flen);

    bgp_rte_update(s, n, path_id, a);
  }
}


static uint
bgp_encode_nlri_flow6(struct bgp_write_state *s, struct bgp_bucket *buck, byte *buf, uint size)
{
  byte *pos = buf;

  while (!EMPTY_LIST(buck->prefixes) && (size >= 4))
  {
    struct bgp_prefix *px = HEAD(buck->prefixes);
    struct net_addr_flow6 *net = NET_PTR_FLOW6(&px->ni->addr[0]);
    uint flen = net->length - sizeof(net_addr_flow6);

    /* Encode path ID */
    if (s->add_path)
    {
      put_u32(pos, px->src->global_id);
      ADVANCE(pos, size, 4);
    }

    if (flen > size)
      break;

    /* Copy whole flow data including length */
    memcpy(pos, net->data, flen);
    ADVANCE(pos, size, flen);

    bgp_done_prefix(s->ptx, px, buck);
  }

  return pos - buf;
}

static void
bgp_decode_nlri_flow6(struct bgp_parse_state *s, byte *pos, uint len, ea_list *a)
{
  while (len)
  {
    u32 path_id = 0;

    /* Decode path ID */
    if (s->add_path)
    {
      if (len < 4)
	bgp_parse_error(s, 1);

      path_id = get_u32(pos);
      ADVANCE(pos, len, 4);
    }

    if (len < 2)
      bgp_parse_error(s, 1);

    /* Decode flow length */
    uint hlen = flow_hdr_length(pos);
    uint dlen = flow_read_length(pos);
    uint flen = hlen + dlen;
    byte *data = pos + hlen;

    if (len < flen)
      bgp_parse_error(s, 1);

    /* Validate flow data */
    enum flow_validated_state r = flow6_validate(data, dlen);
    if (r != FLOW_ST_VALID)
    {
      log(L_REMOTE "%s: Invalid flow route: %s", s->proto->p.name, flow_validated_state_str(r));
      bgp_parse_error(s, 1);
    }

    ip6_addr px = IP6_NONE;
    uint pxlen = 0;

    /* Decode dst prefix */
    if (data[0] == FLOW_TYPE_DST_PREFIX)
    {
      px = flow_read_ip6_part(data);
      pxlen = flow_read_pxlen(data);
    }

    /* Prepare the flow */
    net_addr *n = alloca(sizeof(struct net_addr_flow6) + flen);
    net_fill_flow6(n, px, pxlen, pos, flen);
    ADVANCE(pos, len, flen);

    bgp_rte_update(s, n, path_id, a);
  }
}


static const struct bgp_af_desc bgp_af_table[] = {
  {
    .afi = BGP_AF_IPV4,
    .net = NET_IP4,
    .name = "ipv4",
    .encode_nlri = bgp_encode_nlri_ip4,
    .decode_nlri = bgp_decode_nlri_ip4,
    .encode_next_hop = bgp_encode_next_hop_ip,
    .decode_next_hop = bgp_decode_next_hop_ip,
    .update_next_hop = bgp_update_next_hop_ip,
  },
  {
    .afi = BGP_AF_IPV4_MC,
    .net = NET_IP4,
    .name = "ipv4-mc",
    .encode_nlri = bgp_encode_nlri_ip4,
    .decode_nlri = bgp_decode_nlri_ip4,
    .encode_next_hop = bgp_encode_next_hop_ip,
    .decode_next_hop = bgp_decode_next_hop_ip,
    .update_next_hop = bgp_update_next_hop_ip,
  },
  {
    .afi = BGP_AF_IPV4_MPLS,
    .net = NET_IP4,
    .mpls = 1,
    .name = "ipv4-mpls",
    .encode_nlri = bgp_encode_nlri_ip4,
    .decode_nlri = bgp_decode_nlri_ip4,
    .encode_next_hop = bgp_encode_next_hop_ip,
    .decode_next_hop = bgp_decode_next_hop_ip,
    .update_next_hop = bgp_update_next_hop_ip,
  },
  {
    .afi = BGP_AF_IPV6,
    .net = NET_IP6,
    .name = "ipv6",
    .encode_nlri = bgp_encode_nlri_ip6,
    .decode_nlri = bgp_decode_nlri_ip6,
    .encode_next_hop = bgp_encode_next_hop_ip,
    .decode_next_hop = bgp_decode_next_hop_ip,
    .update_next_hop = bgp_update_next_hop_ip,
  },
  {
    .afi = BGP_AF_IPV6_MC,
    .net = NET_IP6,
    .name = "ipv6-mc",
    .encode_nlri = bgp_encode_nlri_ip6,
    .decode_nlri = bgp_decode_nlri_ip6,
    .encode_next_hop = bgp_encode_next_hop_ip,
    .decode_next_hop = bgp_decode_next_hop_ip,
    .update_next_hop = bgp_update_next_hop_ip,
  },
  {
    .afi = BGP_AF_IPV6_MPLS,
    .net = NET_IP6,
    .mpls = 1,
    .name = "ipv6-mpls",
    .encode_nlri = bgp_encode_nlri_ip6,
    .decode_nlri = bgp_decode_nlri_ip6,
    .encode_next_hop = bgp_encode_next_hop_ip,
    .decode_next_hop = bgp_decode_next_hop_ip,
    .update_next_hop = bgp_update_next_hop_ip,
  },
  {
    .afi = BGP_AF_VPN4_MPLS,
    .net = NET_VPN4,
    .mpls = 1,
    .name = "vpn4-mpls",
    .encode_nlri = bgp_encode_nlri_vpn4,
    .decode_nlri = bgp_decode_nlri_vpn4,
    .encode_next_hop = bgp_encode_next_hop_vpn,
    .decode_next_hop = bgp_decode_next_hop_vpn,
    .update_next_hop = bgp_update_next_hop_ip,
  },
  {
    .afi = BGP_AF_VPN6_MPLS,
    .net = NET_VPN6,
    .mpls = 1,
    .name = "vpn6-mpls",
    .encode_nlri = bgp_encode_nlri_vpn6,
    .decode_nlri = bgp_decode_nlri_vpn6,
    .encode_next_hop = bgp_encode_next_hop_vpn,
    .decode_next_hop = bgp_decode_next_hop_vpn,
    .update_next_hop = bgp_update_next_hop_ip,
  },
  {
    .afi = BGP_AF_VPN4_MC,
    .net = NET_VPN4,
    .name = "vpn4-mc",
    .encode_nlri = bgp_encode_nlri_vpn4,
    .decode_nlri = bgp_decode_nlri_vpn4,
    .encode_next_hop = bgp_encode_next_hop_vpn,
    .decode_next_hop = bgp_decode_next_hop_vpn,
    .update_next_hop = bgp_update_next_hop_ip,
  },
  {
    .afi = BGP_AF_VPN6_MC,
    .net = NET_VPN6,
    .name = "vpn6-mc",
    .encode_nlri = bgp_encode_nlri_vpn6,
    .decode_nlri = bgp_decode_nlri_vpn6,
    .encode_next_hop = bgp_encode_next_hop_vpn,
    .decode_next_hop = bgp_decode_next_hop_vpn,
    .update_next_hop = bgp_update_next_hop_ip,
  },
  {
    .afi = BGP_AF_FLOW4,
    .net = NET_FLOW4,
    .no_igp = 1,
    .name = "flow4",
    .encode_nlri = bgp_encode_nlri_flow4,
    .decode_nlri = bgp_decode_nlri_flow4,
    .encode_next_hop = bgp_encode_next_hop_none,
    .decode_next_hop = bgp_decode_next_hop_none,
    .update_next_hop = bgp_update_next_hop_none,
  },
  {
    .afi = BGP_AF_FLOW6,
    .net = NET_FLOW6,
    .no_igp = 1,
    .name = "flow6",
    .encode_nlri = bgp_encode_nlri_flow6,
    .decode_nlri = bgp_decode_nlri_flow6,
    .encode_next_hop = bgp_encode_next_hop_none,
    .decode_next_hop = bgp_decode_next_hop_none,
    .update_next_hop = bgp_update_next_hop_none,
  },
};

const struct bgp_af_desc *
bgp_get_af_desc(u32 afi)
{
  uint i;
  for (i = 0; i < ARRAY_SIZE(bgp_af_table); i++)
    if (bgp_af_table[i].afi == afi)
      return &bgp_af_table[i];

  return NULL;
}

static inline uint
bgp_encode_nlri(struct bgp_write_state *s, struct bgp_bucket *buck, byte *buf, byte *end)
{
  return s->ptx->c->desc->encode_nlri(s, buck, buf, end - buf);
}

static inline uint
bgp_encode_next_hop(struct bgp_write_state *s, eattr *nh, byte *buf)
{
  return s->ptx->c->desc->encode_next_hop(s, nh, buf, 255);
}

void
bgp_update_next_hop(struct bgp_export_state *s, eattr *a, ea_list **to)
{
  s->channel->desc->update_next_hop(s, a, to);
}

#define MAX_ATTRS_LENGTH (end-buf+BGP_HEADER_LENGTH - 1024)

static byte *
bgp_create_ip_reach(struct bgp_write_state *s, struct bgp_bucket *buck, byte *buf, byte *end)
{
  /*
   *	2 B	Withdrawn Routes Length (zero)
   *	---	IPv4 Withdrawn Routes NLRI (unused)
   *	2 B	Total Path Attribute Length
   *	var	Path Attributes
   *	var	IPv4 Network Layer Reachability Information
   */

  ASSERT_DIE(s->ptx->withdraw_bucket != buck);

  int lr, la;

  la = bgp_encode_attrs(s, buck->eattrs, buf+4, buf + MAX_ATTRS_LENGTH);
  if (la < 0)
  {
    /* Attribute list too long */
    bgp_withdraw_bucket(s->ptx, buck);
    return NULL;
  }

  put_u16(buf+0, 0);
  put_u16(buf+2, la);

  lr = bgp_encode_nlri(s, buck, buf+4+la, end);

  return buf+4+la+lr;
}


static byte *
bgp_create_mp_reach(struct bgp_write_state *s, struct bgp_bucket *buck, byte *buf, byte *end)
{
  ASSERT_DIE((s->ptx->bmp) || (s->ptx->withdraw_bucket != buck));

  /*
   *	2 B	IPv4 Withdrawn Routes Length (zero)
   *	---	IPv4 Withdrawn Routes NLRI (unused)
   *	2 B	Total Path Attribute Length
   *	1 B	MP_REACH_NLRI hdr - Attribute Flags
   *	1 B	MP_REACH_NLRI hdr - Attribute Type Code
   *	2 B	MP_REACH_NLRI hdr - Length of Attribute Data
   *	2 B	MP_REACH_NLRI data - Address Family Identifier
   *	1 B	MP_REACH_NLRI data - Subsequent Address Family Identifier
   *	1 B	MP_REACH_NLRI data - Length of Next Hop Network Address
   *	var	MP_REACH_NLRI data - Network Address of Next Hop
   *	1 B	MP_REACH_NLRI data - Reserved (zero)
   *	var	MP_REACH_NLRI data - Network Layer Reachability Information
   *	var	Rest of Path Attributes
   *	---	IPv4 Network Layer Reachability Information (unused)
   */

  int lh, lr, la;	/* Lengths of next hop, NLRI and attributes */

  /* Begin of MP_REACH_NLRI atribute */
  buf[4] = BAF_OPTIONAL | BAF_EXT_LEN;
  buf[5] = BA_MP_REACH_NLRI;
  put_u16(buf+6, 0);		/* Will be fixed later */
  put_af3(buf+8, s->ptx->c->afi);
  byte *pos = buf+11;

  /* Encode attributes to temporary buffer */
  byte *abuf = alloca(MAX_ATTRS_LENGTH);
  la = bgp_encode_attrs(s, buck->eattrs, abuf, abuf + MAX_ATTRS_LENGTH);
  if (la < 0)
  {
    /* Attribute list too long */
    bgp_withdraw_bucket(s->ptx, buck);
    return NULL;
  }

  /* Encode the next hop */
  lh = bgp_encode_next_hop(s, s->mp_next_hop, pos+1);
  *pos = lh;
  pos += 1+lh;

  /* Reserved field */
  *pos++ = 0;

  /* Encode the NLRI */
  lr = bgp_encode_nlri(s, buck, pos, end - la);
  pos += lr;

  /* End of MP_REACH_NLRI atribute, update data length */
  put_u16(buf+6, pos-buf-8);

  /* Copy remaining attributes */
  memcpy(pos, abuf, la);
  pos += la;

  /* Initial UPDATE fields */
  put_u16(buf+0, 0);
  put_u16(buf+2, pos-buf-4);

  return pos;
}

#undef MAX_ATTRS_LENGTH

static byte *
bgp_create_ip_unreach(struct bgp_write_state *s, struct bgp_bucket *buck, byte *buf, byte *end)
{
  /*
   *	2 B	Withdrawn Routes Length
   *	var	IPv4 Withdrawn Routes NLRI
   *	2 B	Total Path Attribute Length (zero)
   *	---	Path Attributes (unused)
   *	---	IPv4 Network Layer Reachability Information (unused)
   */

  uint len = bgp_encode_nlri(s, buck, buf+2, end);

  put_u16(buf+0, len);
  put_u16(buf+2+len, 0);

  return buf+4+len;
}

static byte *
bgp_create_mp_unreach(struct bgp_write_state *s, struct bgp_bucket *buck, byte *buf, byte *end)
{
  /*
   *	2 B	Withdrawn Routes Length (zero)
   *	---	IPv4 Withdrawn Routes NLRI (unused)
   *	2 B	Total Path Attribute Length
   *	1 B	MP_UNREACH_NLRI hdr - Attribute Flags
   *	1 B	MP_UNREACH_NLRI hdr - Attribute Type Code
   *	2 B	MP_UNREACH_NLRI hdr - Length of Attribute Data
   *	2 B	MP_UNREACH_NLRI data - Address Family Identifier
   *	1 B	MP_UNREACH_NLRI data - Subsequent Address Family Identifier
   *	var	MP_UNREACH_NLRI data - Network Layer Reachability Information
   *	---	IPv4 Network Layer Reachability Information (unused)
   */

  uint len = bgp_encode_nlri(s, buck, buf+11, end);

  put_u16(buf+0, 0);
  put_u16(buf+2, 7+len);

  /* Begin of MP_UNREACH_NLRI atribute */
  buf[4] = BAF_OPTIONAL | BAF_EXT_LEN;
  buf[5] = BA_MP_UNREACH_NLRI;
  put_u16(buf+6, 3+len);
  put_af3(buf+8, s->ptx->c->afi);

  return buf+11+len;
}


#ifdef CONFIG_BMP

static byte *
<<<<<<< HEAD
bgp_create_update_bmp(ea_list *channel_ea, struct bgp_proto *bgp_p, byte *buf, struct bgp_bucket *buck, bool update)
{
  struct bgp_channel *c;
  u32 c_id = ea_get_int(channel_ea, &ea_channel_id, 0);
  BGP_WALK_CHANNELS(bgp_p, c)
    if (c->c.id == c_id)
      break;

  byte *end = buf + (BGP_MAX_EXT_MSG_LENGTH - BGP_HEADER_LENGTH);
=======
bgp_create_update_bmp(struct bgp_channel *c, byte *buf, byte *end, struct bgp_bucket *buck, bool update)
{
  struct bgp_proto *p = (void *) c->c.proto;
>>>>>>> e6a100b3
  byte *res = NULL;

  struct bgp_caps *peer = bgp_p->conn->remote_caps;
  const struct bgp_af_caps *rem = bgp_find_af_caps(peer, c->afi);

  struct bgp_ptx_private ptx = {
    .bmp = 1,
    .c = c,
  };

  struct bgp_write_state s = {
    .proto = bgp_p,
    .ptx = &ptx,
    .pool = tmp_linpool,
    .mp_reach = (c->afi != BGP_AF_IPV4) || rem->ext_next_hop,
    .as4_session = 1,
    .add_path = c->add_path_rx,
    .mpls = c->desc->mpls,
    .ignore_non_bgp_attrs = 1,
  };

  if (!update)
  {
    res = !s.mp_reach ?
      bgp_create_ip_unreach(&s, buck, buf, end):
      bgp_create_mp_unreach(&s, buck, buf, end);
  }
  else
  {
    res = !s.mp_reach ?
      bgp_create_ip_reach(&s, buck, buf, end):
      bgp_create_mp_reach(&s, buck, buf, end);
  }

  return res;
}

static byte *
bgp_bmp_prepare_bgp_hdr(byte *buf, const u16 msg_size, const u8 msg_type)
{
  memset(buf + BGP_MSG_HDR_MARKER_POS, 0xff, BGP_MSG_HDR_MARKER_SIZE);
  put_u16(buf + BGP_MSG_HDR_LENGTH_POS, msg_size);
  put_u8(buf + BGP_MSG_HDR_TYPE_POS, msg_type);

  return buf + BGP_MSG_HDR_TYPE_POS + BGP_MSG_HDR_TYPE_SIZE;
}

byte *
<<<<<<< HEAD
bgp_bmp_encode_rte(ea_list *c, struct bgp_proto *bgp_p, byte *buf, const struct rte *new)
=======
bgp_bmp_encode_rte(struct bgp_channel *c, byte *buf, byte *end, const net_addr *n,
		   const struct rte *new, const struct rte_src *src)
>>>>>>> e6a100b3
{
  byte *pkt = buf + BGP_HEADER_LENGTH;

  uint ea_size = new->attrs ? (sizeof(ea_list) + new->attrs->count * sizeof(eattr)) : 0;
  uint prefix_size = sizeof(struct bgp_prefix) + new->net->length;

  struct lp_state *tmpp = lp_save(tmp_linpool);

  /* Temporary bucket */
  struct bgp_bucket *b = tmp_allocz(sizeof(struct bgp_bucket) + ea_size);
  b->bmp = 1;
  init_list(&b->prefixes);

  if (new->attrs)
    memcpy(b->eattrs, new->attrs, ea_size);

  /* Temporary prefix */
  struct bgp_prefix *px = tmp_allocz(prefix_size);
  px->src = tmp_allocz(sizeof(struct rte_src));
  memcpy(px->src, new->src, sizeof(struct rte_src));
  px->ni = NET_TO_INDEX(new->net);
  add_tail(&b->prefixes, &px->buck_node);

<<<<<<< HEAD
  byte *end = bgp_create_update_bmp(c, bgp_p, pkt, b, !!new->attrs);
=======
  end = bgp_create_update_bmp(c, pkt, end, b, !!new);
>>>>>>> e6a100b3

  if (end)
    bgp_bmp_prepare_bgp_hdr(buf, end - buf, PKT_UPDATE);

  lp_restore(tmp_linpool, tmpp);

  return end;
}

#endif /* CONFIG_BMP */


static byte *
bgp_create_update(struct bgp_channel *c, byte *buf)
{
  struct bgp_proto *p = (void *) c->c.proto;
  struct bgp_bucket *buck;
  byte *end = buf + (bgp_max_packet_length(p->conn) - BGP_HEADER_LENGTH);
  byte *res = NULL;
  struct lp_state *tmpp = NULL;

  BGP_PTX_LOCK(c->tx, ptx);

again:
  if (tmpp)
    lp_restore(tmp_linpool, tmpp);

  tmpp = lp_save(tmp_linpool);

  /* Initialize write state */
  struct bgp_write_state s = {
    .proto = p,
    .ptx = ptx,
    .pool = tmp_linpool,
    .mp_reach = (c->afi != BGP_AF_IPV4) || c->ext_next_hop,
    .as4_session = p->as4_session,
    .add_path = c->add_path_tx,
    .mpls = c->desc->mpls,
  };

  /* Try unreachable bucket */
  if ((buck = ptx->withdraw_bucket) && !EMPTY_LIST(buck->prefixes))
  {
    res = (c->afi == BGP_AF_IPV4) && !c->ext_next_hop ?
      bgp_create_ip_unreach(&s, buck, buf, end):
      bgp_create_mp_unreach(&s, buck, buf, end);

    goto done;
  }

  /* Try reachable buckets */
  if (!EMPTY_LIST(ptx->bucket_queue))
  {
    buck = HEAD(ptx->bucket_queue);

    /* Cleanup empty buckets */
    if (bgp_done_bucket(ptx, buck))
      goto again;

    res = !s.mp_reach ?
      bgp_create_ip_reach(&s, buck, buf, end):
      bgp_create_mp_reach(&s, buck, buf, end);

    bgp_done_bucket(ptx, buck);

    if (!res)
      goto again;

    goto done;
  }

  /* No more prefixes to send */
  lp_restore(tmp_linpool, tmpp);
  return NULL;

done:
  BGP_TRACE_RL(&rl_snd_update, D_PACKETS, "Sending UPDATE");
  p->stats.tx_updates++;
  lp_restore(tmp_linpool, tmpp);

  return res;
}

static byte *
bgp_create_ip_end_mark(struct bgp_channel *c UNUSED, byte *buf)
{
  /* Empty update packet */
  put_u32(buf, 0);

  return buf+4;
}

static byte *
bgp_create_mp_end_mark(struct bgp_channel *c, byte *buf)
{
  put_u16(buf+0, 0);
  put_u16(buf+2, 6);		/* length 4--9 */

  /* Empty MP_UNREACH_NLRI atribute */
  buf[4] = BAF_OPTIONAL;
  buf[5] = BA_MP_UNREACH_NLRI;
  buf[6] = 3;			/* Length 7--9 */
  put_af3(buf+7, c->afi);

  return buf+10;
}

static byte *
bgp_create_mp_end_mark_ea(ea_list *c, byte *buf)
{
  put_u16(buf+0, 0);
  put_u16(buf+2, 6);		/* length 4--9 */

  /* Empty MP_UNREACH_NLRI atribute */
  buf[4] = BAF_OPTIONAL;
  buf[5] = BA_MP_UNREACH_NLRI;
  buf[6] = 3;			/* Length 7--9 */
  int afi = ea_get_int(c, &ea_bgp_afi, 0);
  put_af3(buf+7, afi);

  return buf+10;
}

byte *
bgp_create_end_mark_ea_(ea_list *c, byte *buf)
{
  int afi = ea_get_int(c, &ea_bgp_afi, 0);
  return (afi == BGP_AF_IPV4) ?
    bgp_create_ip_end_mark(NULL, buf):
    bgp_create_mp_end_mark_ea(c, buf);
}

byte *
bgp_create_end_mark_(struct bgp_channel *c, byte *buf)
{
  return (c->afi == BGP_AF_IPV4) ?
    bgp_create_ip_end_mark(c, buf):
    bgp_create_mp_end_mark(c, buf);
}

static byte *
bgp_create_end_mark(struct bgp_channel *c, byte *buf)
{
  struct bgp_proto *p = (void *) c->c.proto;

  BGP_TRACE(D_PACKETS, "Sending END-OF-RIB");
  p->stats.tx_updates++;

  return bgp_create_end_mark_(c, buf);
}

static inline void
bgp_rx_end_mark(struct bgp_parse_state *s, u32 afi)
{
  struct bgp_proto *p = s->proto;
  struct bgp_channel *c = bgp_get_channel(p, afi);

  BGP_TRACE(D_PACKETS, "Got END-OF-RIB");

  if (!c)
    DISCARD(BAD_AFI, BGP_AFI(afi), BGP_SAFI(afi));

  if (c->load_state == BFS_LOADING)
    c->load_state = BFS_NONE;

  if (p->p.gr_recovery)
    channel_graceful_restart_unlock(&c->c);

  if (c->gr_active)
    bgp_graceful_restart_done(c);
}

static inline void
bgp_decode_nlri(struct bgp_parse_state *s, u32 afi, byte *nlri, uint len, ea_list *ea, byte *nh, uint nh_len)
{
  struct bgp_channel *c = bgp_get_channel(s->proto, afi);

  if (!c)
    DISCARD(BAD_AFI, BGP_AFI(afi), BGP_SAFI(afi));

  s->channel = c;
  s->add_path = c->add_path_rx;
  s->mpls = c->desc->mpls;

  s->last_id = 0;
  s->last_src = s->proto->p.main_source;
  rt_lock_source(s->last_src);

  /*
   * IPv4 BGP and MP-BGP may be used together in one update, therefore we do not
   * add BA_NEXT_HOP in bgp_decode_attrs(), but we add it here independently for
   * IPv4 BGP and MP-BGP. We undo the attribute (and possibly others attached by
   * decode_next_hop hooks) by restoring a->eattrs afterwards.
   */

  if (ea)
  {
    ea_set_attr_data(&ea, &ea_gen_from, 0, &s->proto->remote_ip, sizeof(ip_addr));
    ea_set_attr_u32(&ea, &ea_gen_preference, 0, c->c.preference);
    ea_set_attr_u32(&ea, &ea_gen_source, 0, RTS_BGP);

    c->desc->decode_next_hop(s, nh, nh_len, &ea);
    bgp_finish_attrs(s, &ea);

    /* Handle withdraw during next hop decoding */
    if (s->err_withdraw)
      ea = NULL;

    if (ea)
      ea = ea_lookup_tmp(ea, 0, EALS_CUSTOM);
  }

  c->desc->decode_nlri(s, nlri, len, ea);

  rt_unlock_source(s->last_src);
}

static void
bgp_rx_update(struct bgp_conn *conn, byte *pkt, uint len)
{
  struct bgp_proto *p = conn->bgp;
  ea_list *ea = NULL;

  BGP_TRACE_RL(&rl_rcv_update, D_PACKETS, "Got UPDATE");
  p->last_rx_update = current_time();
  p->stats.rx_updates++;

  /* Workaround for some BGP implementations that skip initial KEEPALIVE */
  if (conn->state == BS_OPENCONFIRM)
    bgp_conn_enter_established_state(conn);

  if (conn->state != BS_ESTABLISHED)
  { bgp_error(conn, 5, fsm_err_subcode[conn->state], NULL, 0); return; }

  bgp_start_timer(p, conn->hold_timer, conn->hold_time);

  struct lp_state *tmpp = lp_save(tmp_linpool);

  /* Initialize parse state */
  struct bgp_parse_state s = {
    .proto = p,
    .pool = tmp_linpool,
    .as4_session = p->as4_session,
  };

  /* Parse error handler */
  if (setjmp(s.err_jmpbuf))
  {
    bgp_error(conn, 3, s.err_subcode, NULL, 0);
    goto done;
  }

  /* Check minimal length */
  if (len < 23)
  {
    bgp_error(conn, 1, 2, pkt+16, 2);
    goto done;
  }

  /* Skip fixed header */
  uint pos = 19;

  /*
   *	UPDATE message format
   *
   *	2 B	IPv4 Withdrawn Routes Length
   *	var	IPv4 Withdrawn Routes NLRI
   *	2 B	Total Path Attribute Length
   *	var	Path Attributes
   *	var	IPv4 Reachable Routes NLRI
   */

  s.ip_unreach_len = get_u16(pkt + pos);
  s.ip_unreach_nlri = pkt + pos + 2;
  pos += 2 + s.ip_unreach_len;

  if (pos + 2 > len)
    bgp_parse_error(&s, 1);

  s.attr_len = get_u16(pkt + pos);
  s.attrs = pkt + pos + 2;
  pos += 2 + s.attr_len;

  if (pos > len)
    bgp_parse_error(&s, 1);

  s.ip_reach_len = len - pos;
  s.ip_reach_nlri = pkt + pos;

  if (s.attr_len)
    ea = bgp_decode_attrs(&s, s.attrs, s.attr_len);
  else
    ea = NULL;

  /* Check for End-of-RIB marker */
  if (!s.attr_len && !s.ip_unreach_len && !s.ip_reach_len)
  { bgp_rx_end_mark(&s, BGP_AF_IPV4); goto done; }

  /* Check for MP End-of-RIB marker */
  if ((s.attr_len < 8) && !s.ip_unreach_len && !s.ip_reach_len &&
      !s.mp_reach_len && !s.mp_unreach_len && s.mp_unreach_af)
  { bgp_rx_end_mark(&s, s.mp_unreach_af); goto done; }

  if (s.ip_unreach_len)
    bgp_decode_nlri(&s, BGP_AF_IPV4, s.ip_unreach_nlri, s.ip_unreach_len, NULL, NULL, 0);

  if (s.mp_unreach_len)
    bgp_decode_nlri(&s, s.mp_unreach_af, s.mp_unreach_nlri, s.mp_unreach_len, NULL, NULL, 0);

  s.reach_nlri_step = 1;

  if (s.ip_reach_len)
    bgp_decode_nlri(&s, BGP_AF_IPV4, s.ip_reach_nlri, s.ip_reach_len,
		    ea, s.ip_next_hop_data, s.ip_next_hop_len);

  if (s.mp_reach_len)
    bgp_decode_nlri(&s, s.mp_reach_af, s.mp_reach_nlri, s.mp_reach_len,
		    ea, s.mp_next_hop_data, s.mp_next_hop_len);

done:
  lp_restore(tmp_linpool, tmpp);
  return;
}

static uint
bgp_find_update_afi(byte *pos, uint len)
{
  /*
   * This is stripped-down version of bgp_rx_update(), bgp_decode_attrs() and
   * bgp_decode_mp_[un]reach_nlri() used by MRT code in order to find out which
   * AFI/SAFI is associated with incoming UPDATE. Returns 0 for framing errors.
   */
  if (len < 23)
    return 0;

  /* Assume there is no withrawn NLRI, read lengths and move to attribute list */
  uint wlen = get_u16(pos + 19);
  uint alen = get_u16(pos + 21);
  ADVANCE(pos, len, 23);

  /* Either non-zero withdrawn NLRI, non-zero reachable NLRI, or IPv4 End-of-RIB */
  if ((wlen != 0) || (alen < len) || !alen)
    return BGP_AF_IPV4;

  if (alen > len)
    return 0;

  /* Process attribute list (alen == len) */
  while (len)
  {
    if (len < 2)
      return 0;

    uint flags = pos[0];
    uint code = pos[1];
    ADVANCE(pos, len, 2);

    uint ll = !(flags & BAF_EXT_LEN) ? 1 : 2;
    if (len < ll)
      return 0;

    /* Read attribute length and move to attribute body */
    alen = (ll == 1) ? get_u8(pos) : get_u16(pos);
    ADVANCE(pos, len, ll);

    if (len < alen)
      return 0;

    /* Found MP NLRI */
    if ((code == BA_MP_REACH_NLRI) || (code == BA_MP_UNREACH_NLRI))
    {
      if (alen < 3)
	return 0;

      return BGP_AF(get_u16(pos), pos[2]);
    }

    /* Move to the next attribute */
    ADVANCE(pos, len, alen);
  }

  /* No basic or MP NLRI, but there are some attributes -> error */
  return 0;
}


/*
 *	ROUTE-REFRESH
 */

static inline byte *
bgp_create_route_refresh(struct bgp_channel *c, byte *buf)
{
  struct bgp_proto *p = (void *) c->c.proto;

  BGP_TRACE(D_PACKETS, "Sending ROUTE-REFRESH");

  /* Original route refresh request, RFC 2918 */
  put_af4(buf, c->afi);
  buf[2] = BGP_RR_REQUEST;

  return buf+4;
}

static inline byte *
bgp_create_begin_refresh(struct bgp_channel *c, byte *buf)
{
  struct bgp_proto *p = (void *) c->c.proto;

  BGP_TRACE(D_PACKETS, "Sending BEGIN-OF-RR");

  /* Demarcation of beginning of route refresh (BoRR), RFC 7313 */
  put_af4(buf, c->afi);
  buf[2] = BGP_RR_BEGIN;

  return buf+4;
}

static inline byte *
bgp_create_end_refresh(struct bgp_channel *c, byte *buf)
{
  struct bgp_proto *p = (void *) c->c.proto;

  BGP_TRACE(D_PACKETS, "Sending END-OF-RR");

  /* Demarcation of ending of route refresh (EoRR), RFC 7313 */
  put_af4(buf, c->afi);
  buf[2] = BGP_RR_END;

  return buf+4;
}

static void
bgp_rx_route_refresh(struct bgp_conn *conn, byte *pkt, uint len)
{
  struct bgp_proto *p = conn->bgp;

  if (conn->state != BS_ESTABLISHED)
  { bgp_error(conn, 5, fsm_err_subcode[conn->state], NULL, 0); return; }

  if (!conn->local_caps->route_refresh)
  { bgp_error(conn, 1, 3, pkt+18, 1); return; }

  if (len < (BGP_HEADER_LENGTH + 4))
  { bgp_error(conn, 1, 2, pkt+16, 2); return; }

  if (len > (BGP_HEADER_LENGTH + 4))
  { bgp_error(conn, 7, 1, pkt, MIN(len, 2048)); return; }

  struct bgp_channel *c = bgp_get_channel(p, get_af4(pkt+19));
  if (!c)
  {
    log(L_WARN "%s: Got ROUTE-REFRESH subtype %u for AF %u.%u, ignoring",
	p->p.name, pkt[21], get_u16(pkt+19), pkt[22]);
    return;
  }

  /* RFC 7313 redefined reserved field as RR message subtype */
  uint subtype = p->enhanced_refresh ? pkt[21] : BGP_RR_REQUEST;

  switch (subtype)
  {
  case BGP_RR_REQUEST:
    BGP_TRACE(D_PACKETS, "Got ROUTE-REFRESH");
    if (c->tx_keep)
      bgp_tx_resend(p, c);
    else
      rt_export_refeed(&c->c.out_req, NULL);
    break;

  case BGP_RR_BEGIN:
    BGP_TRACE(D_PACKETS, "Got BEGIN-OF-RR");
    bgp_refresh_begin(c);
    break;

  case BGP_RR_END:
    BGP_TRACE(D_PACKETS, "Got END-OF-RR");
    bgp_refresh_end(c);
    break;

  default:
    log(L_WARN "%s: Got ROUTE-REFRESH message with unknown subtype %u, ignoring",
	p->p.name, subtype);
    break;
  }
}

static inline struct bgp_channel *
bgp_get_channel_to_send(struct bgp_proto *p, struct bgp_conn *conn)
{
  uint i = conn->last_channel;

  /* Try the last channel, but at most several times */
  if ((conn->channels_to_send & (1 << i)) &&
      (conn->last_channel_count < 16))
    goto found;

  /* Find channel with non-zero channels_to_send */
  do
  {
    i++;
    if (i >= p->channel_count)
      i = 0;
  }
  while (! (conn->channels_to_send & (1 << i)));

  /* Use that channel */
  conn->last_channel = i;
  conn->last_channel_count = 0;

found:
  conn->last_channel_count++;
  return p->channel_map[i];
}

static inline int
bgp_send(struct bgp_conn *conn, uint type, uint len)
{
  sock *sk = conn->sk;
  byte *buf = sk->tbuf;

  conn->bgp->stats.tx_messages++;
  conn->bgp->stats.tx_bytes += len;

  memset(buf, 0xff, BGP_HDR_MARKER_LENGTH);
  put_u16(buf+16, len);
  buf[18] = type;

  int success = sk_send(sk, len);
  if (success && ((conn->state == BS_ESTABLISHED) || (conn->state == BS_OPENCONFIRM)))
    bgp_start_timer(conn->bgp, conn->send_hold_timer, conn->send_hold_time);

  return success;
}

/**
 * bgp_fire_tx - transmit packets
 * @conn: connection
 *
 * Whenever the transmit buffers of the underlying TCP connection
 * are free and we have any packets queued for sending, the socket functions
 * call bgp_fire_tx() which takes care of selecting the highest priority packet
 * queued (Notification > Keepalive > Open > Update), assembling its header
 * and body and sending it to the connection.
 */
static int
bgp_fire_tx(struct bgp_conn *conn)
{
  struct bgp_proto *p = conn->bgp;
  struct bgp_channel *c;
  byte *buf, *pkt, *end;
  uint s;

  if (!conn->sk)
    return 0;

  buf = conn->sk->tbuf;
  pkt = buf + BGP_HEADER_LENGTH;
  s = conn->packets_to_send;

  if (s & (1 << PKT_SCHEDULE_CLOSE))
  {
    /* We can finally close connection and enter idle state */
    bgp_conn_enter_idle_state(conn);
    return 0;
  }
  if (s & (1 << PKT_NOTIFICATION))
  {
    conn->packets_to_send = 1 << PKT_SCHEDULE_CLOSE;
    end = bgp_create_notification(conn, pkt);
    return bgp_send(conn, PKT_NOTIFICATION, end - buf);
  }
  else if (s & (1 << PKT_OPEN))
  {
    conn->packets_to_send &= ~(1 << PKT_OPEN);
    end = bgp_create_open(conn, pkt);

    conn->local_open_msg = bgp_copy_open(p, buf, end - buf);
    conn->local_open_length = end - buf - BGP_HEADER_LENGTH;

    ea_list *pes = p->p.ea_state;
    if (conn == &conn->bgp->incoming_conn)
      ea_set_attr(&pes, EA_LITERAL_STORE_ADATA(&ea_bgp_in_conn_local_open_msg, 0, conn->local_open_msg, conn->local_open_length));
    else
    {
      ASSERT_DIE(conn == &conn->bgp->outgoing_conn);
      ea_set_attr(&pes, EA_LITERAL_STORE_ADATA(&ea_bgp_out_conn_local_open_msg, 0, conn->local_open_msg, conn->local_open_length));
    }
    proto_announce_state_later(&p->p, pes);

    return bgp_send(conn, PKT_OPEN, end - buf);
  }
  else if (s & (1 << PKT_KEEPALIVE))
  {
    conn->packets_to_send &= ~(1 << PKT_KEEPALIVE);
    BGP_TRACE(D_PACKETS, "Sending KEEPALIVE");
    bgp_start_timer(p, conn->keepalive_timer, conn->keepalive_time);
    return bgp_send(conn, PKT_KEEPALIVE, BGP_HEADER_LENGTH);
  }
  else while (conn->channels_to_send)
  {
    c = bgp_get_channel_to_send(p, conn);
    s = c->packets_to_send;

    if (s & (1 << PKT_ROUTE_REFRESH))
    {
      c->packets_to_send &= ~(1 << PKT_ROUTE_REFRESH);
      end = bgp_create_route_refresh(c, pkt);
      return bgp_send(conn, PKT_ROUTE_REFRESH, end - buf);
    }
    else if (s & (1 << PKT_BEGIN_REFRESH))
    {
      /* BoRR is a subtype of RR, but uses separate bit in packets_to_send */
      c->packets_to_send &= ~(1 << PKT_BEGIN_REFRESH);
      end = bgp_create_begin_refresh(c, pkt);
      return bgp_send(conn, PKT_ROUTE_REFRESH, end - buf);
    }
    else if (s & (1 << PKT_UPDATE))
    {
      end = bgp_create_update(c, pkt);
      if (end)
	return bgp_send(conn, PKT_UPDATE, end - buf);

      /* No update to send, perhaps we need to send End-of-RIB or EoRR */
      c->packets_to_send = 0;
      conn->channels_to_send &= ~(1 << c->index);

      if (c->feed_state == BFS_LOADED)
      {
	c->feed_state = BFS_NONE;
	end = bgp_create_end_mark(c, pkt);
	return bgp_send(conn, PKT_UPDATE, end - buf);
      }

      else if (c->feed_state == BFS_REFRESHED)
      {
	c->feed_state = BFS_NONE;
	end = bgp_create_end_refresh(c, pkt);
	return bgp_send(conn, PKT_ROUTE_REFRESH, end - buf);
      }
    }
    else if (s)
      bug("Channel packets_to_send: %x", s);

    c->packets_to_send = 0;
    conn->channels_to_send &= ~(1 << c->index);
  }

  return 0;
}

static void bgp_tx_deferred(struct deferred_call *dc);
struct bgp_tx_deferred_call {
  struct deferred_call dc;
  struct bgp_conn *conn;
};

/**
 * bgp_schedule_packet - schedule a packet for transmission
 * @conn: connection
 * @c: channel
 * @type: packet type
 *
 * Schedule a packet of type @type to be sent as soon as possible.
 */
void
bgp_schedule_packet(struct bgp_conn *conn, struct bgp_channel *c, int type)
{
  ASSERT(conn->sk);

  struct bgp_proto *p = conn->bgp;
  if (c)
    BGP_TRACE(D_PACKETS, "Scheduling packet type %d for channel %s", type, c->c.name);
  else
    BGP_TRACE(D_PACKETS, "Scheduling packet type %d", type);

  bool was_active = conn->channels_to_send || conn->packets_to_send;

  if (c)
  {
    if (! conn->channels_to_send)
    {
      conn->last_channel = c->index;
      conn->last_channel_count = 0;
    }

    c->packets_to_send |= 1 << type;
    conn->channels_to_send |= 1 << c->index;
  }
  else
    conn->packets_to_send |= 1 << type;

  if (was_active || (conn->sk->tpos != conn->sk->tbuf))
    return;
  else if ((type == PKT_KEEPALIVE) || (this_birdloop != p->p.loop))
    while (bgp_fire_tx(conn) > 0)
      ;
  else
  {
    struct bgp_tx_deferred_call btdc = {
      .dc.hook = bgp_tx_deferred,
      .conn = conn,
    };
    defer_call(&btdc.dc, sizeof btdc);
  }
}

static void
bgp_tx_deferred(struct deferred_call *dc)
{
  struct bgp_conn *conn = SKIP_BACK(struct bgp_tx_deferred_call, dc, dc)->conn;
  DBG("BGP: kicking TX\n");
  while (bgp_fire_tx(conn) > 0)
    ;
}

void
bgp_tx(sock *sk)
{
  struct bgp_conn *conn = sk->data;

  ASSERT_DIE(birdloop_inside(conn->bgp->p.loop));

  /* Pending message was passed to kernel */
  if ((conn->state == BS_ESTABLISHED) || (conn->state == BS_OPENCONFIRM))
    bgp_start_timer(conn->bgp, conn->send_hold_timer, conn->send_hold_time);

  DBG("BGP: TX hook\n");
  while (bgp_fire_tx(conn) > 0)
    ;
}


static struct {
  byte major, minor;
  byte *msg;
} bgp_msg_table[] = {
  { 1, 0, "Invalid message header" },
  { 1, 1, "Connection not synchronized" },
  { 1, 2, "Bad message length" },
  { 1, 3, "Bad message type" },
  { 2, 0, "Invalid OPEN message" },
  { 2, 1, "Unsupported version number" },
  { 2, 2, "Bad peer AS" },
  { 2, 3, "Bad BGP identifier" },
  { 2, 4, "Unsupported optional parameter" },
  { 2, 5, "Authentication failure" },
  { 2, 6, "Unacceptable hold time" },
  { 2, 7, "Required capability missing" }, /* [RFC5492] */
  { 2, 8, "No supported AFI/SAFI" }, /* This error msg is nonstandard */
  { 2,11, "Role mismatch" }, /* From Open Policy, RFC 9234 */
  { 3, 0, "Invalid UPDATE message" },
  { 3, 1, "Malformed attribute list" },
  { 3, 2, "Unrecognized well-known attribute" },
  { 3, 3, "Missing mandatory attribute" },
  { 3, 4, "Invalid attribute flags" },
  { 3, 5, "Invalid attribute length" },
  { 3, 6, "Invalid ORIGIN attribute" },
  { 3, 7, "AS routing loop" },		/* Deprecated */
  { 3, 8, "Invalid NEXT_HOP attribute" },
  { 3, 9, "Optional attribute error" },
  { 3, 10, "Invalid network field" },
  { 3, 11, "Malformed AS_PATH" },
  { 4, 0, "Hold timer expired" },
  { 5, 0, "Finite state machine error" }, /* Subcodes are according to [RFC6608] */
  { 5, 1, "Unexpected message in OpenSent state" },
  { 5, 2, "Unexpected message in OpenConfirm state" },
  { 5, 3, "Unexpected message in Established state" },
  { 6, 0, "Cease" }, /* Subcodes are according to [RFC4486] */
  { 6, 1, "Maximum number of prefixes reached" },
  { 6, 2, "Administrative shutdown" },
  { 6, 3, "Peer de-configured" },
  { 6, 4, "Administrative reset" },
  { 6, 5, "Connection rejected" },
  { 6, 6, "Other configuration change" },
  { 6, 7, "Connection collision resolution" },
  { 6, 8, "Out of Resources" },
  { 7, 0, "Invalid ROUTE-REFRESH message" }, /* [RFC7313] */
  { 7, 1, "Invalid ROUTE-REFRESH message length" }, /* [RFC7313] */
  { 8, 0, "Send hold timer expired" }, /* [RFC9687] */
};

/**
 * bgp_error_dsc - return BGP error description
 * @code: BGP error code
 * @subcode: BGP error subcode
 *
 * bgp_error_dsc() returns error description for BGP errors
 * which might be static string or given temporary buffer.
 */
const char *
bgp_error_dsc(uint code, uint subcode)
{
  static char buff[32];
  uint i;

  for (i=0; i < ARRAY_SIZE(bgp_msg_table); i++)
    if (bgp_msg_table[i].major == code && bgp_msg_table[i].minor == subcode)
      return bgp_msg_table[i].msg;

  bsprintf(buff, "Unknown error %u.%u", code, subcode);
  return buff;
}

/* RFC 8203 - shutdown communication message */
static int
bgp_handle_message(struct bgp_proto *p, byte *data, uint len, byte **bp)
{
  byte *msg = data + 1;
  uint msg_len = data[0];
  uint i;

  /* Handle zero length message */
  if (msg_len == 0)
    return 1;

  /* Handle proper message */
  if (msg_len + 1 > len)
    return 0;

  /* Some elementary cleanup */
  for (i = 0; i < msg_len; i++)
    if (msg[i] < ' ')
      msg[i] = ' ';

  proto_set_message(&p->p, msg, msg_len);
  *bp += bsprintf(*bp, ": \"%s\"", p->p.message);
  return 1;
}

void
bgp_log_error(struct bgp_proto *p, u8 class, char *msg, uint code, uint subcode, byte *data, uint len)
{
  byte argbuf[256+16], *t = argbuf;
  uint i;

  /* Don't report Cease messages generated by myself */
  if (code == 6 && class == BE_BGP_TX)
    return;

  /* Reset shutdown message */
  if ((code == 6) && ((subcode == 2) || (subcode == 4)))
    proto_set_message(&p->p, NULL, 0);

  if (len)
    {
      /* Bad peer AS / unacceptable hold time - print the value as decimal number */
      if ((code == 2) && ((subcode == 2) || (subcode == 6)) && ((len == 2) || (len == 4)))
	{
	  t += bsprintf(t, ": %u", (len == 2) ? get_u16(data) : get_u32(data));
	  goto done;
	}

      if ((code == 2) && (subcode == 11) && (len == 1))
        {
	  t += bsprintf(t, " (%s)", bgp_format_role_name(get_u8(data)));
	  goto done;
        }

      /* RFC 8203 - shutdown communication */
      if (((code == 6) && ((subcode == 2) || (subcode == 4))))
	if (bgp_handle_message(p, data, len, &t))
	  goto done;

      *t++ = ':';
      *t++ = ' ';
      if (len > 128)
	len = 128;
      for (i=0; i<len; i++)
	t += bsprintf(t, "%02x", data[i]);
    }

done:
  *t = 0;
  const byte *dsc = bgp_error_dsc(code, subcode);
  log(L_REMOTE "%s: %s: %s%s", p->p.name, msg, dsc, argbuf);
}

static void
bgp_rx_notification(struct bgp_conn *conn, byte *pkt, uint len)
{
  struct bgp_proto *p = conn->bgp;

  if (len < 21)
  { bgp_error(conn, 1, 2, pkt+16, 2); return; }

  uint code = pkt[19];
  uint subcode = pkt[20];
  int err = (code != 6);

  bgp_log_error(p, BE_BGP_RX, "Received", code, subcode, pkt+21, len-21);
  bgp_store_error(p, conn, BE_BGP_RX, (code << 16) | subcode);

  conn->notify_code = code;
  conn->notify_subcode = subcode;
  conn->notify_data = pkt+21;
  conn->notify_size = len-21;

  bgp_conn_enter_close_state(conn);
  bgp_schedule_packet(conn, NULL, PKT_SCHEDULE_CLOSE);

  if (err)
  {
    bgp_update_startup_delay(p);
    bgp_stop(p, 0, NULL, 0);
  }
  else
  {
    uint subcode_bit = 1 << ((subcode <= 8) ? subcode : 0);
    if (p->cf->disable_after_cease & subcode_bit)
    {
      log(L_INFO "%s: Disabled after Cease notification", p->p.name);
      p->startup_delay = 0;
      p->p.disabled = 1;
    }
  }
}

static void
bgp_rx_keepalive(struct bgp_conn *conn)
{
  struct bgp_proto *p = conn->bgp;

  BGP_TRACE(D_PACKETS, "Got KEEPALIVE");
  bgp_start_timer(p, conn->hold_timer, conn->hold_time);

  if (conn->state == BS_OPENCONFIRM)
  { bgp_conn_enter_established_state(conn); return; }

  if (conn->state != BS_ESTABLISHED)
    bgp_error(conn, 5, fsm_err_subcode[conn->state], NULL, 0);
}


/**
 * bgp_rx_packet - handle a received packet
 * @conn: BGP connection
 * @pkt: start of the packet
 * @len: packet size
 *
 * bgp_rx_packet() takes a newly received packet and calls the corresponding
 * packet handler according to the packet type.
 */
static void
bgp_rx_packet(struct bgp_conn *conn, byte *pkt, uint len)
{
  byte type = pkt[18];

  DBG("BGP: Got packet %02x (%d bytes)\n", type, len);
  conn->bgp->stats.rx_messages++;
  conn->bgp->stats.rx_bytes += len;

  if (conn->bgp->p.mrtdump & MD_MESSAGES)
    bgp_dump_message(conn, pkt, len);

  switch (type)
  {
  case PKT_OPEN:		return bgp_rx_open(conn, pkt, len);
  case PKT_UPDATE:		return bgp_rx_update(conn, pkt, len);
  case PKT_NOTIFICATION:	return bgp_rx_notification(conn, pkt, len);
  case PKT_KEEPALIVE:		return bgp_rx_keepalive(conn);
  case PKT_ROUTE_REFRESH:	return bgp_rx_route_refresh(conn, pkt, len);
  default:			bgp_error(conn, 1, 3, pkt+18, 1);
  }
}

void
bgp_do_uncork(callback *cb)
{
  SKIP_BACK_DECLARE(struct bgp_proto, p, uncork.cb, cb);

  ASSERT_DIE(birdloop_inside(p->p.loop));
  ASSERT_DIE(p->p.active_loops--);

  if (p->p.proto_state == PS_FLUSH)
    ev_send_loop(p->p.loop, p->p.event);
  else if (p->conn && (p->conn->state == BS_ESTABLISHED) && !p->conn->sk->rx_hook)
  {
    struct birdsock *sk = p->conn->sk;
    ASSERT_DIE(sk->rpos > sk->rbuf);
    sk_resume_rx(p->p.loop, sk, bgp_rx);
    bgp_rx(sk, sk->rpos - sk->rbuf);
    BGP_TRACE(D_PACKETS, "Uncorked");
  }
}

/**
 * bgp_rx - handle received data
 * @sk: socket
 * @size: amount of data received
 *
 * bgp_rx() is called by the socket layer whenever new data arrive from
 * the underlying TCP connection. It assembles the data fragments to packets,
 * checks their headers and framing and passes complete packets to
 * bgp_rx_packet().
 */
int
bgp_rx(sock *sk, uint size)
{
  struct bgp_conn *conn = sk->data;
  struct bgp_proto *p = conn->bgp;
  byte *pkt_start = sk->rbuf;
  byte *end = pkt_start + size;
  uint i, len;

  DBG("BGP: RX hook: Got %d bytes\n", size);
  while (end >= pkt_start + BGP_HEADER_LENGTH)
    {
      if ((conn->state == BS_CLOSE) || (conn->sk != sk))
	return 0;
      if ((conn->state == BS_ESTABLISHED) && rt_cork_check(&conn->bgp->uncork))
      {
	sk_pause_rx(p->p.loop, sk);
	p->p.active_loops++;
	BGP_TRACE(D_PACKETS, "Corked");
	break;
      }
      for(i=0; i<16; i++)
	if (pkt_start[i] != 0xff)
	  {
	    bgp_error(conn, 1, 1, NULL, 0);
	    break;
	  }
      len = get_u16(pkt_start+16);
      if ((len < BGP_HEADER_LENGTH) || (len > bgp_max_packet_length(conn)))
	{
	  bgp_error(conn, 1, 2, pkt_start+16, 2);
	  break;
	}
      if (end < pkt_start + len)
	break;
      bgp_rx_packet(conn, pkt_start, len);
      pkt_start += len;
    }
  if (pkt_start != sk->rbuf)
    {
      memmove(sk->rbuf, pkt_start, end - pkt_start);
      sk->rpos = sk->rbuf + (end - pkt_start);
    }
  return 0;
}<|MERGE_RESOLUTION|>--- conflicted
+++ resolved
@@ -2480,8 +2480,7 @@
 #ifdef CONFIG_BMP
 
 static byte *
-<<<<<<< HEAD
-bgp_create_update_bmp(ea_list *channel_ea, struct bgp_proto *bgp_p, byte *buf, struct bgp_bucket *buck, bool update)
+bgp_create_update_bmp(ea_list *channel_ea, struct bgp_proto *bgp_p, byte *buf, byte *end, struct bgp_bucket *buck, bool update)
 {
   struct bgp_channel *c;
   u32 c_id = ea_get_int(channel_ea, &ea_channel_id, 0);
@@ -2489,12 +2488,6 @@
     if (c->c.id == c_id)
       break;
 
-  byte *end = buf + (BGP_MAX_EXT_MSG_LENGTH - BGP_HEADER_LENGTH);
-=======
-bgp_create_update_bmp(struct bgp_channel *c, byte *buf, byte *end, struct bgp_bucket *buck, bool update)
-{
-  struct bgp_proto *p = (void *) c->c.proto;
->>>>>>> e6a100b3
   byte *res = NULL;
 
   struct bgp_caps *peer = bgp_p->conn->remote_caps;
@@ -2543,12 +2536,7 @@
 }
 
 byte *
-<<<<<<< HEAD
-bgp_bmp_encode_rte(ea_list *c, struct bgp_proto *bgp_p, byte *buf, const struct rte *new)
-=======
-bgp_bmp_encode_rte(struct bgp_channel *c, byte *buf, byte *end, const net_addr *n,
-		   const struct rte *new, const struct rte_src *src)
->>>>>>> e6a100b3
+bgp_bmp_encode_rte(ea_list *c, struct bgp_proto *bgp_p, byte *buf, byte *end, const struct rte *new)
 {
   byte *pkt = buf + BGP_HEADER_LENGTH;
 
@@ -2572,11 +2560,7 @@
   px->ni = NET_TO_INDEX(new->net);
   add_tail(&b->prefixes, &px->buck_node);
 
-<<<<<<< HEAD
-  byte *end = bgp_create_update_bmp(c, bgp_p, pkt, b, !!new->attrs);
-=======
-  end = bgp_create_update_bmp(c, pkt, end, b, !!new);
->>>>>>> e6a100b3
+  end = bgp_create_update_bmp(c, bgp_p, pkt, end, b, !!new->attrs);
 
   if (end)
     bgp_bmp_prepare_bgp_hdr(buf, end - buf, PKT_UPDATE);

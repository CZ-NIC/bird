/*
 *	BIRD -- BGP Packet Processing
 *
 *	(c) 2000 Martin Mares <mj@ucw.cz>
 *	(c) 2008--2016 Ondrej Zajicek <santiago@crfreenet.org>
 *	(c) 2008--2016 CZ.NIC z.s.p.o.
 *
 *	Can be freely distributed and used under the terms of the GNU GPL.
 */

#undef LOCAL_DEBUG

#include <stdlib.h>

#include "nest/bird.h"
#include "nest/iface.h"
#include "nest/protocol.h"
#include "nest/rt.h"
#include "lib/attrs.h"
#include "proto/mrt/mrt.h"
#include "conf/conf.h"
#include "lib/unaligned.h"
#include "lib/flowspec.h"
#include "lib/socket.h"

#include "nest/cli.h"

#include "bgp.h"


#define BGP_RR_REQUEST		0
#define BGP_RR_BEGIN		1
#define BGP_RR_END		2

#define BGP_NLRI_MAX		(4 + 1 + 32)

#define BGP_MPLS_BOS		1	/* Bottom-of-stack bit */
#define BGP_MPLS_MAX		10	/* Max number of labels that 24*n <= 255 */
#define BGP_MPLS_NULL		3	/* Implicit NULL label */
#define BGP_MPLS_MAGIC		0x800000 /* Magic withdraw label value, RFC 3107 3 */


static struct tbf rl_rcv_update = TBF_DEFAULT_LOG_LIMITS;
static struct tbf rl_snd_update = TBF_DEFAULT_LOG_LIMITS;

/* Table for state -> RFC 6608 FSM error subcodes */
static byte fsm_err_subcode[BS_MAX] = {
  [BS_OPENSENT] = 1,
  [BS_OPENCONFIRM] = 2,
  [BS_ESTABLISHED] = 3
};


static struct bgp_channel *
bgp_get_channel(struct bgp_proto *p, u32 afi)
{
  uint i;

  for (i = 0; i < p->channel_count; i++)
    if (p->afi_map[i] == afi)
      return p->channel_map[i];

  return NULL;
}

static inline void
put_af3(byte *buf, u32 id)
{
  put_u16(buf, id >> 16);
  buf[2] = id & 0xff;
}

static inline void
put_af4(byte *buf, u32 id)
{
  put_u16(buf, id >> 16);
  buf[2] = 0;
  buf[3] = id & 0xff;
}

static inline u32
get_af3(byte *buf)
{
  return (get_u16(buf) << 16) | buf[2];
}

static inline u32
get_af4(byte *buf)
{
  return (get_u16(buf) << 16) | buf[3];
}

static void
init_mrt_bgp_data(struct bgp_conn *conn, struct mrt_bgp_data *d)
{
  struct bgp_proto *p = conn->bgp;
  int p_ok = conn->state >= BS_OPENCONFIRM;

  memset(d, 0, sizeof(struct mrt_bgp_data));
  d->peer_as = p->remote_as;
  d->local_as = p->local_as;
  d->index = (p->neigh && p->neigh->iface) ? p->neigh->iface->index : 0;
  d->af = ipa_is_ip4(p->remote_ip) ? BGP_AFI_IPV4 : BGP_AFI_IPV6;
  d->peer_ip = conn->sk ? conn->sk->daddr : IPA_NONE;
  d->local_ip = conn->sk ? conn->sk->saddr : IPA_NONE;
  d->as4 = p_ok ? p->as4_session : 0;
}

static uint bgp_find_update_afi(byte *pos, uint len);

static int
bgp_estimate_add_path(struct bgp_proto *p, byte *pkt, uint len)
{
  /* No need to estimate it for other messages than UPDATE */
  if (pkt[18] != PKT_UPDATE)
    return 0;

  /* 1 -> no channel, 2 -> all channels, 3 -> some channels */
  if (p->summary_add_path_rx < 3)
    return p->summary_add_path_rx == 2;

  uint afi = bgp_find_update_afi(pkt, len);
  struct bgp_channel *c = bgp_get_channel(p, afi);
  if (!c)
  {
    /* Either frame error (if !afi) or unknown AFI/SAFI,
       will be reported later in regular parsing */
    BGP_TRACE(D_PACKETS, "MRT processing noticed invalid packet");
    return 0;
  }

  return c->add_path_rx;
}

static void
bgp_dump_message(struct bgp_conn *conn, byte *pkt, uint len)
{
  struct mrt_bgp_data d;
  init_mrt_bgp_data(conn, &d);

  d.message = pkt;
  d.msg_len = len;
  d.add_path = bgp_estimate_add_path(conn->bgp, pkt, len);

  mrt_dump_bgp_message(&d);
}

void
bgp_dump_state_change(struct bgp_conn *conn, uint old, uint new)
{
  struct mrt_bgp_data d;
  init_mrt_bgp_data(conn, &d);

  d.old_state = old;
  d.new_state = new;

  mrt_dump_bgp_state_change(&d);
}

static byte *
bgp_create_notification(struct bgp_conn *conn, byte *buf)
{
  struct bgp_proto *p = conn->bgp;

  BGP_TRACE(D_PACKETS, "Sending NOTIFICATION(code=%d.%d)", conn->notify_code, conn->notify_subcode);
  buf[0] = conn->notify_code;
  buf[1] = conn->notify_subcode;
  memcpy(buf+2, conn->notify_data, conn->notify_size);
  return buf + 2 + conn->notify_size;
}


/* Capability negotiation as per RFC 5492 */

const struct bgp_af_caps *
bgp_find_af_caps(struct bgp_caps *caps, u32 afi)
{
  struct bgp_af_caps *ac;

  WALK_AF_CAPS(caps, ac)
    if (ac->afi == afi)
      return ac;

  return NULL;
}

static struct bgp_af_caps *
bgp_get_af_caps(struct bgp_caps **pcaps, u32 afi)
{
  struct bgp_caps *caps = *pcaps;
  struct bgp_af_caps *ac;

  WALK_AF_CAPS(caps, ac)
    if (ac->afi == afi)
      return ac;

  uint n = caps->af_count;
  if (uint_is_pow2(n))
    *pcaps = caps = mb_realloc(caps, sizeof(struct bgp_caps) +
			       (2 * n) * sizeof(struct bgp_af_caps));

  ac = &caps->af_data[caps->af_count++];
  memset(ac, 0, sizeof(struct bgp_af_caps));
  ac->afi = afi;

  return ac;
}

static int
bgp_af_caps_cmp(const void *X, const void *Y)
{
  const struct bgp_af_caps *x = X, *y = Y;
  return (x->afi < y->afi) ? -1 : (x->afi > y->afi) ? 1 : 0;
}


void
bgp_prepare_capabilities(struct bgp_conn *conn)
{
  struct bgp_proto *p = conn->bgp;
  struct bgp_channel *c;
  struct bgp_caps *caps;
  struct bgp_af_caps *ac;

  if (!p->cf->capabilities)
  {
    /* Just prepare empty local_caps */
    conn->local_caps = mb_allocz(p->p.pool, sizeof(struct bgp_caps));
    return;
  }

  /* Prepare bgp_caps structure */
  int n = list_length(&p->p.channels);
  caps = mb_allocz(p->p.pool, sizeof(struct bgp_caps) + n * sizeof(struct bgp_af_caps));
  conn->local_caps = caps;

  caps->as4_support = p->cf->enable_as4;
  caps->ext_messages = p->cf->enable_extended_messages;
  caps->route_refresh = p->cf->enable_refresh;
  caps->enhanced_refresh = p->cf->enable_refresh;

  if (caps->as4_support)
    caps->as4_number = p->public_as;

  if (p->cf->gr_mode)
  {
    caps->gr_aware = 1;
    caps->gr_time = p->cf->gr_time;
    caps->gr_flags = p->p.gr_recovery ? BGP_GRF_RESTART : 0;
  }

  if (p->cf->llgr_mode)
    caps->llgr_aware = 1;

  if (p->cf->enable_hostname && config->hostname)
  {
    size_t length = strlen(config->hostname);
    char *hostname = mb_allocz(p->p.pool, length+1);
    memcpy(hostname, config->hostname, length+1);
    caps->hostname = hostname;
  }

  /* Allocate and fill per-AF fields */
  WALK_LIST(c, p->p.channels)
  {
    ac = &caps->af_data[caps->af_count++];
    ac->afi = c->afi;
    ac->ready = 1;

    ac->ext_next_hop = bgp_channel_is_ipv4(c) && c->cf->ext_next_hop;
    caps->any_ext_next_hop |= ac->ext_next_hop;

    ac->add_path = c->cf->add_path;
    caps->any_add_path |= ac->add_path;

    if (c->cf->gr_able)
    {
      ac->gr_able = 1;

      if (p->p.gr_recovery)
	ac->gr_af_flags |= BGP_GRF_FORWARDING;
    }

    if (c->cf->llgr_able)
    {
      ac->llgr_able = 1;
      ac->llgr_time = c->cf->llgr_time;

      if (p->p.gr_recovery)
	ac->llgr_flags |= BGP_LLGRF_FORWARDING;
    }
  }

  /* Sort capability fields by AFI/SAFI */
  qsort(caps->af_data, caps->af_count, sizeof(struct bgp_af_caps), bgp_af_caps_cmp);
}

static byte *
bgp_write_capabilities(struct bgp_conn *conn, byte *buf)
{
  struct bgp_proto *p = conn->bgp;
  struct bgp_caps *caps = conn->local_caps;
  struct bgp_af_caps *ac;
  byte *buf_head = buf;
  byte *data;

  /* Create capability list in buffer */

  /*
   * Note that max length is ~ 22+21*af_count. With max 12 channels that is
   * 274. We are limited just by buffer size (4096, minus header), as we support
   * extended optional parameres. Therefore, we have enough space for expansion.
   */

  WALK_AF_CAPS(caps, ac)
    if (ac->ready)
    {
      *buf++ = 1;		/* Capability 1: Multiprotocol extensions */
      *buf++ = 4;		/* Capability data length */
      put_af4(buf, ac->afi);
      buf += 4;
    }

  if (caps->route_refresh)
  {
    *buf++ = 2;			/* Capability 2: Support for route refresh */
    *buf++ = 0;			/* Capability data length */
  }

  if (caps->any_ext_next_hop)
  {
    *buf++ = 5;			/* Capability 5: Support for extended next hop */
    *buf++ = 0;			/* Capability data length, will be fixed later */
    data = buf;

    WALK_AF_CAPS(caps, ac)
      if (ac->ext_next_hop)
      {
	put_af4(buf, ac->afi);
	put_u16(buf+4, BGP_AFI_IPV6);
	buf += 6;
      }

    data[-1] = buf - data;
  }

  if (caps->ext_messages)
  {
    *buf++ = 6;			/* Capability 6: Support for extended messages */
    *buf++ = 0;			/* Capability data length */
  }

  if (caps->gr_aware)
  {
    *buf++ = 64;		/* Capability 64: Support for graceful restart */
    *buf++ = 0;			/* Capability data length, will be fixed later */
    data = buf;

    put_u16(buf, caps->gr_time);
    buf[0] |= caps->gr_flags;
    buf += 2;

    WALK_AF_CAPS(caps, ac)
      if (ac->gr_able)
      {
	put_af3(buf, ac->afi);
	buf[3] = ac->gr_af_flags;
	buf += 4;
      }

    data[-1] = buf - data;
  }

  if (caps->as4_support)
  {
    *buf++ = 65;		/* Capability 65: Support for 4-octet AS number */
    *buf++ = 4;			/* Capability data length */
    put_u32(buf, p->public_as);
    buf += 4;
  }

  if (caps->any_add_path)
  {
    *buf++ = 69;		/* Capability 69: Support for ADD-PATH */
    *buf++ = 0;			/* Capability data length, will be fixed later */
    data = buf;

    WALK_AF_CAPS(caps, ac)
      if (ac->add_path)
      {
	put_af3(buf, ac->afi);
	buf[3] = ac->add_path;
	buf += 4;
      }

    data[-1] = buf - data;
  }

  if (caps->enhanced_refresh)
  {
    *buf++ = 70;		/* Capability 70: Support for enhanced route refresh */
    *buf++ = 0;			/* Capability data length */
  }

  if (caps->llgr_aware)
  {
    *buf++ = 71;		/* Capability 71: Support for long-lived graceful restart */
    *buf++ = 0;			/* Capability data length, will be fixed later */
    data = buf;

    WALK_AF_CAPS(caps, ac)
      if (ac->llgr_able)
      {
	put_af3(buf, ac->afi);
	buf[3] = ac->llgr_flags;
	put_u24(buf+4, ac->llgr_time);
	buf += 7;
      }

    data[-1] = buf - data;
  }

  if (caps->hostname)
  {
    *buf++ = 73;                /* Capability 73: Hostname */
    *buf++ = 0;			/* Capability data length */
    data = buf;

    /* Hostname */
    size_t length = strlen(caps->hostname);
    *buf++ = length;
    memcpy(buf, caps->hostname, length);
    buf += length;

    /* Domain, not implemented */
    *buf++ = 0;

    data[-1] = buf - data;
  }

  caps->length = buf - buf_head;

  return buf;
}

static int
bgp_read_capabilities(struct bgp_conn *conn, byte *pos, int len)
{
  struct bgp_proto *p = conn->bgp;
  struct bgp_caps *caps;
  struct bgp_af_caps *ac;
  int i, cl;
  u32 af;

  if (!conn->remote_caps)
    caps = mb_allocz(p->p.pool, sizeof(struct bgp_caps) + sizeof(struct bgp_af_caps));
  else
  {
    caps = conn->remote_caps;
    conn->remote_caps = NULL;
  }

  caps->length += len;

  while (len > 0)
  {
    if (len < 2 || len < (2 + pos[1]))
      goto err;

    /* Capability length */
    cl = pos[1];

    /* Capability type */
    switch (pos[0])
    {
    case  1: /* Multiprotocol capability, RFC 4760 */
      if (cl != 4)
	goto err;

      af = get_af4(pos+2);
      ac = bgp_get_af_caps(&caps, af);
      ac->ready = 1;
      break;

    case  2: /* Route refresh capability, RFC 2918 */
      if (cl != 0)
	goto err;

      caps->route_refresh = 1;
      break;

    case  5: /* Extended next hop encoding capability, RFC 5549 */
      if (cl % 6)
	goto err;

      for (i = 0; i < cl; i += 6)
      {
	/* Specified only for IPv4 prefixes with IPv6 next hops */
	if ((get_u16(pos+2+i+0) != BGP_AFI_IPV4) ||
	    (get_u16(pos+2+i+4) != BGP_AFI_IPV6))
	  continue;

	af = get_af4(pos+2+i);
	ac = bgp_get_af_caps(&caps, af);
	ac->ext_next_hop = 1;
      }
      break;

    case  6: /* Extended message length capability, RFC draft */
      if (cl != 0)
	goto err;

      caps->ext_messages = 1;
      break;

    case 64: /* Graceful restart capability, RFC 4724 */
      if (cl % 4 != 2)
	goto err;

      /* Only the last instance is valid */
      WALK_AF_CAPS(caps, ac)
      {
	ac->gr_able = 0;
	ac->gr_af_flags = 0;
      }

      caps->gr_aware = 1;
      caps->gr_flags = pos[2] & 0xf0;
      caps->gr_time = get_u16(pos + 2) & 0x0fff;

      for (i = 2; i < cl; i += 4)
      {
	af = get_af3(pos+2+i);
	ac = bgp_get_af_caps(&caps, af);
	ac->gr_able = 1;
	ac->gr_af_flags = pos[2+i+3];
      }
      break;

    case 65: /* AS4 capability, RFC 6793 */
      if (cl != 4)
	goto err;

      caps->as4_support = 1;
      caps->as4_number = get_u32(pos + 2);
      break;

    case 69: /* ADD-PATH capability, RFC 7911 */
      if (cl % 4)
	goto err;

      for (i = 0; i < cl; i += 4)
      {
	byte val = pos[2+i+3];
	if (!val || (val > BGP_ADD_PATH_FULL))
	{
	  log(L_WARN "%s: Got ADD-PATH capability with unknown value %u, ignoring",
	      p->p.name, val);
	  break;
	}
      }

      for (i = 0; i < cl; i += 4)
      {
	af = get_af3(pos+2+i);
	ac = bgp_get_af_caps(&caps, af);
	ac->add_path = pos[2+i+3];
      }
      break;

    case 70: /* Enhanced route refresh capability, RFC 7313 */
      if (cl != 0)
	goto err;

      caps->enhanced_refresh = 1;
      break;

    case 71: /* Long lived graceful restart capability, RFC draft */
      if (cl % 7)
	goto err;

      /* Presumably, only the last instance is valid */
      WALK_AF_CAPS(caps, ac)
      {
	ac->llgr_able = 0;
	ac->llgr_flags = 0;
	ac->llgr_time = 0;
      }

      caps->llgr_aware = 1;

      for (i = 0; i < cl; i += 7)
      {
	af = get_af3(pos+2+i);
	ac = bgp_get_af_caps(&caps, af);
	ac->llgr_able = 1;
	ac->llgr_flags = pos[2+i+3];
	ac->llgr_time = get_u24(pos + 2+i+4);
      }
      break;

    case 73: /* Hostname, RFC draft */
      if ((cl < 2) || (cl < 2 + pos[2]))
        goto err;

      int length = pos[2];
      char *hostname = mb_allocz(p->p.pool, length+1);
      memcpy(hostname, pos + 3, length);
      hostname[length] = 0;

      for (i = 0; i < length; i++)
        if (hostname[i] < ' ')
          hostname[i] = ' ';

      caps->hostname = hostname;

      /* We can safely ignore all other capabilities */
    }

    ADVANCE(pos, len, 2 + cl);
  }

  /* The LLGR capability must be advertised together with the GR capability,
     otherwise it must be disregarded */
  if (!caps->gr_aware && caps->llgr_aware)
  {
    caps->llgr_aware = 0;
    WALK_AF_CAPS(caps, ac)
    {
      ac->llgr_able = 0;
      ac->llgr_flags = 0;
      ac->llgr_time = 0;
    }
  }

  conn->remote_caps = caps;
  return 0;

err:
  mb_free(caps);
  bgp_error(conn, 2, 0, NULL, 0);
  return -1;
}

static int
bgp_check_capabilities(struct bgp_conn *conn)
{
  struct bgp_proto *p = conn->bgp;
  struct bgp_caps *local = conn->local_caps;
  struct bgp_caps *remote = conn->remote_caps;
  struct bgp_channel *c;
  int count = 0;

  /* This is partially overlapping with bgp_conn_enter_established_state(),
     but we need to run this just after we receive OPEN message */

  WALK_LIST(c, p->p.channels)
  {
    const struct bgp_af_caps *loc = bgp_find_af_caps(local,  c->afi);
    const struct bgp_af_caps *rem = bgp_find_af_caps(remote, c->afi);

    /* Find out whether this channel will be active */
    int active = loc && loc->ready &&
      ((rem && rem->ready) || (!remote->length && (c->afi == BGP_AF_IPV4)));

    /* Mandatory must be active */
    if (c->cf->mandatory && !active)
      return 0;

    if (active)
      count++;
  }

  /* We need at least one channel active */
  if (!count)
    return 0;

  return 1;
}

static int
bgp_read_options(struct bgp_conn *conn, byte *pos, uint len, uint rest)
{
  struct bgp_proto *p = conn->bgp;
  int ext = 0;

  /* Handle extended length (draft-ietf-idr-ext-opt-param-07) */
  if ((len > 0) && (rest > 0) && (pos[0] == 255))
  {
    if (rest < 3)
      goto err;

    /* Update pos/len to describe optional data */
    len = get_u16(pos+1);
    ext = 1;
    pos += 3;
    rest -= 3;
  }

  /* Verify that optional data fits into OPEN packet */
  if (len > rest)
    goto err;

  /* Length of option parameter header */
  uint hlen = ext ? 3 : 2;

  while (len > 0)
  {
    if (len < hlen)
      goto err;

    uint otype = get_u8(pos);
    uint olen = ext ? get_u16(pos+1) : get_u8(pos+1);

    if (len < (hlen + olen))
      goto err;

    if (otype == 2)
    {
      /* BGP capabilities, RFC 5492 */
      if (p->cf->capabilities)
	if (bgp_read_capabilities(conn, pos + hlen, olen) < 0)
	  return -1;
    }
    else
    {
      /* Unknown option */
      bgp_error(conn, 2, 4, pos, hlen + olen);
      return -1;
    }

    ADVANCE(pos, len, hlen + olen);
  }

  /* Prepare empty caps if no capability option was announced */
  if (!conn->remote_caps)
    conn->remote_caps = mb_allocz(p->p.pool, sizeof(struct bgp_caps));

  return 0;

err:
  bgp_error(conn, 2, 0, NULL, 0);
  return -1;
}

static byte *
bgp_create_open(struct bgp_conn *conn, byte *buf)
{
  struct bgp_proto *p = conn->bgp;

  BGP_TRACE(D_PACKETS, "Sending OPEN(ver=%d,as=%d,hold=%d,id=%08x)",
	    BGP_VERSION, p->public_as, p->cf->hold_time, p->local_id);

  buf[0] = BGP_VERSION;
  put_u16(buf+1, (p->public_as < 0xFFFF) ? p->public_as : AS_TRANS);
  put_u16(buf+3, p->cf->hold_time);
  put_u32(buf+5, p->local_id);

  if (p->cf->capabilities)
  {
    /* Prepare local_caps and write capabilities to buffer */
    byte *pos = buf+12;
    byte *end = bgp_write_capabilities(conn, pos);
    uint len = end - pos;

    if (len < 254)
    {
      buf[9] = len + 2;		/* Optional parameters length */
      buf[10] = 2;		/* Option 2: Capability list */
      buf[11] = len;		/* Option data length */
    }
    else /* draft-ietf-idr-ext-opt-param-07 */
    {
      /* Move capabilities 4 B forward */
      memmove(buf + 16, pos, len);
      pos = buf + 16;
      end = pos + len;

      buf[9] = 255;		/* Non-ext OP length, fake */
      buf[10] = 255;		/* Non-ext OP type, signals extended length */
      put_u16(buf+11, len + 3);	/* Extended optional parameters length */
      buf[13] = 2;		/* Option 2: Capability list */
      put_u16(buf+14, len);	/* Option extended data length */
    }

    return end;
  }
  else
  {
    buf[9] = 0;			/* No optional parameters */
    return buf + 10;
  }

  return buf;
}

static void
bgp_rx_open(struct bgp_conn *conn, byte *pkt, uint len)
{
  struct bgp_proto *p = conn->bgp;
  struct bgp_conn *other;
  u32 asn, hold, id;

  /* Check state */
  if (conn->state != BS_OPENSENT)
  { bgp_error(conn, 5, fsm_err_subcode[conn->state], NULL, 0); return; }

  /* Check message length */
  if (len < 29)
  { bgp_error(conn, 1, 2, pkt+16, 2); return; }

  if (pkt[19] != BGP_VERSION)
  { u16 val = BGP_VERSION; bgp_error(conn, 2, 1, (byte *) &val, 2); return; }

  asn = get_u16(pkt+20);
  hold = get_u16(pkt+22);
  id = get_u32(pkt+24);
  BGP_TRACE(D_PACKETS, "Got OPEN(as=%d,hold=%d,id=%R)", asn, hold, id);

  if (bgp_read_options(conn, pkt+29, pkt[28], len-29) < 0)
    return;

  if (hold > 0 && hold < 3)
  { bgp_error(conn, 2, 6, pkt+22, 2); return; }

  /* RFC 6286 2.2 - router ID is nonzero and AS-wide unique */
  if (!id || (p->is_internal && id == p->local_id))
  { bgp_error(conn, 2, 3, pkt+24, -4); return; }

  /* RFC 5492 4 - check for required capabilities */
  if (p->cf->capabilities && !bgp_check_capabilities(conn))
  { bgp_error(conn, 2, 7, NULL, 0); return; }

  struct bgp_caps *caps = conn->remote_caps;

  if (caps->as4_support)
  {
    u32 as4 = caps->as4_number;

    if ((as4 != asn) && (asn != AS_TRANS))
      log(L_WARN "%s: Peer advertised inconsistent AS numbers", p->p.name);

    /* When remote ASN is unspecified, it must be external one */
    if (p->remote_as ? (as4 != p->remote_as) : (as4 == p->local_as))
    { as4 = htonl(as4); bgp_error(conn, 2, 2, (byte *) &as4, 4); return; }

    conn->received_as = as4;
  }
  else
  {
    if (p->remote_as ? (asn != p->remote_as) : (asn == p->local_as))
    { bgp_error(conn, 2, 2, pkt+20, 2); return; }

    conn->received_as = asn;
  }

  /* Check the other connection */
  other = (conn == &p->outgoing_conn) ? &p->incoming_conn : &p->outgoing_conn;
  switch (other->state)
  {
  case BS_CONNECT:
  case BS_ACTIVE:
    /* Stop outgoing connection attempts */
    bgp_conn_enter_idle_state(other);
    break;

  case BS_IDLE:
  case BS_OPENSENT:
  case BS_CLOSE:
    break;

  case BS_OPENCONFIRM:
    /*
     * Description of collision detection rules in RFC 4271 is confusing and
     * contradictory, but it is essentially:
     *
     * 1. Router with higher ID is dominant
     * 2. If both have the same ID, router with higher ASN is dominant [RFC6286]
     * 3. When both connections are in OpenConfirm state, one initiated by
     *    the dominant router is kept.
     *
     * The first line in the expression below evaluates whether the neighbor
     * is dominant, the second line whether the new connection was initiated
     * by the neighbor. If both are true (or both are false), we keep the new
     * connection, otherwise we keep the old one.
     */
    if (((p->local_id < id) || ((p->local_id == id) && (p->public_as < p->remote_as)))
	== (conn == &p->incoming_conn))
    {
      /* Should close the other connection */
      BGP_TRACE(D_EVENTS, "Connection collision, giving up the other connection");
      bgp_error(other, 6, 7, NULL, 0);
      break;
    }
    /* Fall thru */
  case BS_ESTABLISHED:
    /* Should close this connection */
    BGP_TRACE(D_EVENTS, "Connection collision, giving up this connection");
    bgp_error(conn, 6, 7, NULL, 0);
    return;

  default:
    bug("bgp_rx_open: Unknown state");
  }

  /* Update our local variables */
  conn->hold_time = MIN(hold, p->cf->hold_time);
  conn->keepalive_time = p->cf->keepalive_time ? : conn->hold_time / 3;
  conn->as4_session = conn->local_caps->as4_support && caps->as4_support;
  conn->ext_messages = conn->local_caps->ext_messages && caps->ext_messages;
  p->remote_id = id;

  DBG("BGP: Hold timer set to %d, keepalive to %d, AS to %d, ID to %x, AS4 session to %d\n",
      conn->hold_time, conn->keepalive_time, p->remote_as, p->remote_id, conn->as4_session);

  bgp_schedule_packet(conn, NULL, PKT_KEEPALIVE);
  bgp_start_timer(conn->hold_timer, conn->hold_time);
  bgp_conn_enter_openconfirm_state(conn);
}


/*
 *	Next hop handling
 */

#define REPORT(msg, args...) \
  ({ log(L_REMOTE "%s: " msg, s->proto->p.name, ## args); })

#define DISCARD(msg, args...) \
  ({ REPORT(msg, ## args); return; })

#define WITHDRAW(msg, args...) \
  ({ REPORT(msg, ## args); s->err_withdraw = 1; return; })

#define REJECT(msg, args...)						\
  ({ log(L_ERR "%s: " msg, s->proto->p.name, ## args); s->err_reject = 1; return; })

#define BAD_AFI		"Unexpected AF <%u/%u> in UPDATE"
#define BAD_NEXT_HOP	"Invalid NEXT_HOP attribute"
#define NO_NEXT_HOP	"Missing NEXT_HOP attribute"
#define NO_LABEL_STACK	"Missing MPLS stack"

#define MISMATCHED_AF	" - mismatched address family (%I for %s)"

static void
bgp_apply_next_hop(struct bgp_parse_state *s, rta *a, ip_addr gw, ip_addr ll)
{
  struct bgp_proto *p = s->proto;
  struct bgp_channel *c = s->channel;

  if (c->cf->gw_mode == GW_DIRECT)
  {
    neighbor *nbr = NULL;

    /* GW_DIRECT -> single_hop -> p->neigh != NULL */
    if (ipa_nonzero2(gw))
      nbr = neigh_find(&p->p, gw, NULL, 0);
    else if (ipa_nonzero(ll))
      nbr = neigh_find(&p->p, ll, p->neigh->iface, 0);
    else
      WITHDRAW(BAD_NEXT_HOP " - zero address");

    if (!nbr)
      WITHDRAW(BAD_NEXT_HOP " - address %I not directly reachable", ipa_nonzero(gw) ? gw : ll);

    if (nbr->scope == SCOPE_HOST)
      WITHDRAW(BAD_NEXT_HOP " - address %I is local", nbr->addr);

    ea_set_attr_u32(&a->eattrs, &ea_gen_igp_metric, 0, c->cf->cost);

    struct nexthop_adata nhad = {
      .nh = {
	.gw = nbr->addr,
	.iface = nbr->iface,
      },
      .ad = {
	.length = sizeof nhad - sizeof nhad.ad,
      },
    };
    ea_set_attr_data(&a->eattrs, &ea_gen_nexthop, 0, nhad.ad.data, nhad.ad.length);
  }
  else /* GW_RECURSIVE */
  {
    if (ipa_zero2(gw))
      WITHDRAW(BAD_NEXT_HOP " - zero address");

    rtable *tab = ipa_is_ip4(gw) ? c->igp_table_ip4 : c->igp_table_ip6;
    if (s->mpls)
    {
      u32 labels[BGP_MPLS_MAX];
      ea_set_hostentry(&a->eattrs, c->c.table, tab, gw, ll, BGP_MPLS_MAX, labels);
    }
    else
      ea_set_hostentry(&a->eattrs, c->c.table, tab, gw, ll, 0, NULL);
  }
}

static void
bgp_apply_mpls_labels(struct bgp_parse_state *s, rta *a, u32 lnum, u32 labels[lnum])
{
  if (lnum > MPLS_MAX_LABEL_STACK)
  {
    REPORT("Too many MPLS labels ($u)", lnum);

    ea_set_dest(&a->eattrs, 0, RTD_UNREACHABLE);
    return;
  }

  /* Handle implicit NULL as empty MPLS stack */
  if ((lnum == 1) && (labels[0] == BGP_MPLS_NULL))
    lnum = s->mpls_labels->length = 0;

  if (s->channel->cf->gw_mode == GW_DIRECT)
  {
    eattr *e = ea_find(a->eattrs, &ea_gen_nexthop);
    struct {
      struct nexthop_adata nhad;
      u32 labels[MPLS_MAX_LABEL_STACK];
    } nh;
    
    memcpy(&nh.nhad, e->u.ptr, sizeof(struct adata) + e->u.ptr->length);
    nh.nhad.nh.labels = lnum;
    memcpy(nh.labels, labels, lnum * sizeof(u32));
    nh.nhad.ad.length = sizeof nh.nhad + lnum * sizeof(u32);
  }
  else /* GW_RECURSIVE */
  {
    eattr *e = ea_find(a->eattrs, &ea_gen_hostentry);
    ASSERT_DIE(e);
    struct hostentry_adata *head = (void *) e->u.ptr;
    memcpy(&head->labels, labels, lnum * sizeof(u32));
    head->ad.length = (void *)(&head->labels[lnum]) - (void *) head->ad.data;
  }
}

<<<<<<< HEAD
=======
static void
bgp_apply_flow_validation(struct bgp_parse_state *s, const net_addr *n, rta *a)
{
  struct bgp_channel *c = s->channel;
  uint valid = rt_flowspec_check(c->base_table, c->c.table, n, a, s->proto->is_interior);

  /* Invalidate cached rta */
  if (s->cached_rta)
  {
    /* Has't changed */
    if (valid == ea_get_int(s->cached_rta->eattrs, &ea_gen_flowspec_valid, FLOWSPEC_UNKNOWN))
      return;

    rta_free(s->cached_rta);
    s->cached_rta = NULL;
  }

  /* Set the value */
  ea_set_attr_u32(&a->eattrs, &ea_gen_flowspec_valid, 0, valid);
}

>>>>>>> 950775f6
static int
bgp_match_src(struct bgp_export_state *s, int mode)
{
  switch (mode)
  {
  case NH_NO:		return 0;
  case NH_ALL:		return 1;
  case NH_IBGP:		return s->src && s->src->is_internal;
  case NH_EBGP:		return s->src && !s->src->is_internal;
  default:		return 0;
  }
}

static inline int
bgp_use_next_hop(struct bgp_export_state *s, eattr *a)
{
  struct bgp_proto *p = s->proto;
  struct bgp_channel *c = s->channel;
  ip_addr *nh = (void *) a->u.ptr->data;

  /* Handle next hop self option */
  if (c->cf->next_hop_self && bgp_match_src(s, c->cf->next_hop_self))
    return 0;

  /* Handle next hop keep option */
  if (c->cf->next_hop_keep && bgp_match_src(s, c->cf->next_hop_keep))
    return 1;

  /* Keep it when explicitly set in export filter */
  if (a->fresh)
    return 1;

  /* Check for non-matching AF */
  if ((ipa_is_ip4(*nh) != bgp_channel_is_ipv4(c)) && !c->ext_next_hop)
    return 0;

  /* Keep it when exported to internal peers */
  if (p->is_interior && ipa_nonzero(*nh))
    return 1;

  /* Keep it when forwarded between single-hop BGPs on the same iface */
  struct iface *ifa = (s->src && s->src->neigh && (s->src->p.proto_state != PS_DOWN)) ?
    s->src->neigh->iface : NULL;
  return p->neigh && (p->neigh->iface == ifa);
}

static inline struct nexthop *
bgp_use_gateway(struct bgp_export_state *s)
{
  struct bgp_proto *p = s->proto;
  struct bgp_channel *c = s->channel;
  rta *ra = s->route->attrs;

  /* Handle next hop self option - also applies to gateway */
  if (c->cf->next_hop_self && bgp_match_src(s, c->cf->next_hop_self))
    return NULL;

  eattr *nhea = ea_find(ra->eattrs, &ea_gen_nexthop);
  if (!nhea)
    return NULL;

  /* We need one valid global gateway */
  struct nexthop_adata *nhad = (struct nexthop_adata *) nhea->u.ptr;
  if (!NEXTHOP_IS_REACHABLE(nhad) ||
      !NEXTHOP_ONE(nhad) || ipa_zero(nhad->nh.gw) ||
      ipa_is_link_local(nhad->nh.gw))
    return NULL;

  /* Check for non-matching AF */
  if ((ipa_is_ip4(nhad->nh.gw) != bgp_channel_is_ipv4(c)) && !c->ext_next_hop)
    return NULL;

  /* Use it when exported to internal peers */
  if (p->is_interior)
    return &nhad->nh;

  /* Use it when forwarded to single-hop BGP peer on on the same iface */
  if (p->neigh && (p->neigh->iface == nhad->nh.iface))
    return &nhad->nh;

  return NULL;
}

static void
bgp_update_next_hop_ip(struct bgp_export_state *s, eattr *a, ea_list **to)
{
  if (!a || !bgp_use_next_hop(s, a))
  {
    struct nexthop *nhloc;
    if (nhloc = bgp_use_gateway(s))
    {
      ip_addr nh[1] = { nhloc->gw };
      bgp_set_attr_data(to, BA_NEXT_HOP, 0, nh, 16);

      if (s->mpls)
      {
	u32 implicit_null = BGP_MPLS_NULL;
	u32 *labels = nhloc->labels ? nhloc->label : &implicit_null;
	uint lnum = nhloc->labels ? nhloc->labels : 1;
	bgp_set_attr_data(to, BA_MPLS_LABEL_STACK, 0, labels, lnum * 4);
      }
    }
    else
    {
      ip_addr nh[2] = { s->channel->next_hop_addr, s->channel->link_addr };
      bgp_set_attr_data(to, BA_NEXT_HOP, 0, nh, ipa_nonzero(nh[1]) ? 32 : 16);
      s->local_next_hop = 1;

      /* TODO: Use local MPLS assigned label */
      if (s->mpls)
      {
	u32 implicit_null = BGP_MPLS_NULL;
	bgp_set_attr_data(to, BA_MPLS_LABEL_STACK, 0, &implicit_null, 4);
      }
    }
  }

  /* Check if next hop is valid */
  a = bgp_find_attr(*to, BA_NEXT_HOP);
  if (!a)
    REJECT(NO_NEXT_HOP);

  ip_addr *nh = (void *) a->u.ptr->data;
  ip_addr peer = s->proto->remote_ip;
  uint len = a->u.ptr->length;

  /* Forbid zero next hop */
  if (ipa_zero2(nh[0]) && ((len != 32) || ipa_zero(nh[1])))
    REJECT(BAD_NEXT_HOP " - zero address");

  /* Forbid next hop equal to neighbor IP */
  if (ipa_equal(peer, nh[0]) || ((len == 32) && ipa_equal(peer, nh[1])))
    REJECT(BAD_NEXT_HOP " - neighbor address %I", peer);

  /* Forbid next hop with non-matching AF */
  if ((ipa_is_ip4(nh[0]) != bgp_channel_is_ipv4(s->channel)) &&
      !s->channel->ext_next_hop)
    REJECT(BAD_NEXT_HOP MISMATCHED_AF, nh[0], s->channel->desc->name);

  /* Just check if MPLS stack */
  if (s->mpls && !bgp_find_attr(*to, BA_MPLS_LABEL_STACK))
    REJECT(NO_LABEL_STACK);
}

static uint
bgp_encode_next_hop_ip(struct bgp_write_state *s, eattr *a, byte *buf, uint size UNUSED)
{
  /* This function is used only for MP-BGP, see bgp_encode_next_hop() for IPv4 BGP */
  ip_addr *nh = (void *) a->u.ptr->data;
  uint len = a->u.ptr->length;

  ASSERT((len == 16) || (len == 32));

  /*
   * Both IPv4 and IPv6 next hops can be used (with ext_next_hop enabled). This
   * is specified in RFC 5549 for IPv4 and in RFC 4798 for IPv6. The difference
   * is that IPv4 address is directly encoded with IPv4 NLRI, but as IPv4-mapped
   * IPv6 address with IPv6 NLRI.
   */

  if (bgp_channel_is_ipv4(s->channel) && ipa_is_ip4(nh[0]))
  {
    put_ip4(buf, ipa_to_ip4(nh[0]));
    return 4;
  }

  put_ip6(buf, ipa_to_ip6(nh[0]));

  if (len == 32)
    put_ip6(buf+16, ipa_to_ip6(nh[1]));

  return len;
}

static void
bgp_decode_next_hop_ip(struct bgp_parse_state *s, byte *data, uint len, rta *a)
{
  struct bgp_channel *c = s->channel;
  struct adata *ad = lp_alloc_adata(s->pool, 32);
  ip_addr *nh = (void *) ad->data;

  if (len == 4)
  {
    nh[0] = ipa_from_ip4(get_ip4(data));
    nh[1] = IPA_NONE;
  }
  else if (len == 16)
  {
    nh[0] = ipa_from_ip6(get_ip6(data));
    nh[1] = IPA_NONE;

    if (ipa_is_link_local(nh[0]))
    { nh[1] = nh[0]; nh[0] = IPA_NONE; }
  }
  else if (len == 32)
  {
    nh[0] = ipa_from_ip6(get_ip6(data));
    nh[1] = ipa_from_ip6(get_ip6(data+16));

    if (ipa_is_link_local(nh[0]))
    { nh[1] = nh[0]; nh[0] = IPA_NONE; }

    if (ipa_is_ip4(nh[0]) || !ipa_is_link_local(nh[1]))
      nh[1] = IPA_NONE;
  }
  else
    bgp_parse_error(s, 9);

  if (ipa_zero(nh[1]))
    ad->length = 16;

  if ((bgp_channel_is_ipv4(c) != ipa_is_ip4(nh[0])) && !c->ext_next_hop)
    WITHDRAW(BAD_NEXT_HOP MISMATCHED_AF, nh[0], c->desc->name);

  // XXXX validate next hop

  bgp_set_attr_ptr(&(a->eattrs), BA_NEXT_HOP, 0, ad);
  bgp_apply_next_hop(s, a, nh[0], nh[1]);
}

static uint
bgp_encode_next_hop_vpn(struct bgp_write_state *s, eattr *a, byte *buf, uint size UNUSED)
{
  ip_addr *nh = (void *) a->u.ptr->data;
  uint len = a->u.ptr->length;

  ASSERT((len == 16) || (len == 32));

  /*
   * Both IPv4 and IPv6 next hops can be used (with ext_next_hop enabled). This
   * is specified in RFC 5549 for VPNv4 and in RFC 4659 for VPNv6. The difference
   * is that IPv4 address is directly encoded with VPNv4 NLRI, but as IPv4-mapped
   * IPv6 address with VPNv6 NLRI.
   */

  if (bgp_channel_is_ipv4(s->channel) && ipa_is_ip4(nh[0]))
  {
    put_u64(buf, 0); /* VPN RD is 0 */
    put_ip4(buf+8, ipa_to_ip4(nh[0]));
    return 12;
  }

  put_u64(buf, 0); /* VPN RD is 0 */
  put_ip6(buf+8, ipa_to_ip6(nh[0]));

  if (len == 16)
    return 24;

  put_u64(buf+24, 0); /* VPN RD is 0 */
  put_ip6(buf+32, ipa_to_ip6(nh[1]));

  return 48;
}

static void
bgp_decode_next_hop_vpn(struct bgp_parse_state *s, byte *data, uint len, rta *a)
{
  struct bgp_channel *c = s->channel;
  struct adata *ad = lp_alloc_adata(s->pool, 32);
  ip_addr *nh = (void *) ad->data;

  if (len == 12)
  {
    nh[0] = ipa_from_ip4(get_ip4(data+8));
    nh[1] = IPA_NONE;
  }
  else if (len == 24)
  {
    nh[0] = ipa_from_ip6(get_ip6(data+8));
    nh[1] = IPA_NONE;

    if (ipa_is_link_local(nh[0]))
    { nh[1] = nh[0]; nh[0] = IPA_NONE; }
  }
  else if (len == 48)
  {
    nh[0] = ipa_from_ip6(get_ip6(data+8));
    nh[1] = ipa_from_ip6(get_ip6(data+32));

    if (ipa_is_ip4(nh[0]) || !ip6_is_link_local(nh[1]))
      nh[1] = IPA_NONE;
  }
  else
    bgp_parse_error(s, 9);

  if (ipa_zero(nh[1]))
    ad->length = 16;

  /* XXXX which error */
  if ((get_u64(data) != 0) || ((len == 48) && (get_u64(data+24) != 0)))
    bgp_parse_error(s, 9);

  if ((bgp_channel_is_ipv4(c) != ipa_is_ip4(nh[0])) && !c->ext_next_hop)
    WITHDRAW(BAD_NEXT_HOP MISMATCHED_AF, nh[0], c->desc->name);

  // XXXX validate next hop

  bgp_set_attr_ptr(&(a->eattrs), BA_NEXT_HOP, 0, ad);
  bgp_apply_next_hop(s, a, nh[0], nh[1]);
}



static uint
bgp_encode_next_hop_none(struct bgp_write_state *s UNUSED, eattr *a UNUSED, byte *buf UNUSED, uint size UNUSED)
{
  return 0;
}

static void
bgp_decode_next_hop_none(struct bgp_parse_state *s UNUSED, byte *data UNUSED, uint len UNUSED, rta *a UNUSED)
{
  /*
   * Although we expect no next hop and RFC 7606 7.11 states that attribute
   * MP_REACH_NLRI with unexpected next hop length is considered malformed,
   * FlowSpec RFC 5575 4 states that next hop shall be ignored on receipt.
   */

  return;
}

static void
bgp_update_next_hop_none(struct bgp_export_state *s UNUSED, eattr *a, ea_list **to)
{
  /* NEXT_HOP shall not pass */
  if (a)
    bgp_unset_attr(to, BA_NEXT_HOP);
}


/*
 *	UPDATE
 */

static void
bgp_rte_update(struct bgp_parse_state *s, const net_addr *n, u32 path_id, rta *a0)
{
  if (path_id != s->last_id)
  {
    s->last_src = rt_get_source(&s->proto->p, path_id);
    s->last_id = path_id;

    rta_free(s->cached_rta);
    s->cached_rta = NULL;
  }

  if (!a0)
  {
    /* Route update was changed to withdraw */
    if (s->err_withdraw && s->reach_nlri_step)
      REPORT("Invalid route %N withdrawn", n);

    /* Route withdraw */
    rte_update(&s->channel->c, n, NULL, s->last_src);
    return;
  }

  /* Prepare cached route attributes */
  if (s->cached_rta == NULL)
  {
    /* Workaround for rta_lookup() breaking eattrs */
    ea_list *ea = a0->eattrs;
    s->cached_rta = rta_lookup(a0);
    a0->eattrs = ea;
  }

  rte e0 = {
    .attrs = s->cached_rta,
    .src = s->last_src,
  };

  rte_update(&s->channel->c, n, &e0, s->last_src);
}

static void
bgp_encode_mpls_labels(struct bgp_write_state *s UNUSED, const adata *mpls, byte **pos, uint *size, byte *pxlen)
{
  const u32 dummy = 0;
  const u32 *labels = mpls ? (const u32 *) mpls->data : &dummy;
  uint lnum = mpls ? (mpls->length / 4) : 1;

  for (uint i = 0; i < lnum; i++)
  {
    put_u24(*pos, labels[i] << 4);
    ADVANCE(*pos, *size, 3);
  }

  /* Add bottom-of-stack flag */
  (*pos)[-1] |= BGP_MPLS_BOS;

  *pxlen += 24 * lnum;
}

static void
bgp_decode_mpls_labels(struct bgp_parse_state *s, byte **pos, uint *len, uint *pxlen, rta *a)
{
  u32 labels[BGP_MPLS_MAX];
  u32 label;
  uint lnum = 0;

  do {
    if (*pxlen < 24)
      bgp_parse_error(s, 1);

    label = get_u24(*pos);
    labels[lnum++] = label >> 4;
    ADVANCE(*pos, *len, 3);
    *pxlen -= 24;

    /* RFC 8277 2.4 - withdraw does not have variable-size MPLS stack but
       fixed-size 24-bit Compatibility field, which MUST be ignored */
    if (!s->reach_nlri_step)
      return;
  }
  while (!(label & BGP_MPLS_BOS));

  if (!a)
    return;

  /* Update next hop entry in rta */
  bgp_apply_mpls_labels(s, a, lnum, labels);

  /* Attributes were changed, invalidate cached entry */
  rta_free(s->cached_rta);
  s->cached_rta = NULL;

  return;
}

static uint
bgp_encode_nlri_ip4(struct bgp_write_state *s, struct bgp_bucket *buck, byte *buf, uint size)
{
  byte *pos = buf;

  while (!EMPTY_LIST(buck->prefixes) && (size >= BGP_NLRI_MAX))
  {
    struct bgp_prefix *px = HEAD(buck->prefixes);
    struct net_addr_ip4 *net = (void *) px->net;

    /* Encode path ID */
    if (s->add_path)
    {
      put_u32(pos, px->path_id);
      ADVANCE(pos, size, 4);
    }

    /* Encode prefix length */
    *pos = net->pxlen;
    ADVANCE(pos, size, 1);

    /* Encode MPLS labels */
    if (s->mpls)
      bgp_encode_mpls_labels(s, s->mpls_labels, &pos, &size, pos - 1);

    /* Encode prefix body */
    ip4_addr a = ip4_hton(net->prefix);
    uint b = (net->pxlen + 7) / 8;
    memcpy(pos, &a, b);
    ADVANCE(pos, size, b);

    bgp_free_prefix(s->channel, px);
  }

  return pos - buf;
}

static void
bgp_decode_nlri_ip4(struct bgp_parse_state *s, byte *pos, uint len, rta *a)
{
  while (len)
  {
    net_addr_ip4 net;
    u32 path_id = 0;

    /* Decode path ID */
    if (s->add_path)
    {
      if (len < 5)
	bgp_parse_error(s, 1);

      path_id = get_u32(pos);
      ADVANCE(pos, len, 4);
    }

    /* Decode prefix length */
    uint l = *pos;
    ADVANCE(pos, len, 1);

    if (len < ((l + 7) / 8))
      bgp_parse_error(s, 1);

    /* Decode MPLS labels */
    if (s->mpls)
      bgp_decode_mpls_labels(s, &pos, &len, &l, a);

    if (l > IP4_MAX_PREFIX_LENGTH)
      bgp_parse_error(s, 10);

    /* Decode prefix body */
    ip4_addr addr = IP4_NONE;
    uint b = (l + 7) / 8;
    memcpy(&addr, pos, b);
    ADVANCE(pos, len, b);

    net = NET_ADDR_IP4(ip4_ntoh(addr), l);
    net_normalize_ip4(&net);

    // XXXX validate prefix

    bgp_rte_update(s, (net_addr *) &net, path_id, a);
  }
}


static uint
bgp_encode_nlri_ip6(struct bgp_write_state *s, struct bgp_bucket *buck, byte *buf, uint size)
{
  byte *pos = buf;

  while (!EMPTY_LIST(buck->prefixes) && (size >= BGP_NLRI_MAX))
  {
    struct bgp_prefix *px = HEAD(buck->prefixes);
    struct net_addr_ip6 *net = (void *) px->net;

    /* Encode path ID */
    if (s->add_path)
    {
      put_u32(pos, px->path_id);
      ADVANCE(pos, size, 4);
    }

    /* Encode prefix length */
    *pos = net->pxlen;
    ADVANCE(pos, size, 1);

    /* Encode MPLS labels */
    if (s->mpls)
      bgp_encode_mpls_labels(s, s->mpls_labels, &pos, &size, pos - 1);

    /* Encode prefix body */
    ip6_addr a = ip6_hton(net->prefix);
    uint b = (net->pxlen + 7) / 8;
    memcpy(pos, &a, b);
    ADVANCE(pos, size, b);

    bgp_free_prefix(s->channel, px);
  }

  return pos - buf;
}

static void
bgp_decode_nlri_ip6(struct bgp_parse_state *s, byte *pos, uint len, rta *a)
{
  while (len)
  {
    net_addr_ip6 net;
    u32 path_id = 0;

    /* Decode path ID */
    if (s->add_path)
    {
      if (len < 5)
	bgp_parse_error(s, 1);

      path_id = get_u32(pos);
      ADVANCE(pos, len, 4);
    }

    /* Decode prefix length */
    uint l = *pos;
    ADVANCE(pos, len, 1);

    if (len < ((l + 7) / 8))
      bgp_parse_error(s, 1);

    /* Decode MPLS labels */
    if (s->mpls)
      bgp_decode_mpls_labels(s, &pos, &len, &l, a);

    if (l > IP6_MAX_PREFIX_LENGTH)
      bgp_parse_error(s, 10);

    /* Decode prefix body */
    ip6_addr addr = IP6_NONE;
    uint b = (l + 7) / 8;
    memcpy(&addr, pos, b);
    ADVANCE(pos, len, b);

    net = NET_ADDR_IP6(ip6_ntoh(addr), l);
    net_normalize_ip6(&net);

    // XXXX validate prefix

    bgp_rte_update(s, (net_addr *) &net, path_id, a);
  }
}

static uint
bgp_encode_nlri_vpn4(struct bgp_write_state *s, struct bgp_bucket *buck, byte *buf, uint size)
{
  byte *pos = buf;

  while (!EMPTY_LIST(buck->prefixes) && (size >= BGP_NLRI_MAX))
  {
    struct bgp_prefix *px = HEAD(buck->prefixes);
    struct net_addr_vpn4 *net = (void *) px->net;

    /* Encode path ID */
    if (s->add_path)
    {
      put_u32(pos, px->path_id);
      ADVANCE(pos, size, 4);
    }

    /* Encode prefix length */
    *pos = 64 + net->pxlen;
    ADVANCE(pos, size, 1);

    /* Encode MPLS labels */
    if (s->mpls)
      bgp_encode_mpls_labels(s, s->mpls_labels, &pos, &size, pos - 1);

    /* Encode route distinguisher */
    put_u64(pos, net->rd);
    ADVANCE(pos, size, 8);

    /* Encode prefix body */
    ip4_addr a = ip4_hton(net->prefix);
    uint b = (net->pxlen + 7) / 8;
    memcpy(pos, &a, b);
    ADVANCE(pos, size, b);

    bgp_free_prefix(s->channel, px);
  }

  return pos - buf;
}

static void
bgp_decode_nlri_vpn4(struct bgp_parse_state *s, byte *pos, uint len, rta *a)
{
  while (len)
  {
    net_addr_vpn4 net;
    u32 path_id = 0;

    /* Decode path ID */
    if (s->add_path)
    {
      if (len < 5)
	bgp_parse_error(s, 1);

      path_id = get_u32(pos);
      ADVANCE(pos, len, 4);
    }

    /* Decode prefix length */
    uint l = *pos;
    ADVANCE(pos, len, 1);

    if (len < ((l + 7) / 8))
      bgp_parse_error(s, 1);

    /* Decode MPLS labels */
    if (s->mpls)
      bgp_decode_mpls_labels(s, &pos, &len, &l, a);

    /* Decode route distinguisher */
    if (l < 64)
      bgp_parse_error(s, 1);

    u64 rd = get_u64(pos);
    ADVANCE(pos, len, 8);
    l -= 64;

    if (l > IP4_MAX_PREFIX_LENGTH)
      bgp_parse_error(s, 10);

    /* Decode prefix body */
    ip4_addr addr = IP4_NONE;
    uint b = (l + 7) / 8;
    memcpy(&addr, pos, b);
    ADVANCE(pos, len, b);

    net = NET_ADDR_VPN4(ip4_ntoh(addr), l, rd);
    net_normalize_vpn4(&net);

    // XXXX validate prefix

    bgp_rte_update(s, (net_addr *) &net, path_id, a);
  }
}


static uint
bgp_encode_nlri_vpn6(struct bgp_write_state *s, struct bgp_bucket *buck, byte *buf, uint size)
{
  byte *pos = buf;

  while (!EMPTY_LIST(buck->prefixes) && (size >= BGP_NLRI_MAX))
  {
    struct bgp_prefix *px = HEAD(buck->prefixes);
    struct net_addr_vpn6 *net = (void *) px->net;

    /* Encode path ID */
    if (s->add_path)
    {
      put_u32(pos, px->path_id);
      ADVANCE(pos, size, 4);
    }

    /* Encode prefix length */
    *pos = 64 + net->pxlen;
    ADVANCE(pos, size, 1);

    /* Encode MPLS labels */
    if (s->mpls)
      bgp_encode_mpls_labels(s, s->mpls_labels, &pos, &size, pos - 1);

    /* Encode route distinguisher */
    put_u64(pos, net->rd);
    ADVANCE(pos, size, 8);

    /* Encode prefix body */
    ip6_addr a = ip6_hton(net->prefix);
    uint b = (net->pxlen + 7) / 8;
    memcpy(pos, &a, b);
    ADVANCE(pos, size, b);

    bgp_free_prefix(s->channel, px);
  }

  return pos - buf;
}

static void
bgp_decode_nlri_vpn6(struct bgp_parse_state *s, byte *pos, uint len, rta *a)
{
  while (len)
  {
    net_addr_vpn6 net;
    u32 path_id = 0;

    /* Decode path ID */
    if (s->add_path)
    {
      if (len < 5)
	bgp_parse_error(s, 1);

      path_id = get_u32(pos);
      ADVANCE(pos, len, 4);
    }

    /* Decode prefix length */
    uint l = *pos;
    ADVANCE(pos, len, 1);

    if (len < ((l + 7) / 8))
      bgp_parse_error(s, 1);

    /* Decode MPLS labels */
    if (s->mpls)
      bgp_decode_mpls_labels(s, &pos, &len, &l, a);

    /* Decode route distinguisher */
    if (l < 64)
      bgp_parse_error(s, 1);

    u64 rd = get_u64(pos);
    ADVANCE(pos, len, 8);
    l -= 64;

    if (l > IP6_MAX_PREFIX_LENGTH)
      bgp_parse_error(s, 10);

    /* Decode prefix body */
    ip6_addr addr = IP6_NONE;
    uint b = (l + 7) / 8;
    memcpy(&addr, pos, b);
    ADVANCE(pos, len, b);

    net = NET_ADDR_VPN6(ip6_ntoh(addr), l, rd);
    net_normalize_vpn6(&net);

    // XXXX validate prefix

    bgp_rte_update(s, (net_addr *) &net, path_id, a);
  }
}


static uint
bgp_encode_nlri_flow4(struct bgp_write_state *s, struct bgp_bucket *buck, byte *buf, uint size)
{
  byte *pos = buf;

  while (!EMPTY_LIST(buck->prefixes) && (size >= 4))
  {
    struct bgp_prefix *px = HEAD(buck->prefixes);
    struct net_addr_flow4 *net = (void *) px->net;
    uint flen = net->length - sizeof(net_addr_flow4);

    /* Encode path ID */
    if (s->add_path)
    {
      put_u32(pos, px->path_id);
      ADVANCE(pos, size, 4);
    }

    if (flen > size)
      break;

    /* Copy whole flow data including length */
    memcpy(pos, net->data, flen);
    ADVANCE(pos, size, flen);

    bgp_free_prefix(s->channel, px);
  }

  return pos - buf;
}

static void
bgp_decode_nlri_flow4(struct bgp_parse_state *s, byte *pos, uint len, rta *a)
{
  while (len)
  {
    u32 path_id = 0;

    /* Decode path ID */
    if (s->add_path)
    {
      if (len < 4)
	bgp_parse_error(s, 1);

      path_id = get_u32(pos);
      ADVANCE(pos, len, 4);
    }

    if (len < 2)
      bgp_parse_error(s, 1);

    /* Decode flow length */
    uint hlen = flow_hdr_length(pos);
    uint dlen = flow_read_length(pos);
    uint flen = hlen + dlen;
    byte *data = pos + hlen;

    if (len < flen)
      bgp_parse_error(s, 1);

    /* Validate flow data */
    enum flow_validated_state r = flow4_validate(data, dlen);
    if (r != FLOW_ST_VALID)
    {
      log(L_REMOTE "%s: Invalid flow route: %s", s->proto->p.name, flow_validated_state_str(r));
      bgp_parse_error(s, 1);
    }

    ip4_addr px = IP4_NONE;
    uint pxlen = 0;

    /* Decode dst prefix */
    if (data[0] == FLOW_TYPE_DST_PREFIX)
    {
      px = flow_read_ip4_part(data);
      pxlen = flow_read_pxlen(data);
    }

    /* Prepare the flow */
    net_addr *n = alloca(sizeof(struct net_addr_flow4) + flen);
    net_fill_flow4(n, px, pxlen, pos, flen);
    ADVANCE(pos, len, flen);

    bgp_rte_update(s, n, path_id, a);
  }
}


static uint
bgp_encode_nlri_flow6(struct bgp_write_state *s, struct bgp_bucket *buck, byte *buf, uint size)
{
  byte *pos = buf;

  while (!EMPTY_LIST(buck->prefixes) && (size >= 4))
  {
    struct bgp_prefix *px = HEAD(buck->prefixes);
    struct net_addr_flow6 *net = (void *) px->net;
    uint flen = net->length - sizeof(net_addr_flow6);

    /* Encode path ID */
    if (s->add_path)
    {
      put_u32(pos, px->path_id);
      ADVANCE(pos, size, 4);
    }

    if (flen > size)
      break;

    /* Copy whole flow data including length */
    memcpy(pos, net->data, flen);
    ADVANCE(pos, size, flen);

    bgp_free_prefix(s->channel, px);
  }

  return pos - buf;
}

static void
bgp_decode_nlri_flow6(struct bgp_parse_state *s, byte *pos, uint len, rta *a)
{
  while (len)
  {
    u32 path_id = 0;

    /* Decode path ID */
    if (s->add_path)
    {
      if (len < 4)
	bgp_parse_error(s, 1);

      path_id = get_u32(pos);
      ADVANCE(pos, len, 4);
    }

    if (len < 2)
      bgp_parse_error(s, 1);

    /* Decode flow length */
    uint hlen = flow_hdr_length(pos);
    uint dlen = flow_read_length(pos);
    uint flen = hlen + dlen;
    byte *data = pos + hlen;

    if (len < flen)
      bgp_parse_error(s, 1);

    /* Validate flow data */
    enum flow_validated_state r = flow6_validate(data, dlen);
    if (r != FLOW_ST_VALID)
    {
      log(L_REMOTE "%s: Invalid flow route: %s", s->proto->p.name, flow_validated_state_str(r));
      bgp_parse_error(s, 1);
    }

    ip6_addr px = IP6_NONE;
    uint pxlen = 0;

    /* Decode dst prefix */
    if (data[0] == FLOW_TYPE_DST_PREFIX)
    {
      px = flow_read_ip6_part(data);
      pxlen = flow_read_pxlen(data);
    }

    /* Prepare the flow */
    net_addr *n = alloca(sizeof(struct net_addr_flow6) + flen);
    net_fill_flow6(n, px, pxlen, pos, flen);
    ADVANCE(pos, len, flen);

    bgp_rte_update(s, n, path_id, a);
  }
}


static const struct bgp_af_desc bgp_af_table[] = {
  {
    .afi = BGP_AF_IPV4,
    .net = NET_IP4,
    .name = "ipv4",
    .encode_nlri = bgp_encode_nlri_ip4,
    .decode_nlri = bgp_decode_nlri_ip4,
    .encode_next_hop = bgp_encode_next_hop_ip,
    .decode_next_hop = bgp_decode_next_hop_ip,
    .update_next_hop = bgp_update_next_hop_ip,
  },
  {
    .afi = BGP_AF_IPV4_MC,
    .net = NET_IP4,
    .name = "ipv4-mc",
    .encode_nlri = bgp_encode_nlri_ip4,
    .decode_nlri = bgp_decode_nlri_ip4,
    .encode_next_hop = bgp_encode_next_hop_ip,
    .decode_next_hop = bgp_decode_next_hop_ip,
    .update_next_hop = bgp_update_next_hop_ip,
  },
  {
    .afi = BGP_AF_IPV4_MPLS,
    .net = NET_IP4,
    .mpls = 1,
    .name = "ipv4-mpls",
    .encode_nlri = bgp_encode_nlri_ip4,
    .decode_nlri = bgp_decode_nlri_ip4,
    .encode_next_hop = bgp_encode_next_hop_ip,
    .decode_next_hop = bgp_decode_next_hop_ip,
    .update_next_hop = bgp_update_next_hop_ip,
  },
  {
    .afi = BGP_AF_IPV6,
    .net = NET_IP6,
    .name = "ipv6",
    .encode_nlri = bgp_encode_nlri_ip6,
    .decode_nlri = bgp_decode_nlri_ip6,
    .encode_next_hop = bgp_encode_next_hop_ip,
    .decode_next_hop = bgp_decode_next_hop_ip,
    .update_next_hop = bgp_update_next_hop_ip,
  },
  {
    .afi = BGP_AF_IPV6_MC,
    .net = NET_IP6,
    .name = "ipv6-mc",
    .encode_nlri = bgp_encode_nlri_ip6,
    .decode_nlri = bgp_decode_nlri_ip6,
    .encode_next_hop = bgp_encode_next_hop_ip,
    .decode_next_hop = bgp_decode_next_hop_ip,
    .update_next_hop = bgp_update_next_hop_ip,
  },
  {
    .afi = BGP_AF_IPV6_MPLS,
    .net = NET_IP6,
    .mpls = 1,
    .name = "ipv6-mpls",
    .encode_nlri = bgp_encode_nlri_ip6,
    .decode_nlri = bgp_decode_nlri_ip6,
    .encode_next_hop = bgp_encode_next_hop_ip,
    .decode_next_hop = bgp_decode_next_hop_ip,
    .update_next_hop = bgp_update_next_hop_ip,
  },
  {
    .afi = BGP_AF_VPN4_MPLS,
    .net = NET_VPN4,
    .mpls = 1,
    .name = "vpn4-mpls",
    .encode_nlri = bgp_encode_nlri_vpn4,
    .decode_nlri = bgp_decode_nlri_vpn4,
    .encode_next_hop = bgp_encode_next_hop_vpn,
    .decode_next_hop = bgp_decode_next_hop_vpn,
    .update_next_hop = bgp_update_next_hop_ip,
  },
  {
    .afi = BGP_AF_VPN6_MPLS,
    .net = NET_VPN6,
    .mpls = 1,
    .name = "vpn6-mpls",
    .encode_nlri = bgp_encode_nlri_vpn6,
    .decode_nlri = bgp_decode_nlri_vpn6,
    .encode_next_hop = bgp_encode_next_hop_vpn,
    .decode_next_hop = bgp_decode_next_hop_vpn,
    .update_next_hop = bgp_update_next_hop_ip,
  },
  {
    .afi = BGP_AF_VPN4_MC,
    .net = NET_VPN4,
    .name = "vpn4-mc",
    .encode_nlri = bgp_encode_nlri_vpn4,
    .decode_nlri = bgp_decode_nlri_vpn4,
    .encode_next_hop = bgp_encode_next_hop_vpn,
    .decode_next_hop = bgp_decode_next_hop_vpn,
    .update_next_hop = bgp_update_next_hop_ip,
  },
  {
    .afi = BGP_AF_VPN6_MC,
    .net = NET_VPN6,
    .name = "vpn6-mc",
    .encode_nlri = bgp_encode_nlri_vpn6,
    .decode_nlri = bgp_decode_nlri_vpn6,
    .encode_next_hop = bgp_encode_next_hop_vpn,
    .decode_next_hop = bgp_decode_next_hop_vpn,
    .update_next_hop = bgp_update_next_hop_ip,
  },
  {
    .afi = BGP_AF_FLOW4,
    .net = NET_FLOW4,
    .no_igp = 1,
    .name = "flow4",
    .encode_nlri = bgp_encode_nlri_flow4,
    .decode_nlri = bgp_decode_nlri_flow4,
    .encode_next_hop = bgp_encode_next_hop_none,
    .decode_next_hop = bgp_decode_next_hop_none,
    .update_next_hop = bgp_update_next_hop_none,
  },
  {
    .afi = BGP_AF_FLOW6,
    .net = NET_FLOW6,
    .no_igp = 1,
    .name = "flow6",
    .encode_nlri = bgp_encode_nlri_flow6,
    .decode_nlri = bgp_decode_nlri_flow6,
    .encode_next_hop = bgp_encode_next_hop_none,
    .decode_next_hop = bgp_decode_next_hop_none,
    .update_next_hop = bgp_update_next_hop_none,
  },
};

const struct bgp_af_desc *
bgp_get_af_desc(u32 afi)
{
  uint i;
  for (i = 0; i < ARRAY_SIZE(bgp_af_table); i++)
    if (bgp_af_table[i].afi == afi)
      return &bgp_af_table[i];

  return NULL;
}

static inline uint
bgp_encode_nlri(struct bgp_write_state *s, struct bgp_bucket *buck, byte *buf, byte *end)
{
  return s->channel->desc->encode_nlri(s, buck, buf, end - buf);
}

static inline uint
bgp_encode_next_hop(struct bgp_write_state *s, eattr *nh, byte *buf)
{
  return s->channel->desc->encode_next_hop(s, nh, buf, 255);
}

void
bgp_update_next_hop(struct bgp_export_state *s, eattr *a, ea_list **to)
{
  s->channel->desc->update_next_hop(s, a, to);
}

#define MAX_ATTRS_LENGTH (end-buf+BGP_HEADER_LENGTH - 1024)

static byte *
bgp_create_ip_reach(struct bgp_write_state *s, struct bgp_bucket *buck, byte *buf, byte *end)
{
  /*
   *	2 B	Withdrawn Routes Length (zero)
   *	---	IPv4 Withdrawn Routes NLRI (unused)
   *	2 B	Total Path Attribute Length
   *	var	Path Attributes
   *	var	IPv4 Network Layer Reachability Information
   */

  int lr, la;

  la = bgp_encode_attrs(s, buck->eattrs, buf+4, buf + MAX_ATTRS_LENGTH);
  if (la < 0)
  {
    /* Attribute list too long */
    bgp_withdraw_bucket(s->channel, buck);
    return NULL;
  }

  put_u16(buf+0, 0);
  put_u16(buf+2, la);

  lr = bgp_encode_nlri(s, buck, buf+4+la, end);

  return buf+4+la+lr;
}

static byte *
bgp_create_mp_reach(struct bgp_write_state *s, struct bgp_bucket *buck, byte *buf, byte *end)
{
  /*
   *	2 B	IPv4 Withdrawn Routes Length (zero)
   *	---	IPv4 Withdrawn Routes NLRI (unused)
   *	2 B	Total Path Attribute Length
   *	1 B	MP_REACH_NLRI hdr - Attribute Flags
   *	1 B	MP_REACH_NLRI hdr - Attribute Type Code
   *	2 B	MP_REACH_NLRI hdr - Length of Attribute Data
   *	2 B	MP_REACH_NLRI data - Address Family Identifier
   *	1 B	MP_REACH_NLRI data - Subsequent Address Family Identifier
   *	1 B	MP_REACH_NLRI data - Length of Next Hop Network Address
   *	var	MP_REACH_NLRI data - Network Address of Next Hop
   *	1 B	MP_REACH_NLRI data - Reserved (zero)
   *	var	MP_REACH_NLRI data - Network Layer Reachability Information
   *	var	Rest of Path Attributes
   *	---	IPv4 Network Layer Reachability Information (unused)
   */

  int lh, lr, la;	/* Lengths of next hop, NLRI and attributes */

  /* Begin of MP_REACH_NLRI atribute */
  buf[4] = BAF_OPTIONAL | BAF_EXT_LEN;
  buf[5] = BA_MP_REACH_NLRI;
  put_u16(buf+6, 0);		/* Will be fixed later */
  put_af3(buf+8, s->channel->afi);
  byte *pos = buf+11;

  /* Encode attributes to temporary buffer */
  byte *abuf = alloca(MAX_ATTRS_LENGTH);
  la = bgp_encode_attrs(s, buck->eattrs, abuf, abuf + MAX_ATTRS_LENGTH);
  if (la < 0)
  {
    /* Attribute list too long */
    bgp_withdraw_bucket(s->channel, buck);
    return NULL;
  }

  /* Encode the next hop */
  lh = bgp_encode_next_hop(s, s->mp_next_hop, pos+1);
  *pos = lh;
  pos += 1+lh;

  /* Reserved field */
  *pos++ = 0;

  /* Encode the NLRI */
  lr = bgp_encode_nlri(s, buck, pos, end - la);
  pos += lr;

  /* End of MP_REACH_NLRI atribute, update data length */
  put_u16(buf+6, pos-buf-8);

  /* Copy remaining attributes */
  memcpy(pos, abuf, la);
  pos += la;

  /* Initial UPDATE fields */
  put_u16(buf+0, 0);
  put_u16(buf+2, pos-buf-4);

  return pos;
}

#undef MAX_ATTRS_LENGTH

static byte *
bgp_create_ip_unreach(struct bgp_write_state *s, struct bgp_bucket *buck, byte *buf, byte *end)
{
  /*
   *	2 B	Withdrawn Routes Length
   *	var	IPv4 Withdrawn Routes NLRI
   *	2 B	Total Path Attribute Length (zero)
   *	---	Path Attributes (unused)
   *	---	IPv4 Network Layer Reachability Information (unused)
   */

  uint len = bgp_encode_nlri(s, buck, buf+2, end);

  put_u16(buf+0, len);
  put_u16(buf+2+len, 0);

  return buf+4+len;
}

static byte *
bgp_create_mp_unreach(struct bgp_write_state *s, struct bgp_bucket *buck, byte *buf, byte *end)
{
  /*
   *	2 B	Withdrawn Routes Length (zero)
   *	---	IPv4 Withdrawn Routes NLRI (unused)
   *	2 B	Total Path Attribute Length
   *	1 B	MP_UNREACH_NLRI hdr - Attribute Flags
   *	1 B	MP_UNREACH_NLRI hdr - Attribute Type Code
   *	2 B	MP_UNREACH_NLRI hdr - Length of Attribute Data
   *	2 B	MP_UNREACH_NLRI data - Address Family Identifier
   *	1 B	MP_UNREACH_NLRI data - Subsequent Address Family Identifier
   *	var	MP_UNREACH_NLRI data - Network Layer Reachability Information
   *	---	IPv4 Network Layer Reachability Information (unused)
   */

  uint len = bgp_encode_nlri(s, buck, buf+11, end);

  put_u16(buf+0, 0);
  put_u16(buf+2, 7+len);

  /* Begin of MP_UNREACH_NLRI atribute */
  buf[4] = BAF_OPTIONAL | BAF_EXT_LEN;
  buf[5] = BA_MP_UNREACH_NLRI;
  put_u16(buf+6, 3+len);
  put_af3(buf+8, s->channel->afi);

  return buf+11+len;
}

static byte *
bgp_create_update(struct bgp_channel *c, byte *buf)
{
  struct bgp_proto *p = (void *) c->c.proto;
  struct bgp_bucket *buck;
  byte *end = buf + (bgp_max_packet_length(p->conn) - BGP_HEADER_LENGTH);
  byte *res = NULL;

again: ;

  struct lp_state tmpp;
  lp_save(tmp_linpool, &tmpp);

  /* Initialize write state */
  struct bgp_write_state s = {
    .proto = p,
    .channel = c,
    .pool = tmp_linpool,
    .mp_reach = (c->afi != BGP_AF_IPV4) || c->ext_next_hop,
    .as4_session = p->as4_session,
    .add_path = c->add_path_tx,
    .mpls = c->desc->mpls,
  };

  /* Try unreachable bucket */
  if ((buck = c->withdraw_bucket) && !EMPTY_LIST(buck->prefixes))
  {
    res = (c->afi == BGP_AF_IPV4) && !c->ext_next_hop ?
      bgp_create_ip_unreach(&s, buck, buf, end):
      bgp_create_mp_unreach(&s, buck, buf, end);

    goto done;
  }

  /* Try reachable buckets */
  if (!EMPTY_LIST(c->bucket_queue))
  {
    buck = HEAD(c->bucket_queue);

    /* Cleanup empty buckets */
    if (EMPTY_LIST(buck->prefixes))
    {
      bgp_free_bucket(c, buck);
      lp_restore(tmp_linpool, &tmpp);
      goto again;
    }

    res = !s.mp_reach ?
      bgp_create_ip_reach(&s, buck, buf, end):
      bgp_create_mp_reach(&s, buck, buf, end);

    if (EMPTY_LIST(buck->prefixes))
      bgp_free_bucket(c, buck);
    else
      bgp_defer_bucket(c, buck);

    if (!res)
    {
      lp_restore(tmp_linpool, &tmpp);
      goto again;
    }

    goto done;
  }

  /* No more prefixes to send */
  return NULL;

done:
  BGP_TRACE_RL(&rl_snd_update, D_PACKETS, "Sending UPDATE");
  p->stats.tx_updates++;
  lp_restore(tmp_linpool, &tmpp);

  return res;
}

static byte *
bgp_create_ip_end_mark(struct bgp_channel *c UNUSED, byte *buf)
{
  /* Empty update packet */
  put_u32(buf, 0);

  return buf+4;
}

static byte *
bgp_create_mp_end_mark(struct bgp_channel *c, byte *buf)
{
  put_u16(buf+0, 0);
  put_u16(buf+2, 6);		/* length 4--9 */

  /* Empty MP_UNREACH_NLRI atribute */
  buf[4] = BAF_OPTIONAL;
  buf[5] = BA_MP_UNREACH_NLRI;
  buf[6] = 3;			/* Length 7--9 */
  put_af3(buf+7, c->afi);

  return buf+10;
}

static byte *
bgp_create_end_mark(struct bgp_channel *c, byte *buf)
{
  struct bgp_proto *p = (void *) c->c.proto;

  BGP_TRACE(D_PACKETS, "Sending END-OF-RIB");
  p->stats.tx_updates++;

  return (c->afi == BGP_AF_IPV4) ?
    bgp_create_ip_end_mark(c, buf):
    bgp_create_mp_end_mark(c, buf);
}

static inline void
bgp_rx_end_mark(struct bgp_parse_state *s, u32 afi)
{
  struct bgp_proto *p = s->proto;
  struct bgp_channel *c = bgp_get_channel(p, afi);

  BGP_TRACE(D_PACKETS, "Got END-OF-RIB");

  if (!c)
    DISCARD(BAD_AFI, BGP_AFI(afi), BGP_SAFI(afi));

  if (c->load_state == BFS_LOADING)
    c->load_state = BFS_NONE;

  if (p->p.gr_recovery)
    channel_graceful_restart_unlock(&c->c);

  if (c->gr_active)
    bgp_graceful_restart_done(c);
}

static inline void
bgp_decode_nlri(struct bgp_parse_state *s, u32 afi, byte *nlri, uint len, ea_list *ea, byte *nh, uint nh_len)
{
  struct bgp_channel *c = bgp_get_channel(s->proto, afi);
  rta *a = NULL;

  if (!c)
    DISCARD(BAD_AFI, BGP_AFI(afi), BGP_SAFI(afi));

  s->channel = c;
  s->add_path = c->add_path_rx;
  s->mpls = c->desc->mpls;

  s->last_id = 0;
  s->last_src = s->proto->p.main_source;

  /*
   * IPv4 BGP and MP-BGP may be used together in one update, therefore we do not
   * add BA_NEXT_HOP in bgp_decode_attrs(), but we add it here independently for
   * IPv4 BGP and MP-BGP. We undo the attribute (and possibly others attached by
   * decode_next_hop hooks) by restoring a->eattrs afterwards.
   */

  if (ea)
  {
    a = allocz(RTA_MAX_SIZE);

    a->eattrs = ea;

    ea_set_attr_data(&a->eattrs, &ea_gen_from, 0, &s->proto->remote_ip, sizeof(ip_addr));
    ea_set_attr_u32(&a->eattrs, &ea_gen_preference, 0, c->c.preference);
    ea_set_attr_u32(&a->eattrs, &ea_gen_source, 0, RTS_BGP);

    c->desc->decode_next_hop(s, nh, nh_len, a);
    bgp_finish_attrs(s, a);

    /* Handle withdraw during next hop decoding */
    if (s->err_withdraw)
      a = NULL;
  }

  c->desc->decode_nlri(s, nlri, len, a);

  rta_free(s->cached_rta);
  s->cached_rta = NULL;
}

static void
bgp_rx_update(struct bgp_conn *conn, byte *pkt, uint len)
{
  struct bgp_proto *p = conn->bgp;
  ea_list *ea = NULL;

  BGP_TRACE_RL(&rl_rcv_update, D_PACKETS, "Got UPDATE");
  p->last_rx_update = current_time();
  p->stats.rx_updates++;

  /* Workaround for some BGP implementations that skip initial KEEPALIVE */
  if (conn->state == BS_OPENCONFIRM)
    bgp_conn_enter_established_state(conn);

  if (conn->state != BS_ESTABLISHED)
  { bgp_error(conn, 5, fsm_err_subcode[conn->state], NULL, 0); return; }

  bgp_start_timer(conn->hold_timer, conn->hold_time);

  struct lp_state tmpp;
  lp_save(tmp_linpool, &tmpp);

  /* Initialize parse state */
  struct bgp_parse_state s = {
    .proto = p,
    .pool = tmp_linpool,
    .as4_session = p->as4_session,
  };

  /* Parse error handler */
  if (setjmp(s.err_jmpbuf))
  {
    bgp_error(conn, 3, s.err_subcode, NULL, 0);
    goto done;
  }

  /* Check minimal length */
  if (len < 23)
  { bgp_error(conn, 1, 2, pkt+16, 2); return; }

  /* Skip fixed header */
  uint pos = 19;

  /*
   *	UPDATE message format
   *
   *	2 B	IPv4 Withdrawn Routes Length
   *	var	IPv4 Withdrawn Routes NLRI
   *	2 B	Total Path Attribute Length
   *	var	Path Attributes
   *	var	IPv4 Reachable Routes NLRI
   */

  s.ip_unreach_len = get_u16(pkt + pos);
  s.ip_unreach_nlri = pkt + pos + 2;
  pos += 2 + s.ip_unreach_len;

  if (pos + 2 > len)
    bgp_parse_error(&s, 1);

  s.attr_len = get_u16(pkt + pos);
  s.attrs = pkt + pos + 2;
  pos += 2 + s.attr_len;

  if (pos > len)
    bgp_parse_error(&s, 1);

  s.ip_reach_len = len - pos;
  s.ip_reach_nlri = pkt + pos;


  if (s.attr_len)
    ea = bgp_decode_attrs(&s, s.attrs, s.attr_len);
  else
    ea = NULL;

  /* Check for End-of-RIB marker */
  if (!s.attr_len && !s.ip_unreach_len && !s.ip_reach_len)
  { bgp_rx_end_mark(&s, BGP_AF_IPV4); goto done; }

  /* Check for MP End-of-RIB marker */
  if ((s.attr_len < 8) && !s.ip_unreach_len && !s.ip_reach_len &&
      !s.mp_reach_len && !s.mp_unreach_len && s.mp_unreach_af)
  { bgp_rx_end_mark(&s, s.mp_unreach_af); goto done; }

  if (s.ip_unreach_len)
    bgp_decode_nlri(&s, BGP_AF_IPV4, s.ip_unreach_nlri, s.ip_unreach_len, NULL, NULL, 0);

  if (s.mp_unreach_len)
    bgp_decode_nlri(&s, s.mp_unreach_af, s.mp_unreach_nlri, s.mp_unreach_len, NULL, NULL, 0);

  s.reach_nlri_step = 1;

  if (s.ip_reach_len)
    bgp_decode_nlri(&s, BGP_AF_IPV4, s.ip_reach_nlri, s.ip_reach_len,
		    ea, s.ip_next_hop_data, s.ip_next_hop_len);

  if (s.mp_reach_len)
    bgp_decode_nlri(&s, s.mp_reach_af, s.mp_reach_nlri, s.mp_reach_len,
		    ea, s.mp_next_hop_data, s.mp_next_hop_len);

done:
  rta_free(s.cached_rta);
  lp_restore(tmp_linpool, &tmpp);
  return;
}

static uint
bgp_find_update_afi(byte *pos, uint len)
{
  /*
   * This is stripped-down version of bgp_rx_update(), bgp_decode_attrs() and
   * bgp_decode_mp_[un]reach_nlri() used by MRT code in order to find out which
   * AFI/SAFI is associated with incoming UPDATE. Returns 0 for framing errors.
   */
  if (len < 23)
    return 0;

  /* Assume there is no withrawn NLRI, read lengths and move to attribute list */
  uint wlen = get_u16(pos + 19);
  uint alen = get_u16(pos + 21);
  ADVANCE(pos, len, 23);

  /* Either non-zero withdrawn NLRI, non-zero reachable NLRI, or IPv4 End-of-RIB */
  if ((wlen != 0) || (alen < len) || !alen)
    return BGP_AF_IPV4;

  if (alen > len)
    return 0;

  /* Process attribute list (alen == len) */
  while (len)
  {
    if (len < 2)
      return 0;

    uint flags = pos[0];
    uint code = pos[1];
    ADVANCE(pos, len, 2);

    uint ll = !(flags & BAF_EXT_LEN) ? 1 : 2;
    if (len < ll)
      return 0;

    /* Read attribute length and move to attribute body */
    alen = (ll == 1) ? get_u8(pos) : get_u16(pos);
    ADVANCE(pos, len, ll);

    if (len < alen)
      return 0;

    /* Found MP NLRI */
    if ((code == BA_MP_REACH_NLRI) || (code == BA_MP_UNREACH_NLRI))
    {
      if (alen < 3)
	return 0;

      return BGP_AF(get_u16(pos), pos[2]);
    }

    /* Move to the next attribute */
    ADVANCE(pos, len, alen);
  }

  /* No basic or MP NLRI, but there are some attributes -> error */
  return 0;
}


/*
 *	ROUTE-REFRESH
 */

static inline byte *
bgp_create_route_refresh(struct bgp_channel *c, byte *buf)
{
  struct bgp_proto *p = (void *) c->c.proto;

  BGP_TRACE(D_PACKETS, "Sending ROUTE-REFRESH");

  /* Original route refresh request, RFC 2918 */
  put_af4(buf, c->afi);
  buf[2] = BGP_RR_REQUEST;

  return buf+4;
}

static inline byte *
bgp_create_begin_refresh(struct bgp_channel *c, byte *buf)
{
  struct bgp_proto *p = (void *) c->c.proto;

  BGP_TRACE(D_PACKETS, "Sending BEGIN-OF-RR");

  /* Demarcation of beginning of route refresh (BoRR), RFC 7313 */
  put_af4(buf, c->afi);
  buf[2] = BGP_RR_BEGIN;

  return buf+4;
}

static inline byte *
bgp_create_end_refresh(struct bgp_channel *c, byte *buf)
{
  struct bgp_proto *p = (void *) c->c.proto;

  BGP_TRACE(D_PACKETS, "Sending END-OF-RR");

  /* Demarcation of ending of route refresh (EoRR), RFC 7313 */
  put_af4(buf, c->afi);
  buf[2] = BGP_RR_END;

  return buf+4;
}

static void
bgp_rx_route_refresh(struct bgp_conn *conn, byte *pkt, uint len)
{
  struct bgp_proto *p = conn->bgp;

  if (conn->state != BS_ESTABLISHED)
  { bgp_error(conn, 5, fsm_err_subcode[conn->state], NULL, 0); return; }

  if (!conn->local_caps->route_refresh)
  { bgp_error(conn, 1, 3, pkt+18, 1); return; }

  if (len < (BGP_HEADER_LENGTH + 4))
  { bgp_error(conn, 1, 2, pkt+16, 2); return; }

  if (len > (BGP_HEADER_LENGTH + 4))
  { bgp_error(conn, 7, 1, pkt, MIN(len, 2048)); return; }

  struct bgp_channel *c = bgp_get_channel(p, get_af4(pkt+19));
  if (!c)
  {
    log(L_WARN "%s: Got ROUTE-REFRESH subtype %u for AF %u.%u, ignoring",
	p->p.name, pkt[21], get_u16(pkt+19), pkt[22]);
    return;
  }

  /* RFC 7313 redefined reserved field as RR message subtype */
  uint subtype = p->enhanced_refresh ? pkt[21] : BGP_RR_REQUEST;

  switch (subtype)
  {
  case BGP_RR_REQUEST:
    BGP_TRACE(D_PACKETS, "Got ROUTE-REFRESH");
    rt_refeed_channel(&c->c);
    break;

  case BGP_RR_BEGIN:
    BGP_TRACE(D_PACKETS, "Got BEGIN-OF-RR");
    bgp_refresh_begin(c);
    break;

  case BGP_RR_END:
    BGP_TRACE(D_PACKETS, "Got END-OF-RR");
    bgp_refresh_end(c);
    break;

  default:
    log(L_WARN "%s: Got ROUTE-REFRESH message with unknown subtype %u, ignoring",
	p->p.name, subtype);
    break;
  }
}

static inline struct bgp_channel *
bgp_get_channel_to_send(struct bgp_proto *p, struct bgp_conn *conn)
{
  uint i = conn->last_channel;

  /* Try the last channel, but at most several times */
  if ((conn->channels_to_send & (1 << i)) &&
      (conn->last_channel_count < 16))
    goto found;

  /* Find channel with non-zero channels_to_send */
  do
  {
    i++;
    if (i >= p->channel_count)
      i = 0;
  }
  while (! (conn->channels_to_send & (1 << i)));

  /* Use that channel */
  conn->last_channel = i;
  conn->last_channel_count = 0;

found:
  conn->last_channel_count++;
  return p->channel_map[i];
}

static inline int
bgp_send(struct bgp_conn *conn, uint type, uint len)
{
  sock *sk = conn->sk;
  byte *buf = sk->tbuf;

  conn->bgp->stats.tx_messages++;
  conn->bgp->stats.tx_bytes += len;

  memset(buf, 0xff, 16);		/* Marker */
  put_u16(buf+16, len);
  buf[18] = type;

  return sk_send(sk, len);
}

/**
 * bgp_fire_tx - transmit packets
 * @conn: connection
 *
 * Whenever the transmit buffers of the underlying TCP connection
 * are free and we have any packets queued for sending, the socket functions
 * call bgp_fire_tx() which takes care of selecting the highest priority packet
 * queued (Notification > Keepalive > Open > Update), assembling its header
 * and body and sending it to the connection.
 */
static int
bgp_fire_tx(struct bgp_conn *conn)
{
  struct bgp_proto *p = conn->bgp;
  struct bgp_channel *c;
  byte *buf, *pkt, *end;
  uint s;

  if (!conn->sk)
    return 0;

  buf = conn->sk->tbuf;
  pkt = buf + BGP_HEADER_LENGTH;
  s = conn->packets_to_send;

  if (s & (1 << PKT_SCHEDULE_CLOSE))
  {
    /* We can finally close connection and enter idle state */
    bgp_conn_enter_idle_state(conn);
    return 0;
  }
  if (s & (1 << PKT_NOTIFICATION))
  {
    conn->packets_to_send = 1 << PKT_SCHEDULE_CLOSE;
    end = bgp_create_notification(conn, pkt);
    return bgp_send(conn, PKT_NOTIFICATION, end - buf);
  }
  else if (s & (1 << PKT_OPEN))
  {
    conn->packets_to_send &= ~(1 << PKT_OPEN);
    end = bgp_create_open(conn, pkt);
    return bgp_send(conn, PKT_OPEN, end - buf);
  }
  else if (s & (1 << PKT_KEEPALIVE))
  {
    conn->packets_to_send &= ~(1 << PKT_KEEPALIVE);
    BGP_TRACE(D_PACKETS, "Sending KEEPALIVE");
    bgp_start_timer(conn->keepalive_timer, conn->keepalive_time);
    return bgp_send(conn, PKT_KEEPALIVE, BGP_HEADER_LENGTH);
  }
  else while (conn->channels_to_send)
  {
    c = bgp_get_channel_to_send(p, conn);
    s = c->packets_to_send;

    if (s & (1 << PKT_ROUTE_REFRESH))
    {
      c->packets_to_send &= ~(1 << PKT_ROUTE_REFRESH);
      end = bgp_create_route_refresh(c, pkt);
      return bgp_send(conn, PKT_ROUTE_REFRESH, end - buf);
    }
    else if (s & (1 << PKT_BEGIN_REFRESH))
    {
      /* BoRR is a subtype of RR, but uses separate bit in packets_to_send */
      c->packets_to_send &= ~(1 << PKT_BEGIN_REFRESH);
      end = bgp_create_begin_refresh(c, pkt);
      return bgp_send(conn, PKT_ROUTE_REFRESH, end - buf);
    }
    else if (s & (1 << PKT_UPDATE))
    {
      end = bgp_create_update(c, pkt);
      if (end)
	return bgp_send(conn, PKT_UPDATE, end - buf);

      /* No update to send, perhaps we need to send End-of-RIB or EoRR */
      c->packets_to_send = 0;
      conn->channels_to_send &= ~(1 << c->index);

      if (c->feed_state == BFS_LOADED)
      {
	c->feed_state = BFS_NONE;
	end = bgp_create_end_mark(c, pkt);
	return bgp_send(conn, PKT_UPDATE, end - buf);
      }

      else if (c->feed_state == BFS_REFRESHED)
      {
	c->feed_state = BFS_NONE;
	end = bgp_create_end_refresh(c, pkt);
	return bgp_send(conn, PKT_ROUTE_REFRESH, end - buf);
      }
    }
    else if (s)
      bug("Channel packets_to_send: %x", s);

    c->packets_to_send = 0;
    conn->channels_to_send &= ~(1 << c->index);
  }

  return 0;
}

/**
 * bgp_schedule_packet - schedule a packet for transmission
 * @conn: connection
 * @c: channel
 * @type: packet type
 *
 * Schedule a packet of type @type to be sent as soon as possible.
 */
void
bgp_schedule_packet(struct bgp_conn *conn, struct bgp_channel *c, int type)
{
  ASSERT(conn->sk);

  DBG("BGP: Scheduling packet type %d\n", type);

  if (c)
  {
    if (! conn->channels_to_send)
    {
      conn->last_channel = c->index;
      conn->last_channel_count = 0;
    }

    c->packets_to_send |= 1 << type;
    conn->channels_to_send |= 1 << c->index;
  }
  else
    conn->packets_to_send |= 1 << type;

  if ((conn->sk->tpos == conn->sk->tbuf) && !ev_active(conn->tx_ev))
    ev_schedule(conn->tx_ev);
}
void
bgp_kick_tx(void *vconn)
{
  struct bgp_conn *conn = vconn;

  DBG("BGP: kicking TX\n");
  uint max = 1024;
  while (--max && (bgp_fire_tx(conn) > 0))
    ;

  if (!max && !ev_active(conn->tx_ev))
    ev_schedule(conn->tx_ev);
}

void
bgp_tx(sock *sk)
{
  struct bgp_conn *conn = sk->data;

  DBG("BGP: TX hook\n");
  uint max = 1024;
  while (--max && (bgp_fire_tx(conn) > 0))
    ;

  if (!max && !ev_active(conn->tx_ev))
    ev_schedule(conn->tx_ev);
}


static struct {
  byte major, minor;
  byte *msg;
} bgp_msg_table[] = {
  { 1, 0, "Invalid message header" },
  { 1, 1, "Connection not synchronized" },
  { 1, 2, "Bad message length" },
  { 1, 3, "Bad message type" },
  { 2, 0, "Invalid OPEN message" },
  { 2, 1, "Unsupported version number" },
  { 2, 2, "Bad peer AS" },
  { 2, 3, "Bad BGP identifier" },
  { 2, 4, "Unsupported optional parameter" },
  { 2, 5, "Authentication failure" },
  { 2, 6, "Unacceptable hold time" },
  { 2, 7, "Required capability missing" }, /* [RFC5492] */
  { 2, 8, "No supported AFI/SAFI" }, /* This error msg is nonstandard */
  { 3, 0, "Invalid UPDATE message" },
  { 3, 1, "Malformed attribute list" },
  { 3, 2, "Unrecognized well-known attribute" },
  { 3, 3, "Missing mandatory attribute" },
  { 3, 4, "Invalid attribute flags" },
  { 3, 5, "Invalid attribute length" },
  { 3, 6, "Invalid ORIGIN attribute" },
  { 3, 7, "AS routing loop" },		/* Deprecated */
  { 3, 8, "Invalid NEXT_HOP attribute" },
  { 3, 9, "Optional attribute error" },
  { 3, 10, "Invalid network field" },
  { 3, 11, "Malformed AS_PATH" },
  { 4, 0, "Hold timer expired" },
  { 5, 0, "Finite state machine error" }, /* Subcodes are according to [RFC6608] */
  { 5, 1, "Unexpected message in OpenSent state" },
  { 5, 2, "Unexpected message in OpenConfirm state" },
  { 5, 3, "Unexpected message in Established state" },
  { 6, 0, "Cease" }, /* Subcodes are according to [RFC4486] */
  { 6, 1, "Maximum number of prefixes reached" },
  { 6, 2, "Administrative shutdown" },
  { 6, 3, "Peer de-configured" },
  { 6, 4, "Administrative reset" },
  { 6, 5, "Connection rejected" },
  { 6, 6, "Other configuration change" },
  { 6, 7, "Connection collision resolution" },
  { 6, 8, "Out of Resources" },
  { 7, 0, "Invalid ROUTE-REFRESH message" }, /* [RFC7313] */
  { 7, 1, "Invalid ROUTE-REFRESH message length" } /* [RFC7313] */
};

/**
 * bgp_error_dsc - return BGP error description
 * @code: BGP error code
 * @subcode: BGP error subcode
 *
 * bgp_error_dsc() returns error description for BGP errors
 * which might be static string or given temporary buffer.
 */
const char *
bgp_error_dsc(uint code, uint subcode)
{
  static char buff[32];
  uint i;

  for (i=0; i < ARRAY_SIZE(bgp_msg_table); i++)
    if (bgp_msg_table[i].major == code && bgp_msg_table[i].minor == subcode)
      return bgp_msg_table[i].msg;

  bsprintf(buff, "Unknown error %u.%u", code, subcode);
  return buff;
}

/* RFC 8203 - shutdown communication message */
static int
bgp_handle_message(struct bgp_proto *p, byte *data, uint len, byte **bp)
{
  byte *msg = data + 1;
  uint msg_len = data[0];
  uint i;

  /* Handle zero length message */
  if (msg_len == 0)
    return 1;

  /* Handle proper message */
  if (msg_len + 1 > len)
    return 0;

  /* Some elementary cleanup */
  for (i = 0; i < msg_len; i++)
    if (msg[i] < ' ')
      msg[i] = ' ';

  proto_set_message(&p->p, msg, msg_len);
  *bp += bsprintf(*bp, ": \"%s\"", p->p.message);
  return 1;
}

void
bgp_log_error(struct bgp_proto *p, u8 class, char *msg, uint code, uint subcode, byte *data, uint len)
{
  byte argbuf[256+16], *t = argbuf;
  uint i;

  /* Don't report Cease messages generated by myself */
  if (code == 6 && class == BE_BGP_TX)
    return;

  /* Reset shutdown message */
  if ((code == 6) && ((subcode == 2) || (subcode == 4)))
    proto_set_message(&p->p, NULL, 0);

  if (len)
    {
      /* Bad peer AS - we would like to print the AS */
      if ((code == 2) && (subcode == 2) && ((len == 2) || (len == 4)))
	{
	  t += bsprintf(t, ": %u", (len == 2) ? get_u16(data) : get_u32(data));
	  goto done;
	}

      /* RFC 8203 - shutdown communication */
      if (((code == 6) && ((subcode == 2) || (subcode == 4))))
	if (bgp_handle_message(p, data, len, &t))
	  goto done;

      *t++ = ':';
      *t++ = ' ';
      if (len > 16)
	len = 16;
      for (i=0; i<len; i++)
	t += bsprintf(t, "%02x", data[i]);
    }

done:
  *t = 0;
  const byte *dsc = bgp_error_dsc(code, subcode);
  log(L_REMOTE "%s: %s: %s%s", p->p.name, msg, dsc, argbuf);
}

static void
bgp_rx_notification(struct bgp_conn *conn, byte *pkt, uint len)
{
  struct bgp_proto *p = conn->bgp;

  if (len < 21)
  { bgp_error(conn, 1, 2, pkt+16, 2); return; }

  uint code = pkt[19];
  uint subcode = pkt[20];
  int err = (code != 6);

  bgp_log_error(p, BE_BGP_RX, "Received", code, subcode, pkt+21, len-21);
  bgp_store_error(p, conn, BE_BGP_RX, (code << 16) | subcode);

  bgp_conn_enter_close_state(conn);
  bgp_schedule_packet(conn, NULL, PKT_SCHEDULE_CLOSE);

  if (err)
  {
    bgp_update_startup_delay(p);
    bgp_stop(p, 0, NULL, 0);
  }
  else
  {
    uint subcode_bit = 1 << ((subcode <= 8) ? subcode : 0);
    if (p->cf->disable_after_cease & subcode_bit)
    {
      log(L_INFO "%s: Disabled after Cease notification", p->p.name);
      p->startup_delay = 0;
      p->p.disabled = 1;
    }
  }
}

static void
bgp_rx_keepalive(struct bgp_conn *conn)
{
  struct bgp_proto *p = conn->bgp;

  BGP_TRACE(D_PACKETS, "Got KEEPALIVE");
  bgp_start_timer(conn->hold_timer, conn->hold_time);

  if (conn->state == BS_OPENCONFIRM)
  { bgp_conn_enter_established_state(conn); return; }

  if (conn->state != BS_ESTABLISHED)
    bgp_error(conn, 5, fsm_err_subcode[conn->state], NULL, 0);
}


/**
 * bgp_rx_packet - handle a received packet
 * @conn: BGP connection
 * @pkt: start of the packet
 * @len: packet size
 *
 * bgp_rx_packet() takes a newly received packet and calls the corresponding
 * packet handler according to the packet type.
 */
static void
bgp_rx_packet(struct bgp_conn *conn, byte *pkt, uint len)
{
  byte type = pkt[18];

  DBG("BGP: Got packet %02x (%d bytes)\n", type, len);
  conn->bgp->stats.rx_messages++;
  conn->bgp->stats.rx_bytes += len;

  if (conn->bgp->p.mrtdump & MD_MESSAGES)
    bgp_dump_message(conn, pkt, len);

  switch (type)
  {
  case PKT_OPEN:		return bgp_rx_open(conn, pkt, len);
  case PKT_UPDATE:		return bgp_rx_update(conn, pkt, len);
  case PKT_NOTIFICATION:	return bgp_rx_notification(conn, pkt, len);
  case PKT_KEEPALIVE:		return bgp_rx_keepalive(conn);
  case PKT_ROUTE_REFRESH:	return bgp_rx_route_refresh(conn, pkt, len);
  default:			bgp_error(conn, 1, 3, pkt+18, 1);
  }
}

/**
 * bgp_rx - handle received data
 * @sk: socket
 * @size: amount of data received
 *
 * bgp_rx() is called by the socket layer whenever new data arrive from
 * the underlying TCP connection. It assembles the data fragments to packets,
 * checks their headers and framing and passes complete packets to
 * bgp_rx_packet().
 */
int
bgp_rx(sock *sk, uint size)
{
  struct bgp_conn *conn = sk->data;
  byte *pkt_start = sk->rbuf;
  byte *end = pkt_start + size;
  uint i, len;

  DBG("BGP: RX hook: Got %d bytes\n", size);
  while (end >= pkt_start + BGP_HEADER_LENGTH)
    {
      if ((conn->state == BS_CLOSE) || (conn->sk != sk))
	return 0;
      for(i=0; i<16; i++)
	if (pkt_start[i] != 0xff)
	  {
	    bgp_error(conn, 1, 1, NULL, 0);
	    break;
	  }
      len = get_u16(pkt_start+16);
      if ((len < BGP_HEADER_LENGTH) || (len > bgp_max_packet_length(conn)))
	{
	  bgp_error(conn, 1, 2, pkt_start+16, 2);
	  break;
	}
      if (end < pkt_start + len)
	break;
      bgp_rx_packet(conn, pkt_start, len);
      pkt_start += len;
    }
  if (pkt_start != sk->rbuf)
    {
      memmove(sk->rbuf, pkt_start, end - pkt_start);
      sk->rpos = sk->rbuf + (end - pkt_start);
    }
  return 0;
}<|MERGE_RESOLUTION|>--- conflicted
+++ resolved
@@ -1033,30 +1033,6 @@
   }
 }
 
-<<<<<<< HEAD
-=======
-static void
-bgp_apply_flow_validation(struct bgp_parse_state *s, const net_addr *n, rta *a)
-{
-  struct bgp_channel *c = s->channel;
-  uint valid = rt_flowspec_check(c->base_table, c->c.table, n, a, s->proto->is_interior);
-
-  /* Invalidate cached rta */
-  if (s->cached_rta)
-  {
-    /* Has't changed */
-    if (valid == ea_get_int(s->cached_rta->eattrs, &ea_gen_flowspec_valid, FLOWSPEC_UNKNOWN))
-      return;
-
-    rta_free(s->cached_rta);
-    s->cached_rta = NULL;
-  }
-
-  /* Set the value */
-  ea_set_attr_u32(&a->eattrs, &ea_gen_flowspec_valid, 0, valid);
-}
-
->>>>>>> 950775f6
 static int
 bgp_match_src(struct bgp_export_state *s, int mode)
 {

--- conflicted
+++ resolved
@@ -1033,30 +1033,6 @@
   }
 }
 
-<<<<<<< HEAD
-=======
-static void
-bgp_apply_flow_validation(struct bgp_parse_state *s, const net_addr *n, ea_list **to)
-{
-  struct bgp_channel *c = s->channel;
-  uint valid = rt_flowspec_check(c->base_table, c->c.table, n, *to, s->proto->is_interior);
-
-  /* Invalidate cached rta */
-  if (s->cached_ea)
-  {
-    /* Has't changed */
-    if (valid == ea_get_int(s->cached_ea, &ea_gen_flowspec_valid, FLOWSPEC_UNKNOWN))
-      return;
-
-    rta_free(s->cached_ea);
-    s->cached_ea = NULL;
-  }
-
-  /* Set the value */
-  ea_set_attr_u32(to, &ea_gen_flowspec_valid, 0, valid);
-}
-
->>>>>>> 938742de
 static int
 bgp_match_src(struct bgp_export_state *s, int mode)
 {
@@ -1418,14 +1394,10 @@
   if (s->cached_ea == NULL)
     s->cached_ea = ea_lookup(a0);
 
-<<<<<<< HEAD
   rte e0 = {
-    .attrs = s->cached_rta,
+    .attrs = s->cached_ea,
     .src = s->last_src,
   };
-=======
-  rte *e = rte_get_temp(rta_clone(s->cached_ea), s->last_src);
->>>>>>> 938742de
 
   rte_update(&s->channel->c, n, &e0, s->last_src);
 }
@@ -1931,13 +1903,6 @@
     net_fill_flow4(n, px, pxlen, pos, flen);
     ADVANCE(pos, len, flen);
 
-<<<<<<< HEAD
-=======
-    /* Apply validation procedure per RFC 8955 (6) */
-    if (a && s->channel->cf->validate)
-      bgp_apply_flow_validation(s, n, &a);
-
->>>>>>> 938742de
     bgp_rte_update(s, n, path_id, a);
   }
 }
@@ -2026,13 +1991,6 @@
     net_fill_flow6(n, px, pxlen, pos, flen);
     ADVANCE(pos, len, flen);
 
-<<<<<<< HEAD
-=======
-    /* Apply validation procedure per RFC 8955 (6) */
-    if (a && s->channel->cf->validate)
-      bgp_apply_flow_validation(s, n, &a);
-
->>>>>>> 938742de
     bgp_rte_update(s, n, path_id, a);
   }
 }

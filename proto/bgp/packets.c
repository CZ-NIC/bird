--- conflicted
+++ resolved
@@ -1049,12 +1049,8 @@
       conn->hold_time, conn->keepalive_time, p->remote_as, p->remote_id, conn->as4_session);
 
   bgp_schedule_packet(conn, NULL, PKT_KEEPALIVE);
-<<<<<<< HEAD
   bgp_start_timer(p, conn->hold_timer, conn->hold_time);
-=======
-  bgp_start_timer(conn->hold_timer, conn->hold_time);
-  bgp_start_timer(conn->send_hold_timer, conn->send_hold_time);
->>>>>>> 6d453c16
+  bgp_start_timer(p, conn->send_hold_timer, conn->send_hold_time);
   bgp_conn_enter_openconfirm_state(conn);
 }
 
@@ -3047,7 +3043,7 @@
 
   int success = sk_send(sk, len);
   if (success && ((conn->state == BS_ESTABLISHED) || (conn->state == BS_OPENCONFIRM)))
-    bgp_start_timer(conn->send_hold_timer, conn->send_hold_time);
+    bgp_start_timer(conn->bgp, conn->send_hold_timer, conn->send_hold_time);
 
   return success;
 }
@@ -3213,14 +3209,12 @@
 {
   struct bgp_conn *conn = sk->data;
 
-<<<<<<< HEAD
   ASSERT_DIE(birdloop_inside(conn->bgp->p.loop));
-=======
+
   /* Pending message was passed to kernel */
   if ((conn->state == BS_ESTABLISHED) || (conn->state == BS_OPENCONFIRM))
-    bgp_start_timer(conn->send_hold_timer, conn->send_hold_time);
-
->>>>>>> 6d453c16
+    bgp_start_timer(conn->bgp, conn->send_hold_timer, conn->send_hold_time);
+
   DBG("BGP: TX hook\n");
   uint max = 1024;
   while (--max && (bgp_fire_tx(conn) > 0))

/*
 *	BIRD -- BGP Packet Processing
 *
 *	(c) 2000 Martin Mares <mj@ucw.cz>
 *	(c) 2008--2016 Ondrej Zajicek <santiago@crfreenet.org>
 *	(c) 2008--2016 CZ.NIC z.s.p.o.
 *
 *	Can be freely distributed and used under the terms of the GNU GPL.
 */

#undef LOCAL_DEBUG

#include <stdlib.h>

#include "nest/bird.h"
#include "nest/iface.h"
#include "nest/protocol.h"
#include "nest/route.h"
#include "lib/attrs.h"
#include "proto/mrt/mrt.h"
#include "conf/conf.h"
#include "lib/unaligned.h"
#include "lib/flowspec.h"
#include "lib/socket.h"

#include "nest/cli.h"

#include "bgp.h"
#ifdef CONFIG_BMP
#include "proto/bmp/bmp.h"
#endif


#define BGP_RR_REQUEST		0
#define BGP_RR_BEGIN		1
#define BGP_RR_END		2

#define BGP_NLRI_MAX		(4 + 1 + 32)

#define BGP_MPLS_BOS		1	/* Bottom-of-stack bit */
#define BGP_MPLS_MAX		10	/* Max number of labels that 24*n <= 255 */
#define BGP_MPLS_NULL		3	/* Implicit NULL label */
#define BGP_MPLS_MAGIC		0x800000 /* Magic withdraw label value, RFC 3107 3 */


static struct tbf rl_rcv_update = TBF_DEFAULT_LOG_LIMITS;
static struct tbf rl_snd_update = TBF_DEFAULT_LOG_LIMITS;

/* Table for state -> RFC 6608 FSM error subcodes */
static byte fsm_err_subcode[BS_MAX] = {
  [BS_OPENSENT] = 1,
  [BS_OPENCONFIRM] = 2,
  [BS_ESTABLISHED] = 3
};


static struct bgp_channel *
bgp_get_channel(struct bgp_proto *p, u32 afi)
{
  uint i;

  for (i = 0; i < p->channel_count; i++)
    if (p->afi_map[i] == afi)
      return p->channel_map[i];

  return NULL;
}

static inline void
put_af3(byte *buf, u32 id)
{
  put_u16(buf, id >> 16);
  buf[2] = id & 0xff;
}

static inline void
put_af4(byte *buf, u32 id)
{
  put_u16(buf, id >> 16);
  buf[2] = 0;
  buf[3] = id & 0xff;
}

static inline u32
get_af3(byte *buf)
{
  return (get_u16(buf) << 16) | buf[2];
}

static inline u32
get_af4(byte *buf)
{
  return (get_u16(buf) << 16) | buf[3];
}

static void
init_mrt_bgp_data(struct bgp_conn *conn, struct mrt_bgp_data *d)
{
  struct bgp_proto *p = conn->bgp;
  int p_ok = conn->state >= BS_OPENCONFIRM;

  memset(d, 0, sizeof(struct mrt_bgp_data));
  d->peer_as = p->remote_as;
  d->local_as = p->local_as;
  d->index = (p->neigh && p->neigh->iface) ? p->neigh->iface->index : 0;
  d->af = ipa_is_ip4(p->remote_ip) ? BGP_AFI_IPV4 : BGP_AFI_IPV6;
  d->peer_ip = conn->sk ? conn->sk->daddr : IPA_NONE;
  d->local_ip = conn->sk ? conn->sk->saddr : IPA_NONE;
  d->as4 = p_ok ? p->as4_session : 0;
}

static uint bgp_find_update_afi(byte *pos, uint len);

static int
bgp_estimate_add_path(struct bgp_proto *p, byte *pkt, uint len)
{
  /* No need to estimate it for other messages than UPDATE */
  if (pkt[18] != PKT_UPDATE)
    return 0;

  /* 1 -> no channel, 2 -> all channels, 3 -> some channels */
  if (p->summary_add_path_rx < 3)
    return p->summary_add_path_rx == 2;

  uint afi = bgp_find_update_afi(pkt, len);
  struct bgp_channel *c = bgp_get_channel(p, afi);
  if (!c)
  {
    /* Either frame error (if !afi) or unknown AFI/SAFI,
       will be reported later in regular parsing */
    BGP_TRACE(D_PACKETS, "MRT processing noticed invalid packet");
    return 0;
  }

  return c->add_path_rx;
}

static void
bgp_dump_message(struct bgp_conn *conn, byte *pkt, uint len)
{
  struct mrt_bgp_data d;
  init_mrt_bgp_data(conn, &d);

  d.message = pkt;
  d.msg_len = len;
  d.add_path = bgp_estimate_add_path(conn->bgp, pkt, len);

  mrt_dump_bgp_message(&d);
}

void
bgp_dump_state_change(struct bgp_conn *conn, uint old, uint new)
{
  struct mrt_bgp_data d;
  init_mrt_bgp_data(conn, &d);

  d.old_state = old;
  d.new_state = new;

  mrt_dump_bgp_state_change(&d);
}

static byte *
bgp_create_notification(struct bgp_conn *conn, byte *buf)
{
  struct bgp_proto *p = conn->bgp;

  BGP_TRACE(D_PACKETS, "Sending NOTIFICATION(code=%d.%d)", conn->notify_code, conn->notify_subcode);
  buf[0] = conn->notify_code;
  buf[1] = conn->notify_subcode;
  memcpy(buf+2, conn->notify_data, conn->notify_size);
  return buf + 2 + conn->notify_size;
}


/* Capability negotiation as per RFC 5492 */

const struct bgp_af_caps *
bgp_find_af_caps(struct bgp_caps *caps, u32 afi)
{
  struct bgp_af_caps *ac;

  WALK_AF_CAPS(caps, ac)
    if (ac->afi == afi)
      return ac;

  return NULL;
}

static struct bgp_af_caps *
bgp_get_af_caps(struct bgp_caps **pcaps, u32 afi)
{
  struct bgp_caps *caps = *pcaps;
  struct bgp_af_caps *ac;

  WALK_AF_CAPS(caps, ac)
    if (ac->afi == afi)
      return ac;

  uint n = caps->af_count;
  if (uint_is_pow2(n))
    *pcaps = caps = mb_realloc(caps, sizeof(struct bgp_caps) +
			       (2 * n) * sizeof(struct bgp_af_caps));

  ac = &caps->af_data[caps->af_count++];
  memset(ac, 0, sizeof(struct bgp_af_caps));
  ac->afi = afi;

  return ac;
}

static int
bgp_af_caps_cmp(const void *X, const void *Y)
{
  const struct bgp_af_caps *x = X, *y = Y;
  return (x->afi < y->afi) ? -1 : (x->afi > y->afi) ? 1 : 0;
}

struct bgp_caps *
bgp_alloc_capabilities(struct bgp_proto *p, int n)
{
  struct bgp_caps *caps = mb_allocz(p->p.pool, sizeof(struct bgp_caps) + n * sizeof(struct bgp_af_caps));
  caps->role = BGP_ROLE_UNDEFINED;
  return caps;
}

void
bgp_prepare_capabilities(struct bgp_conn *conn)
{
  struct bgp_proto *p = conn->bgp;
  struct bgp_channel *c;
  struct bgp_caps *caps;
  struct bgp_af_caps *ac;

  if (!p->cf->capabilities)
  {
    /* Just prepare empty local_caps */
    conn->local_caps = bgp_alloc_capabilities(p, 0);
    return;
  }

  /* Prepare bgp_caps structure */
  int n = list_length(&p->p.channels);
  caps = bgp_alloc_capabilities(p, n);
  conn->local_caps = caps;

  caps->as4_support = p->cf->enable_as4;
  caps->ext_messages = p->cf->enable_extended_messages;
  caps->route_refresh = p->cf->enable_refresh;
  caps->enhanced_refresh = p->cf->enable_refresh && p->cf->enable_enhanced_refresh;
  caps->role = p->cf->local_role;

  if (caps->as4_support)
    caps->as4_number = p->public_as;

  if (p->cf->gr_mode)
  {
    caps->gr_aware = 1;
    caps->gr_time = p->cf->gr_time;
    caps->gr_flags = p->p.gr_recovery ? BGP_GRF_RESTART : 0;
  }

  if (p->cf->llgr_mode)
    caps->llgr_aware = 1;

  if (p->cf->enable_hostname && config->hostname)
  {
    size_t length = strlen(config->hostname);
    char *hostname = mb_allocz(p->p.pool, length+1);
    memcpy(hostname, config->hostname, length+1);
    caps->hostname = hostname;
  }

  /* Allocate and fill per-AF fields */
  BGP_WALK_CHANNELS(p, c)
  {
    ac = &caps->af_data[caps->af_count++];
    ac->afi = c->afi;
    ac->ready = 1;

    ac->ext_next_hop = bgp_channel_is_ipv4(c) && c->cf->ext_next_hop;
    caps->any_ext_next_hop |= ac->ext_next_hop;

    ac->add_path = c->cf->add_path;
    caps->any_add_path |= ac->add_path;

    if (c->cf->gr_able)
    {
      ac->gr_able = 1;

      if (p->p.gr_recovery)
	ac->gr_af_flags |= BGP_GRF_FORWARDING;
    }

    if (c->cf->llgr_able)
    {
      ac->llgr_able = 1;
      ac->llgr_time = c->cf->llgr_time;

      if (p->p.gr_recovery)
	ac->llgr_flags |= BGP_LLGRF_FORWARDING;
    }
  }

  /* Sort capability fields by AFI/SAFI */
  qsort(caps->af_data, caps->af_count, sizeof(struct bgp_af_caps), bgp_af_caps_cmp);
}

static byte *
bgp_write_capabilities(struct bgp_conn *conn, byte *buf)
{
  struct bgp_proto *p = conn->bgp;
  struct bgp_caps *caps = conn->local_caps;
  struct bgp_af_caps *ac;
  byte *buf_head = buf;
  byte *data;

  /* Create capability list in buffer */

  /*
   * Note that max length is ~ 22+21*af_count. With max 12 channels that is
   * 274. We are limited just by buffer size (4096, minus header), as we support
   * extended optional parameres. Therefore, we have enough space for expansion.
   */

  WALK_AF_CAPS(caps, ac)
    if (ac->ready)
    {
      *buf++ = 1;		/* Capability 1: Multiprotocol extensions */
      *buf++ = 4;		/* Capability data length */
      put_af4(buf, ac->afi);
      buf += 4;
    }

  if (caps->route_refresh)
  {
    *buf++ = 2;			/* Capability 2: Support for route refresh */
    *buf++ = 0;			/* Capability data length */
  }

  if (caps->any_ext_next_hop)
  {
    *buf++ = 5;			/* Capability 5: Support for extended next hop */
    *buf++ = 0;			/* Capability data length, will be fixed later */
    data = buf;

    WALK_AF_CAPS(caps, ac)
      if (ac->ext_next_hop)
      {
	put_af4(buf, ac->afi);
	put_u16(buf+4, BGP_AFI_IPV6);
	buf += 6;
      }

    data[-1] = buf - data;
  }

  if (caps->ext_messages)
  {
    *buf++ = 6;			/* Capability 6: Support for extended messages */
    *buf++ = 0;			/* Capability data length */
  }

  if (caps->role != BGP_ROLE_UNDEFINED)
  {
    *buf++ = 9;			/* Capability 9: Announce chosen BGP role */
    *buf++ = 1;			/* Capability data length */
    *buf++ = caps->role;
  }

  if (caps->gr_aware)
  {
    *buf++ = 64;		/* Capability 64: Support for graceful restart */
    *buf++ = 0;			/* Capability data length, will be fixed later */
    data = buf;

    put_u16(buf, caps->gr_time);
    buf[0] |= caps->gr_flags;
    buf += 2;

    WALK_AF_CAPS(caps, ac)
      if (ac->gr_able)
      {
	put_af3(buf, ac->afi);
	buf[3] = ac->gr_af_flags;
	buf += 4;
      }

    data[-1] = buf - data;
  }

  if (caps->as4_support)
  {
    *buf++ = 65;		/* Capability 65: Support for 4-octet AS number */
    *buf++ = 4;			/* Capability data length */
    put_u32(buf, p->public_as);
    buf += 4;
  }

  if (caps->any_add_path)
  {
    *buf++ = 69;		/* Capability 69: Support for ADD-PATH */
    *buf++ = 0;			/* Capability data length, will be fixed later */
    data = buf;

    WALK_AF_CAPS(caps, ac)
      if (ac->add_path)
      {
	put_af3(buf, ac->afi);
	buf[3] = ac->add_path;
	buf += 4;
      }

    data[-1] = buf - data;
  }

  if (caps->enhanced_refresh)
  {
    *buf++ = 70;		/* Capability 70: Support for enhanced route refresh */
    *buf++ = 0;			/* Capability data length */
  }

  if (caps->llgr_aware)
  {
    *buf++ = 71;		/* Capability 71: Support for long-lived graceful restart */
    *buf++ = 0;			/* Capability data length, will be fixed later */
    data = buf;

    WALK_AF_CAPS(caps, ac)
      if (ac->llgr_able)
      {
	put_af3(buf, ac->afi);
	buf[3] = ac->llgr_flags;
	put_u24(buf+4, ac->llgr_time);
	buf += 7;
      }

    data[-1] = buf - data;
  }

  if (caps->hostname)
  {
    *buf++ = 73;                /* Capability 73: Hostname */
    *buf++ = 0;			/* Capability data length */
    data = buf;

    /* Hostname */
    size_t length = strlen(caps->hostname);
    *buf++ = length;
    memcpy(buf, caps->hostname, length);
    buf += length;

    /* Domain, not implemented */
    *buf++ = 0;

    data[-1] = buf - data;
  }

  caps->length = buf - buf_head;

  return buf;
}

static int
bgp_read_capabilities(struct bgp_conn *conn, byte *pos, int len)
{
  struct bgp_proto *p = conn->bgp;
  struct bgp_caps *caps;
  struct bgp_af_caps *ac;
  uint err_subcode = 0;
  int i, cl;
  u32 af;

  if (!conn->remote_caps)
    caps = bgp_alloc_capabilities(p, 1);
  else
  {
    caps = conn->remote_caps;
    conn->remote_caps = NULL;
  }

  caps->length += len;

  while (len > 0)
  {
    if (len < 2 || len < (2 + pos[1]))
      goto err;

    /* Capability length */
    cl = pos[1];

    /* Capability type */
    switch (pos[0])
    {
    case  1: /* Multiprotocol capability, RFC 4760 */
      if (cl != 4)
	goto err;

      af = get_af4(pos+2);
      ac = bgp_get_af_caps(&caps, af);
      ac->ready = 1;
      break;

    case  2: /* Route refresh capability, RFC 2918 */
      if (cl != 0)
	goto err;

      caps->route_refresh = 1;
      break;

    case  5: /* Extended next hop encoding capability, RFC 8950 */
      if (cl % 6)
	goto err;

      for (i = 0; i < cl; i += 6)
      {
	/* Specified only for IPv4 prefixes with IPv6 next hops */
	if ((get_u16(pos+2+i+0) != BGP_AFI_IPV4) ||
	    (get_u16(pos+2+i+4) != BGP_AFI_IPV6))
	  continue;

	af = get_af4(pos+2+i);
	ac = bgp_get_af_caps(&caps, af);
	ac->ext_next_hop = 1;
      }
      break;

    case  6: /* Extended message length capability, RFC 8654 */
      if (cl != 0)
	goto err;

      caps->ext_messages = 1;
      break;

    case  9: /* BGP role capability, RFC 9234 */
      if (cl != 1)
        goto err;

      /* Reserved value */
      if (pos[2] == BGP_ROLE_UNDEFINED)
      { err_subcode = 11; goto err; }

      /* Multiple inconsistent values */
      if ((caps->role != BGP_ROLE_UNDEFINED) && (caps->role != pos[2]))
      { err_subcode = 11; goto err; }

      caps->role = pos[2];
      break;

    case 64: /* Graceful restart capability, RFC 4724 */
      if (cl % 4 != 2)
	goto err;

      /* Only the last instance is valid */
      WALK_AF_CAPS(caps, ac)
      {
	ac->gr_able = 0;
	ac->gr_af_flags = 0;
      }

      caps->gr_aware = 1;
      caps->gr_flags = pos[2] & 0xf0;
      caps->gr_time = get_u16(pos + 2) & 0x0fff;

      for (i = 2; i < cl; i += 4)
      {
	af = get_af3(pos+2+i);
	ac = bgp_get_af_caps(&caps, af);
	ac->gr_able = 1;
	ac->gr_af_flags = pos[2+i+3];
      }
      break;

    case 65: /* AS4 capability, RFC 6793 */
      if (cl != 4)
	goto err;

      caps->as4_support = 1;
      caps->as4_number = get_u32(pos + 2);
      break;

    case 69: /* ADD-PATH capability, RFC 7911 */
      if (cl % 4)
	goto err;

      for (i = 0; i < cl; i += 4)
      {
	byte val = pos[2+i+3];
	if (!val || (val > BGP_ADD_PATH_FULL))
	{
	  log(L_WARN "%s: Got ADD-PATH capability with unknown value %u, ignoring",
	      p->p.name, val);
	  break;
	}
      }

      for (i = 0; i < cl; i += 4)
      {
	af = get_af3(pos+2+i);
	ac = bgp_get_af_caps(&caps, af);
	ac->add_path = pos[2+i+3];
      }
      break;

    case 70: /* Enhanced route refresh capability, RFC 7313 */
      if (cl != 0)
	goto err;

      caps->enhanced_refresh = 1;
      break;

    case 71: /* Long lived graceful restart capability, RFC draft */
      if (cl % 7)
	goto err;

      /* Presumably, only the last instance is valid */
      WALK_AF_CAPS(caps, ac)
      {
	ac->llgr_able = 0;
	ac->llgr_flags = 0;
	ac->llgr_time = 0;
      }

      caps->llgr_aware = 1;

      for (i = 0; i < cl; i += 7)
      {
	af = get_af3(pos+2+i);
	ac = bgp_get_af_caps(&caps, af);
	ac->llgr_able = 1;
	ac->llgr_flags = pos[2+i+3];
	ac->llgr_time = get_u24(pos + 2+i+4);
      }
      break;

    case 73: /* Hostname, RFC draft */
      if ((cl < 2) || (cl < 2 + pos[2]))
        goto err;

      int length = pos[2];
      char *hostname = mb_allocz(p->p.pool, length+1);
      memcpy(hostname, pos + 3, length);
      hostname[length] = 0;

      for (i = 0; i < length; i++)
        if (hostname[i] < ' ')
          hostname[i] = ' ';

      caps->hostname = hostname;

      /* We can safely ignore all other capabilities */
    }

    ADVANCE(pos, len, 2 + cl);
  }

  /* The LLGR capability must be advertised together with the GR capability,
     otherwise it must be disregarded */
  if (!caps->gr_aware && caps->llgr_aware)
  {
    caps->llgr_aware = 0;
    WALK_AF_CAPS(caps, ac)
    {
      ac->llgr_able = 0;
      ac->llgr_flags = 0;
      ac->llgr_time = 0;
    }
  }

  conn->remote_caps = caps;
  return 0;

err:
  mb_free(caps);
  bgp_error(conn, 2, err_subcode, NULL, 0);
  return -1;
}

static int
bgp_check_capabilities(struct bgp_conn *conn)
{
  struct bgp_proto *p = conn->bgp;
  struct bgp_caps *local = conn->local_caps;
  struct bgp_caps *remote = conn->remote_caps;
  struct bgp_channel *c;
  int count = 0;

  /* This is partially overlapping with bgp_conn_enter_established_state(),
     but we need to run this just after we receive OPEN message */

  BGP_WALK_CHANNELS(p, c)
  {
    const struct bgp_af_caps *loc = bgp_find_af_caps(local,  c->afi);
    const struct bgp_af_caps *rem = bgp_find_af_caps(remote, c->afi);

    /* Find out whether this channel will be active */
    int active = loc && loc->ready &&
      ((rem && rem->ready) || (!remote->length && (c->afi == BGP_AF_IPV4)));

    /* Mandatory must be active */
    if (c->cf->mandatory && !active)
      return 0;

    if (active)
      count++;
  }

  /* We need at least one channel active */
  if (!count)
    return 0;

  return 1;
}

static int
bgp_read_options(struct bgp_conn *conn, byte *pos, uint len, uint rest)
{
  struct bgp_proto *p = conn->bgp;
  int ext = 0;

  /* Handle extended length, RFC 9072 */
  if ((len > 0) && (rest > 0) && (pos[0] == 255))
  {
    if (rest < 3)
      goto err;

    /* Update pos/len to describe optional data */
    len = get_u16(pos+1);
    ext = 1;
    pos += 3;
    rest -= 3;
  }

  /* Verify that optional data fits into OPEN packet */
  if (len > rest)
    goto err;

  /* Length of option parameter header */
  uint hlen = ext ? 3 : 2;

  while (len > 0)
  {
    if (len < hlen)
      goto err;

    uint otype = get_u8(pos);
    uint olen = ext ? get_u16(pos+1) : get_u8(pos+1);

    if (len < (hlen + olen))
      goto err;

    if (otype == 2)
    {
      /* BGP capabilities, RFC 5492 */
      if (p->cf->capabilities)
	if (bgp_read_capabilities(conn, pos + hlen, olen) < 0)
	  return -1;
    }
    else
    {
      /* Unknown option */
      bgp_error(conn, 2, 4, pos, hlen + olen);
      return -1;
    }

    ADVANCE(pos, len, hlen + olen);
  }

  /* Prepare empty caps if no capability option was announced */
  if (!conn->remote_caps)
    conn->remote_caps = bgp_alloc_capabilities(p, 0);

  return 0;

err:
  bgp_error(conn, 2, 0, NULL, 0);
  return -1;
}

static byte *
bgp_copy_open(struct bgp_proto *p, const byte *pkt, uint len)
{
  char *buf = mb_alloc(p->p.pool, len - BGP_HEADER_LENGTH);
  memcpy(buf, pkt + BGP_HEADER_LENGTH, len - BGP_HEADER_LENGTH);
  return buf;
}

static byte *
bgp_create_open(struct bgp_conn *conn, byte *buf)
{
  struct bgp_proto *p = conn->bgp;

  BGP_TRACE(D_PACKETS, "Sending OPEN(ver=%d,as=%d,hold=%d,id=%08x)",
	    BGP_VERSION, p->public_as, p->cf->hold_time, p->local_id);

  buf[0] = BGP_VERSION;
  put_u16(buf+1, (p->public_as < 0xFFFF) ? p->public_as : AS_TRANS);
  put_u16(buf+3, p->cf->hold_time);
  put_u32(buf+5, p->local_id);

  if (p->cf->capabilities)
  {
    /* Prepare local_caps and write capabilities to buffer */
    byte *pos = buf+12;
    byte *end = bgp_write_capabilities(conn, pos);
    uint len = end - pos;

    if (len < 254)
    {
      buf[9] = len + 2;		/* Optional parameters length */
      buf[10] = 2;		/* Option 2: Capability list */
      buf[11] = len;		/* Option data length */
    }
    else /* Extended length, RFC 9072 */
    {
      /* Move capabilities 4 B forward */
      memmove(buf + 16, pos, len);
      pos = buf + 16;
      end = pos + len;

      buf[9] = 255;		/* Non-ext OP length, fake */
      buf[10] = 255;		/* Non-ext OP type, signals extended length */
      put_u16(buf+11, len + 3);	/* Extended optional parameters length */
      buf[13] = 2;		/* Option 2: Capability list */
      put_u16(buf+14, len);	/* Option extended data length */
    }

    return end;
  }
  else
  {
    buf[9] = 0;			/* No optional parameters */
    return buf + 10;
  }

  return buf;
}

static void
bgp_rx_open(struct bgp_conn *conn, byte *pkt, uint len)
{
  struct bgp_proto *p = conn->bgp;
  struct bgp_conn *other;
  u32 asn, hold, id;

  /* Check state */
  if (conn->state != BS_OPENSENT)
  { bgp_error(conn, 5, fsm_err_subcode[conn->state], NULL, 0); return; }

  /* Check message length */
  if (len < 29)
  { bgp_error(conn, 1, 2, pkt+16, 2); return; }

  if (pkt[19] != BGP_VERSION)
  { u16 val = BGP_VERSION; bgp_error(conn, 2, 1, (byte *) &val, 2); return; }

  asn = get_u16(pkt+20);
  hold = get_u16(pkt+22);
  id = get_u32(pkt+24);
  BGP_TRACE(D_PACKETS, "Got OPEN(as=%d,hold=%d,id=%R)", asn, hold, id);

  conn->remote_open_msg = bgp_copy_open(p, pkt, len);
  conn->remote_open_length = len - BGP_HEADER_LENGTH;

  if (bgp_read_options(conn, pkt+29, pkt[28], len-29) < 0)
    return;

  /* RFC 4271 4.2 - hold time must be either 0 or at least 3 */
  if (hold > 0 && hold < 3)
  { bgp_error(conn, 2, 6, pkt+22, 2); return; }

  /* Compute effective hold and keepalive times */
  uint hold_time = MIN(hold, p->cf->hold_time);
  uint keepalive_time = p->cf->keepalive_time ?
    (p->cf->keepalive_time * hold_time / p->cf->hold_time) :
    hold_time / 3;

  /* Keepalive time might be rounded down to zero */
  if (hold_time && !keepalive_time)
    keepalive_time = 1;

  /* Check effective values against configured minimums */
  if ((hold_time < p->cf->min_hold_time) ||
      (keepalive_time < p->cf->min_keepalive_time))
  { bgp_error(conn, 2, 6, pkt+22, 2); return; }

  /* RFC 6286 2.2 - router ID is nonzero and AS-wide unique */
  if (!id || (p->is_internal && id == p->local_id))
  { bgp_error(conn, 2, 3, pkt+24, -4); return; }

  /* RFC 5492 4 - check for required capabilities */
  if (p->cf->capabilities && !bgp_check_capabilities(conn))
  { bgp_error(conn, 2, 7, NULL, 0); return; }

  struct bgp_caps *caps = conn->remote_caps;

  if (caps->as4_support)
  {
    u32 as4 = caps->as4_number;

    if ((as4 != asn) && (asn != AS_TRANS))
      log(L_WARN "%s: Peer advertised inconsistent AS numbers", p->p.name);

    /* When remote ASN is unspecified, it must be external one */
    if (p->remote_as ? (as4 != p->remote_as) : (as4 == p->local_as))
    { as4 = htonl(as4); bgp_error(conn, 2, 2, (byte *) &as4, 4); return; }

    conn->received_as = as4;
  }
  else
  {
    if (p->remote_as ? (asn != p->remote_as) : (asn == p->local_as))
    { bgp_error(conn, 2, 2, pkt+20, 2); return; }

    conn->received_as = asn;
  }

  /* RFC 9234 4.2 - check role agreement */
  u8 local_role = p->cf->local_role;
  u8 neigh_role = caps->role;

  if ((local_role != BGP_ROLE_UNDEFINED) &&
      (neigh_role != BGP_ROLE_UNDEFINED) &&
      !((local_role == BGP_ROLE_PEER && neigh_role == BGP_ROLE_PEER) ||
	(local_role == BGP_ROLE_CUSTOMER && neigh_role == BGP_ROLE_PROVIDER) ||
	(local_role == BGP_ROLE_PROVIDER && neigh_role == BGP_ROLE_CUSTOMER) ||
	(local_role == BGP_ROLE_RS_CLIENT && neigh_role == BGP_ROLE_RS_SERVER) ||
	(local_role == BGP_ROLE_RS_SERVER && neigh_role == BGP_ROLE_RS_CLIENT)))
  { bgp_error(conn, 2, 11, &neigh_role, -1); return; }

  if ((p->cf->require_roles) && (neigh_role == BGP_ROLE_UNDEFINED))
  { bgp_error(conn, 2, 11, &neigh_role, -1); return; }

  /* Check the other connection */
  other = (conn == &p->outgoing_conn) ? &p->incoming_conn : &p->outgoing_conn;
  switch (other->state)
  {
  case BS_CONNECT:
  case BS_ACTIVE:
    /* Stop outgoing connection attempts */
    bgp_conn_enter_idle_state(other);
    break;

  case BS_IDLE:
  case BS_OPENSENT:
  case BS_CLOSE:
    break;

  case BS_OPENCONFIRM:
    /*
     * Description of collision detection rules in RFC 4271 is confusing and
     * contradictory, but it is essentially:
     *
     * 1. Router with higher ID is dominant
     * 2. If both have the same ID, router with higher ASN is dominant [RFC6286]
     * 3. When both connections are in OpenConfirm state, one initiated by
     *    the dominant router is kept.
     *
     * The first line in the expression below evaluates whether the neighbor
     * is dominant, the second line whether the new connection was initiated
     * by the neighbor. If both are true (or both are false), we keep the new
     * connection, otherwise we keep the old one.
     */
    if (((p->local_id < id) || ((p->local_id == id) && (p->public_as < p->remote_as)))
	== (conn == &p->incoming_conn))
    {
      /* Should close the other connection */
      BGP_TRACE(D_EVENTS, "Connection collision, giving up the other connection");
      bgp_error(other, 6, 7, NULL, 0);
      break;
    }
    /* Fall thru */
  case BS_ESTABLISHED:
    /* Should close this connection */
    BGP_TRACE(D_EVENTS, "Connection collision, giving up this connection");
    bgp_error(conn, 6, 7, NULL, 0);
    return;

  default:
    bug("bgp_rx_open: Unknown state");
  }

  /* Update our local variables */
  conn->hold_time = hold_time;
  conn->keepalive_time = keepalive_time;
  conn->as4_session = conn->local_caps->as4_support && caps->as4_support;
  conn->ext_messages = conn->local_caps->ext_messages && caps->ext_messages;
  p->remote_id = id;

  DBG("BGP: Hold timer set to %d, keepalive to %d, AS to %d, ID to %x, AS4 session to %d\n",
      conn->hold_time, conn->keepalive_time, p->remote_as, p->remote_id, conn->as4_session);

  bgp_schedule_packet(conn, NULL, PKT_KEEPALIVE);
  bgp_start_timer(p, conn->hold_timer, conn->hold_time);
  bgp_conn_enter_openconfirm_state(conn);
}


/*
 *	Next hop handling
 */

#define REPORT(msg, args...) \
  ({ log(L_REMOTE "%s: " msg, s->proto->p.name, ## args); })

#define DISCARD(msg, args...) \
  ({ REPORT(msg, ## args); return; })

#define WITHDRAW(msg, args...) \
  ({ REPORT(msg, ## args); s->err_withdraw = 1; return; })

#define REJECT(msg, args...)						\
  ({ log(L_ERR "%s: " msg, s->proto->p.name, ## args); s->err_reject = 1; return; })

#define BAD_AFI		"Unexpected AF <%u/%u> in UPDATE"
#define BAD_NEXT_HOP	"Invalid NEXT_HOP attribute"
#define NO_NEXT_HOP	"Missing NEXT_HOP attribute"
#define NO_LABEL_STACK	"Missing MPLS stack"

#define MISMATCHED_AF	" - mismatched address family (%I for %s)"

static void
bgp_apply_next_hop(struct bgp_parse_state *s, ea_list **to, ip_addr gw, ip_addr ll)
{
  struct bgp_proto *p = s->proto;
  struct bgp_channel *c = s->channel;

  if (c->cf->gw_mode == GW_DIRECT)
  {
    neighbor *nbr = NULL;

    /* GW_DIRECT -> single_hop -> p->neigh != NULL */
    if (ipa_nonzero2(gw))
      nbr = neigh_find(&p->p, gw, NULL, 0);
    else if (ipa_nonzero(ll))
      nbr = neigh_find(&p->p, ll, p->neigh->iface, 0);
    else
      WITHDRAW(BAD_NEXT_HOP " - zero address");

    if (!nbr)
      WITHDRAW(BAD_NEXT_HOP " - address %I not directly reachable", ipa_nonzero(gw) ? gw : ll);

    if (nbr->scope == SCOPE_HOST)
      WITHDRAW(BAD_NEXT_HOP " - address %I is local", nbr->addr);

    ea_set_attr_u32(to, &ea_gen_igp_metric, 0, c->cf->cost);

    struct nexthop_adata nhad = {
      .nh = {
	.gw = nbr->addr,
	.iface = nbr->iface,
      },
      .ad = {
	.length = sizeof nhad - sizeof nhad.ad,
      },
    };
    ea_set_attr_data(to, &ea_gen_nexthop, 0, nhad.ad.data, nhad.ad.length);
  }
  else /* GW_RECURSIVE */
  {
    if (ipa_zero2(gw))
      WITHDRAW(BAD_NEXT_HOP " - zero address");

    rtable *tab = ipa_is_ip4(gw) ? c->igp_table_ip4 : c->igp_table_ip6;
    ip_addr lla = (c->cf->next_hop_prefer == NHP_LOCAL) ? ll : IPA_NONE;

    if (s->mpls)
    {
      u32 labels[BGP_MPLS_MAX];
      ea_set_hostentry(to, c->c.table, tab, gw, lla, BGP_MPLS_MAX, labels);
    }
    else
      ea_set_hostentry(to, c->c.table, tab, gw, lla, 0, NULL);
  }
}

static void
bgp_apply_mpls_labels(struct bgp_parse_state *s, ea_list **to, u32 lnum, u32 labels[lnum])
{
  if (lnum > MPLS_MAX_LABEL_STACK)
  {
    REPORT("Too many MPLS labels ($u)", lnum);

    ea_set_dest(to, 0, RTD_UNREACHABLE);
    return;
  }

  /* Handle implicit NULL as empty MPLS stack */
  if ((lnum == 1) && (labels[0] == BGP_MPLS_NULL))
    lnum = s->mpls_labels->length = 0;

  if (s->channel->cf->gw_mode == GW_DIRECT)
  {
    eattr *e = ea_find(*to, &ea_gen_nexthop);
    struct {
      struct nexthop_adata nhad;
      u32 labels[MPLS_MAX_LABEL_STACK];
    } nh;
    
    memcpy(&nh.nhad, e->u.ptr, sizeof(struct adata) + e->u.ptr->length);
    nh.nhad.nh.labels = lnum;
    memcpy(nh.labels, labels, lnum * sizeof(u32));
    nh.nhad.ad.length = sizeof nh.nhad + lnum * sizeof(u32);
  }
  else /* GW_RECURSIVE */
  {
    eattr *e = ea_find(*to, &ea_gen_hostentry);
    ASSERT_DIE(e);
    struct hostentry_adata *head = (void *) e->u.ptr;
    memcpy(&head->labels, labels, lnum * sizeof(u32));
    head->ad.length = (void *)(&head->labels[lnum]) - (void *) head->ad.data;
  }
}

static int
bgp_match_src(struct bgp_export_state *s, int mode)
{
  switch (mode)
  {
  case NH_NO:		return 0;
  case NH_ALL:		return 1;
  case NH_IBGP:		return s->src && s->src->is_internal;
  case NH_EBGP:		return s->src && !s->src->is_internal;
  default:		return 0;
  }
}

static inline int
bgp_use_next_hop(struct bgp_export_state *s, eattr *a)
{
  struct bgp_proto *p = s->proto;
  struct bgp_channel *c = s->channel;
  ip_addr *nh = (void *) a->u.ptr->data;

  /* Handle next hop self option */
  if (c->cf->next_hop_self && bgp_match_src(s, c->cf->next_hop_self))
    return 0;

  /* Handle next hop keep option */
  if (c->cf->next_hop_keep && bgp_match_src(s, c->cf->next_hop_keep))
    return 1;

  /* Keep it when explicitly set in export filter */
  if (a->fresh)
    return 1;

  /* Check for non-matching AF */
  if ((ipa_is_ip4(*nh) != bgp_channel_is_ipv4(c)) && !c->ext_next_hop)
    return 0;

  /* Do not pass NEXT_HOP between different VRFs */
  if (p->p.vrf && s->src && s->src->p.vrf && (p->p.vrf != s->src->p.vrf))
    return 0;

  /* Keep it when exported to internal peers */
  if (p->is_interior && ipa_nonzero(*nh))
    return 1;

  /* Keep it when forwarded between single-hop BGPs on the same iface */
  struct iface *ifa = (s->src && s->src->neigh && (s->src->p.proto_state != PS_DOWN)) ?
    s->src->neigh->iface : NULL;
  return p->neigh && (p->neigh->iface == ifa);
}

static inline struct nexthop *
bgp_use_gateway(struct bgp_export_state *s)
{
  struct bgp_proto *p = s->proto;
  struct bgp_channel *c = s->channel;
  ea_list *ra = s->route->attrs;

  /* Handle next hop self option - also applies to gateway */
  if (c->cf->next_hop_self && bgp_match_src(s, c->cf->next_hop_self))
    return NULL;

  eattr *nhea = ea_find(ra, &ea_gen_nexthop);
  if (!nhea)
    return NULL;

  /* We need one valid global gateway */
  struct nexthop_adata *nhad = (struct nexthop_adata *) nhea->u.ptr;
  if (!NEXTHOP_IS_REACHABLE(nhad) ||
      !NEXTHOP_ONE(nhad) || ipa_zero(nhad->nh.gw) ||
      ipa_is_link_local(nhad->nh.gw))
    return NULL;

  /* Check for non-matching AF */
  if ((ipa_is_ip4(nhad->nh.gw) != bgp_channel_is_ipv4(c)) && !c->ext_next_hop)
    return NULL;

  /* Do not use gateway from different VRF */
  if (p->p.vrf && nhad->nh.iface && !if_in_vrf(nhad->nh.iface, p->p.vrf))
    return 0;

  /* Use it when exported to internal peers */
  if (p->is_interior)
    return &nhad->nh;

  /* Use it when forwarded to single-hop BGP peer on on the same iface */
  if (p->neigh && (p->neigh->iface == nhad->nh.iface))
    return &nhad->nh;

  return NULL;
}

static void
bgp_update_next_hop_ip(struct bgp_export_state *s, eattr *a, ea_list **to)
{
  if (!a || !bgp_use_next_hop(s, a))
  {
    struct nexthop *nhloc;
    if (nhloc = bgp_use_gateway(s))
    {
      ip_addr nh[1] = { nhloc->gw };
      bgp_set_attr_data(to, BA_NEXT_HOP, 0, nh, 16);

      if (s->mpls)
      {
	u32 implicit_null = BGP_MPLS_NULL;
	u32 *labels = nhloc->labels ? nhloc->label : &implicit_null;
	uint lnum = nhloc->labels ? nhloc->labels : 1;
	bgp_set_attr_data(to, BA_MPLS_LABEL_STACK, 0, labels, lnum * 4);
      }
      else
	bgp_unset_attr(to, BA_MPLS_LABEL_STACK);
    }
    else
    {
      ip_addr nh[2] = { s->channel->next_hop_addr, s->channel->link_addr };
      bgp_set_attr_data(to, BA_NEXT_HOP, 0, nh, ipa_nonzero(nh[1]) ? 32 : 16);
      s->local_next_hop = 1;

      /* TODO: Use local MPLS assigned label */
      if (s->mpls)
      {
	u32 implicit_null = BGP_MPLS_NULL;
	bgp_set_attr_data(to, BA_MPLS_LABEL_STACK, 0, &implicit_null, 4);
      }
      else
	bgp_unset_attr(to, BA_MPLS_LABEL_STACK);
    }
  }

  /* Check if next hop is valid */
  a = bgp_find_attr(*to, BA_NEXT_HOP);
  if (!a)
    REJECT(NO_NEXT_HOP);

  ip_addr *nh = (void *) a->u.ptr->data;
  ip_addr peer = s->proto->remote_ip;
  uint len = a->u.ptr->length;

  /* Forbid zero next hop */
  if (ipa_zero2(nh[0]) && ((len != 32) || ipa_zero(nh[1])))
    REJECT(BAD_NEXT_HOP " - zero address");

  /* Forbid next hop equal to neighbor IP */
  if (ipa_equal(peer, nh[0]) || ((len == 32) && ipa_equal(peer, nh[1])))
    REJECT(BAD_NEXT_HOP " - neighbor address %I", peer);

  /* Forbid next hop with non-matching AF */
  if ((ipa_is_ip4(nh[0]) != bgp_channel_is_ipv4(s->channel)) &&
      !s->channel->ext_next_hop)
    REJECT(BAD_NEXT_HOP MISMATCHED_AF, nh[0], s->channel->desc->name);

  /* Just check if MPLS stack */
  if (s->mpls && !bgp_find_attr(*to, BA_MPLS_LABEL_STACK))
    REJECT(NO_LABEL_STACK);
}

static uint
bgp_encode_next_hop_ip(struct bgp_write_state *s, eattr *a, byte *buf, uint size UNUSED)
{
  /* This function is used only for MP-BGP, see bgp_encode_next_hop() for IPv4 BGP */
  ip_addr *nh = (void *) a->u.ptr->data;
  uint len = a->u.ptr->length;

  ASSERT((len == 16) || (len == 32));

  /*
   * Both IPv4 and IPv6 next hops can be used (with ext_next_hop enabled). This
   * is specified in RFC 8950 for IPv4 and in RFC 4798 for IPv6. The difference
   * is that IPv4 address is directly encoded with IPv4 NLRI, but as IPv4-mapped
   * IPv6 address with IPv6 NLRI.
   */

  if (bgp_channel_is_ipv4(s->channel) && ipa_is_ip4(nh[0]))
  {
    put_ip4(buf, ipa_to_ip4(nh[0]));
    return 4;
  }

  put_ip6(buf, ipa_to_ip6(nh[0]));

  if (len == 32)
    put_ip6(buf+16, ipa_to_ip6(nh[1]));

  return len;
}

static void
bgp_decode_next_hop_ip(struct bgp_parse_state *s, byte *data, uint len, ea_list **to)
{
  struct bgp_channel *c = s->channel;
  struct adata *ad = lp_alloc_adata(s->pool, 32);
  ip_addr *nh = (void *) ad->data;

  if (len == 4)
  {
    nh[0] = ipa_from_ip4(get_ip4(data));
    nh[1] = IPA_NONE;
  }
  else if (len == 16)
  {
    nh[0] = ipa_from_ip6(get_ip6(data));
    nh[1] = IPA_NONE;

    if (ipa_is_link_local(nh[0]))
    { nh[1] = nh[0]; nh[0] = IPA_NONE; }
  }
  else if (len == 32)
  {
    nh[0] = ipa_from_ip6(get_ip6(data));
    nh[1] = ipa_from_ip6(get_ip6(data+16));

    if (ipa_is_link_local(nh[0]))
    { nh[1] = nh[0]; nh[0] = IPA_NONE; }

    if (ipa_is_ip4(nh[0]) || !ipa_is_link_local(nh[1]))
      nh[1] = IPA_NONE;
  }
  else
    bgp_parse_error(s, 9);

  if (ipa_zero(nh[1]))
    ad->length = 16;

  if ((bgp_channel_is_ipv4(c) != ipa_is_ip4(nh[0])) && !c->ext_next_hop)
    WITHDRAW(BAD_NEXT_HOP MISMATCHED_AF, nh[0], c->desc->name);

  // XXXX validate next hop

  bgp_set_attr_ptr(to, BA_NEXT_HOP, 0, ad);
  bgp_apply_next_hop(s, to, nh[0], nh[1]);
}

static uint
bgp_encode_next_hop_vpn(struct bgp_write_state *s, eattr *a, byte *buf, uint size UNUSED)
{
  ip_addr *nh = (void *) a->u.ptr->data;
  uint len = a->u.ptr->length;

  ASSERT((len == 16) || (len == 32));

  /*
   * Both IPv4 and IPv6 next hops can be used (with ext_next_hop enabled). This
   * is specified in RFC 8950 for VPNv4 and in RFC 4659 for VPNv6. The difference
   * is that IPv4 address is directly encoded with VPNv4 NLRI, but as IPv4-mapped
   * IPv6 address with VPNv6 NLRI.
   */

  if (bgp_channel_is_ipv4(s->channel) && ipa_is_ip4(nh[0]))
  {
    put_u64(buf, 0); /* VPN RD is 0 */
    put_ip4(buf+8, ipa_to_ip4(nh[0]));
    return 12;
  }

  put_u64(buf, 0); /* VPN RD is 0 */
  put_ip6(buf+8, ipa_to_ip6(nh[0]));

  if (len == 16)
    return 24;

  put_u64(buf+24, 0); /* VPN RD is 0 */
  put_ip6(buf+32, ipa_to_ip6(nh[1]));

  return 48;
}

static void
bgp_decode_next_hop_vpn(struct bgp_parse_state *s, byte *data, uint len, ea_list **to)
{
  struct bgp_channel *c = s->channel;
  struct adata *ad = lp_alloc_adata(s->pool, 32);
  ip_addr *nh = (void *) ad->data;

  if (len == 12)
  {
    nh[0] = ipa_from_ip4(get_ip4(data+8));
    nh[1] = IPA_NONE;
  }
  else if (len == 24)
  {
    nh[0] = ipa_from_ip6(get_ip6(data+8));
    nh[1] = IPA_NONE;

    if (ipa_is_link_local(nh[0]))
    { nh[1] = nh[0]; nh[0] = IPA_NONE; }
  }
  else if (len == 48)
  {
    nh[0] = ipa_from_ip6(get_ip6(data+8));
    nh[1] = ipa_from_ip6(get_ip6(data+32));

    if (ipa_is_ip4(nh[0]) || !ip6_is_link_local(nh[1]))
      nh[1] = IPA_NONE;
  }
  else
    bgp_parse_error(s, 9);

  if (ipa_zero(nh[1]))
    ad->length = 16;

  /* XXXX which error */
  if ((get_u64(data) != 0) || ((len == 48) && (get_u64(data+24) != 0)))
    bgp_parse_error(s, 9);

  if ((bgp_channel_is_ipv4(c) != ipa_is_ip4(nh[0])) && !c->ext_next_hop)
    WITHDRAW(BAD_NEXT_HOP MISMATCHED_AF, nh[0], c->desc->name);

  // XXXX validate next hop

  bgp_set_attr_ptr(to, BA_NEXT_HOP, 0, ad);
  bgp_apply_next_hop(s, to, nh[0], nh[1]);
}



static uint
bgp_encode_next_hop_none(struct bgp_write_state *s UNUSED, eattr *a UNUSED, byte *buf UNUSED, uint size UNUSED)
{
  return 0;
}

static void
bgp_decode_next_hop_none(struct bgp_parse_state *s UNUSED, byte *data UNUSED, uint len UNUSED, ea_list **to UNUSED)
{
  /*
   * Although we expect no next hop and RFC 7606 7.11 states that attribute
   * MP_REACH_NLRI with unexpected next hop length is considered malformed,
   * FlowSpec RFC 5575 4 states that next hop shall be ignored on receipt.
   */

  return;
}

static void
bgp_update_next_hop_none(struct bgp_export_state *s UNUSED, eattr *a, ea_list **to)
{
  /* NEXT_HOP shall not pass */
  if (a)
    bgp_unset_attr(to, BA_NEXT_HOP);
}


/*
 *	UPDATE
 */

static void
bgp_rte_update(struct bgp_parse_state *s, const net_addr *n, u32 path_id, ea_list *a0)
{
  if (path_id != s->last_id)
  {
    rt_unlock_source(s->last_src);

    s->last_src = rt_get_source(&s->proto->p, path_id);
    s->last_id = path_id;

    ea_free(s->cached_ea);
    s->cached_ea = NULL;
  }

  if (!a0)
  {
    /* Route update was changed to withdraw */
    if (s->err_withdraw && s->reach_nlri_step)
      REPORT("Invalid route %N withdrawn", n);

    /* Route withdraw */
    rte_update(&s->channel->c, n, NULL, s->last_src);
    return;
  }

  /* Prepare cached route attributes */
  if (s->cached_ea == NULL)
    s->cached_ea = ea_lookup(a0, 0);

  rte e0 = {
    .attrs = s->cached_ea,
    .src = s->last_src,
  };

  rte_update(&s->channel->c, n, &e0, s->last_src);
}

static void
bgp_encode_mpls_labels(struct bgp_write_state *s UNUSED, const adata *mpls, byte **pos, uint *size, byte *pxlen)
{
  const u32 dummy = 0;
  const u32 *labels = mpls ? (const u32 *) mpls->data : &dummy;
  uint lnum = mpls ? (mpls->length / 4) : 1;

  for (uint i = 0; i < lnum; i++)
  {
    put_u24(*pos, labels[i] << 4);
    ADVANCE(*pos, *size, 3);
  }

  /* Add bottom-of-stack flag */
  (*pos)[-1] |= BGP_MPLS_BOS;

  *pxlen += 24 * lnum;
}

static void
bgp_decode_mpls_labels(struct bgp_parse_state *s, byte **pos, uint *len, uint *pxlen, ea_list **to)
{
  u32 labels[BGP_MPLS_MAX];
  u32 label;
  uint lnum = 0;

  do {
    if (*pxlen < 24)
      bgp_parse_error(s, 1);

    label = get_u24(*pos);
    labels[lnum++] = label >> 4;
    ADVANCE(*pos, *len, 3);
    *pxlen -= 24;

    /* RFC 8277 2.4 - withdraw does not have variable-size MPLS stack but
       fixed-size 24-bit Compatibility field, which MUST be ignored */
    if (!s->reach_nlri_step)
      return;
  }
  while (!(label & BGP_MPLS_BOS));

  if (!*to)
    return;

  /* Update next hop entry in rta */
  bgp_apply_mpls_labels(s, to, lnum, labels);

  /* Attributes were changed, invalidate cached entry */
  rta_free(s->cached_ea);
  s->cached_ea = NULL;

  return;
}

static uint
bgp_encode_nlri_ip4(struct bgp_write_state *s, struct bgp_bucket *buck, byte *buf, uint size)
{
  byte *pos = buf;

  while (!EMPTY_LIST(buck->prefixes) && (size >= BGP_NLRI_MAX))
  {
    struct bgp_prefix *px = HEAD(buck->prefixes);
    struct net_addr_ip4 *net = (void *) px->net;

    /* Encode path ID */
    if (s->add_path)
    {
      put_u32(pos, px->path_id);
      ADVANCE(pos, size, 4);
    }

    /* Encode prefix length */
    *pos = net->pxlen;
    ADVANCE(pos, size, 1);

    /* Encode MPLS labels */
    if (s->mpls)
      bgp_encode_mpls_labels(s, s->mpls_labels, &pos, &size, pos - 1);

    /* Encode prefix body */
    ip4_addr a = ip4_hton(net->prefix);
    uint b = (net->pxlen + 7) / 8;
    memcpy(pos, &a, b);
    ADVANCE(pos, size, b);

    bgp_done_prefix(s->channel, px, buck);
  }

  return pos - buf;
}

static void
bgp_decode_nlri_ip4(struct bgp_parse_state *s, byte *pos, uint len, ea_list *a)
{
  while (len)
  {
    net_addr_ip4 net;
    u32 path_id = 0;

    /* Decode path ID */
    if (s->add_path)
    {
      if (len < 5)
	bgp_parse_error(s, 1);

      path_id = get_u32(pos);
      ADVANCE(pos, len, 4);
    }

    /* Decode prefix length */
    uint l = *pos;
    ADVANCE(pos, len, 1);

    if (len < ((l + 7) / 8))
      bgp_parse_error(s, 1);

    /* Decode MPLS labels */
    if (s->mpls)
      bgp_decode_mpls_labels(s, &pos, &len, &l, &a);

    if (l > IP4_MAX_PREFIX_LENGTH)
      bgp_parse_error(s, 10);

    /* Decode prefix body */
    ip4_addr addr = IP4_NONE;
    uint b = (l + 7) / 8;
    memcpy(&addr, pos, b);
    ADVANCE(pos, len, b);

    net = NET_ADDR_IP4(ip4_ntoh(addr), l);
    net_normalize_ip4(&net);

    // XXXX validate prefix

    bgp_rte_update(s, (net_addr *) &net, path_id, a);
  }
}


static uint
bgp_encode_nlri_ip6(struct bgp_write_state *s, struct bgp_bucket *buck, byte *buf, uint size)
{
  byte *pos = buf;

  while (!EMPTY_LIST(buck->prefixes) && (size >= BGP_NLRI_MAX))
  {
    struct bgp_prefix *px = HEAD(buck->prefixes);
    struct net_addr_ip6 *net = (void *) px->net;

    /* Encode path ID */
    if (s->add_path)
    {
      put_u32(pos, px->path_id);
      ADVANCE(pos, size, 4);
    }

    /* Encode prefix length */
    *pos = net->pxlen;
    ADVANCE(pos, size, 1);

    /* Encode MPLS labels */
    if (s->mpls)
      bgp_encode_mpls_labels(s, s->mpls_labels, &pos, &size, pos - 1);

    /* Encode prefix body */
    ip6_addr a = ip6_hton(net->prefix);
    uint b = (net->pxlen + 7) / 8;
    memcpy(pos, &a, b);
    ADVANCE(pos, size, b);

    bgp_done_prefix(s->channel, px, buck);
  }

  return pos - buf;
}

static void
bgp_decode_nlri_ip6(struct bgp_parse_state *s, byte *pos, uint len, ea_list *a)
{
  while (len)
  {
    net_addr_ip6 net;
    u32 path_id = 0;

    /* Decode path ID */
    if (s->add_path)
    {
      if (len < 5)
	bgp_parse_error(s, 1);

      path_id = get_u32(pos);
      ADVANCE(pos, len, 4);
    }

    /* Decode prefix length */
    uint l = *pos;
    ADVANCE(pos, len, 1);

    if (len < ((l + 7) / 8))
      bgp_parse_error(s, 1);

    /* Decode MPLS labels */
    if (s->mpls)
      bgp_decode_mpls_labels(s, &pos, &len, &l, &a);

    if (l > IP6_MAX_PREFIX_LENGTH)
      bgp_parse_error(s, 10);

    /* Decode prefix body */
    ip6_addr addr = IP6_NONE;
    uint b = (l + 7) / 8;
    memcpy(&addr, pos, b);
    ADVANCE(pos, len, b);

    net = NET_ADDR_IP6(ip6_ntoh(addr), l);
    net_normalize_ip6(&net);

    // XXXX validate prefix

    bgp_rte_update(s, (net_addr *) &net, path_id, a);
  }
}

static uint
bgp_encode_nlri_vpn4(struct bgp_write_state *s, struct bgp_bucket *buck, byte *buf, uint size)
{
  byte *pos = buf;

  while (!EMPTY_LIST(buck->prefixes) && (size >= BGP_NLRI_MAX))
  {
    struct bgp_prefix *px = HEAD(buck->prefixes);
    struct net_addr_vpn4 *net = (void *) px->net;

    /* Encode path ID */
    if (s->add_path)
    {
      put_u32(pos, px->path_id);
      ADVANCE(pos, size, 4);
    }

    /* Encode prefix length */
    *pos = 64 + net->pxlen;
    ADVANCE(pos, size, 1);

    /* Encode MPLS labels */
    if (s->mpls)
      bgp_encode_mpls_labels(s, s->mpls_labels, &pos, &size, pos - 1);

    /* Encode route distinguisher */
    put_u64(pos, net->rd);
    ADVANCE(pos, size, 8);

    /* Encode prefix body */
    ip4_addr a = ip4_hton(net->prefix);
    uint b = (net->pxlen + 7) / 8;
    memcpy(pos, &a, b);
    ADVANCE(pos, size, b);

    bgp_done_prefix(s->channel, px, buck);
  }

  return pos - buf;
}

static void
bgp_decode_nlri_vpn4(struct bgp_parse_state *s, byte *pos, uint len, ea_list *a)
{
  while (len)
  {
    net_addr_vpn4 net;
    u32 path_id = 0;

    /* Decode path ID */
    if (s->add_path)
    {
      if (len < 5)
	bgp_parse_error(s, 1);

      path_id = get_u32(pos);
      ADVANCE(pos, len, 4);
    }

    /* Decode prefix length */
    uint l = *pos;
    ADVANCE(pos, len, 1);

    if (len < ((l + 7) / 8))
      bgp_parse_error(s, 1);

    /* Decode MPLS labels */
    if (s->mpls)
      bgp_decode_mpls_labels(s, &pos, &len, &l, &a);

    /* Decode route distinguisher */
    if (l < 64)
      bgp_parse_error(s, 1);

    u64 rd = get_u64(pos);
    ADVANCE(pos, len, 8);
    l -= 64;

    if (l > IP4_MAX_PREFIX_LENGTH)
      bgp_parse_error(s, 10);

    /* Decode prefix body */
    ip4_addr addr = IP4_NONE;
    uint b = (l + 7) / 8;
    memcpy(&addr, pos, b);
    ADVANCE(pos, len, b);

    net = NET_ADDR_VPN4(ip4_ntoh(addr), l, rd);
    net_normalize_vpn4(&net);

    // XXXX validate prefix

    bgp_rte_update(s, (net_addr *) &net, path_id, a);
  }
}


static uint
bgp_encode_nlri_vpn6(struct bgp_write_state *s, struct bgp_bucket *buck, byte *buf, uint size)
{
  byte *pos = buf;

  while (!EMPTY_LIST(buck->prefixes) && (size >= BGP_NLRI_MAX))
  {
    struct bgp_prefix *px = HEAD(buck->prefixes);
    struct net_addr_vpn6 *net = (void *) px->net;

    /* Encode path ID */
    if (s->add_path)
    {
      put_u32(pos, px->path_id);
      ADVANCE(pos, size, 4);
    }

    /* Encode prefix length */
    *pos = 64 + net->pxlen;
    ADVANCE(pos, size, 1);

    /* Encode MPLS labels */
    if (s->mpls)
      bgp_encode_mpls_labels(s, s->mpls_labels, &pos, &size, pos - 1);

    /* Encode route distinguisher */
    put_u64(pos, net->rd);
    ADVANCE(pos, size, 8);

    /* Encode prefix body */
    ip6_addr a = ip6_hton(net->prefix);
    uint b = (net->pxlen + 7) / 8;
    memcpy(pos, &a, b);
    ADVANCE(pos, size, b);

    bgp_done_prefix(s->channel, px, buck);
  }

  return pos - buf;
}

static void
bgp_decode_nlri_vpn6(struct bgp_parse_state *s, byte *pos, uint len, ea_list *a)
{
  while (len)
  {
    net_addr_vpn6 net;
    u32 path_id = 0;

    /* Decode path ID */
    if (s->add_path)
    {
      if (len < 5)
	bgp_parse_error(s, 1);

      path_id = get_u32(pos);
      ADVANCE(pos, len, 4);
    }

    /* Decode prefix length */
    uint l = *pos;
    ADVANCE(pos, len, 1);

    if (len < ((l + 7) / 8))
      bgp_parse_error(s, 1);

    /* Decode MPLS labels */
    if (s->mpls)
      bgp_decode_mpls_labels(s, &pos, &len, &l, &a);

    /* Decode route distinguisher */
    if (l < 64)
      bgp_parse_error(s, 1);

    u64 rd = get_u64(pos);
    ADVANCE(pos, len, 8);
    l -= 64;

    if (l > IP6_MAX_PREFIX_LENGTH)
      bgp_parse_error(s, 10);

    /* Decode prefix body */
    ip6_addr addr = IP6_NONE;
    uint b = (l + 7) / 8;
    memcpy(&addr, pos, b);
    ADVANCE(pos, len, b);

    net = NET_ADDR_VPN6(ip6_ntoh(addr), l, rd);
    net_normalize_vpn6(&net);

    // XXXX validate prefix

    bgp_rte_update(s, (net_addr *) &net, path_id, a);
  }
}


static uint
bgp_encode_nlri_flow4(struct bgp_write_state *s, struct bgp_bucket *buck, byte *buf, uint size)
{
  byte *pos = buf;

  while (!EMPTY_LIST(buck->prefixes) && (size >= 4))
  {
    struct bgp_prefix *px = HEAD(buck->prefixes);
    struct net_addr_flow4 *net = (void *) px->net;
    uint flen = net->length - sizeof(net_addr_flow4);

    /* Encode path ID */
    if (s->add_path)
    {
      put_u32(pos, px->path_id);
      ADVANCE(pos, size, 4);
    }

    if (flen > size)
      break;

    /* Copy whole flow data including length */
    memcpy(pos, net->data, flen);
    ADVANCE(pos, size, flen);

    bgp_done_prefix(s->channel, px, buck);
  }

  return pos - buf;
}

static void
bgp_decode_nlri_flow4(struct bgp_parse_state *s, byte *pos, uint len, ea_list *a)
{
  while (len)
  {
    u32 path_id = 0;

    /* Decode path ID */
    if (s->add_path)
    {
      if (len < 4)
	bgp_parse_error(s, 1);

      path_id = get_u32(pos);
      ADVANCE(pos, len, 4);
    }

    if (len < 2)
      bgp_parse_error(s, 1);

    /* Decode flow length */
    uint hlen = flow_hdr_length(pos);
    uint dlen = flow_read_length(pos);
    uint flen = hlen + dlen;
    byte *data = pos + hlen;

    if (len < flen)
      bgp_parse_error(s, 1);

    /* Validate flow data */
    enum flow_validated_state r = flow4_validate(data, dlen);
    if (r != FLOW_ST_VALID)
    {
      log(L_REMOTE "%s: Invalid flow route: %s", s->proto->p.name, flow_validated_state_str(r));
      bgp_parse_error(s, 1);
    }

    ip4_addr px = IP4_NONE;
    uint pxlen = 0;

    /* Decode dst prefix */
    if (data[0] == FLOW_TYPE_DST_PREFIX)
    {
      px = flow_read_ip4_part(data);
      pxlen = flow_read_pxlen(data);
    }

    /* Prepare the flow */
    net_addr *n = alloca(sizeof(struct net_addr_flow4) + flen);
    net_fill_flow4(n, px, pxlen, pos, flen);
    ADVANCE(pos, len, flen);

    bgp_rte_update(s, n, path_id, a);
  }
}


static uint
bgp_encode_nlri_flow6(struct bgp_write_state *s, struct bgp_bucket *buck, byte *buf, uint size)
{
  byte *pos = buf;

  while (!EMPTY_LIST(buck->prefixes) && (size >= 4))
  {
    struct bgp_prefix *px = HEAD(buck->prefixes);
    struct net_addr_flow6 *net = (void *) px->net;
    uint flen = net->length - sizeof(net_addr_flow6);

    /* Encode path ID */
    if (s->add_path)
    {
      put_u32(pos, px->path_id);
      ADVANCE(pos, size, 4);
    }

    if (flen > size)
      break;

    /* Copy whole flow data including length */
    memcpy(pos, net->data, flen);
    ADVANCE(pos, size, flen);

    bgp_done_prefix(s->channel, px, buck);
  }

  return pos - buf;
}

static void
bgp_decode_nlri_flow6(struct bgp_parse_state *s, byte *pos, uint len, ea_list *a)
{
  while (len)
  {
    u32 path_id = 0;

    /* Decode path ID */
    if (s->add_path)
    {
      if (len < 4)
	bgp_parse_error(s, 1);

      path_id = get_u32(pos);
      ADVANCE(pos, len, 4);
    }

    if (len < 2)
      bgp_parse_error(s, 1);

    /* Decode flow length */
    uint hlen = flow_hdr_length(pos);
    uint dlen = flow_read_length(pos);
    uint flen = hlen + dlen;
    byte *data = pos + hlen;

    if (len < flen)
      bgp_parse_error(s, 1);

    /* Validate flow data */
    enum flow_validated_state r = flow6_validate(data, dlen);
    if (r != FLOW_ST_VALID)
    {
      log(L_REMOTE "%s: Invalid flow route: %s", s->proto->p.name, flow_validated_state_str(r));
      bgp_parse_error(s, 1);
    }

    ip6_addr px = IP6_NONE;
    uint pxlen = 0;

    /* Decode dst prefix */
    if (data[0] == FLOW_TYPE_DST_PREFIX)
    {
      px = flow_read_ip6_part(data);
      pxlen = flow_read_pxlen(data);
    }

    /* Prepare the flow */
    net_addr *n = alloca(sizeof(struct net_addr_flow6) + flen);
    net_fill_flow6(n, px, pxlen, pos, flen);
    ADVANCE(pos, len, flen);

    bgp_rte_update(s, n, path_id, a);
  }
}


static const struct bgp_af_desc bgp_af_table[] = {
  {
    .afi = BGP_AF_IPV4,
    .net = NET_IP4,
    .name = "ipv4",
    .encode_nlri = bgp_encode_nlri_ip4,
    .decode_nlri = bgp_decode_nlri_ip4,
    .encode_next_hop = bgp_encode_next_hop_ip,
    .decode_next_hop = bgp_decode_next_hop_ip,
    .update_next_hop = bgp_update_next_hop_ip,
  },
  {
    .afi = BGP_AF_IPV4_MC,
    .net = NET_IP4,
    .name = "ipv4-mc",
    .encode_nlri = bgp_encode_nlri_ip4,
    .decode_nlri = bgp_decode_nlri_ip4,
    .encode_next_hop = bgp_encode_next_hop_ip,
    .decode_next_hop = bgp_decode_next_hop_ip,
    .update_next_hop = bgp_update_next_hop_ip,
  },
  {
    .afi = BGP_AF_IPV4_MPLS,
    .net = NET_IP4,
    .mpls = 1,
    .name = "ipv4-mpls",
    .encode_nlri = bgp_encode_nlri_ip4,
    .decode_nlri = bgp_decode_nlri_ip4,
    .encode_next_hop = bgp_encode_next_hop_ip,
    .decode_next_hop = bgp_decode_next_hop_ip,
    .update_next_hop = bgp_update_next_hop_ip,
  },
  {
    .afi = BGP_AF_IPV6,
    .net = NET_IP6,
    .name = "ipv6",
    .encode_nlri = bgp_encode_nlri_ip6,
    .decode_nlri = bgp_decode_nlri_ip6,
    .encode_next_hop = bgp_encode_next_hop_ip,
    .decode_next_hop = bgp_decode_next_hop_ip,
    .update_next_hop = bgp_update_next_hop_ip,
  },
  {
    .afi = BGP_AF_IPV6_MC,
    .net = NET_IP6,
    .name = "ipv6-mc",
    .encode_nlri = bgp_encode_nlri_ip6,
    .decode_nlri = bgp_decode_nlri_ip6,
    .encode_next_hop = bgp_encode_next_hop_ip,
    .decode_next_hop = bgp_decode_next_hop_ip,
    .update_next_hop = bgp_update_next_hop_ip,
  },
  {
    .afi = BGP_AF_IPV6_MPLS,
    .net = NET_IP6,
    .mpls = 1,
    .name = "ipv6-mpls",
    .encode_nlri = bgp_encode_nlri_ip6,
    .decode_nlri = bgp_decode_nlri_ip6,
    .encode_next_hop = bgp_encode_next_hop_ip,
    .decode_next_hop = bgp_decode_next_hop_ip,
    .update_next_hop = bgp_update_next_hop_ip,
  },
  {
    .afi = BGP_AF_VPN4_MPLS,
    .net = NET_VPN4,
    .mpls = 1,
    .name = "vpn4-mpls",
    .encode_nlri = bgp_encode_nlri_vpn4,
    .decode_nlri = bgp_decode_nlri_vpn4,
    .encode_next_hop = bgp_encode_next_hop_vpn,
    .decode_next_hop = bgp_decode_next_hop_vpn,
    .update_next_hop = bgp_update_next_hop_ip,
  },
  {
    .afi = BGP_AF_VPN6_MPLS,
    .net = NET_VPN6,
    .mpls = 1,
    .name = "vpn6-mpls",
    .encode_nlri = bgp_encode_nlri_vpn6,
    .decode_nlri = bgp_decode_nlri_vpn6,
    .encode_next_hop = bgp_encode_next_hop_vpn,
    .decode_next_hop = bgp_decode_next_hop_vpn,
    .update_next_hop = bgp_update_next_hop_ip,
  },
  {
    .afi = BGP_AF_VPN4_MC,
    .net = NET_VPN4,
    .name = "vpn4-mc",
    .encode_nlri = bgp_encode_nlri_vpn4,
    .decode_nlri = bgp_decode_nlri_vpn4,
    .encode_next_hop = bgp_encode_next_hop_vpn,
    .decode_next_hop = bgp_decode_next_hop_vpn,
    .update_next_hop = bgp_update_next_hop_ip,
  },
  {
    .afi = BGP_AF_VPN6_MC,
    .net = NET_VPN6,
    .name = "vpn6-mc",
    .encode_nlri = bgp_encode_nlri_vpn6,
    .decode_nlri = bgp_decode_nlri_vpn6,
    .encode_next_hop = bgp_encode_next_hop_vpn,
    .decode_next_hop = bgp_decode_next_hop_vpn,
    .update_next_hop = bgp_update_next_hop_ip,
  },
  {
    .afi = BGP_AF_FLOW4,
    .net = NET_FLOW4,
    .no_igp = 1,
    .name = "flow4",
    .encode_nlri = bgp_encode_nlri_flow4,
    .decode_nlri = bgp_decode_nlri_flow4,
    .encode_next_hop = bgp_encode_next_hop_none,
    .decode_next_hop = bgp_decode_next_hop_none,
    .update_next_hop = bgp_update_next_hop_none,
  },
  {
    .afi = BGP_AF_FLOW6,
    .net = NET_FLOW6,
    .no_igp = 1,
    .name = "flow6",
    .encode_nlri = bgp_encode_nlri_flow6,
    .decode_nlri = bgp_decode_nlri_flow6,
    .encode_next_hop = bgp_encode_next_hop_none,
    .decode_next_hop = bgp_decode_next_hop_none,
    .update_next_hop = bgp_update_next_hop_none,
  },
};

const struct bgp_af_desc *
bgp_get_af_desc(u32 afi)
{
  uint i;
  for (i = 0; i < ARRAY_SIZE(bgp_af_table); i++)
    if (bgp_af_table[i].afi == afi)
      return &bgp_af_table[i];

  return NULL;
}

static inline uint
bgp_encode_nlri(struct bgp_write_state *s, struct bgp_bucket *buck, byte *buf, byte *end)
{
  return s->channel->desc->encode_nlri(s, buck, buf, end - buf);
}

static inline uint
bgp_encode_next_hop(struct bgp_write_state *s, eattr *nh, byte *buf)
{
  return s->channel->desc->encode_next_hop(s, nh, buf, 255);
}

void
bgp_update_next_hop(struct bgp_export_state *s, eattr *a, ea_list **to)
{
  s->channel->desc->update_next_hop(s, a, to);
}

#define MAX_ATTRS_LENGTH (end-buf+BGP_HEADER_LENGTH - 1024)

static byte *
bgp_create_ip_reach(struct bgp_write_state *s, struct bgp_bucket *buck, byte *buf, byte *end)
{
  /*
   *	2 B	Withdrawn Routes Length (zero)
   *	---	IPv4 Withdrawn Routes NLRI (unused)
   *	2 B	Total Path Attribute Length
   *	var	Path Attributes
   *	var	IPv4 Network Layer Reachability Information
   */

  ASSERT_DIE(s->channel->ptx->withdraw_bucket != buck);

  int lr, la;

  la = bgp_encode_attrs(s, buck->eattrs, buf+4, buf + MAX_ATTRS_LENGTH);
  if (la < 0)
  {
    /* Attribute list too long */
    bgp_withdraw_bucket(s->channel, buck);
    return NULL;
  }

  put_u16(buf+0, 0);
  put_u16(buf+2, la);

  lr = bgp_encode_nlri(s, buck, buf+4+la, end);

  return buf+4+la+lr;
}

static byte *
bgp_create_mp_reach(struct bgp_write_state *s, struct bgp_bucket *buck, byte *buf, byte *end)
{
  ASSERT_DIE(s->channel->ptx->withdraw_bucket != buck);

  /*
   *	2 B	IPv4 Withdrawn Routes Length (zero)
   *	---	IPv4 Withdrawn Routes NLRI (unused)
   *	2 B	Total Path Attribute Length
   *	1 B	MP_REACH_NLRI hdr - Attribute Flags
   *	1 B	MP_REACH_NLRI hdr - Attribute Type Code
   *	2 B	MP_REACH_NLRI hdr - Length of Attribute Data
   *	2 B	MP_REACH_NLRI data - Address Family Identifier
   *	1 B	MP_REACH_NLRI data - Subsequent Address Family Identifier
   *	1 B	MP_REACH_NLRI data - Length of Next Hop Network Address
   *	var	MP_REACH_NLRI data - Network Address of Next Hop
   *	1 B	MP_REACH_NLRI data - Reserved (zero)
   *	var	MP_REACH_NLRI data - Network Layer Reachability Information
   *	var	Rest of Path Attributes
   *	---	IPv4 Network Layer Reachability Information (unused)
   */

  int lh, lr, la;	/* Lengths of next hop, NLRI and attributes */

  /* Begin of MP_REACH_NLRI atribute */
  buf[4] = BAF_OPTIONAL | BAF_EXT_LEN;
  buf[5] = BA_MP_REACH_NLRI;
  put_u16(buf+6, 0);		/* Will be fixed later */
  put_af3(buf+8, s->channel->afi);
  byte *pos = buf+11;

  /* Encode attributes to temporary buffer */
  byte *abuf = alloca(MAX_ATTRS_LENGTH);
  la = bgp_encode_attrs(s, buck->eattrs, abuf, abuf + MAX_ATTRS_LENGTH);
  if (la < 0)
  {
    /* Attribute list too long */
    bgp_withdraw_bucket(s->channel, buck);
    return NULL;
  }

  /* Encode the next hop */
  lh = bgp_encode_next_hop(s, s->mp_next_hop, pos+1);
  *pos = lh;
  pos += 1+lh;

  /* Reserved field */
  *pos++ = 0;

  /* Encode the NLRI */
  lr = bgp_encode_nlri(s, buck, pos, end - la);
  pos += lr;

  /* End of MP_REACH_NLRI atribute, update data length */
  put_u16(buf+6, pos-buf-8);

  /* Copy remaining attributes */
  memcpy(pos, abuf, la);
  pos += la;

  /* Initial UPDATE fields */
  put_u16(buf+0, 0);
  put_u16(buf+2, pos-buf-4);

  return pos;
}

#undef MAX_ATTRS_LENGTH

static byte *
bgp_create_ip_unreach(struct bgp_write_state *s, struct bgp_bucket *buck, byte *buf, byte *end)
{
  /*
   *	2 B	Withdrawn Routes Length
   *	var	IPv4 Withdrawn Routes NLRI
   *	2 B	Total Path Attribute Length (zero)
   *	---	Path Attributes (unused)
   *	---	IPv4 Network Layer Reachability Information (unused)
   */

  uint len = bgp_encode_nlri(s, buck, buf+2, end);

  put_u16(buf+0, len);
  put_u16(buf+2+len, 0);

  return buf+4+len;
}

static byte *
bgp_create_mp_unreach(struct bgp_write_state *s, struct bgp_bucket *buck, byte *buf, byte *end)
{
  /*
   *	2 B	Withdrawn Routes Length (zero)
   *	---	IPv4 Withdrawn Routes NLRI (unused)
   *	2 B	Total Path Attribute Length
   *	1 B	MP_UNREACH_NLRI hdr - Attribute Flags
   *	1 B	MP_UNREACH_NLRI hdr - Attribute Type Code
   *	2 B	MP_UNREACH_NLRI hdr - Length of Attribute Data
   *	2 B	MP_UNREACH_NLRI data - Address Family Identifier
   *	1 B	MP_UNREACH_NLRI data - Subsequent Address Family Identifier
   *	var	MP_UNREACH_NLRI data - Network Layer Reachability Information
   *	---	IPv4 Network Layer Reachability Information (unused)
   */

  uint len = bgp_encode_nlri(s, buck, buf+11, end);

  put_u16(buf+0, 0);
  put_u16(buf+2, 7+len);

  /* Begin of MP_UNREACH_NLRI atribute */
  buf[4] = BAF_OPTIONAL | BAF_EXT_LEN;
  buf[5] = BA_MP_UNREACH_NLRI;
  put_u16(buf+6, 3+len);
  put_af3(buf+8, s->channel->afi);

  return buf+11+len;
}


#ifdef CONFIG_BMP

static byte *
bgp_create_update_bmp(struct bgp_channel *c, byte *buf, struct bgp_bucket *buck, bool update)
{
  struct bgp_proto *p = (void *) c->c.proto;
  byte *end = buf + (BGP_MAX_EXT_MSG_LENGTH - BGP_HEADER_LENGTH);
  byte *res = NULL;
  /* FIXME: must be a bit shorter */

  struct bgp_caps *peer = p->conn->remote_caps;
  const struct bgp_af_caps *rem = bgp_find_af_caps(peer, c->afi);

  struct bgp_write_state s = {
    .proto = p,
    .channel = c,
    .pool = tmp_linpool,
    .mp_reach = (c->afi != BGP_AF_IPV4) || (rem && rem->ext_next_hop),
    .as4_session = 1,
    .add_path = c->add_path_rx,
    .mpls = c->desc->mpls,
  };

  if (!update)
  {
    res = !s.mp_reach ?
      bgp_create_ip_unreach(&s, buck, buf, end):
      bgp_create_mp_unreach(&s, buck, buf, end);
  }
  else
  {
    res = !s.mp_reach ?
      bgp_create_ip_reach(&s, buck, buf, end):
      bgp_create_mp_reach(&s, buck, buf, end);
  }

  return res;
}

static byte *
bgp_bmp_prepare_bgp_hdr(byte *buf, const u16 msg_size, const u8 msg_type)
{
  memset(buf + BGP_MSG_HDR_MARKER_POS, 0xff, BGP_MSG_HDR_MARKER_SIZE);
  put_u16(buf + BGP_MSG_HDR_LENGTH_POS, msg_size);
  put_u8(buf + BGP_MSG_HDR_TYPE_POS, msg_type);

  return buf + BGP_MSG_HDR_TYPE_POS + BGP_MSG_HDR_TYPE_SIZE;
}

byte *
bgp_bmp_encode_rte(struct bgp_channel *c, byte *buf, const net_addr *n,
		   const struct rte *new, const struct rte_src *src)
{
//  struct bgp_proto *p = (void *) c->c.proto;
  byte *pkt = buf + BGP_HEADER_LENGTH;

  ea_list *attrs = new ? new->attrs : NULL;
  uint ea_size = new ? (sizeof(ea_list) + attrs->count * sizeof(eattr)) : 0;
  uint bucket_size = sizeof(struct bgp_bucket) + ea_size;
  uint prefix_size = sizeof(struct bgp_prefix) + n->length;

  struct lp_state *tmpp = lp_save(tmp_linpool);

  /* Temporary bucket */
  struct bgp_bucket *b = tmp_allocz(bucket_size);
  b->bmp = 1;
  init_list(&b->prefixes);

  if (attrs)
    memcpy(b->eattrs, attrs, ea_size);

<<<<<<< HEAD
  /* Temporary prefix */
  struct bgp_prefix *px = tmp_allocz(prefix_size);
  px->path_id = src->private_id;
=======
  /* Sham prefix */
  struct bgp_prefix *px = alloca(prefix_size);
  *px = (struct bgp_prefix) { };
  px->path_id = (u32) src->private_id;
>>>>>>> 29e3a86a
  net_copy(px->net, n);
  add_tail(&b->prefixes, &px->buck_node_xx);

  byte *end = bgp_create_update_bmp(c, pkt, b, !!new);

  if (end)
    bgp_bmp_prepare_bgp_hdr(buf, end - buf, PKT_UPDATE);

  lp_restore(tmp_linpool, tmpp);

  return end;
}

#endif /* CONFIG_BMP */


static byte *
bgp_create_update(struct bgp_channel *c, byte *buf)
{
  struct bgp_proto *p = (void *) c->c.proto;
  struct bgp_bucket *buck;
  byte *end = buf + (bgp_max_packet_length(p->conn) - BGP_HEADER_LENGTH);
  byte *res = NULL;
  struct lp_state *tmpp = NULL;

again:
  if (tmpp)
    lp_restore(tmp_linpool, tmpp);

  tmpp = lp_save(tmp_linpool);

  /* Initialize write state */
  struct bgp_write_state s = {
    .proto = p,
    .channel = c,
    .pool = tmp_linpool,
    .mp_reach = (c->afi != BGP_AF_IPV4) || c->ext_next_hop,
    .as4_session = p->as4_session,
    .add_path = c->add_path_tx,
    .mpls = c->desc->mpls,
  };

  /* Try unreachable bucket */
  if ((buck = c->ptx->withdraw_bucket) && !EMPTY_LIST(buck->prefixes))
  {
    res = (c->afi == BGP_AF_IPV4) && !c->ext_next_hop ?
      bgp_create_ip_unreach(&s, buck, buf, end):
      bgp_create_mp_unreach(&s, buck, buf, end);

    goto done;
  }

  /* Try reachable buckets */
  if (!EMPTY_LIST(c->ptx->bucket_queue))
  {
    buck = HEAD(c->ptx->bucket_queue);

    /* Cleanup empty buckets */
    if (bgp_done_bucket(c, buck))
      goto again;

    res = !s.mp_reach ?
      bgp_create_ip_reach(&s, buck, buf, end):
      bgp_create_mp_reach(&s, buck, buf, end);

    bgp_done_bucket(c, buck);

    if (!res)
      goto again;

    goto done;
  }

  /* No more prefixes to send */
  lp_restore(tmp_linpool, tmpp);
  return NULL;

done:
  BGP_TRACE_RL(&rl_snd_update, D_PACKETS, "Sending UPDATE");
  p->stats.tx_updates++;
  lp_restore(tmp_linpool, tmpp);

  return res;
}

static byte *
bgp_create_ip_end_mark(struct bgp_channel *c UNUSED, byte *buf)
{
  /* Empty update packet */
  put_u32(buf, 0);

  return buf+4;
}

static byte *
bgp_create_mp_end_mark(struct bgp_channel *c, byte *buf)
{
  put_u16(buf+0, 0);
  put_u16(buf+2, 6);		/* length 4--9 */

  /* Empty MP_UNREACH_NLRI atribute */
  buf[4] = BAF_OPTIONAL;
  buf[5] = BA_MP_UNREACH_NLRI;
  buf[6] = 3;			/* Length 7--9 */
  put_af3(buf+7, c->afi);

  return buf+10;
}

byte *
bgp_create_end_mark_(struct bgp_channel *c, byte *buf)
{
  return (c->afi == BGP_AF_IPV4) ?
    bgp_create_ip_end_mark(c, buf):
    bgp_create_mp_end_mark(c, buf);
}

static byte *
bgp_create_end_mark(struct bgp_channel *c, byte *buf)
{
  struct bgp_proto *p = (void *) c->c.proto;

  BGP_TRACE(D_PACKETS, "Sending END-OF-RIB");
  p->stats.tx_updates++;

  return bgp_create_end_mark_(c, buf);
}

static inline void
bgp_rx_end_mark(struct bgp_parse_state *s, u32 afi)
{
  struct bgp_proto *p = s->proto;
  struct bgp_channel *c = bgp_get_channel(p, afi);

  BGP_TRACE(D_PACKETS, "Got END-OF-RIB");

  if (!c)
    DISCARD(BAD_AFI, BGP_AFI(afi), BGP_SAFI(afi));

  if (c->load_state == BFS_LOADING)
    c->load_state = BFS_NONE;

  if (p->p.gr_recovery)
    channel_graceful_restart_unlock(&c->c);

  if (c->gr_active)
    bgp_graceful_restart_done(c);
}

static inline void
bgp_decode_nlri(struct bgp_parse_state *s, u32 afi, byte *nlri, uint len, ea_list *ea, byte *nh, uint nh_len)
{
  struct bgp_channel *c = bgp_get_channel(s->proto, afi);

  if (!c)
    DISCARD(BAD_AFI, BGP_AFI(afi), BGP_SAFI(afi));

  s->channel = c;
  s->add_path = c->add_path_rx;
  s->mpls = c->desc->mpls;

  s->last_id = 0;
  s->last_src = s->proto->p.main_source;
  rt_lock_source(s->last_src);

  /*
   * IPv4 BGP and MP-BGP may be used together in one update, therefore we do not
   * add BA_NEXT_HOP in bgp_decode_attrs(), but we add it here independently for
   * IPv4 BGP and MP-BGP. We undo the attribute (and possibly others attached by
   * decode_next_hop hooks) by restoring a->eattrs afterwards.
   */

  if (ea)
  {
    ea_set_attr_data(&ea, &ea_gen_from, 0, &s->proto->remote_ip, sizeof(ip_addr));
    ea_set_attr_u32(&ea, &ea_gen_preference, 0, c->c.preference);
    ea_set_attr_u32(&ea, &ea_gen_source, 0, RTS_BGP);

    c->desc->decode_next_hop(s, nh, nh_len, &ea);
    bgp_finish_attrs(s, &ea);

    /* Handle withdraw during next hop decoding */
    if (s->err_withdraw)
      ea = NULL;
  }

  c->desc->decode_nlri(s, nlri, len, ea);

  rta_free(s->cached_ea);
  s->cached_ea = NULL;

  rt_unlock_source(s->last_src);
}

static void
bgp_rx_update(struct bgp_conn *conn, byte *pkt, uint len)
{
  struct bgp_proto *p = conn->bgp;
  ea_list *ea = NULL;

  BGP_TRACE_RL(&rl_rcv_update, D_PACKETS, "Got UPDATE");
  p->last_rx_update = current_time();
  p->stats.rx_updates++;

  /* Workaround for some BGP implementations that skip initial KEEPALIVE */
  if (conn->state == BS_OPENCONFIRM)
    bgp_conn_enter_established_state(conn);

  if (conn->state != BS_ESTABLISHED)
  { bgp_error(conn, 5, fsm_err_subcode[conn->state], NULL, 0); return; }

  bgp_start_timer(p, conn->hold_timer, conn->hold_time);

  struct lp_state *tmpp = lp_save(tmp_linpool);

  /* Initialize parse state */
  struct bgp_parse_state s = {
    .proto = p,
    .pool = tmp_linpool,
    .as4_session = p->as4_session,
  };

  /* Parse error handler */
  if (setjmp(s.err_jmpbuf))
  {
    bgp_error(conn, 3, s.err_subcode, NULL, 0);
    goto done;
  }

  /* Check minimal length */
  if (len < 23)
  {
    bgp_error(conn, 1, 2, pkt+16, 2);
    goto done;
  }

  /* Skip fixed header */
  uint pos = 19;

  /*
   *	UPDATE message format
   *
   *	2 B	IPv4 Withdrawn Routes Length
   *	var	IPv4 Withdrawn Routes NLRI
   *	2 B	Total Path Attribute Length
   *	var	Path Attributes
   *	var	IPv4 Reachable Routes NLRI
   */

  s.ip_unreach_len = get_u16(pkt + pos);
  s.ip_unreach_nlri = pkt + pos + 2;
  pos += 2 + s.ip_unreach_len;

  if (pos + 2 > len)
    bgp_parse_error(&s, 1);

  s.attr_len = get_u16(pkt + pos);
  s.attrs = pkt + pos + 2;
  pos += 2 + s.attr_len;

  if (pos > len)
    bgp_parse_error(&s, 1);

  s.ip_reach_len = len - pos;
  s.ip_reach_nlri = pkt + pos;

  if (s.attr_len)
    ea = bgp_decode_attrs(&s, s.attrs, s.attr_len);
  else
    ea = NULL;

  /* Check for End-of-RIB marker */
  if (!s.attr_len && !s.ip_unreach_len && !s.ip_reach_len)
  { bgp_rx_end_mark(&s, BGP_AF_IPV4); goto done; }

  /* Check for MP End-of-RIB marker */
  if ((s.attr_len < 8) && !s.ip_unreach_len && !s.ip_reach_len &&
      !s.mp_reach_len && !s.mp_unreach_len && s.mp_unreach_af)
  { bgp_rx_end_mark(&s, s.mp_unreach_af); goto done; }

  if (s.ip_unreach_len)
    bgp_decode_nlri(&s, BGP_AF_IPV4, s.ip_unreach_nlri, s.ip_unreach_len, NULL, NULL, 0);

  if (s.mp_unreach_len)
    bgp_decode_nlri(&s, s.mp_unreach_af, s.mp_unreach_nlri, s.mp_unreach_len, NULL, NULL, 0);

  s.reach_nlri_step = 1;

  if (s.ip_reach_len)
    bgp_decode_nlri(&s, BGP_AF_IPV4, s.ip_reach_nlri, s.ip_reach_len,
		    ea, s.ip_next_hop_data, s.ip_next_hop_len);

  if (s.mp_reach_len)
    bgp_decode_nlri(&s, s.mp_reach_af, s.mp_reach_nlri, s.mp_reach_len,
		    ea, s.mp_next_hop_data, s.mp_next_hop_len);

done:
  rta_free(s.cached_ea);
  lp_restore(tmp_linpool, tmpp);
  return;
}

static uint
bgp_find_update_afi(byte *pos, uint len)
{
  /*
   * This is stripped-down version of bgp_rx_update(), bgp_decode_attrs() and
   * bgp_decode_mp_[un]reach_nlri() used by MRT code in order to find out which
   * AFI/SAFI is associated with incoming UPDATE. Returns 0 for framing errors.
   */
  if (len < 23)
    return 0;

  /* Assume there is no withrawn NLRI, read lengths and move to attribute list */
  uint wlen = get_u16(pos + 19);
  uint alen = get_u16(pos + 21);
  ADVANCE(pos, len, 23);

  /* Either non-zero withdrawn NLRI, non-zero reachable NLRI, or IPv4 End-of-RIB */
  if ((wlen != 0) || (alen < len) || !alen)
    return BGP_AF_IPV4;

  if (alen > len)
    return 0;

  /* Process attribute list (alen == len) */
  while (len)
  {
    if (len < 2)
      return 0;

    uint flags = pos[0];
    uint code = pos[1];
    ADVANCE(pos, len, 2);

    uint ll = !(flags & BAF_EXT_LEN) ? 1 : 2;
    if (len < ll)
      return 0;

    /* Read attribute length and move to attribute body */
    alen = (ll == 1) ? get_u8(pos) : get_u16(pos);
    ADVANCE(pos, len, ll);

    if (len < alen)
      return 0;

    /* Found MP NLRI */
    if ((code == BA_MP_REACH_NLRI) || (code == BA_MP_UNREACH_NLRI))
    {
      if (alen < 3)
	return 0;

      return BGP_AF(get_u16(pos), pos[2]);
    }

    /* Move to the next attribute */
    ADVANCE(pos, len, alen);
  }

  /* No basic or MP NLRI, but there are some attributes -> error */
  return 0;
}


/*
 *	ROUTE-REFRESH
 */

static inline byte *
bgp_create_route_refresh(struct bgp_channel *c, byte *buf)
{
  struct bgp_proto *p = (void *) c->c.proto;

  BGP_TRACE(D_PACKETS, "Sending ROUTE-REFRESH");

  /* Original route refresh request, RFC 2918 */
  put_af4(buf, c->afi);
  buf[2] = BGP_RR_REQUEST;

  return buf+4;
}

static inline byte *
bgp_create_begin_refresh(struct bgp_channel *c, byte *buf)
{
  struct bgp_proto *p = (void *) c->c.proto;

  BGP_TRACE(D_PACKETS, "Sending BEGIN-OF-RR");

  /* Demarcation of beginning of route refresh (BoRR), RFC 7313 */
  put_af4(buf, c->afi);
  buf[2] = BGP_RR_BEGIN;

  return buf+4;
}

static inline byte *
bgp_create_end_refresh(struct bgp_channel *c, byte *buf)
{
  struct bgp_proto *p = (void *) c->c.proto;

  BGP_TRACE(D_PACKETS, "Sending END-OF-RR");

  /* Demarcation of ending of route refresh (EoRR), RFC 7313 */
  put_af4(buf, c->afi);
  buf[2] = BGP_RR_END;

  return buf+4;
}

static void
bgp_rx_route_refresh(struct bgp_conn *conn, byte *pkt, uint len)
{
  struct bgp_proto *p = conn->bgp;

  if (conn->state != BS_ESTABLISHED)
  { bgp_error(conn, 5, fsm_err_subcode[conn->state], NULL, 0); return; }

  if (!conn->local_caps->route_refresh)
  { bgp_error(conn, 1, 3, pkt+18, 1); return; }

  if (len < (BGP_HEADER_LENGTH + 4))
  { bgp_error(conn, 1, 2, pkt+16, 2); return; }

  if (len > (BGP_HEADER_LENGTH + 4))
  { bgp_error(conn, 7, 1, pkt, MIN(len, 2048)); return; }

  struct bgp_channel *c = bgp_get_channel(p, get_af4(pkt+19));
  if (!c)
  {
    log(L_WARN "%s: Got ROUTE-REFRESH subtype %u for AF %u.%u, ignoring",
	p->p.name, pkt[21], get_u16(pkt+19), pkt[22]);
    return;
  }

  /* RFC 7313 redefined reserved field as RR message subtype */
  uint subtype = p->enhanced_refresh ? pkt[21] : BGP_RR_REQUEST;

  switch (subtype)
  {
  case BGP_RR_REQUEST:
    BGP_TRACE(D_PACKETS, "Got ROUTE-REFRESH");
    if (c->c.out_table)
    {
      /* FIXME: REQUEST REFRESH FROM OUT TABLE */
    }
    else
      channel_request_feeding_dynamic(&c->c, p->enhanced_refresh ? CFRT_DIRECT : CFRT_AUXILIARY);
    break;

  case BGP_RR_BEGIN:
    BGP_TRACE(D_PACKETS, "Got BEGIN-OF-RR");
    bgp_refresh_begin(c);
    break;

  case BGP_RR_END:
    BGP_TRACE(D_PACKETS, "Got END-OF-RR");
    bgp_refresh_end(c);
    break;

  default:
    log(L_WARN "%s: Got ROUTE-REFRESH message with unknown subtype %u, ignoring",
	p->p.name, subtype);
    break;
  }
}

static inline struct bgp_channel *
bgp_get_channel_to_send(struct bgp_proto *p, struct bgp_conn *conn)
{
  uint i = conn->last_channel;

  /* Try the last channel, but at most several times */
  if ((conn->channels_to_send & (1 << i)) &&
      (conn->last_channel_count < 16))
    goto found;

  /* Find channel with non-zero channels_to_send */
  do
  {
    i++;
    if (i >= p->channel_count)
      i = 0;
  }
  while (! (conn->channels_to_send & (1 << i)));

  /* Use that channel */
  conn->last_channel = i;
  conn->last_channel_count = 0;

found:
  conn->last_channel_count++;
  return p->channel_map[i];
}

static inline int
bgp_send(struct bgp_conn *conn, uint type, uint len)
{
  sock *sk = conn->sk;
  byte *buf = sk->tbuf;

  conn->bgp->stats.tx_messages++;
  conn->bgp->stats.tx_bytes += len;

  memset(buf, 0xff, BGP_HDR_MARKER_LENGTH);
  put_u16(buf+16, len);
  buf[18] = type;

  return sk_send(sk, len);
}

/**
 * bgp_fire_tx - transmit packets
 * @conn: connection
 *
 * Whenever the transmit buffers of the underlying TCP connection
 * are free and we have any packets queued for sending, the socket functions
 * call bgp_fire_tx() which takes care of selecting the highest priority packet
 * queued (Notification > Keepalive > Open > Update), assembling its header
 * and body and sending it to the connection.
 */
static int
bgp_fire_tx(struct bgp_conn *conn)
{
  struct bgp_proto *p = conn->bgp;
  struct bgp_channel *c;
  byte *buf, *pkt, *end;
  uint s;

  if (!conn->sk)
    return 0;

  buf = conn->sk->tbuf;
  pkt = buf + BGP_HEADER_LENGTH;
  s = conn->packets_to_send;

  if (s & (1 << PKT_SCHEDULE_CLOSE))
  {
    /* We can finally close connection and enter idle state */
    bgp_conn_enter_idle_state(conn);
    return 0;
  }
  if (s & (1 << PKT_NOTIFICATION))
  {
    conn->packets_to_send = 1 << PKT_SCHEDULE_CLOSE;
    end = bgp_create_notification(conn, pkt);
    return bgp_send(conn, PKT_NOTIFICATION, end - buf);
  }
  else if (s & (1 << PKT_OPEN))
  {
    conn->packets_to_send &= ~(1 << PKT_OPEN);
    end = bgp_create_open(conn, pkt);

    conn->local_open_msg = bgp_copy_open(p, buf, end - buf);
    conn->local_open_length = end - buf - BGP_HEADER_LENGTH;

    return bgp_send(conn, PKT_OPEN, end - buf);
  }
  else if (s & (1 << PKT_KEEPALIVE))
  {
    conn->packets_to_send &= ~(1 << PKT_KEEPALIVE);
    BGP_TRACE(D_PACKETS, "Sending KEEPALIVE");
    bgp_start_timer(p, conn->keepalive_timer, conn->keepalive_time);
    return bgp_send(conn, PKT_KEEPALIVE, BGP_HEADER_LENGTH);
  }
  else while (conn->channels_to_send)
  {
    c = bgp_get_channel_to_send(p, conn);
    s = c->packets_to_send;

    if (s & (1 << PKT_ROUTE_REFRESH))
    {
      c->packets_to_send &= ~(1 << PKT_ROUTE_REFRESH);
      end = bgp_create_route_refresh(c, pkt);
      return bgp_send(conn, PKT_ROUTE_REFRESH, end - buf);
    }
    else if (s & (1 << PKT_BEGIN_REFRESH))
    {
      /* BoRR is a subtype of RR, but uses separate bit in packets_to_send */
      c->packets_to_send &= ~(1 << PKT_BEGIN_REFRESH);
      end = bgp_create_begin_refresh(c, pkt);
      return bgp_send(conn, PKT_ROUTE_REFRESH, end - buf);
    }
    else if (s & (1 << PKT_UPDATE))
    {
      end = bgp_create_update(c, pkt);
      if (end)
	return bgp_send(conn, PKT_UPDATE, end - buf);

      /* No update to send, perhaps we need to send End-of-RIB or EoRR */
      c->packets_to_send = 0;
      conn->channels_to_send &= ~(1 << c->index);

      if (c->feed_state == BFS_LOADED)
      {
	c->feed_state = BFS_NONE;
	end = bgp_create_end_mark(c, pkt);
	return bgp_send(conn, PKT_UPDATE, end - buf);
      }

      else if (c->feed_state == BFS_REFRESHED)
      {
	c->feed_state = BFS_NONE;
	end = bgp_create_end_refresh(c, pkt);
	return bgp_send(conn, PKT_ROUTE_REFRESH, end - buf);
      }
    }
    else if (s)
      bug("Channel packets_to_send: %x", s);

    c->packets_to_send = 0;
    conn->channels_to_send &= ~(1 << c->index);
  }

  return 0;
}

/**
 * bgp_schedule_packet - schedule a packet for transmission
 * @conn: connection
 * @c: channel
 * @type: packet type
 *
 * Schedule a packet of type @type to be sent as soon as possible.
 */
void
bgp_schedule_packet(struct bgp_conn *conn, struct bgp_channel *c, int type)
{
  ASSERT(conn->sk);

  struct bgp_proto *p = conn->bgp;
  if (c)
    BGP_TRACE(D_PACKETS, "Scheduling packet type %d for channel %s", type, c->c.name);
  else
    BGP_TRACE(D_PACKETS, "Scheduling packet type %d", type);

  if (c)
  {
    if (! conn->channels_to_send)
    {
      conn->last_channel = c->index;
      conn->last_channel_count = 0;
    }

    c->packets_to_send |= 1 << type;
    conn->channels_to_send |= 1 << c->index;
  }
  else
    conn->packets_to_send |= 1 << type;

  if ((conn->sk->tpos == conn->sk->tbuf) && !ev_active(conn->tx_ev))
    proto_send_event(&p->p, conn->tx_ev);
}
void
bgp_kick_tx(void *vconn)
{
  struct bgp_conn *conn = vconn;

  DBG("BGP: kicking TX\n");
  uint max = 1024;
  while (--max && (bgp_fire_tx(conn) > 0))
    ;

  if (!max && !ev_active(conn->tx_ev))
    proto_send_event(&conn->bgp->p, conn->tx_ev);
}

void
bgp_tx(sock *sk)
{
  struct bgp_conn *conn = sk->data;

  ASSERT_DIE(birdloop_inside(conn->bgp->p.loop));
  DBG("BGP: TX hook\n");
  uint max = 1024;
  while (--max && (bgp_fire_tx(conn) > 0))
    ;

  if (!max && !ev_active(conn->tx_ev))
    proto_send_event(&conn->bgp->p, conn->tx_ev);
}


static struct {
  byte major, minor;
  byte *msg;
} bgp_msg_table[] = {
  { 1, 0, "Invalid message header" },
  { 1, 1, "Connection not synchronized" },
  { 1, 2, "Bad message length" },
  { 1, 3, "Bad message type" },
  { 2, 0, "Invalid OPEN message" },
  { 2, 1, "Unsupported version number" },
  { 2, 2, "Bad peer AS" },
  { 2, 3, "Bad BGP identifier" },
  { 2, 4, "Unsupported optional parameter" },
  { 2, 5, "Authentication failure" },
  { 2, 6, "Unacceptable hold time" },
  { 2, 7, "Required capability missing" }, /* [RFC5492] */
  { 2, 8, "No supported AFI/SAFI" }, /* This error msg is nonstandard */
  { 2,11, "Role mismatch" }, /* From Open Policy, RFC 9234 */
  { 3, 0, "Invalid UPDATE message" },
  { 3, 1, "Malformed attribute list" },
  { 3, 2, "Unrecognized well-known attribute" },
  { 3, 3, "Missing mandatory attribute" },
  { 3, 4, "Invalid attribute flags" },
  { 3, 5, "Invalid attribute length" },
  { 3, 6, "Invalid ORIGIN attribute" },
  { 3, 7, "AS routing loop" },		/* Deprecated */
  { 3, 8, "Invalid NEXT_HOP attribute" },
  { 3, 9, "Optional attribute error" },
  { 3, 10, "Invalid network field" },
  { 3, 11, "Malformed AS_PATH" },
  { 4, 0, "Hold timer expired" },
  { 5, 0, "Finite state machine error" }, /* Subcodes are according to [RFC6608] */
  { 5, 1, "Unexpected message in OpenSent state" },
  { 5, 2, "Unexpected message in OpenConfirm state" },
  { 5, 3, "Unexpected message in Established state" },
  { 6, 0, "Cease" }, /* Subcodes are according to [RFC4486] */
  { 6, 1, "Maximum number of prefixes reached" },
  { 6, 2, "Administrative shutdown" },
  { 6, 3, "Peer de-configured" },
  { 6, 4, "Administrative reset" },
  { 6, 5, "Connection rejected" },
  { 6, 6, "Other configuration change" },
  { 6, 7, "Connection collision resolution" },
  { 6, 8, "Out of Resources" },
  { 7, 0, "Invalid ROUTE-REFRESH message" }, /* [RFC7313] */
  { 7, 1, "Invalid ROUTE-REFRESH message length" } /* [RFC7313] */
};

/**
 * bgp_error_dsc - return BGP error description
 * @code: BGP error code
 * @subcode: BGP error subcode
 *
 * bgp_error_dsc() returns error description for BGP errors
 * which might be static string or given temporary buffer.
 */
const char *
bgp_error_dsc(uint code, uint subcode)
{
  static char buff[32];
  uint i;

  for (i=0; i < ARRAY_SIZE(bgp_msg_table); i++)
    if (bgp_msg_table[i].major == code && bgp_msg_table[i].minor == subcode)
      return bgp_msg_table[i].msg;

  bsprintf(buff, "Unknown error %u.%u", code, subcode);
  return buff;
}

/* RFC 8203 - shutdown communication message */
static int
bgp_handle_message(struct bgp_proto *p, byte *data, uint len, byte **bp)
{
  byte *msg = data + 1;
  uint msg_len = data[0];
  uint i;

  /* Handle zero length message */
  if (msg_len == 0)
    return 1;

  /* Handle proper message */
  if (msg_len + 1 > len)
    return 0;

  /* Some elementary cleanup */
  for (i = 0; i < msg_len; i++)
    if (msg[i] < ' ')
      msg[i] = ' ';

  proto_set_message(&p->p, msg, msg_len);
  *bp += bsprintf(*bp, ": \"%s\"", p->p.message);
  return 1;
}

void
bgp_log_error(struct bgp_proto *p, u8 class, char *msg, uint code, uint subcode, byte *data, uint len)
{
  byte argbuf[256+16], *t = argbuf;
  uint i;

  /* Don't report Cease messages generated by myself */
  if (code == 6 && class == BE_BGP_TX)
    return;

  /* Reset shutdown message */
  if ((code == 6) && ((subcode == 2) || (subcode == 4)))
    proto_set_message(&p->p, NULL, 0);

  if (len)
    {
      /* Bad peer AS / unacceptable hold time - print the value as decimal number */
      if ((code == 2) && ((subcode == 2) || (subcode == 6)) && ((len == 2) || (len == 4)))
	{
	  t += bsprintf(t, ": %u", (len == 2) ? get_u16(data) : get_u32(data));
	  goto done;
	}

      if ((code == 2) && (subcode == 11) && (len == 1))
        {
	  t += bsprintf(t, " (%s)", bgp_format_role_name(get_u8(data)));
	  goto done;
        }

      /* RFC 8203 - shutdown communication */
      if (((code == 6) && ((subcode == 2) || (subcode == 4))))
	if (bgp_handle_message(p, data, len, &t))
	  goto done;

      *t++ = ':';
      *t++ = ' ';
      if (len > 16)
	len = 16;
      for (i=0; i<len; i++)
	t += bsprintf(t, "%02x", data[i]);
    }

done:
  *t = 0;
  const byte *dsc = bgp_error_dsc(code, subcode);
  log(L_REMOTE "%s: %s: %s%s", p->p.name, msg, dsc, argbuf);
}

static void
bgp_rx_notification(struct bgp_conn *conn, byte *pkt, uint len)
{
  struct bgp_proto *p = conn->bgp;

  if (len < 21)
  { bgp_error(conn, 1, 2, pkt+16, 2); return; }

  uint code = pkt[19];
  uint subcode = pkt[20];
  int err = (code != 6);

  bgp_log_error(p, BE_BGP_RX, "Received", code, subcode, pkt+21, len-21);
  bgp_store_error(p, conn, BE_BGP_RX, (code << 16) | subcode);

  conn->notify_code = code;
  conn->notify_subcode = subcode;
  conn->notify_data = pkt+21;
  conn->notify_size = len-21;

  bgp_conn_enter_close_state(conn);
  bgp_schedule_packet(conn, NULL, PKT_SCHEDULE_CLOSE);

  if (err)
  {
    bgp_update_startup_delay(p);
    bgp_stop(p, 0, NULL, 0);
  }
  else
  {
    uint subcode_bit = 1 << ((subcode <= 8) ? subcode : 0);
    if (p->cf->disable_after_cease & subcode_bit)
    {
      log(L_INFO "%s: Disabled after Cease notification", p->p.name);
      p->startup_delay = 0;
      p->p.disabled = 1;
    }
  }
}

static void
bgp_rx_keepalive(struct bgp_conn *conn)
{
  struct bgp_proto *p = conn->bgp;

  BGP_TRACE(D_PACKETS, "Got KEEPALIVE");
  bgp_start_timer(p, conn->hold_timer, conn->hold_time);

  if (conn->state == BS_OPENCONFIRM)
  { bgp_conn_enter_established_state(conn); return; }

  if (conn->state != BS_ESTABLISHED)
    bgp_error(conn, 5, fsm_err_subcode[conn->state], NULL, 0);
}


/**
 * bgp_rx_packet - handle a received packet
 * @conn: BGP connection
 * @pkt: start of the packet
 * @len: packet size
 *
 * bgp_rx_packet() takes a newly received packet and calls the corresponding
 * packet handler according to the packet type.
 */
static void
bgp_rx_packet(struct bgp_conn *conn, byte *pkt, uint len)
{
  byte type = pkt[18];

  DBG("BGP: Got packet %02x (%d bytes)\n", type, len);
  conn->bgp->stats.rx_messages++;
  conn->bgp->stats.rx_bytes += len;

  if (conn->bgp->p.mrtdump & MD_MESSAGES)
    bgp_dump_message(conn, pkt, len);

  switch (type)
  {
  case PKT_OPEN:		return bgp_rx_open(conn, pkt, len);
  case PKT_UPDATE:		return bgp_rx_update(conn, pkt, len);
  case PKT_NOTIFICATION:	return bgp_rx_notification(conn, pkt, len);
  case PKT_KEEPALIVE:		return bgp_rx_keepalive(conn);
  case PKT_ROUTE_REFRESH:	return bgp_rx_route_refresh(conn, pkt, len);
  default:			bgp_error(conn, 1, 3, pkt+18, 1);
  }
}

void
bgp_uncork(void *vp)
{
  /* The uncork event is run from &main_birdloop and there is no useful way how
   * to assign the target loop to it, thus we have to lock it ourselves. */

  struct bgp_proto *p = vp;
  if (!p)
    return;

  birdloop_enter(p->p.loop);

  if (p && p->conn && (p->conn->state == BS_ESTABLISHED) && !p->conn->sk->rx_hook)
  {
    struct birdsock *sk = p->conn->sk;
    ASSERT_DIE(sk->rpos > sk->rbuf);
    sk_resume_rx(p->p.loop, sk, bgp_rx);
    bgp_rx(sk, sk->rpos - sk->rbuf);
    BGP_TRACE(D_PACKETS, "Uncorked");
  }

  birdloop_leave(p->p.loop);
}

/**
 * bgp_rx - handle received data
 * @sk: socket
 * @size: amount of data received
 *
 * bgp_rx() is called by the socket layer whenever new data arrive from
 * the underlying TCP connection. It assembles the data fragments to packets,
 * checks their headers and framing and passes complete packets to
 * bgp_rx_packet().
 */
int
bgp_rx(sock *sk, uint size)
{
  struct bgp_conn *conn = sk->data;
  struct bgp_proto *p = conn->bgp;
  byte *pkt_start = sk->rbuf;
  byte *end = pkt_start + size;
  uint i, len;

  DBG("BGP: RX hook: Got %d bytes\n", size);
  while (end >= pkt_start + BGP_HEADER_LENGTH)
    {
      if ((conn->state == BS_CLOSE) || (conn->sk != sk))
	return 0;
      if ((conn->state == BS_ESTABLISHED) && rt_cork_check(conn->bgp->uncork_ev))
      {
	sk_pause_rx(p->p.loop, sk);
	BGP_TRACE(D_PACKETS, "Corked");
	return 0;
      }
      for(i=0; i<16; i++)
	if (pkt_start[i] != 0xff)
	  {
	    bgp_error(conn, 1, 1, NULL, 0);
	    break;
	  }
      len = get_u16(pkt_start+16);
      if ((len < BGP_HEADER_LENGTH) || (len > bgp_max_packet_length(conn)))
	{
	  bgp_error(conn, 1, 2, pkt_start+16, 2);
	  break;
	}
      if (end < pkt_start + len)
	break;
      bgp_rx_packet(conn, pkt_start, len);
      pkt_start += len;
    }
  if (pkt_start != sk->rbuf)
    {
      memmove(sk->rbuf, pkt_start, end - pkt_start);
      sk->rpos = sk->rbuf + (end - pkt_start);
    }
  return 0;
}<|MERGE_RESOLUTION|>--- conflicted
+++ resolved
@@ -2470,16 +2470,9 @@
   if (attrs)
     memcpy(b->eattrs, attrs, ea_size);
 
-<<<<<<< HEAD
   /* Temporary prefix */
   struct bgp_prefix *px = tmp_allocz(prefix_size);
-  px->path_id = src->private_id;
-=======
-  /* Sham prefix */
-  struct bgp_prefix *px = alloca(prefix_size);
-  *px = (struct bgp_prefix) { };
   px->path_id = (u32) src->private_id;
->>>>>>> 29e3a86a
   net_copy(px->net, n);
   add_tail(&b->prefixes, &px->buck_node_xx);
 

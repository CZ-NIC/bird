--- conflicted
+++ resolved
@@ -283,24 +283,13 @@
   if (p->cf->llgr_mode)
     caps->llgr_aware = 1;
 
-<<<<<<< HEAD
-  rcu_read_lock();
-  struct global_runtime *gr = atomic_load_explicit(&global_runtime, memory_order_relaxed);
-  if (p->cf->enable_hostname && gr->hostname)
-  {
-    size_t length = strlen(gr->hostname);
-    char *hostname = mb_allocz(p->p.pool, length+1);
-    memcpy(hostname, gr->hostname, length+1);
-=======
   if (p->cf->enable_hostname && p->hostname)
   {
     size_t length = strlen(p->hostname);
     char *hostname = mb_allocz(p->p.pool, length+1);
     memcpy(hostname, p->hostname, length+1);
->>>>>>> 2679de7a
     caps->hostname = hostname;
   }
-  rcu_read_unlock();
 
   /* Allocate and fill per-AF fields */
   BGP_WALK_CHANNELS(p, c)

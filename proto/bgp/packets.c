/*
 *	BIRD -- BGP Packet Processing
 *
 *	(c) 2000 Martin Mares <mj@ucw.cz>
 *	(c) 2008--2016 Ondrej Zajicek <santiago@crfreenet.org>
 *	(c) 2008--2016 CZ.NIC z.s.p.o.
 *
 *	Can be freely distributed and used under the terms of the GNU GPL.
 */

#undef LOCAL_DEBUG

#include <stdlib.h>

#include "nest/bird.h"
#include "nest/iface.h"
#include "nest/protocol.h"
#include "nest/route.h"
#include "lib/attrs.h"
#include "proto/mrt/mrt.h"
#include "conf/conf.h"
#include "lib/unaligned.h"
#include "lib/flowspec.h"
#include "lib/socket.h"

#include "nest/cli.h"

#include "bgp.h"
#ifdef CONFIG_BMP
#include "proto/bmp/bmp.h"
#endif


#define BGP_RR_REQUEST		0
#define BGP_RR_BEGIN		1
#define BGP_RR_END		2

#define BGP_NLRI_MAX		(4 + 1 + 32)

#define BGP_MPLS_BOS		1	/* Bottom-of-stack bit */
#define BGP_MPLS_MAX		10	/* Max number of labels that 24*n <= 255 */
#define BGP_MPLS_NULL		3	/* Implicit NULL label */
#define BGP_MPLS_MAGIC		0x800000 /* Magic withdraw label value, RFC 3107 3 */


static struct tbf rl_rcv_update = TBF_DEFAULT_LOG_LIMITS;
static struct tbf rl_snd_update = TBF_DEFAULT_LOG_LIMITS;

/* Table for state -> RFC 6608 FSM error subcodes */
static byte fsm_err_subcode[BS_MAX] = {
  [BS_OPENSENT] = 1,
  [BS_OPENCONFIRM] = 2,
  [BS_ESTABLISHED] = 3
};


static struct bgp_channel *
bgp_get_channel(struct bgp_proto *p, u32 afi)
{
  uint i;

  for (i = 0; i < p->channel_count; i++)
    if (p->afi_map[i] == afi)
      return p->channel_map[i];

  return NULL;
}

static inline void
put_af3(byte *buf, u32 id)
{
  put_u16(buf, id >> 16);
  buf[2] = id & 0xff;
}

static inline void
put_af4(byte *buf, u32 id)
{
  put_u16(buf, id >> 16);
  buf[2] = 0;
  buf[3] = id & 0xff;
}

static inline u32
get_af3(byte *buf)
{
  return (get_u16(buf) << 16) | buf[2];
}

static inline u32
get_af4(byte *buf)
{
  return (get_u16(buf) << 16) | buf[3];
}

static void
init_mrt_bgp_data(struct bgp_conn *conn, struct mrt_bgp_data *d)
{
  struct bgp_proto *p = conn->bgp;
  int p_ok = conn->state >= BS_OPENCONFIRM;

  memset(d, 0, sizeof(struct mrt_bgp_data));
  d->peer_as = p->remote_as;
  d->local_as = p->local_as;
  d->index = (p->neigh && p->neigh->iface) ? p->neigh->iface->index : 0;
  d->af = ipa_is_ip4(p->remote_ip) ? BGP_AFI_IPV4 : BGP_AFI_IPV6;
  d->peer_ip = conn->sk ? conn->sk->daddr : IPA_NONE;
  d->local_ip = conn->sk ? conn->sk->saddr : IPA_NONE;
  d->as4 = p_ok ? p->as4_session : 0;
}

static uint bgp_find_update_afi(byte *pos, uint len);

static int
bgp_estimate_add_path(struct bgp_proto *p, byte *pkt, uint len)
{
  /* No need to estimate it for other messages than UPDATE */
  if (pkt[18] != PKT_UPDATE)
    return 0;

  /* 1 -> no channel, 2 -> all channels, 3 -> some channels */
  if (p->summary_add_path_rx < 3)
    return p->summary_add_path_rx == 2;

  uint afi = bgp_find_update_afi(pkt, len);
  struct bgp_channel *c = bgp_get_channel(p, afi);
  if (!c)
  {
    /* Either frame error (if !afi) or unknown AFI/SAFI,
       will be reported later in regular parsing */
    BGP_TRACE(D_PACKETS, "MRT processing noticed invalid packet");
    return 0;
  }

  return c->add_path_rx;
}

static void
bgp_dump_message(struct bgp_conn *conn, byte *pkt, uint len)
{
  struct mrt_bgp_data d;
  init_mrt_bgp_data(conn, &d);

  d.message = pkt;
  d.msg_len = len;
  d.add_path = bgp_estimate_add_path(conn->bgp, pkt, len);

  mrt_dump_bgp_message(&d);
}

void
bgp_dump_state_change(struct bgp_conn *conn, uint old, uint new)
{
  struct mrt_bgp_data d;
  init_mrt_bgp_data(conn, &d);

  d.old_state = old;
  d.new_state = new;

  mrt_dump_bgp_state_change(&d);
}

static byte *
bgp_create_notification(struct bgp_conn *conn, byte *buf)
{
  struct bgp_proto *p = conn->bgp;

  BGP_TRACE(D_PACKETS, "Sending NOTIFICATION(code=%d.%d)", conn->notify_code, conn->notify_subcode);
  buf[0] = conn->notify_code;
  buf[1] = conn->notify_subcode;
  memcpy(buf+2, conn->notify_data, conn->notify_size);
  return buf + 2 + conn->notify_size;
}


/* Capability negotiation as per RFC 5492 */

const struct bgp_af_caps *
bgp_find_af_caps(struct bgp_caps *caps, u32 afi)
{
  struct bgp_af_caps *ac;

  WALK_AF_CAPS(caps, ac)
    if (ac->afi == afi)
      return ac;

  return NULL;
}

static struct bgp_af_caps *
bgp_get_af_caps(struct bgp_caps **pcaps, u32 afi)
{
  struct bgp_caps *caps = *pcaps;
  struct bgp_af_caps *ac;

  WALK_AF_CAPS(caps, ac)
    if (ac->afi == afi)
      return ac;

  uint n = caps->af_count;
  if (uint_is_pow2(n))
    *pcaps = caps = mb_realloc(caps, sizeof(struct bgp_caps) +
			       (2 * n) * sizeof(struct bgp_af_caps));

  ac = &caps->af_data[caps->af_count++];
  memset(ac, 0, sizeof(struct bgp_af_caps));
  ac->afi = afi;

  return ac;
}

static int
bgp_af_caps_cmp(const void *X, const void *Y)
{
  const struct bgp_af_caps *x = X, *y = Y;
  return (x->afi < y->afi) ? -1 : (x->afi > y->afi) ? 1 : 0;
}

struct bgp_caps *
bgp_alloc_capabilities(struct bgp_proto *p, int n)
{
  struct bgp_caps *caps = mb_allocz(p->p.pool, sizeof(struct bgp_caps) + n * sizeof(struct bgp_af_caps));
  caps->role = BGP_ROLE_UNDEFINED;
  return caps;
}

void
bgp_prepare_capabilities(struct bgp_conn *conn)
{
  struct bgp_proto *p = conn->bgp;
  struct bgp_channel *c;
  struct bgp_caps *caps;
  struct bgp_af_caps *ac;

  if (!p->cf->capabilities)
  {
    /* Just prepare empty local_caps */
    conn->local_caps = bgp_alloc_capabilities(p, 0);
    return;
  }

  /* Prepare bgp_caps structure */
  int n = list_length(&p->p.channels);
  caps = bgp_alloc_capabilities(p, n);
  conn->local_caps = caps;

  caps->as4_support = p->cf->enable_as4;
  caps->ext_messages = p->cf->enable_extended_messages;
  caps->route_refresh = p->cf->enable_refresh;
  caps->enhanced_refresh = p->cf->enable_refresh && p->cf->enable_enhanced_refresh;
  caps->role = p->cf->local_role;

  if (caps->as4_support)
    caps->as4_number = p->public_as;

  if (p->cf->gr_mode)
  {
    caps->gr_aware = 1;
    caps->gr_time = p->cf->gr_time;
    caps->gr_flags = p->p.gr_recovery ? BGP_GRF_RESTART : 0;
  }

  if (p->cf->llgr_mode)
    caps->llgr_aware = 1;

  if (p->cf->enable_hostname && config->hostname)
  {
    size_t length = strlen(config->hostname);
    char *hostname = mb_allocz(p->p.pool, length+1);
    memcpy(hostname, config->hostname, length+1);
    caps->hostname = hostname;
  }

  /* Allocate and fill per-AF fields */
  BGP_WALK_CHANNELS(p, c)
  {
    ac = &caps->af_data[caps->af_count++];
    ac->afi = c->afi;
    ac->ready = 1;

    ac->ext_next_hop = bgp_channel_is_ipv4(c) && c->cf->ext_next_hop;
    caps->any_ext_next_hop |= ac->ext_next_hop;

    ac->add_path = c->cf->add_path;
    caps->any_add_path |= ac->add_path;

    if (c->cf->gr_able)
    {
      ac->gr_able = 1;

      if (p->p.gr_recovery)
	ac->gr_af_flags |= BGP_GRF_FORWARDING;
    }

    if (c->cf->llgr_able)
    {
      ac->llgr_able = 1;
      ac->llgr_time = c->cf->llgr_time;

      if (p->p.gr_recovery)
	ac->llgr_flags |= BGP_LLGRF_FORWARDING;
    }
  }

  /* Sort capability fields by AFI/SAFI */
  qsort(caps->af_data, caps->af_count, sizeof(struct bgp_af_caps), bgp_af_caps_cmp);
}

static byte *
bgp_write_capabilities(struct bgp_conn *conn, byte *buf)
{
  struct bgp_proto *p = conn->bgp;
  struct bgp_caps *caps = conn->local_caps;
  struct bgp_af_caps *ac;
  byte *buf_head = buf;
  byte *data;

  /* Create capability list in buffer */

  /*
   * Note that max length is ~ 22+21*af_count. With max 12 channels that is
   * 274. We are limited just by buffer size (4096, minus header), as we support
   * extended optional parameres. Therefore, we have enough space for expansion.
   */

  WALK_AF_CAPS(caps, ac)
    if (ac->ready)
    {
      *buf++ = 1;		/* Capability 1: Multiprotocol extensions */
      *buf++ = 4;		/* Capability data length */
      put_af4(buf, ac->afi);
      buf += 4;
    }

  if (caps->route_refresh)
  {
    *buf++ = 2;			/* Capability 2: Support for route refresh */
    *buf++ = 0;			/* Capability data length */
  }

  if (caps->any_ext_next_hop)
  {
    *buf++ = 5;			/* Capability 5: Support for extended next hop */
    *buf++ = 0;			/* Capability data length, will be fixed later */
    data = buf;

    WALK_AF_CAPS(caps, ac)
      if (ac->ext_next_hop)
      {
	put_af4(buf, ac->afi);
	put_u16(buf+4, BGP_AFI_IPV6);
	buf += 6;
      }

    data[-1] = buf - data;
  }

  if (caps->ext_messages)
  {
    *buf++ = 6;			/* Capability 6: Support for extended messages */
    *buf++ = 0;			/* Capability data length */
  }

  if (caps->role != BGP_ROLE_UNDEFINED)
  {
    *buf++ = 9;			/* Capability 9: Announce chosen BGP role */
    *buf++ = 1;			/* Capability data length */
    *buf++ = caps->role;
  }

  if (caps->gr_aware)
  {
    *buf++ = 64;		/* Capability 64: Support for graceful restart */
    *buf++ = 0;			/* Capability data length, will be fixed later */
    data = buf;

    put_u16(buf, caps->gr_time);
    buf[0] |= caps->gr_flags;
    buf += 2;

    WALK_AF_CAPS(caps, ac)
      if (ac->gr_able)
      {
	put_af3(buf, ac->afi);
	buf[3] = ac->gr_af_flags;
	buf += 4;
      }

    data[-1] = buf - data;
  }

  if (caps->as4_support)
  {
    *buf++ = 65;		/* Capability 65: Support for 4-octet AS number */
    *buf++ = 4;			/* Capability data length */
    put_u32(buf, p->public_as);
    buf += 4;
  }

  if (caps->any_add_path)
  {
    *buf++ = 69;		/* Capability 69: Support for ADD-PATH */
    *buf++ = 0;			/* Capability data length, will be fixed later */
    data = buf;

    WALK_AF_CAPS(caps, ac)
      if (ac->add_path)
      {
	put_af3(buf, ac->afi);
	buf[3] = ac->add_path;
	buf += 4;
      }

    data[-1] = buf - data;
  }

  if (caps->enhanced_refresh)
  {
    *buf++ = 70;		/* Capability 70: Support for enhanced route refresh */
    *buf++ = 0;			/* Capability data length */
  }

  if (caps->llgr_aware)
  {
    *buf++ = 71;		/* Capability 71: Support for long-lived graceful restart */
    *buf++ = 0;			/* Capability data length, will be fixed later */
    data = buf;

    WALK_AF_CAPS(caps, ac)
      if (ac->llgr_able)
      {
	put_af3(buf, ac->afi);
	buf[3] = ac->llgr_flags;
	put_u24(buf+4, ac->llgr_time);
	buf += 7;
      }

    data[-1] = buf - data;
  }

  if (caps->hostname)
  {
    *buf++ = 73;                /* Capability 73: Hostname */
    *buf++ = 0;			/* Capability data length */
    data = buf;

    /* Hostname */
    size_t length = strlen(caps->hostname);
    *buf++ = length;
    memcpy(buf, caps->hostname, length);
    buf += length;

    /* Domain, not implemented */
    *buf++ = 0;

    data[-1] = buf - data;
  }

  caps->length = buf - buf_head;

  return buf;
}

static int
bgp_read_capabilities(struct bgp_conn *conn, byte *pos, int len)
{
  struct bgp_proto *p = conn->bgp;
  struct bgp_caps *caps;
  struct bgp_af_caps *ac;
  uint err_subcode = 0;
  int i, cl;
  u32 af;

  if (!conn->remote_caps)
    caps = bgp_alloc_capabilities(p, 1);
  else
  {
    caps = conn->remote_caps;
    conn->remote_caps = NULL;
  }

  caps->length += len;

  while (len > 0)
  {
    if (len < 2 || len < (2 + pos[1]))
      goto err;

    /* Capability length */
    cl = pos[1];

    /* Capability type */
    switch (pos[0])
    {
    case  1: /* Multiprotocol capability, RFC 4760 */
      if (cl != 4)
	goto err;

      af = get_af4(pos+2);
      ac = bgp_get_af_caps(&caps, af);
      ac->ready = 1;
      break;

    case  2: /* Route refresh capability, RFC 2918 */
      if (cl != 0)
	goto err;

      caps->route_refresh = 1;
      break;

    case  5: /* Extended next hop encoding capability, RFC 8950 */
      if (cl % 6)
	goto err;

      for (i = 0; i < cl; i += 6)
      {
	/* Specified only for IPv4 prefixes with IPv6 next hops */
	if ((get_u16(pos+2+i+0) != BGP_AFI_IPV4) ||
	    (get_u16(pos+2+i+4) != BGP_AFI_IPV6))
	  continue;

	af = get_af4(pos+2+i);
	ac = bgp_get_af_caps(&caps, af);
	ac->ext_next_hop = 1;
      }
      break;

    case  6: /* Extended message length capability, RFC 8654 */
      if (cl != 0)
	goto err;

      caps->ext_messages = 1;
      break;

    case  9: /* BGP role capability, RFC 9234 */
      if (cl != 1)
        goto err;

      /* Reserved value */
      if (pos[2] == BGP_ROLE_UNDEFINED)
      { err_subcode = 11; goto err; }

      /* Multiple inconsistent values */
      if ((caps->role != BGP_ROLE_UNDEFINED) && (caps->role != pos[2]))
      { err_subcode = 11; goto err; }

      caps->role = pos[2];
      break;

    case 64: /* Graceful restart capability, RFC 4724 */
      if (cl % 4 != 2)
	goto err;

      /* Only the last instance is valid */
      WALK_AF_CAPS(caps, ac)
      {
	ac->gr_able = 0;
	ac->gr_af_flags = 0;
      }

      caps->gr_aware = 1;
      caps->gr_flags = pos[2] & 0xf0;
      caps->gr_time = get_u16(pos + 2) & 0x0fff;

      for (i = 2; i < cl; i += 4)
      {
	af = get_af3(pos+2+i);
	ac = bgp_get_af_caps(&caps, af);
	ac->gr_able = 1;
	ac->gr_af_flags = pos[2+i+3];
      }
      break;

    case 65: /* AS4 capability, RFC 6793 */
      if (cl != 4)
	goto err;

      caps->as4_support = 1;
      caps->as4_number = get_u32(pos + 2);
      break;

    case 69: /* ADD-PATH capability, RFC 7911 */
      if (cl % 4)
	goto err;

      for (i = 0; i < cl; i += 4)
      {
	byte val = pos[2+i+3];
	if (!val || (val > BGP_ADD_PATH_FULL))
	{
	  log(L_WARN "%s: Got ADD-PATH capability with unknown value %u, ignoring",
	      p->p.name, val);
	  break;
	}
      }

      for (i = 0; i < cl; i += 4)
      {
	af = get_af3(pos+2+i);
	ac = bgp_get_af_caps(&caps, af);
	ac->add_path = pos[2+i+3];
      }
      break;

    case 70: /* Enhanced route refresh capability, RFC 7313 */
      if (cl != 0)
	goto err;

      caps->enhanced_refresh = 1;
      break;

    case 71: /* Long lived graceful restart capability, RFC draft */
      if (cl % 7)
	goto err;

      /* Presumably, only the last instance is valid */
      WALK_AF_CAPS(caps, ac)
      {
	ac->llgr_able = 0;
	ac->llgr_flags = 0;
	ac->llgr_time = 0;
      }

      caps->llgr_aware = 1;

      for (i = 0; i < cl; i += 7)
      {
	af = get_af3(pos+2+i);
	ac = bgp_get_af_caps(&caps, af);
	ac->llgr_able = 1;
	ac->llgr_flags = pos[2+i+3];
	ac->llgr_time = get_u24(pos + 2+i+4);
      }
      break;

    case 73: /* Hostname, RFC draft */
      if ((cl < 2) || (cl < 2 + pos[2]))
        goto err;

      int length = pos[2];
      char *hostname = mb_allocz(p->p.pool, length+1);
      memcpy(hostname, pos + 3, length);
      hostname[length] = 0;

      for (i = 0; i < length; i++)
        if (hostname[i] < ' ')
          hostname[i] = ' ';

      caps->hostname = hostname;

      /* We can safely ignore all other capabilities */
    }

    ADVANCE(pos, len, 2 + cl);
  }

  /* The LLGR capability must be advertised together with the GR capability,
     otherwise it must be disregarded */
  if (!caps->gr_aware && caps->llgr_aware)
  {
    caps->llgr_aware = 0;
    WALK_AF_CAPS(caps, ac)
    {
      ac->llgr_able = 0;
      ac->llgr_flags = 0;
      ac->llgr_time = 0;
    }
  }

  conn->remote_caps = caps;
  return 0;

err:
  mb_free(caps);
  bgp_error(conn, 2, err_subcode, NULL, 0);
  return -1;
}

static int
bgp_check_capabilities(struct bgp_conn *conn)
{
  struct bgp_proto *p = conn->bgp;
  struct bgp_caps *local = conn->local_caps;
  struct bgp_caps *remote = conn->remote_caps;
  struct bgp_channel *c;
  int count = 0;

  /* This is partially overlapping with bgp_conn_enter_established_state(),
     but we need to run this just after we receive OPEN message */

  BGP_WALK_CHANNELS(p, c)
  {
    const struct bgp_af_caps *loc = bgp_find_af_caps(local,  c->afi);
    const struct bgp_af_caps *rem = bgp_find_af_caps(remote, c->afi);

    /* Find out whether this channel will be active */
    int active = loc && loc->ready &&
      ((rem && rem->ready) || (!remote->length && (c->afi == BGP_AF_IPV4)));

    /* Mandatory must be active */
    if (c->cf->mandatory && !active)
      return 0;

    if (active)
      count++;
  }

  /* We need at least one channel active */
  if (!count)
    return 0;

  return 1;
}

static int
bgp_read_options(struct bgp_conn *conn, byte *pos, uint len, uint rest)
{
  struct bgp_proto *p = conn->bgp;
  int ext = 0;

  /* Handle extended length, RFC 9072 */
  if ((len > 0) && (rest > 0) && (pos[0] == 255))
  {
    if (rest < 3)
      goto err;

    /* Update pos/len to describe optional data */
    len = get_u16(pos+1);
    ext = 1;
    pos += 3;
    rest -= 3;
  }

  /* Verify that optional data fits into OPEN packet */
  if (len > rest)
    goto err;

  /* Length of option parameter header */
  uint hlen = ext ? 3 : 2;

  while (len > 0)
  {
    if (len < hlen)
      goto err;

    uint otype = get_u8(pos);
    uint olen = ext ? get_u16(pos+1) : get_u8(pos+1);

    if (len < (hlen + olen))
      goto err;

    if (otype == 2)
    {
      /* BGP capabilities, RFC 5492 */
      if (p->cf->capabilities)
	if (bgp_read_capabilities(conn, pos + hlen, olen) < 0)
	  return -1;
    }
    else
    {
      /* Unknown option */
      bgp_error(conn, 2, 4, pos, hlen + olen);
      return -1;
    }

    ADVANCE(pos, len, hlen + olen);
  }

  /* Prepare empty caps if no capability option was announced */
  if (!conn->remote_caps)
    conn->remote_caps = bgp_alloc_capabilities(p, 0);

  return 0;

err:
  bgp_error(conn, 2, 0, NULL, 0);
  return -1;
}

static byte *
bgp_copy_open(struct bgp_proto *p, const byte *pkt, uint len)
{
  char *buf = mb_alloc(p->p.pool, len - BGP_HEADER_LENGTH);
  memcpy(buf, pkt + BGP_HEADER_LENGTH, len - BGP_HEADER_LENGTH);
  return buf;
}

static byte *
bgp_create_open(struct bgp_conn *conn, byte *buf)
{
  struct bgp_proto *p = conn->bgp;

  BGP_TRACE(D_PACKETS, "Sending OPEN(ver=%d,as=%d,hold=%d,id=%08x)",
	    BGP_VERSION, p->public_as, p->cf->hold_time, p->local_id);

  buf[0] = BGP_VERSION;
  put_u16(buf+1, (p->public_as < 0xFFFF) ? p->public_as : AS_TRANS);
  put_u16(buf+3, p->cf->hold_time);
  put_u32(buf+5, p->local_id);

  if (p->cf->capabilities)
  {
    /* Prepare local_caps and write capabilities to buffer */
    byte *pos = buf+12;
    byte *end = bgp_write_capabilities(conn, pos);
    uint len = end - pos;

    if (len < 254)
    {
      buf[9] = len + 2;		/* Optional parameters length */
      buf[10] = 2;		/* Option 2: Capability list */
      buf[11] = len;		/* Option data length */
    }
    else /* Extended length, RFC 9072 */
    {
      /* Move capabilities 4 B forward */
      memmove(buf + 16, pos, len);
      pos = buf + 16;
      end = pos + len;

      buf[9] = 255;		/* Non-ext OP length, fake */
      buf[10] = 255;		/* Non-ext OP type, signals extended length */
      put_u16(buf+11, len + 3);	/* Extended optional parameters length */
      buf[13] = 2;		/* Option 2: Capability list */
      put_u16(buf+14, len);	/* Option extended data length */
    }

    return end;
  }
  else
  {
    buf[9] = 0;			/* No optional parameters */
    return buf + 10;
  }

  return buf;
}

static void
bgp_rx_open(struct bgp_conn *conn, byte *pkt, uint len)
{
  struct bgp_proto *p = conn->bgp;
  struct bgp_conn *other;
  u32 asn, hold, id;

  /* Check state */
  if (conn->state != BS_OPENSENT)
  { bgp_error(conn, 5, fsm_err_subcode[conn->state], NULL, 0); return; }

  /* Check message length */
  if (len < 29)
  { bgp_error(conn, 1, 2, pkt+16, 2); return; }

  if (pkt[19] != BGP_VERSION)
  { u16 val = BGP_VERSION; bgp_error(conn, 2, 1, (byte *) &val, 2); return; }

  asn = get_u16(pkt+20);
  hold = get_u16(pkt+22);
  id = get_u32(pkt+24);
  BGP_TRACE(D_PACKETS, "Got OPEN(as=%d,hold=%d,id=%R)", asn, hold, id);

  conn->remote_open_msg = bgp_copy_open(p, pkt, len);
  conn->remote_open_length = len - BGP_HEADER_LENGTH;

  if (bgp_read_options(conn, pkt+29, pkt[28], len-29) < 0)
    return;

  /* RFC 4271 4.2 - hold time must be either 0 or at least 3 */
  if (hold > 0 && hold < 3)
  { bgp_error(conn, 2, 6, pkt+22, 2); return; }

  /* Compute effective hold and keepalive times */
  uint hold_time = MIN(hold, p->cf->hold_time);
  uint keepalive_time = p->cf->keepalive_time ?
    (p->cf->keepalive_time * hold_time / p->cf->hold_time) :
    hold_time / 3;

  /* Keepalive time might be rounded down to zero */
  if (hold_time && !keepalive_time)
    keepalive_time = 1;

  /* Check effective values against configured minimums */
  if ((hold_time < p->cf->min_hold_time) ||
      (keepalive_time < p->cf->min_keepalive_time))
  { bgp_error(conn, 2, 6, pkt+22, 2); return; }

  /* RFC 6286 2.2 - router ID is nonzero and AS-wide unique */
  if (!id || (p->is_internal && id == p->local_id))
  { bgp_error(conn, 2, 3, pkt+24, -4); return; }

  /* RFC 5492 4 - check for required capabilities */
  if (p->cf->capabilities && !bgp_check_capabilities(conn))
  { bgp_error(conn, 2, 7, NULL, 0); return; }

  struct bgp_caps *caps = conn->remote_caps;

  if (caps->as4_support)
  {
    u32 as4 = caps->as4_number;

    if ((as4 != asn) && (asn != AS_TRANS))
      log(L_WARN "%s: Peer advertised inconsistent AS numbers", p->p.name);

    /* When remote ASN is unspecified, it must be external one */
    if (p->remote_as ? (as4 != p->remote_as) : (as4 == p->local_as))
    { as4 = htonl(as4); bgp_error(conn, 2, 2, (byte *) &as4, 4); return; }

    conn->received_as = as4;
  }
  else
  {
    if (p->remote_as ? (asn != p->remote_as) : (asn == p->local_as))
    { bgp_error(conn, 2, 2, pkt+20, 2); return; }

    conn->received_as = asn;
  }

  /* RFC 9234 4.2 - check role agreement */
  u8 local_role = p->cf->local_role;
  u8 neigh_role = caps->role;

  if ((local_role != BGP_ROLE_UNDEFINED) &&
      (neigh_role != BGP_ROLE_UNDEFINED) &&
      !((local_role == BGP_ROLE_PEER && neigh_role == BGP_ROLE_PEER) ||
	(local_role == BGP_ROLE_CUSTOMER && neigh_role == BGP_ROLE_PROVIDER) ||
	(local_role == BGP_ROLE_PROVIDER && neigh_role == BGP_ROLE_CUSTOMER) ||
	(local_role == BGP_ROLE_RS_CLIENT && neigh_role == BGP_ROLE_RS_SERVER) ||
	(local_role == BGP_ROLE_RS_SERVER && neigh_role == BGP_ROLE_RS_CLIENT)))
  { bgp_error(conn, 2, 11, &neigh_role, -1); return; }

  if ((p->cf->require_roles) && (neigh_role == BGP_ROLE_UNDEFINED))
  { bgp_error(conn, 2, 11, &neigh_role, -1); return; }

  /* Check the other connection */
  other = (conn == &p->outgoing_conn) ? &p->incoming_conn : &p->outgoing_conn;
  switch (other->state)
  {
  case BS_CONNECT:
  case BS_ACTIVE:
    /* Stop outgoing connection attempts */
    bgp_conn_enter_idle_state(other);
    break;

  case BS_IDLE:
  case BS_OPENSENT:
  case BS_CLOSE:
    break;

  case BS_OPENCONFIRM:
    /*
     * Description of collision detection rules in RFC 4271 is confusing and
     * contradictory, but it is essentially:
     *
     * 1. Router with higher ID is dominant
     * 2. If both have the same ID, router with higher ASN is dominant [RFC6286]
     * 3. When both connections are in OpenConfirm state, one initiated by
     *    the dominant router is kept.
     *
     * The first line in the expression below evaluates whether the neighbor
     * is dominant, the second line whether the new connection was initiated
     * by the neighbor. If both are true (or both are false), we keep the new
     * connection, otherwise we keep the old one.
     */
    if (((p->local_id < id) || ((p->local_id == id) && (p->public_as < p->remote_as)))
	== (conn == &p->incoming_conn))
    {
      /* Should close the other connection */
      BGP_TRACE(D_EVENTS, "Connection collision, giving up the other connection");
      bgp_error(other, 6, 7, NULL, 0);
      break;
    }
    /* Fall thru */
  case BS_ESTABLISHED:
    /* Should close this connection */
    BGP_TRACE(D_EVENTS, "Connection collision, giving up this connection");
    bgp_error(conn, 6, 7, NULL, 0);
    return;

  default:
    bug("bgp_rx_open: Unknown state");
  }

  /* Update our local variables */
  conn->hold_time = hold_time;
  conn->keepalive_time = keepalive_time;
  conn->as4_session = conn->local_caps->as4_support && caps->as4_support;
  conn->ext_messages = conn->local_caps->ext_messages && caps->ext_messages;
  p->remote_id = id;

  DBG("BGP: Hold timer set to %d, keepalive to %d, AS to %d, ID to %x, AS4 session to %d\n",
      conn->hold_time, conn->keepalive_time, p->remote_as, p->remote_id, conn->as4_session);

  bgp_schedule_packet(conn, NULL, PKT_KEEPALIVE);
  bgp_start_timer(p, conn->hold_timer, conn->hold_time);
  bgp_conn_enter_openconfirm_state(conn);
}


/*
 *	Next hop handling
 */

#define REPORT(msg, args...) \
  ({ log(L_REMOTE "%s: " msg, s->proto->p.name, ## args); })

#define DISCARD(msg, args...) \
  ({ REPORT(msg, ## args); return; })

#define WITHDRAW(msg, args...) \
  ({ REPORT(msg, ## args); s->err_withdraw = 1; return; })

#define REJECT(msg, args...)						\
  ({ log(L_ERR "%s: " msg, s->proto->p.name, ## args); s->err_reject = 1; return; })

#define BAD_AFI		"Unexpected AF <%u/%u> in UPDATE"
#define BAD_NEXT_HOP	"Invalid NEXT_HOP attribute"
#define NO_NEXT_HOP	"Missing NEXT_HOP attribute"
#define NO_LABEL_STACK	"Missing MPLS stack"

#define MISMATCHED_AF	" - mismatched address family (%I for %s)"

static void
bgp_apply_next_hop(struct bgp_parse_state *s, ea_list **to, ip_addr gw, ip_addr ll)
{
  struct bgp_proto *p = s->proto;
  struct bgp_channel *c = s->channel;

  if (c->cf->gw_mode == GW_DIRECT)
  {
    neighbor *nbr = NULL;

    /* GW_DIRECT -> single_hop -> p->neigh != NULL */
    if (ipa_nonzero2(gw))
      nbr = neigh_find(&p->p, gw, NULL, 0);
    else if (ipa_nonzero(ll))
      nbr = neigh_find(&p->p, ll, p->neigh->iface, 0);
    else
      WITHDRAW(BAD_NEXT_HOP " - zero address");

    if (!nbr)
      WITHDRAW(BAD_NEXT_HOP " - address %I not directly reachable", ipa_nonzero(gw) ? gw : ll);

    if (nbr->scope == SCOPE_HOST)
      WITHDRAW(BAD_NEXT_HOP " - address %I is local", nbr->addr);

    ea_set_attr_u32(to, &ea_gen_igp_metric, 0, c->cf->cost);

    struct nexthop_adata nhad = {
      .nh = {
	.gw = nbr->addr,
	.iface = nbr->iface,
      },
      .ad = {
	.length = sizeof nhad - sizeof nhad.ad,
      },
    };
    ea_set_attr_data(to, &ea_gen_nexthop, 0, nhad.ad.data, nhad.ad.length);
  }
  else /* GW_RECURSIVE */
  {
    if (ipa_zero2(gw))
      WITHDRAW(BAD_NEXT_HOP " - zero address");

    rtable *tab = ipa_is_ip4(gw) ? c->igp_table_ip4 : c->igp_table_ip6;
    ip_addr lla = (c->cf->next_hop_prefer == NHP_LOCAL) ? ll : IPA_NONE;

    if (s->mpls)
    {
      u32 labels[BGP_MPLS_MAX];
      ea_set_hostentry(to, c->c.table, tab, gw, lla, BGP_MPLS_MAX, labels);
    }
    else
      ea_set_hostentry(to, c->c.table, tab, gw, lla, 0, NULL);
  }
}

static void
bgp_apply_mpls_labels(struct bgp_parse_state *s, ea_list **to, u32 lnum, u32 labels[lnum])
{
  if (lnum > MPLS_MAX_LABEL_STACK)
  {
    REPORT("Too many MPLS labels ($u)", lnum);

    ea_set_dest(to, 0, RTD_UNREACHABLE);
    return;
  }

  /* Handle implicit NULL as empty MPLS stack */
  if ((lnum == 1) && (labels[0] == BGP_MPLS_NULL))
    lnum = s->mpls_labels->length = 0;

  if (s->channel->cf->gw_mode == GW_DIRECT)
  {
    eattr *e = ea_find(*to, &ea_gen_nexthop);
    struct {
      struct nexthop_adata nhad;
      u32 labels[MPLS_MAX_LABEL_STACK];
    } nh;
    
    memcpy(&nh.nhad, e->u.ptr, sizeof(struct adata) + e->u.ptr->length);
    nh.nhad.nh.labels = lnum;
    memcpy(nh.labels, labels, lnum * sizeof(u32));
    nh.nhad.ad.length = sizeof nh.nhad + lnum * sizeof(u32);
  }
  else /* GW_RECURSIVE */
  {
    eattr *e = ea_find(*to, &ea_gen_hostentry);
    ASSERT_DIE(e);
    struct hostentry_adata *head = (void *) e->u.ptr;
    memcpy(&head->labels, labels, lnum * sizeof(u32));
    head->ad.length = (void *)(&head->labels[lnum]) - (void *) head->ad.data;
  }
}

static int
bgp_match_src(struct bgp_export_state *s, int mode)
{
  switch (mode)
  {
  case NH_NO:		return 0;
  case NH_ALL:		return 1;
  case NH_IBGP:		return s->src && s->src->is_internal;
  case NH_EBGP:		return s->src && !s->src->is_internal;
  default:		return 0;
  }
}

static inline int
bgp_use_next_hop(struct bgp_export_state *s, eattr *a)
{
  struct bgp_proto *p = s->proto;
  struct bgp_channel *c = s->channel;
  ip_addr *nh = (void *) a->u.ptr->data;

  /* Handle next hop self option */
  if (c->cf->next_hop_self && bgp_match_src(s, c->cf->next_hop_self))
    return 0;

  /* Handle next hop keep option */
  if (c->cf->next_hop_keep && bgp_match_src(s, c->cf->next_hop_keep))
    return 1;

  /* Keep it when explicitly set in export filter */
  if (a->fresh)
    return 1;

  /* Check for non-matching AF */
  if ((ipa_is_ip4(*nh) != bgp_channel_is_ipv4(c)) && !c->ext_next_hop)
    return 0;

  /* Do not pass NEXT_HOP between different VRFs */
  if (p->p.vrf && s->src && s->src->p.vrf && (p->p.vrf != s->src->p.vrf))
    return 0;

  /* Keep it when exported to internal peers */
  if (p->is_interior && ipa_nonzero(*nh))
    return 1;

  /* Keep it when forwarded between single-hop BGPs on the same iface */
  struct iface *ifa = (s->src && s->src->neigh && (s->src->p.proto_state != PS_DOWN)) ?
    s->src->neigh->iface : NULL;
  return p->neigh && (p->neigh->iface == ifa);
}

static inline struct nexthop *
bgp_use_gateway(struct bgp_export_state *s)
{
  struct bgp_proto *p = s->proto;
  struct bgp_channel *c = s->channel;
  ea_list *ra = s->route->attrs;

  /* Handle next hop self option - also applies to gateway */
  if (c->cf->next_hop_self && bgp_match_src(s, c->cf->next_hop_self))
    return NULL;

  eattr *nhea = ea_find(ra, &ea_gen_nexthop);
  if (!nhea)
    return NULL;

  /* We need one valid global gateway */
  struct nexthop_adata *nhad = (struct nexthop_adata *) nhea->u.ptr;
  if (!NEXTHOP_IS_REACHABLE(nhad) ||
      !NEXTHOP_ONE(nhad) || ipa_zero(nhad->nh.gw) ||
      ipa_is_link_local(nhad->nh.gw))
    return NULL;

  /* Check for non-matching AF */
  if ((ipa_is_ip4(nhad->nh.gw) != bgp_channel_is_ipv4(c)) && !c->ext_next_hop)
    return NULL;

  /* Do not use gateway from different VRF */
  if (p->p.vrf && nhad->nh.iface && !if_in_vrf(nhad->nh.iface, p->p.vrf))
    return 0;

  /* Use it when exported to internal peers */
  if (p->is_interior)
    return &nhad->nh;

  /* Use it when forwarded to single-hop BGP peer on on the same iface */
  if (p->neigh && (p->neigh->iface == nhad->nh.iface))
    return &nhad->nh;

  return NULL;
}

static void
bgp_update_next_hop_ip(struct bgp_export_state *s, eattr *a, ea_list **to)
{
  if (!a || !bgp_use_next_hop(s, a))
  {
    struct nexthop *nhloc;
    if (nhloc = bgp_use_gateway(s))
    {
      ip_addr nh[1] = { nhloc->gw };
      bgp_set_attr_data(to, BA_NEXT_HOP, 0, nh, 16);

      if (s->mpls)
      {
	u32 implicit_null = BGP_MPLS_NULL;
	u32 *labels = nhloc->labels ? nhloc->label : &implicit_null;
	uint lnum = nhloc->labels ? nhloc->labels : 1;
	bgp_set_attr_data(to, BA_MPLS_LABEL_STACK, 0, labels, lnum * 4);
      }
      else
	bgp_unset_attr(to, BA_MPLS_LABEL_STACK);
    }
    else
    {
      ip_addr nh[2] = { s->channel->next_hop_addr, s->channel->link_addr };
      bgp_set_attr_data(to, BA_NEXT_HOP, 0, nh, ipa_nonzero(nh[1]) ? 32 : 16);
      s->local_next_hop = 1;

      if (s->mpls)
      {
<<<<<<< HEAD
	u32 implicit_null = BGP_MPLS_NULL;
	bgp_set_attr_data(to, BA_MPLS_LABEL_STACK, 0, &implicit_null, 4);
=======
	u32 label = ea_get_int(s->route->attrs->eattrs, EA_MPLS_LABEL, BGP_MPLS_NULL);
	bgp_set_attr_data(to, s->pool, BA_MPLS_LABEL_STACK, 0, &label, 4);
>>>>>>> 4c07f332
      }
      else
	bgp_unset_attr(to, BA_MPLS_LABEL_STACK);
    }
  }

  /* Check if next hop is valid */
  a = bgp_find_attr(*to, BA_NEXT_HOP);
  if (!a)
    REJECT(NO_NEXT_HOP);

  ip_addr *nh = (void *) a->u.ptr->data;
  ip_addr peer = s->proto->remote_ip;
  uint len = a->u.ptr->length;

  /* Forbid zero next hop */
  if (ipa_zero2(nh[0]) && ((len != 32) || ipa_zero(nh[1])))
    REJECT(BAD_NEXT_HOP " - zero address");

  /* Forbid next hop equal to neighbor IP */
  if (ipa_equal(peer, nh[0]) || ((len == 32) && ipa_equal(peer, nh[1])))
    REJECT(BAD_NEXT_HOP " - neighbor address %I", peer);

  /* Forbid next hop with non-matching AF */
  if ((ipa_is_ip4(nh[0]) != bgp_channel_is_ipv4(s->channel)) &&
      !s->channel->ext_next_hop)
    REJECT(BAD_NEXT_HOP MISMATCHED_AF, nh[0], s->channel->desc->name);

  /* Just check if MPLS stack */
  if (s->mpls && !bgp_find_attr(*to, BA_MPLS_LABEL_STACK))
    REJECT(NO_LABEL_STACK);
}

static uint
bgp_encode_next_hop_ip(struct bgp_write_state *s, eattr *a, byte *buf, uint size UNUSED)
{
  /* This function is used only for MP-BGP, see bgp_encode_next_hop() for IPv4 BGP */
  ip_addr *nh = (void *) a->u.ptr->data;
  uint len = a->u.ptr->length;

  ASSERT((len == 16) || (len == 32));

  /*
   * Both IPv4 and IPv6 next hops can be used (with ext_next_hop enabled). This
   * is specified in RFC 8950 for IPv4 and in RFC 4798 for IPv6. The difference
   * is that IPv4 address is directly encoded with IPv4 NLRI, but as IPv4-mapped
   * IPv6 address with IPv6 NLRI.
   */

  if (bgp_channel_is_ipv4(s->channel) && ipa_is_ip4(nh[0]))
  {
    put_ip4(buf, ipa_to_ip4(nh[0]));
    return 4;
  }

  put_ip6(buf, ipa_to_ip6(nh[0]));

  if (len == 32)
    put_ip6(buf+16, ipa_to_ip6(nh[1]));

  return len;
}

static void
bgp_decode_next_hop_ip(struct bgp_parse_state *s, byte *data, uint len, ea_list **to)
{
  struct bgp_channel *c = s->channel;
  struct adata *ad = lp_alloc_adata(s->pool, 32);
  ip_addr *nh = (void *) ad->data;

  if (len == 4)
  {
    nh[0] = ipa_from_ip4(get_ip4(data));
    nh[1] = IPA_NONE;
  }
  else if (len == 16)
  {
    nh[0] = ipa_from_ip6(get_ip6(data));
    nh[1] = IPA_NONE;

    if (ipa_is_link_local(nh[0]))
    { nh[1] = nh[0]; nh[0] = IPA_NONE; }
  }
  else if (len == 32)
  {
    nh[0] = ipa_from_ip6(get_ip6(data));
    nh[1] = ipa_from_ip6(get_ip6(data+16));

    if (ipa_is_link_local(nh[0]))
    { nh[1] = nh[0]; nh[0] = IPA_NONE; }

    if (ipa_is_ip4(nh[0]) || !ipa_is_link_local(nh[1]))
      nh[1] = IPA_NONE;
  }
  else
    bgp_parse_error(s, 9);

  if (ipa_zero(nh[1]))
    ad->length = 16;

  if ((bgp_channel_is_ipv4(c) != ipa_is_ip4(nh[0])) && !c->ext_next_hop)
    WITHDRAW(BAD_NEXT_HOP MISMATCHED_AF, nh[0], c->desc->name);

  // XXXX validate next hop

  bgp_set_attr_ptr(to, BA_NEXT_HOP, 0, ad);
  bgp_apply_next_hop(s, to, nh[0], nh[1]);
}

static uint
bgp_encode_next_hop_vpn(struct bgp_write_state *s, eattr *a, byte *buf, uint size UNUSED)
{
  ip_addr *nh = (void *) a->u.ptr->data;
  uint len = a->u.ptr->length;

  ASSERT((len == 16) || (len == 32));

  /*
   * Both IPv4 and IPv6 next hops can be used (with ext_next_hop enabled). This
   * is specified in RFC 8950 for VPNv4 and in RFC 4659 for VPNv6. The difference
   * is that IPv4 address is directly encoded with VPNv4 NLRI, but as IPv4-mapped
   * IPv6 address with VPNv6 NLRI.
   */

  if (bgp_channel_is_ipv4(s->channel) && ipa_is_ip4(nh[0]))
  {
    put_u64(buf, 0); /* VPN RD is 0 */
    put_ip4(buf+8, ipa_to_ip4(nh[0]));
    return 12;
  }

  put_u64(buf, 0); /* VPN RD is 0 */
  put_ip6(buf+8, ipa_to_ip6(nh[0]));

  if (len == 16)
    return 24;

  put_u64(buf+24, 0); /* VPN RD is 0 */
  put_ip6(buf+32, ipa_to_ip6(nh[1]));

  return 48;
}

static void
bgp_decode_next_hop_vpn(struct bgp_parse_state *s, byte *data, uint len, ea_list **to)
{
  struct bgp_channel *c = s->channel;
  struct adata *ad = lp_alloc_adata(s->pool, 32);
  ip_addr *nh = (void *) ad->data;

  if (len == 12)
  {
    nh[0] = ipa_from_ip4(get_ip4(data+8));
    nh[1] = IPA_NONE;
  }
  else if (len == 24)
  {
    nh[0] = ipa_from_ip6(get_ip6(data+8));
    nh[1] = IPA_NONE;

    if (ipa_is_link_local(nh[0]))
    { nh[1] = nh[0]; nh[0] = IPA_NONE; }
  }
  else if (len == 48)
  {
    nh[0] = ipa_from_ip6(get_ip6(data+8));
    nh[1] = ipa_from_ip6(get_ip6(data+32));

    if (ipa_is_ip4(nh[0]) || !ip6_is_link_local(nh[1]))
      nh[1] = IPA_NONE;
  }
  else
    bgp_parse_error(s, 9);

  if (ipa_zero(nh[1]))
    ad->length = 16;

  /* XXXX which error */
  if ((get_u64(data) != 0) || ((len == 48) && (get_u64(data+24) != 0)))
    bgp_parse_error(s, 9);

  if ((bgp_channel_is_ipv4(c) != ipa_is_ip4(nh[0])) && !c->ext_next_hop)
    WITHDRAW(BAD_NEXT_HOP MISMATCHED_AF, nh[0], c->desc->name);

  // XXXX validate next hop

  bgp_set_attr_ptr(to, BA_NEXT_HOP, 0, ad);
  bgp_apply_next_hop(s, to, nh[0], nh[1]);
}



static uint
bgp_encode_next_hop_none(struct bgp_write_state *s UNUSED, eattr *a UNUSED, byte *buf UNUSED, uint size UNUSED)
{
  return 0;
}

static void
bgp_decode_next_hop_none(struct bgp_parse_state *s UNUSED, byte *data UNUSED, uint len UNUSED, ea_list **to UNUSED)
{
  /*
   * Although we expect no next hop and RFC 7606 7.11 states that attribute
   * MP_REACH_NLRI with unexpected next hop length is considered malformed,
   * FlowSpec RFC 5575 4 states that next hop shall be ignored on receipt.
   */

  return;
}

static void
bgp_update_next_hop_none(struct bgp_export_state *s UNUSED, eattr *a, ea_list **to)
{
  /* NEXT_HOP shall not pass */
  if (a)
    bgp_unset_attr(to, BA_NEXT_HOP);
}


/*
 *	UPDATE
 */

static void
bgp_rte_update(struct bgp_parse_state *s, const net_addr *n, u32 path_id, ea_list *a0)
{
  if (path_id != s->last_id)
  {
    rt_unlock_source(s->last_src);

    s->last_src = rt_get_source(&s->proto->p, path_id);
    s->last_id = path_id;

    ea_free(s->cached_ea);
    s->cached_ea = NULL;
  }

  if (!a0)
  {
    /* Route update was changed to withdraw */
    if (s->err_withdraw && s->reach_nlri_step)
      REPORT("Invalid route %N withdrawn", n);

    /* Route withdraw */
    rte_update(&s->channel->c, n, NULL, s->last_src);
    return;
  }

  /* Prepare cached route attributes */
  if (s->cached_ea == NULL)
    s->cached_ea = ea_lookup(a0, 0);

  rte e0 = {
    .attrs = s->cached_ea,
    .src = s->last_src,
  };

  rte_update(&s->channel->c, n, &e0, s->last_src);
}

static void
bgp_encode_mpls_labels(struct bgp_write_state *s UNUSED, const adata *mpls, byte **pos, uint *size, byte *pxlen)
{
  const u32 dummy = 0;
  const u32 *labels = mpls ? (const u32 *) mpls->data : &dummy;
  uint lnum = mpls ? (mpls->length / 4) : 1;

  for (uint i = 0; i < lnum; i++)
  {
    put_u24(*pos, labels[i] << 4);
    ADVANCE(*pos, *size, 3);
  }

  /* Add bottom-of-stack flag */
  (*pos)[-1] |= BGP_MPLS_BOS;

  *pxlen += 24 * lnum;
}

static void
bgp_decode_mpls_labels(struct bgp_parse_state *s, byte **pos, uint *len, uint *pxlen, ea_list **to)
{
  u32 labels[BGP_MPLS_MAX];
  u32 label;
  uint lnum = 0;

  do {
    if (*pxlen < 24)
      bgp_parse_error(s, 1);

    label = get_u24(*pos);
    labels[lnum++] = label >> 4;
    ADVANCE(*pos, *len, 3);
    *pxlen -= 24;

    /* RFC 8277 2.4 - withdraw does not have variable-size MPLS stack but
       fixed-size 24-bit Compatibility field, which MUST be ignored */
    if (!s->reach_nlri_step)
      return;
  }
  while (!(label & BGP_MPLS_BOS));

  if (!*to)
    return;

  /* Update next hop entry in rta */
  bgp_apply_mpls_labels(s, to, lnum, labels);

  /* Attributes were changed, invalidate cached entry */
  rta_free(s->cached_ea);
  s->cached_ea = NULL;

  return;
}

static uint
bgp_encode_nlri_ip4(struct bgp_write_state *s, struct bgp_bucket *buck, byte *buf, uint size)
{
  byte *pos = buf;

  while (!EMPTY_LIST(buck->prefixes) && (size >= BGP_NLRI_MAX))
  {
    struct bgp_prefix *px = HEAD(buck->prefixes);
    struct net_addr_ip4 *net = (void *) px->net;

    /* Encode path ID */
    if (s->add_path)
    {
      put_u32(pos, px->path_id);
      ADVANCE(pos, size, 4);
    }

    /* Encode prefix length */
    *pos = net->pxlen;
    ADVANCE(pos, size, 1);

    /* Encode MPLS labels */
    if (s->mpls)
      bgp_encode_mpls_labels(s, s->mpls_labels, &pos, &size, pos - 1);

    /* Encode prefix body */
    ip4_addr a = ip4_hton(net->prefix);
    uint b = (net->pxlen + 7) / 8;
    memcpy(pos, &a, b);
    ADVANCE(pos, size, b);

    bgp_done_prefix(s->channel, px, buck);
  }

  return pos - buf;
}

static void
bgp_decode_nlri_ip4(struct bgp_parse_state *s, byte *pos, uint len, ea_list *a)
{
  while (len)
  {
    net_addr_ip4 net;
    u32 path_id = 0;

    /* Decode path ID */
    if (s->add_path)
    {
      if (len < 5)
	bgp_parse_error(s, 1);

      path_id = get_u32(pos);
      ADVANCE(pos, len, 4);
    }

    /* Decode prefix length */
    uint l = *pos;
    ADVANCE(pos, len, 1);

    if (len < ((l + 7) / 8))
      bgp_parse_error(s, 1);

    /* Decode MPLS labels */
    if (s->mpls)
      bgp_decode_mpls_labels(s, &pos, &len, &l, &a);

    if (l > IP4_MAX_PREFIX_LENGTH)
      bgp_parse_error(s, 10);

    /* Decode prefix body */
    ip4_addr addr = IP4_NONE;
    uint b = (l + 7) / 8;
    memcpy(&addr, pos, b);
    ADVANCE(pos, len, b);

    net = NET_ADDR_IP4(ip4_ntoh(addr), l);
    net_normalize_ip4(&net);

    // XXXX validate prefix

    bgp_rte_update(s, (net_addr *) &net, path_id, a);
  }
}


static uint
bgp_encode_nlri_ip6(struct bgp_write_state *s, struct bgp_bucket *buck, byte *buf, uint size)
{
  byte *pos = buf;

  while (!EMPTY_LIST(buck->prefixes) && (size >= BGP_NLRI_MAX))
  {
    struct bgp_prefix *px = HEAD(buck->prefixes);
    struct net_addr_ip6 *net = (void *) px->net;

    /* Encode path ID */
    if (s->add_path)
    {
      put_u32(pos, px->path_id);
      ADVANCE(pos, size, 4);
    }

    /* Encode prefix length */
    *pos = net->pxlen;
    ADVANCE(pos, size, 1);

    /* Encode MPLS labels */
    if (s->mpls)
      bgp_encode_mpls_labels(s, s->mpls_labels, &pos, &size, pos - 1);

    /* Encode prefix body */
    ip6_addr a = ip6_hton(net->prefix);
    uint b = (net->pxlen + 7) / 8;
    memcpy(pos, &a, b);
    ADVANCE(pos, size, b);

    bgp_done_prefix(s->channel, px, buck);
  }

  return pos - buf;
}

static void
bgp_decode_nlri_ip6(struct bgp_parse_state *s, byte *pos, uint len, ea_list *a)
{
  while (len)
  {
    net_addr_ip6 net;
    u32 path_id = 0;

    /* Decode path ID */
    if (s->add_path)
    {
      if (len < 5)
	bgp_parse_error(s, 1);

      path_id = get_u32(pos);
      ADVANCE(pos, len, 4);
    }

    /* Decode prefix length */
    uint l = *pos;
    ADVANCE(pos, len, 1);

    if (len < ((l + 7) / 8))
      bgp_parse_error(s, 1);

    /* Decode MPLS labels */
    if (s->mpls)
      bgp_decode_mpls_labels(s, &pos, &len, &l, &a);

    if (l > IP6_MAX_PREFIX_LENGTH)
      bgp_parse_error(s, 10);

    /* Decode prefix body */
    ip6_addr addr = IP6_NONE;
    uint b = (l + 7) / 8;
    memcpy(&addr, pos, b);
    ADVANCE(pos, len, b);

    net = NET_ADDR_IP6(ip6_ntoh(addr), l);
    net_normalize_ip6(&net);

    // XXXX validate prefix

    bgp_rte_update(s, (net_addr *) &net, path_id, a);
  }
}

static uint
bgp_encode_nlri_vpn4(struct bgp_write_state *s, struct bgp_bucket *buck, byte *buf, uint size)
{
  byte *pos = buf;

  while (!EMPTY_LIST(buck->prefixes) && (size >= BGP_NLRI_MAX))
  {
    struct bgp_prefix *px = HEAD(buck->prefixes);
    struct net_addr_vpn4 *net = (void *) px->net;

    /* Encode path ID */
    if (s->add_path)
    {
      put_u32(pos, px->path_id);
      ADVANCE(pos, size, 4);
    }

    /* Encode prefix length */
    *pos = 64 + net->pxlen;
    ADVANCE(pos, size, 1);

    /* Encode MPLS labels */
    if (s->mpls)
      bgp_encode_mpls_labels(s, s->mpls_labels, &pos, &size, pos - 1);

    /* Encode route distinguisher */
    put_u64(pos, net->rd);
    ADVANCE(pos, size, 8);

    /* Encode prefix body */
    ip4_addr a = ip4_hton(net->prefix);
    uint b = (net->pxlen + 7) / 8;
    memcpy(pos, &a, b);
    ADVANCE(pos, size, b);

    bgp_done_prefix(s->channel, px, buck);
  }

  return pos - buf;
}

static void
bgp_decode_nlri_vpn4(struct bgp_parse_state *s, byte *pos, uint len, ea_list *a)
{
  while (len)
  {
    net_addr_vpn4 net;
    u32 path_id = 0;

    /* Decode path ID */
    if (s->add_path)
    {
      if (len < 5)
	bgp_parse_error(s, 1);

      path_id = get_u32(pos);
      ADVANCE(pos, len, 4);
    }

    /* Decode prefix length */
    uint l = *pos;
    ADVANCE(pos, len, 1);

    if (len < ((l + 7) / 8))
      bgp_parse_error(s, 1);

    /* Decode MPLS labels */
    if (s->mpls)
      bgp_decode_mpls_labels(s, &pos, &len, &l, &a);

    /* Decode route distinguisher */
    if (l < 64)
      bgp_parse_error(s, 1);

    u64 rd = get_u64(pos);
    ADVANCE(pos, len, 8);
    l -= 64;

    if (l > IP4_MAX_PREFIX_LENGTH)
      bgp_parse_error(s, 10);

    /* Decode prefix body */
    ip4_addr addr = IP4_NONE;
    uint b = (l + 7) / 8;
    memcpy(&addr, pos, b);
    ADVANCE(pos, len, b);

    net = NET_ADDR_VPN4(ip4_ntoh(addr), l, rd);
    net_normalize_vpn4(&net);

    // XXXX validate prefix

    bgp_rte_update(s, (net_addr *) &net, path_id, a);
  }
}


static uint
bgp_encode_nlri_vpn6(struct bgp_write_state *s, struct bgp_bucket *buck, byte *buf, uint size)
{
  byte *pos = buf;

  while (!EMPTY_LIST(buck->prefixes) && (size >= BGP_NLRI_MAX))
  {
    struct bgp_prefix *px = HEAD(buck->prefixes);
    struct net_addr_vpn6 *net = (void *) px->net;

    /* Encode path ID */
    if (s->add_path)
    {
      put_u32(pos, px->path_id);
      ADVANCE(pos, size, 4);
    }

    /* Encode prefix length */
    *pos = 64 + net->pxlen;
    ADVANCE(pos, size, 1);

    /* Encode MPLS labels */
    if (s->mpls)
      bgp_encode_mpls_labels(s, s->mpls_labels, &pos, &size, pos - 1);

    /* Encode route distinguisher */
    put_u64(pos, net->rd);
    ADVANCE(pos, size, 8);

    /* Encode prefix body */
    ip6_addr a = ip6_hton(net->prefix);
    uint b = (net->pxlen + 7) / 8;
    memcpy(pos, &a, b);
    ADVANCE(pos, size, b);

    bgp_done_prefix(s->channel, px, buck);
  }

  return pos - buf;
}

static void
bgp_decode_nlri_vpn6(struct bgp_parse_state *s, byte *pos, uint len, ea_list *a)
{
  while (len)
  {
    net_addr_vpn6 net;
    u32 path_id = 0;

    /* Decode path ID */
    if (s->add_path)
    {
      if (len < 5)
	bgp_parse_error(s, 1);

      path_id = get_u32(pos);
      ADVANCE(pos, len, 4);
    }

    /* Decode prefix length */
    uint l = *pos;
    ADVANCE(pos, len, 1);

    if (len < ((l + 7) / 8))
      bgp_parse_error(s, 1);

    /* Decode MPLS labels */
    if (s->mpls)
      bgp_decode_mpls_labels(s, &pos, &len, &l, &a);

    /* Decode route distinguisher */
    if (l < 64)
      bgp_parse_error(s, 1);

    u64 rd = get_u64(pos);
    ADVANCE(pos, len, 8);
    l -= 64;

    if (l > IP6_MAX_PREFIX_LENGTH)
      bgp_parse_error(s, 10);

    /* Decode prefix body */
    ip6_addr addr = IP6_NONE;
    uint b = (l + 7) / 8;
    memcpy(&addr, pos, b);
    ADVANCE(pos, len, b);

    net = NET_ADDR_VPN6(ip6_ntoh(addr), l, rd);
    net_normalize_vpn6(&net);

    // XXXX validate prefix

    bgp_rte_update(s, (net_addr *) &net, path_id, a);
  }
}


static uint
bgp_encode_nlri_flow4(struct bgp_write_state *s, struct bgp_bucket *buck, byte *buf, uint size)
{
  byte *pos = buf;

  while (!EMPTY_LIST(buck->prefixes) && (size >= 4))
  {
    struct bgp_prefix *px = HEAD(buck->prefixes);
    struct net_addr_flow4 *net = (void *) px->net;
    uint flen = net->length - sizeof(net_addr_flow4);

    /* Encode path ID */
    if (s->add_path)
    {
      put_u32(pos, px->path_id);
      ADVANCE(pos, size, 4);
    }

    if (flen > size)
      break;

    /* Copy whole flow data including length */
    memcpy(pos, net->data, flen);
    ADVANCE(pos, size, flen);

    bgp_done_prefix(s->channel, px, buck);
  }

  return pos - buf;
}

static void
bgp_decode_nlri_flow4(struct bgp_parse_state *s, byte *pos, uint len, ea_list *a)
{
  while (len)
  {
    u32 path_id = 0;

    /* Decode path ID */
    if (s->add_path)
    {
      if (len < 4)
	bgp_parse_error(s, 1);

      path_id = get_u32(pos);
      ADVANCE(pos, len, 4);
    }

    if (len < 2)
      bgp_parse_error(s, 1);

    /* Decode flow length */
    uint hlen = flow_hdr_length(pos);
    uint dlen = flow_read_length(pos);
    uint flen = hlen + dlen;
    byte *data = pos + hlen;

    if (len < flen)
      bgp_parse_error(s, 1);

    /* Validate flow data */
    enum flow_validated_state r = flow4_validate(data, dlen);
    if (r != FLOW_ST_VALID)
    {
      log(L_REMOTE "%s: Invalid flow route: %s", s->proto->p.name, flow_validated_state_str(r));
      bgp_parse_error(s, 1);
    }

    ip4_addr px = IP4_NONE;
    uint pxlen = 0;

    /* Decode dst prefix */
    if (data[0] == FLOW_TYPE_DST_PREFIX)
    {
      px = flow_read_ip4_part(data);
      pxlen = flow_read_pxlen(data);
    }

    /* Prepare the flow */
    net_addr *n = alloca(sizeof(struct net_addr_flow4) + flen);
    net_fill_flow4(n, px, pxlen, pos, flen);
    ADVANCE(pos, len, flen);

    bgp_rte_update(s, n, path_id, a);
  }
}


static uint
bgp_encode_nlri_flow6(struct bgp_write_state *s, struct bgp_bucket *buck, byte *buf, uint size)
{
  byte *pos = buf;

  while (!EMPTY_LIST(buck->prefixes) && (size >= 4))
  {
    struct bgp_prefix *px = HEAD(buck->prefixes);
    struct net_addr_flow6 *net = (void *) px->net;
    uint flen = net->length - sizeof(net_addr_flow6);

    /* Encode path ID */
    if (s->add_path)
    {
      put_u32(pos, px->path_id);
      ADVANCE(pos, size, 4);
    }

    if (flen > size)
      break;

    /* Copy whole flow data including length */
    memcpy(pos, net->data, flen);
    ADVANCE(pos, size, flen);

    bgp_done_prefix(s->channel, px, buck);
  }

  return pos - buf;
}

static void
bgp_decode_nlri_flow6(struct bgp_parse_state *s, byte *pos, uint len, ea_list *a)
{
  while (len)
  {
    u32 path_id = 0;

    /* Decode path ID */
    if (s->add_path)
    {
      if (len < 4)
	bgp_parse_error(s, 1);

      path_id = get_u32(pos);
      ADVANCE(pos, len, 4);
    }

    if (len < 2)
      bgp_parse_error(s, 1);

    /* Decode flow length */
    uint hlen = flow_hdr_length(pos);
    uint dlen = flow_read_length(pos);
    uint flen = hlen + dlen;
    byte *data = pos + hlen;

    if (len < flen)
      bgp_parse_error(s, 1);

    /* Validate flow data */
    enum flow_validated_state r = flow6_validate(data, dlen);
    if (r != FLOW_ST_VALID)
    {
      log(L_REMOTE "%s: Invalid flow route: %s", s->proto->p.name, flow_validated_state_str(r));
      bgp_parse_error(s, 1);
    }

    ip6_addr px = IP6_NONE;
    uint pxlen = 0;

    /* Decode dst prefix */
    if (data[0] == FLOW_TYPE_DST_PREFIX)
    {
      px = flow_read_ip6_part(data);
      pxlen = flow_read_pxlen(data);
    }

    /* Prepare the flow */
    net_addr *n = alloca(sizeof(struct net_addr_flow6) + flen);
    net_fill_flow6(n, px, pxlen, pos, flen);
    ADVANCE(pos, len, flen);

    bgp_rte_update(s, n, path_id, a);
  }
}


static const struct bgp_af_desc bgp_af_table[] = {
  {
    .afi = BGP_AF_IPV4,
    .net = NET_IP4,
    .name = "ipv4",
    .encode_nlri = bgp_encode_nlri_ip4,
    .decode_nlri = bgp_decode_nlri_ip4,
    .encode_next_hop = bgp_encode_next_hop_ip,
    .decode_next_hop = bgp_decode_next_hop_ip,
    .update_next_hop = bgp_update_next_hop_ip,
  },
  {
    .afi = BGP_AF_IPV4_MC,
    .net = NET_IP4,
    .name = "ipv4-mc",
    .encode_nlri = bgp_encode_nlri_ip4,
    .decode_nlri = bgp_decode_nlri_ip4,
    .encode_next_hop = bgp_encode_next_hop_ip,
    .decode_next_hop = bgp_decode_next_hop_ip,
    .update_next_hop = bgp_update_next_hop_ip,
  },
  {
    .afi = BGP_AF_IPV4_MPLS,
    .net = NET_IP4,
    .mpls = 1,
    .name = "ipv4-mpls",
    .encode_nlri = bgp_encode_nlri_ip4,
    .decode_nlri = bgp_decode_nlri_ip4,
    .encode_next_hop = bgp_encode_next_hop_ip,
    .decode_next_hop = bgp_decode_next_hop_ip,
    .update_next_hop = bgp_update_next_hop_ip,
  },
  {
    .afi = BGP_AF_IPV6,
    .net = NET_IP6,
    .name = "ipv6",
    .encode_nlri = bgp_encode_nlri_ip6,
    .decode_nlri = bgp_decode_nlri_ip6,
    .encode_next_hop = bgp_encode_next_hop_ip,
    .decode_next_hop = bgp_decode_next_hop_ip,
    .update_next_hop = bgp_update_next_hop_ip,
  },
  {
    .afi = BGP_AF_IPV6_MC,
    .net = NET_IP6,
    .name = "ipv6-mc",
    .encode_nlri = bgp_encode_nlri_ip6,
    .decode_nlri = bgp_decode_nlri_ip6,
    .encode_next_hop = bgp_encode_next_hop_ip,
    .decode_next_hop = bgp_decode_next_hop_ip,
    .update_next_hop = bgp_update_next_hop_ip,
  },
  {
    .afi = BGP_AF_IPV6_MPLS,
    .net = NET_IP6,
    .mpls = 1,
    .name = "ipv6-mpls",
    .encode_nlri = bgp_encode_nlri_ip6,
    .decode_nlri = bgp_decode_nlri_ip6,
    .encode_next_hop = bgp_encode_next_hop_ip,
    .decode_next_hop = bgp_decode_next_hop_ip,
    .update_next_hop = bgp_update_next_hop_ip,
  },
  {
    .afi = BGP_AF_VPN4_MPLS,
    .net = NET_VPN4,
    .mpls = 1,
    .name = "vpn4-mpls",
    .encode_nlri = bgp_encode_nlri_vpn4,
    .decode_nlri = bgp_decode_nlri_vpn4,
    .encode_next_hop = bgp_encode_next_hop_vpn,
    .decode_next_hop = bgp_decode_next_hop_vpn,
    .update_next_hop = bgp_update_next_hop_ip,
  },
  {
    .afi = BGP_AF_VPN6_MPLS,
    .net = NET_VPN6,
    .mpls = 1,
    .name = "vpn6-mpls",
    .encode_nlri = bgp_encode_nlri_vpn6,
    .decode_nlri = bgp_decode_nlri_vpn6,
    .encode_next_hop = bgp_encode_next_hop_vpn,
    .decode_next_hop = bgp_decode_next_hop_vpn,
    .update_next_hop = bgp_update_next_hop_ip,
  },
  {
    .afi = BGP_AF_VPN4_MC,
    .net = NET_VPN4,
    .name = "vpn4-mc",
    .encode_nlri = bgp_encode_nlri_vpn4,
    .decode_nlri = bgp_decode_nlri_vpn4,
    .encode_next_hop = bgp_encode_next_hop_vpn,
    .decode_next_hop = bgp_decode_next_hop_vpn,
    .update_next_hop = bgp_update_next_hop_ip,
  },
  {
    .afi = BGP_AF_VPN6_MC,
    .net = NET_VPN6,
    .name = "vpn6-mc",
    .encode_nlri = bgp_encode_nlri_vpn6,
    .decode_nlri = bgp_decode_nlri_vpn6,
    .encode_next_hop = bgp_encode_next_hop_vpn,
    .decode_next_hop = bgp_decode_next_hop_vpn,
    .update_next_hop = bgp_update_next_hop_ip,
  },
  {
    .afi = BGP_AF_FLOW4,
    .net = NET_FLOW4,
    .no_igp = 1,
    .name = "flow4",
    .encode_nlri = bgp_encode_nlri_flow4,
    .decode_nlri = bgp_decode_nlri_flow4,
    .encode_next_hop = bgp_encode_next_hop_none,
    .decode_next_hop = bgp_decode_next_hop_none,
    .update_next_hop = bgp_update_next_hop_none,
  },
  {
    .afi = BGP_AF_FLOW6,
    .net = NET_FLOW6,
    .no_igp = 1,
    .name = "flow6",
    .encode_nlri = bgp_encode_nlri_flow6,
    .decode_nlri = bgp_decode_nlri_flow6,
    .encode_next_hop = bgp_encode_next_hop_none,
    .decode_next_hop = bgp_decode_next_hop_none,
    .update_next_hop = bgp_update_next_hop_none,
  },
};

const struct bgp_af_desc *
bgp_get_af_desc(u32 afi)
{
  uint i;
  for (i = 0; i < ARRAY_SIZE(bgp_af_table); i++)
    if (bgp_af_table[i].afi == afi)
      return &bgp_af_table[i];

  return NULL;
}

static inline uint
bgp_encode_nlri(struct bgp_write_state *s, struct bgp_bucket *buck, byte *buf, byte *end)
{
  return s->channel->desc->encode_nlri(s, buck, buf, end - buf);
}

static inline uint
bgp_encode_next_hop(struct bgp_write_state *s, eattr *nh, byte *buf)
{
  return s->channel->desc->encode_next_hop(s, nh, buf, 255);
}

void
bgp_update_next_hop(struct bgp_export_state *s, eattr *a, ea_list **to)
{
  s->channel->desc->update_next_hop(s, a, to);
}

#define MAX_ATTRS_LENGTH (end-buf+BGP_HEADER_LENGTH - 1024)

static byte *
bgp_create_ip_reach(struct bgp_write_state *s, struct bgp_bucket *buck, byte *buf, byte *end)
{
  /*
   *	2 B	Withdrawn Routes Length (zero)
   *	---	IPv4 Withdrawn Routes NLRI (unused)
   *	2 B	Total Path Attribute Length
   *	var	Path Attributes
   *	var	IPv4 Network Layer Reachability Information
   */

  ASSERT_DIE(s->channel->ptx->withdraw_bucket != buck);

  int lr, la;

  la = bgp_encode_attrs(s, buck->eattrs, buf+4, buf + MAX_ATTRS_LENGTH);
  if (la < 0)
  {
    /* Attribute list too long */
    bgp_withdraw_bucket(s->channel, buck);
    return NULL;
  }

  put_u16(buf+0, 0);
  put_u16(buf+2, la);

  lr = bgp_encode_nlri(s, buck, buf+4+la, end);

  return buf+4+la+lr;
}

static byte *
bgp_create_mp_reach(struct bgp_write_state *s, struct bgp_bucket *buck, byte *buf, byte *end)
{
  ASSERT_DIE(s->channel->ptx->withdraw_bucket != buck);

  /*
   *	2 B	IPv4 Withdrawn Routes Length (zero)
   *	---	IPv4 Withdrawn Routes NLRI (unused)
   *	2 B	Total Path Attribute Length
   *	1 B	MP_REACH_NLRI hdr - Attribute Flags
   *	1 B	MP_REACH_NLRI hdr - Attribute Type Code
   *	2 B	MP_REACH_NLRI hdr - Length of Attribute Data
   *	2 B	MP_REACH_NLRI data - Address Family Identifier
   *	1 B	MP_REACH_NLRI data - Subsequent Address Family Identifier
   *	1 B	MP_REACH_NLRI data - Length of Next Hop Network Address
   *	var	MP_REACH_NLRI data - Network Address of Next Hop
   *	1 B	MP_REACH_NLRI data - Reserved (zero)
   *	var	MP_REACH_NLRI data - Network Layer Reachability Information
   *	var	Rest of Path Attributes
   *	---	IPv4 Network Layer Reachability Information (unused)
   */

  int lh, lr, la;	/* Lengths of next hop, NLRI and attributes */

  /* Begin of MP_REACH_NLRI atribute */
  buf[4] = BAF_OPTIONAL | BAF_EXT_LEN;
  buf[5] = BA_MP_REACH_NLRI;
  put_u16(buf+6, 0);		/* Will be fixed later */
  put_af3(buf+8, s->channel->afi);
  byte *pos = buf+11;

  /* Encode attributes to temporary buffer */
  byte *abuf = alloca(MAX_ATTRS_LENGTH);
  la = bgp_encode_attrs(s, buck->eattrs, abuf, abuf + MAX_ATTRS_LENGTH);
  if (la < 0)
  {
    /* Attribute list too long */
    bgp_withdraw_bucket(s->channel, buck);
    return NULL;
  }

  /* Encode the next hop */
  lh = bgp_encode_next_hop(s, s->mp_next_hop, pos+1);
  *pos = lh;
  pos += 1+lh;

  /* Reserved field */
  *pos++ = 0;

  /* Encode the NLRI */
  lr = bgp_encode_nlri(s, buck, pos, end - la);
  pos += lr;

  /* End of MP_REACH_NLRI atribute, update data length */
  put_u16(buf+6, pos-buf-8);

  /* Copy remaining attributes */
  memcpy(pos, abuf, la);
  pos += la;

  /* Initial UPDATE fields */
  put_u16(buf+0, 0);
  put_u16(buf+2, pos-buf-4);

  return pos;
}

#undef MAX_ATTRS_LENGTH

static byte *
bgp_create_ip_unreach(struct bgp_write_state *s, struct bgp_bucket *buck, byte *buf, byte *end)
{
  /*
   *	2 B	Withdrawn Routes Length
   *	var	IPv4 Withdrawn Routes NLRI
   *	2 B	Total Path Attribute Length (zero)
   *	---	Path Attributes (unused)
   *	---	IPv4 Network Layer Reachability Information (unused)
   */

  uint len = bgp_encode_nlri(s, buck, buf+2, end);

  put_u16(buf+0, len);
  put_u16(buf+2+len, 0);

  return buf+4+len;
}

static byte *
bgp_create_mp_unreach(struct bgp_write_state *s, struct bgp_bucket *buck, byte *buf, byte *end)
{
  /*
   *	2 B	Withdrawn Routes Length (zero)
   *	---	IPv4 Withdrawn Routes NLRI (unused)
   *	2 B	Total Path Attribute Length
   *	1 B	MP_UNREACH_NLRI hdr - Attribute Flags
   *	1 B	MP_UNREACH_NLRI hdr - Attribute Type Code
   *	2 B	MP_UNREACH_NLRI hdr - Length of Attribute Data
   *	2 B	MP_UNREACH_NLRI data - Address Family Identifier
   *	1 B	MP_UNREACH_NLRI data - Subsequent Address Family Identifier
   *	var	MP_UNREACH_NLRI data - Network Layer Reachability Information
   *	---	IPv4 Network Layer Reachability Information (unused)
   */

  uint len = bgp_encode_nlri(s, buck, buf+11, end);

  put_u16(buf+0, 0);
  put_u16(buf+2, 7+len);

  /* Begin of MP_UNREACH_NLRI atribute */
  buf[4] = BAF_OPTIONAL | BAF_EXT_LEN;
  buf[5] = BA_MP_UNREACH_NLRI;
  put_u16(buf+6, 3+len);
  put_af3(buf+8, s->channel->afi);

  return buf+11+len;
}


#ifdef CONFIG_BMP

static byte *
bgp_create_update_bmp(struct bgp_channel *c, byte *buf, struct bgp_bucket *buck, bool update)
{
  struct bgp_proto *p = (void *) c->c.proto;
  byte *end = buf + (BGP_MAX_EXT_MSG_LENGTH - BGP_HEADER_LENGTH);
  byte *res = NULL;
  /* FIXME: must be a bit shorter */

  struct bgp_caps *peer = p->conn->remote_caps;
  const struct bgp_af_caps *rem = bgp_find_af_caps(peer, c->afi);

  struct bgp_write_state s = {
    .proto = p,
    .channel = c,
    .pool = tmp_linpool,
    .mp_reach = (c->afi != BGP_AF_IPV4) || (rem && rem->ext_next_hop),
    .as4_session = 1,
    .add_path = c->add_path_rx,
    .mpls = c->desc->mpls,
  };

  if (!update)
  {
    res = !s.mp_reach ?
      bgp_create_ip_unreach(&s, buck, buf, end):
      bgp_create_mp_unreach(&s, buck, buf, end);
  }
  else
  {
    res = !s.mp_reach ?
      bgp_create_ip_reach(&s, buck, buf, end):
      bgp_create_mp_reach(&s, buck, buf, end);
  }

  return res;
}

static byte *
bgp_bmp_prepare_bgp_hdr(byte *buf, const u16 msg_size, const u8 msg_type)
{
  memset(buf + BGP_MSG_HDR_MARKER_POS, 0xff, BGP_MSG_HDR_MARKER_SIZE);
  put_u16(buf + BGP_MSG_HDR_LENGTH_POS, msg_size);
  put_u8(buf + BGP_MSG_HDR_TYPE_POS, msg_type);

  return buf + BGP_MSG_HDR_TYPE_POS + BGP_MSG_HDR_TYPE_SIZE;
}

byte *
bgp_bmp_encode_rte(struct bgp_channel *c, byte *buf, const net_addr *n,
		   const struct rte *new, const struct rte_src *src)
{
//  struct bgp_proto *p = (void *) c->c.proto;
  byte *pkt = buf + BGP_HEADER_LENGTH;

  ea_list *attrs = new ? new->attrs : NULL;
  uint ea_size = new ? (sizeof(ea_list) + attrs->count * sizeof(eattr)) : 0;
  uint bucket_size = sizeof(struct bgp_bucket) + ea_size;
  uint prefix_size = sizeof(struct bgp_prefix) + n->length;

  struct lp_state *tmpp = lp_save(tmp_linpool);

  /* Temporary bucket */
  struct bgp_bucket *b = tmp_allocz(bucket_size);
  b->bmp = 1;
  init_list(&b->prefixes);

  if (attrs)
    memcpy(b->eattrs, attrs, ea_size);

  /* Temporary prefix */
  struct bgp_prefix *px = tmp_allocz(prefix_size);
  px->path_id = (u32) src->private_id;
  net_copy(px->net, n);
  add_tail(&b->prefixes, &px->buck_node_xx);

  byte *end = bgp_create_update_bmp(c, pkt, b, !!new);

  if (end)
    bgp_bmp_prepare_bgp_hdr(buf, end - buf, PKT_UPDATE);

  lp_restore(tmp_linpool, tmpp);

  return end;
}

#endif /* CONFIG_BMP */


static byte *
bgp_create_update(struct bgp_channel *c, byte *buf)
{
  struct bgp_proto *p = (void *) c->c.proto;
  struct bgp_bucket *buck;
  byte *end = buf + (bgp_max_packet_length(p->conn) - BGP_HEADER_LENGTH);
  byte *res = NULL;
  struct lp_state *tmpp = NULL;

again:
  if (tmpp)
    lp_restore(tmp_linpool, tmpp);

  tmpp = lp_save(tmp_linpool);

  /* Initialize write state */
  struct bgp_write_state s = {
    .proto = p,
    .channel = c,
    .pool = tmp_linpool,
    .mp_reach = (c->afi != BGP_AF_IPV4) || c->ext_next_hop,
    .as4_session = p->as4_session,
    .add_path = c->add_path_tx,
    .mpls = c->desc->mpls,
  };

  /* Try unreachable bucket */
  if ((buck = c->ptx->withdraw_bucket) && !EMPTY_LIST(buck->prefixes))
  {
    res = (c->afi == BGP_AF_IPV4) && !c->ext_next_hop ?
      bgp_create_ip_unreach(&s, buck, buf, end):
      bgp_create_mp_unreach(&s, buck, buf, end);

    goto done;
  }

  /* Try reachable buckets */
  if (!EMPTY_LIST(c->ptx->bucket_queue))
  {
    buck = HEAD(c->ptx->bucket_queue);

    /* Cleanup empty buckets */
    if (bgp_done_bucket(c, buck))
      goto again;

    res = !s.mp_reach ?
      bgp_create_ip_reach(&s, buck, buf, end):
      bgp_create_mp_reach(&s, buck, buf, end);

    bgp_done_bucket(c, buck);

    if (!res)
      goto again;

    goto done;
  }

  /* No more prefixes to send */
  lp_restore(tmp_linpool, tmpp);
  return NULL;

done:
  BGP_TRACE_RL(&rl_snd_update, D_PACKETS, "Sending UPDATE");
  p->stats.tx_updates++;
  lp_restore(tmp_linpool, tmpp);

  return res;
}

static byte *
bgp_create_ip_end_mark(struct bgp_channel *c UNUSED, byte *buf)
{
  /* Empty update packet */
  put_u32(buf, 0);

  return buf+4;
}

static byte *
bgp_create_mp_end_mark(struct bgp_channel *c, byte *buf)
{
  put_u16(buf+0, 0);
  put_u16(buf+2, 6);		/* length 4--9 */

  /* Empty MP_UNREACH_NLRI atribute */
  buf[4] = BAF_OPTIONAL;
  buf[5] = BA_MP_UNREACH_NLRI;
  buf[6] = 3;			/* Length 7--9 */
  put_af3(buf+7, c->afi);

  return buf+10;
}

byte *
bgp_create_end_mark_(struct bgp_channel *c, byte *buf)
{
  return (c->afi == BGP_AF_IPV4) ?
    bgp_create_ip_end_mark(c, buf):
    bgp_create_mp_end_mark(c, buf);
}

static byte *
bgp_create_end_mark(struct bgp_channel *c, byte *buf)
{
  struct bgp_proto *p = (void *) c->c.proto;

  BGP_TRACE(D_PACKETS, "Sending END-OF-RIB");
  p->stats.tx_updates++;

  return bgp_create_end_mark_(c, buf);
}

static inline void
bgp_rx_end_mark(struct bgp_parse_state *s, u32 afi)
{
  struct bgp_proto *p = s->proto;
  struct bgp_channel *c = bgp_get_channel(p, afi);

  BGP_TRACE(D_PACKETS, "Got END-OF-RIB");

  if (!c)
    DISCARD(BAD_AFI, BGP_AFI(afi), BGP_SAFI(afi));

  if (c->load_state == BFS_LOADING)
    c->load_state = BFS_NONE;

  if (p->p.gr_recovery)
    channel_graceful_restart_unlock(&c->c);

  if (c->gr_active)
    bgp_graceful_restart_done(c);
}

static inline void
bgp_decode_nlri(struct bgp_parse_state *s, u32 afi, byte *nlri, uint len, ea_list *ea, byte *nh, uint nh_len)
{
  struct bgp_channel *c = bgp_get_channel(s->proto, afi);

  if (!c)
    DISCARD(BAD_AFI, BGP_AFI(afi), BGP_SAFI(afi));

  s->channel = c;
  s->add_path = c->add_path_rx;
  s->mpls = c->desc->mpls;

  s->last_id = 0;
  s->last_src = s->proto->p.main_source;
  rt_lock_source(s->last_src);

  /*
   * IPv4 BGP and MP-BGP may be used together in one update, therefore we do not
   * add BA_NEXT_HOP in bgp_decode_attrs(), but we add it here independently for
   * IPv4 BGP and MP-BGP. We undo the attribute (and possibly others attached by
   * decode_next_hop hooks) by restoring a->eattrs afterwards.
   */

  if (ea)
  {
    ea_set_attr_data(&ea, &ea_gen_from, 0, &s->proto->remote_ip, sizeof(ip_addr));
    ea_set_attr_u32(&ea, &ea_gen_preference, 0, c->c.preference);
    ea_set_attr_u32(&ea, &ea_gen_source, 0, RTS_BGP);

    c->desc->decode_next_hop(s, nh, nh_len, &ea);
    bgp_finish_attrs(s, &ea);

    /* Handle withdraw during next hop decoding */
    if (s->err_withdraw)
      ea = NULL;
  }

  c->desc->decode_nlri(s, nlri, len, ea);

  rta_free(s->cached_ea);
  s->cached_ea = NULL;

  rt_unlock_source(s->last_src);
}

static void
bgp_rx_update(struct bgp_conn *conn, byte *pkt, uint len)
{
  struct bgp_proto *p = conn->bgp;
  ea_list *ea = NULL;

  BGP_TRACE_RL(&rl_rcv_update, D_PACKETS, "Got UPDATE");
  p->last_rx_update = current_time();
  p->stats.rx_updates++;

  /* Workaround for some BGP implementations that skip initial KEEPALIVE */
  if (conn->state == BS_OPENCONFIRM)
    bgp_conn_enter_established_state(conn);

  if (conn->state != BS_ESTABLISHED)
  { bgp_error(conn, 5, fsm_err_subcode[conn->state], NULL, 0); return; }

  bgp_start_timer(p, conn->hold_timer, conn->hold_time);

  struct lp_state *tmpp = lp_save(tmp_linpool);

  /* Initialize parse state */
  struct bgp_parse_state s = {
    .proto = p,
    .pool = tmp_linpool,
    .as4_session = p->as4_session,
  };

  /* Parse error handler */
  if (setjmp(s.err_jmpbuf))
  {
    bgp_error(conn, 3, s.err_subcode, NULL, 0);
    goto done;
  }

  /* Check minimal length */
  if (len < 23)
  {
    bgp_error(conn, 1, 2, pkt+16, 2);
    goto done;
  }

  /* Skip fixed header */
  uint pos = 19;

  /*
   *	UPDATE message format
   *
   *	2 B	IPv4 Withdrawn Routes Length
   *	var	IPv4 Withdrawn Routes NLRI
   *	2 B	Total Path Attribute Length
   *	var	Path Attributes
   *	var	IPv4 Reachable Routes NLRI
   */

  s.ip_unreach_len = get_u16(pkt + pos);
  s.ip_unreach_nlri = pkt + pos + 2;
  pos += 2 + s.ip_unreach_len;

  if (pos + 2 > len)
    bgp_parse_error(&s, 1);

  s.attr_len = get_u16(pkt + pos);
  s.attrs = pkt + pos + 2;
  pos += 2 + s.attr_len;

  if (pos > len)
    bgp_parse_error(&s, 1);

  s.ip_reach_len = len - pos;
  s.ip_reach_nlri = pkt + pos;

  if (s.attr_len)
    ea = bgp_decode_attrs(&s, s.attrs, s.attr_len);
  else
    ea = NULL;

  /* Check for End-of-RIB marker */
  if (!s.attr_len && !s.ip_unreach_len && !s.ip_reach_len)
  { bgp_rx_end_mark(&s, BGP_AF_IPV4); goto done; }

  /* Check for MP End-of-RIB marker */
  if ((s.attr_len < 8) && !s.ip_unreach_len && !s.ip_reach_len &&
      !s.mp_reach_len && !s.mp_unreach_len && s.mp_unreach_af)
  { bgp_rx_end_mark(&s, s.mp_unreach_af); goto done; }

  if (s.ip_unreach_len)
    bgp_decode_nlri(&s, BGP_AF_IPV4, s.ip_unreach_nlri, s.ip_unreach_len, NULL, NULL, 0);

  if (s.mp_unreach_len)
    bgp_decode_nlri(&s, s.mp_unreach_af, s.mp_unreach_nlri, s.mp_unreach_len, NULL, NULL, 0);

  s.reach_nlri_step = 1;

  if (s.ip_reach_len)
    bgp_decode_nlri(&s, BGP_AF_IPV4, s.ip_reach_nlri, s.ip_reach_len,
		    ea, s.ip_next_hop_data, s.ip_next_hop_len);

  if (s.mp_reach_len)
    bgp_decode_nlri(&s, s.mp_reach_af, s.mp_reach_nlri, s.mp_reach_len,
		    ea, s.mp_next_hop_data, s.mp_next_hop_len);

done:
  rta_free(s.cached_ea);
  lp_restore(tmp_linpool, tmpp);
  return;
}

static uint
bgp_find_update_afi(byte *pos, uint len)
{
  /*
   * This is stripped-down version of bgp_rx_update(), bgp_decode_attrs() and
   * bgp_decode_mp_[un]reach_nlri() used by MRT code in order to find out which
   * AFI/SAFI is associated with incoming UPDATE. Returns 0 for framing errors.
   */
  if (len < 23)
    return 0;

  /* Assume there is no withrawn NLRI, read lengths and move to attribute list */
  uint wlen = get_u16(pos + 19);
  uint alen = get_u16(pos + 21);
  ADVANCE(pos, len, 23);

  /* Either non-zero withdrawn NLRI, non-zero reachable NLRI, or IPv4 End-of-RIB */
  if ((wlen != 0) || (alen < len) || !alen)
    return BGP_AF_IPV4;

  if (alen > len)
    return 0;

  /* Process attribute list (alen == len) */
  while (len)
  {
    if (len < 2)
      return 0;

    uint flags = pos[0];
    uint code = pos[1];
    ADVANCE(pos, len, 2);

    uint ll = !(flags & BAF_EXT_LEN) ? 1 : 2;
    if (len < ll)
      return 0;

    /* Read attribute length and move to attribute body */
    alen = (ll == 1) ? get_u8(pos) : get_u16(pos);
    ADVANCE(pos, len, ll);

    if (len < alen)
      return 0;

    /* Found MP NLRI */
    if ((code == BA_MP_REACH_NLRI) || (code == BA_MP_UNREACH_NLRI))
    {
      if (alen < 3)
	return 0;

      return BGP_AF(get_u16(pos), pos[2]);
    }

    /* Move to the next attribute */
    ADVANCE(pos, len, alen);
  }

  /* No basic or MP NLRI, but there are some attributes -> error */
  return 0;
}


/*
 *	ROUTE-REFRESH
 */

static inline byte *
bgp_create_route_refresh(struct bgp_channel *c, byte *buf)
{
  struct bgp_proto *p = (void *) c->c.proto;

  BGP_TRACE(D_PACKETS, "Sending ROUTE-REFRESH");

  /* Original route refresh request, RFC 2918 */
  put_af4(buf, c->afi);
  buf[2] = BGP_RR_REQUEST;

  return buf+4;
}

static inline byte *
bgp_create_begin_refresh(struct bgp_channel *c, byte *buf)
{
  struct bgp_proto *p = (void *) c->c.proto;

  BGP_TRACE(D_PACKETS, "Sending BEGIN-OF-RR");

  /* Demarcation of beginning of route refresh (BoRR), RFC 7313 */
  put_af4(buf, c->afi);
  buf[2] = BGP_RR_BEGIN;

  return buf+4;
}

static inline byte *
bgp_create_end_refresh(struct bgp_channel *c, byte *buf)
{
  struct bgp_proto *p = (void *) c->c.proto;

  BGP_TRACE(D_PACKETS, "Sending END-OF-RR");

  /* Demarcation of ending of route refresh (EoRR), RFC 7313 */
  put_af4(buf, c->afi);
  buf[2] = BGP_RR_END;

  return buf+4;
}

static void
bgp_rx_route_refresh(struct bgp_conn *conn, byte *pkt, uint len)
{
  struct bgp_proto *p = conn->bgp;

  if (conn->state != BS_ESTABLISHED)
  { bgp_error(conn, 5, fsm_err_subcode[conn->state], NULL, 0); return; }

  if (!conn->local_caps->route_refresh)
  { bgp_error(conn, 1, 3, pkt+18, 1); return; }

  if (len < (BGP_HEADER_LENGTH + 4))
  { bgp_error(conn, 1, 2, pkt+16, 2); return; }

  if (len > (BGP_HEADER_LENGTH + 4))
  { bgp_error(conn, 7, 1, pkt, MIN(len, 2048)); return; }

  struct bgp_channel *c = bgp_get_channel(p, get_af4(pkt+19));
  if (!c)
  {
    log(L_WARN "%s: Got ROUTE-REFRESH subtype %u for AF %u.%u, ignoring",
	p->p.name, pkt[21], get_u16(pkt+19), pkt[22]);
    return;
  }

  /* RFC 7313 redefined reserved field as RR message subtype */
  uint subtype = p->enhanced_refresh ? pkt[21] : BGP_RR_REQUEST;

  switch (subtype)
  {
  case BGP_RR_REQUEST:
    BGP_TRACE(D_PACKETS, "Got ROUTE-REFRESH");
    if (c->c.out_table)
    {
      /* FIXME: REQUEST REFRESH FROM OUT TABLE */
    }
    else
      channel_request_feeding_dynamic(&c->c, p->enhanced_refresh ? CFRT_DIRECT : CFRT_AUXILIARY);
    break;

  case BGP_RR_BEGIN:
    BGP_TRACE(D_PACKETS, "Got BEGIN-OF-RR");
    bgp_refresh_begin(c);
    break;

  case BGP_RR_END:
    BGP_TRACE(D_PACKETS, "Got END-OF-RR");
    bgp_refresh_end(c);
    break;

  default:
    log(L_WARN "%s: Got ROUTE-REFRESH message with unknown subtype %u, ignoring",
	p->p.name, subtype);
    break;
  }
}

static inline struct bgp_channel *
bgp_get_channel_to_send(struct bgp_proto *p, struct bgp_conn *conn)
{
  uint i = conn->last_channel;

  /* Try the last channel, but at most several times */
  if ((conn->channels_to_send & (1 << i)) &&
      (conn->last_channel_count < 16))
    goto found;

  /* Find channel with non-zero channels_to_send */
  do
  {
    i++;
    if (i >= p->channel_count)
      i = 0;
  }
  while (! (conn->channels_to_send & (1 << i)));

  /* Use that channel */
  conn->last_channel = i;
  conn->last_channel_count = 0;

found:
  conn->last_channel_count++;
  return p->channel_map[i];
}

static inline int
bgp_send(struct bgp_conn *conn, uint type, uint len)
{
  sock *sk = conn->sk;
  byte *buf = sk->tbuf;

  conn->bgp->stats.tx_messages++;
  conn->bgp->stats.tx_bytes += len;

  memset(buf, 0xff, BGP_HDR_MARKER_LENGTH);
  put_u16(buf+16, len);
  buf[18] = type;

  return sk_send(sk, len);
}

/**
 * bgp_fire_tx - transmit packets
 * @conn: connection
 *
 * Whenever the transmit buffers of the underlying TCP connection
 * are free and we have any packets queued for sending, the socket functions
 * call bgp_fire_tx() which takes care of selecting the highest priority packet
 * queued (Notification > Keepalive > Open > Update), assembling its header
 * and body and sending it to the connection.
 */
static int
bgp_fire_tx(struct bgp_conn *conn)
{
  struct bgp_proto *p = conn->bgp;
  struct bgp_channel *c;
  byte *buf, *pkt, *end;
  uint s;

  if (!conn->sk)
    return 0;

  buf = conn->sk->tbuf;
  pkt = buf + BGP_HEADER_LENGTH;
  s = conn->packets_to_send;

  if (s & (1 << PKT_SCHEDULE_CLOSE))
  {
    /* We can finally close connection and enter idle state */
    bgp_conn_enter_idle_state(conn);
    return 0;
  }
  if (s & (1 << PKT_NOTIFICATION))
  {
    conn->packets_to_send = 1 << PKT_SCHEDULE_CLOSE;
    end = bgp_create_notification(conn, pkt);
    return bgp_send(conn, PKT_NOTIFICATION, end - buf);
  }
  else if (s & (1 << PKT_OPEN))
  {
    conn->packets_to_send &= ~(1 << PKT_OPEN);
    end = bgp_create_open(conn, pkt);

    conn->local_open_msg = bgp_copy_open(p, buf, end - buf);
    conn->local_open_length = end - buf - BGP_HEADER_LENGTH;

    return bgp_send(conn, PKT_OPEN, end - buf);
  }
  else if (s & (1 << PKT_KEEPALIVE))
  {
    conn->packets_to_send &= ~(1 << PKT_KEEPALIVE);
    BGP_TRACE(D_PACKETS, "Sending KEEPALIVE");
    bgp_start_timer(p, conn->keepalive_timer, conn->keepalive_time);
    return bgp_send(conn, PKT_KEEPALIVE, BGP_HEADER_LENGTH);
  }
  else while (conn->channels_to_send)
  {
    c = bgp_get_channel_to_send(p, conn);
    s = c->packets_to_send;

    if (s & (1 << PKT_ROUTE_REFRESH))
    {
      c->packets_to_send &= ~(1 << PKT_ROUTE_REFRESH);
      end = bgp_create_route_refresh(c, pkt);
      return bgp_send(conn, PKT_ROUTE_REFRESH, end - buf);
    }
    else if (s & (1 << PKT_BEGIN_REFRESH))
    {
      /* BoRR is a subtype of RR, but uses separate bit in packets_to_send */
      c->packets_to_send &= ~(1 << PKT_BEGIN_REFRESH);
      end = bgp_create_begin_refresh(c, pkt);
      return bgp_send(conn, PKT_ROUTE_REFRESH, end - buf);
    }
    else if (s & (1 << PKT_UPDATE))
    {
      end = bgp_create_update(c, pkt);
      if (end)
	return bgp_send(conn, PKT_UPDATE, end - buf);

      /* No update to send, perhaps we need to send End-of-RIB or EoRR */
      c->packets_to_send = 0;
      conn->channels_to_send &= ~(1 << c->index);

      if (c->feed_state == BFS_LOADED)
      {
	c->feed_state = BFS_NONE;
	end = bgp_create_end_mark(c, pkt);
	return bgp_send(conn, PKT_UPDATE, end - buf);
      }

      else if (c->feed_state == BFS_REFRESHED)
      {
	c->feed_state = BFS_NONE;
	end = bgp_create_end_refresh(c, pkt);
	return bgp_send(conn, PKT_ROUTE_REFRESH, end - buf);
      }
    }
    else if (s)
      bug("Channel packets_to_send: %x", s);

    c->packets_to_send = 0;
    conn->channels_to_send &= ~(1 << c->index);
  }

  return 0;
}

/**
 * bgp_schedule_packet - schedule a packet for transmission
 * @conn: connection
 * @c: channel
 * @type: packet type
 *
 * Schedule a packet of type @type to be sent as soon as possible.
 */
void
bgp_schedule_packet(struct bgp_conn *conn, struct bgp_channel *c, int type)
{
  ASSERT(conn->sk);

  struct bgp_proto *p = conn->bgp;
  if (c)
    BGP_TRACE(D_PACKETS, "Scheduling packet type %d for channel %s", type, c->c.name);
  else
    BGP_TRACE(D_PACKETS, "Scheduling packet type %d", type);

  if (c)
  {
    if (! conn->channels_to_send)
    {
      conn->last_channel = c->index;
      conn->last_channel_count = 0;
    }

    c->packets_to_send |= 1 << type;
    conn->channels_to_send |= 1 << c->index;
  }
  else
    conn->packets_to_send |= 1 << type;

  if ((conn->sk->tpos == conn->sk->tbuf) && !ev_active(conn->tx_ev))
    proto_send_event(&p->p, conn->tx_ev);
}
void
bgp_kick_tx(void *vconn)
{
  struct bgp_conn *conn = vconn;

  DBG("BGP: kicking TX\n");
  uint max = 1024;
  while (--max && (bgp_fire_tx(conn) > 0))
    ;

  if (!max && !ev_active(conn->tx_ev))
    proto_send_event(&conn->bgp->p, conn->tx_ev);
}

void
bgp_tx(sock *sk)
{
  struct bgp_conn *conn = sk->data;

  ASSERT_DIE(birdloop_inside(conn->bgp->p.loop));
  DBG("BGP: TX hook\n");
  uint max = 1024;
  while (--max && (bgp_fire_tx(conn) > 0))
    ;

  if (!max && !ev_active(conn->tx_ev))
    proto_send_event(&conn->bgp->p, conn->tx_ev);
}


static struct {
  byte major, minor;
  byte *msg;
} bgp_msg_table[] = {
  { 1, 0, "Invalid message header" },
  { 1, 1, "Connection not synchronized" },
  { 1, 2, "Bad message length" },
  { 1, 3, "Bad message type" },
  { 2, 0, "Invalid OPEN message" },
  { 2, 1, "Unsupported version number" },
  { 2, 2, "Bad peer AS" },
  { 2, 3, "Bad BGP identifier" },
  { 2, 4, "Unsupported optional parameter" },
  { 2, 5, "Authentication failure" },
  { 2, 6, "Unacceptable hold time" },
  { 2, 7, "Required capability missing" }, /* [RFC5492] */
  { 2, 8, "No supported AFI/SAFI" }, /* This error msg is nonstandard */
  { 2,11, "Role mismatch" }, /* From Open Policy, RFC 9234 */
  { 3, 0, "Invalid UPDATE message" },
  { 3, 1, "Malformed attribute list" },
  { 3, 2, "Unrecognized well-known attribute" },
  { 3, 3, "Missing mandatory attribute" },
  { 3, 4, "Invalid attribute flags" },
  { 3, 5, "Invalid attribute length" },
  { 3, 6, "Invalid ORIGIN attribute" },
  { 3, 7, "AS routing loop" },		/* Deprecated */
  { 3, 8, "Invalid NEXT_HOP attribute" },
  { 3, 9, "Optional attribute error" },
  { 3, 10, "Invalid network field" },
  { 3, 11, "Malformed AS_PATH" },
  { 4, 0, "Hold timer expired" },
  { 5, 0, "Finite state machine error" }, /* Subcodes are according to [RFC6608] */
  { 5, 1, "Unexpected message in OpenSent state" },
  { 5, 2, "Unexpected message in OpenConfirm state" },
  { 5, 3, "Unexpected message in Established state" },
  { 6, 0, "Cease" }, /* Subcodes are according to [RFC4486] */
  { 6, 1, "Maximum number of prefixes reached" },
  { 6, 2, "Administrative shutdown" },
  { 6, 3, "Peer de-configured" },
  { 6, 4, "Administrative reset" },
  { 6, 5, "Connection rejected" },
  { 6, 6, "Other configuration change" },
  { 6, 7, "Connection collision resolution" },
  { 6, 8, "Out of Resources" },
  { 7, 0, "Invalid ROUTE-REFRESH message" }, /* [RFC7313] */
  { 7, 1, "Invalid ROUTE-REFRESH message length" } /* [RFC7313] */
};

/**
 * bgp_error_dsc - return BGP error description
 * @code: BGP error code
 * @subcode: BGP error subcode
 *
 * bgp_error_dsc() returns error description for BGP errors
 * which might be static string or given temporary buffer.
 */
const char *
bgp_error_dsc(uint code, uint subcode)
{
  static char buff[32];
  uint i;

  for (i=0; i < ARRAY_SIZE(bgp_msg_table); i++)
    if (bgp_msg_table[i].major == code && bgp_msg_table[i].minor == subcode)
      return bgp_msg_table[i].msg;

  bsprintf(buff, "Unknown error %u.%u", code, subcode);
  return buff;
}

/* RFC 8203 - shutdown communication message */
static int
bgp_handle_message(struct bgp_proto *p, byte *data, uint len, byte **bp)
{
  byte *msg = data + 1;
  uint msg_len = data[0];
  uint i;

  /* Handle zero length message */
  if (msg_len == 0)
    return 1;

  /* Handle proper message */
  if (msg_len + 1 > len)
    return 0;

  /* Some elementary cleanup */
  for (i = 0; i < msg_len; i++)
    if (msg[i] < ' ')
      msg[i] = ' ';

  proto_set_message(&p->p, msg, msg_len);
  *bp += bsprintf(*bp, ": \"%s\"", p->p.message);
  return 1;
}

void
bgp_log_error(struct bgp_proto *p, u8 class, char *msg, uint code, uint subcode, byte *data, uint len)
{
  byte argbuf[256+16], *t = argbuf;
  uint i;

  /* Don't report Cease messages generated by myself */
  if (code == 6 && class == BE_BGP_TX)
    return;

  /* Reset shutdown message */
  if ((code == 6) && ((subcode == 2) || (subcode == 4)))
    proto_set_message(&p->p, NULL, 0);

  if (len)
    {
      /* Bad peer AS / unacceptable hold time - print the value as decimal number */
      if ((code == 2) && ((subcode == 2) || (subcode == 6)) && ((len == 2) || (len == 4)))
	{
	  t += bsprintf(t, ": %u", (len == 2) ? get_u16(data) : get_u32(data));
	  goto done;
	}

      if ((code == 2) && (subcode == 11) && (len == 1))
        {
	  t += bsprintf(t, " (%s)", bgp_format_role_name(get_u8(data)));
	  goto done;
        }

      /* RFC 8203 - shutdown communication */
      if (((code == 6) && ((subcode == 2) || (subcode == 4))))
	if (bgp_handle_message(p, data, len, &t))
	  goto done;

      *t++ = ':';
      *t++ = ' ';
      if (len > 16)
	len = 16;
      for (i=0; i<len; i++)
	t += bsprintf(t, "%02x", data[i]);
    }

done:
  *t = 0;
  const byte *dsc = bgp_error_dsc(code, subcode);
  log(L_REMOTE "%s: %s: %s%s", p->p.name, msg, dsc, argbuf);
}

static void
bgp_rx_notification(struct bgp_conn *conn, byte *pkt, uint len)
{
  struct bgp_proto *p = conn->bgp;

  if (len < 21)
  { bgp_error(conn, 1, 2, pkt+16, 2); return; }

  uint code = pkt[19];
  uint subcode = pkt[20];
  int err = (code != 6);

  bgp_log_error(p, BE_BGP_RX, "Received", code, subcode, pkt+21, len-21);
  bgp_store_error(p, conn, BE_BGP_RX, (code << 16) | subcode);

  conn->notify_code = code;
  conn->notify_subcode = subcode;
  conn->notify_data = pkt+21;
  conn->notify_size = len-21;

  bgp_conn_enter_close_state(conn);
  bgp_schedule_packet(conn, NULL, PKT_SCHEDULE_CLOSE);

  if (err)
  {
    bgp_update_startup_delay(p);
    bgp_stop(p, 0, NULL, 0);
  }
  else
  {
    uint subcode_bit = 1 << ((subcode <= 8) ? subcode : 0);
    if (p->cf->disable_after_cease & subcode_bit)
    {
      log(L_INFO "%s: Disabled after Cease notification", p->p.name);
      p->startup_delay = 0;
      p->p.disabled = 1;
    }
  }
}

static void
bgp_rx_keepalive(struct bgp_conn *conn)
{
  struct bgp_proto *p = conn->bgp;

  BGP_TRACE(D_PACKETS, "Got KEEPALIVE");
  bgp_start_timer(p, conn->hold_timer, conn->hold_time);

  if (conn->state == BS_OPENCONFIRM)
  { bgp_conn_enter_established_state(conn); return; }

  if (conn->state != BS_ESTABLISHED)
    bgp_error(conn, 5, fsm_err_subcode[conn->state], NULL, 0);
}


/**
 * bgp_rx_packet - handle a received packet
 * @conn: BGP connection
 * @pkt: start of the packet
 * @len: packet size
 *
 * bgp_rx_packet() takes a newly received packet and calls the corresponding
 * packet handler according to the packet type.
 */
static void
bgp_rx_packet(struct bgp_conn *conn, byte *pkt, uint len)
{
  byte type = pkt[18];

  DBG("BGP: Got packet %02x (%d bytes)\n", type, len);
  conn->bgp->stats.rx_messages++;
  conn->bgp->stats.rx_bytes += len;

  if (conn->bgp->p.mrtdump & MD_MESSAGES)
    bgp_dump_message(conn, pkt, len);

  switch (type)
  {
  case PKT_OPEN:		return bgp_rx_open(conn, pkt, len);
  case PKT_UPDATE:		return bgp_rx_update(conn, pkt, len);
  case PKT_NOTIFICATION:	return bgp_rx_notification(conn, pkt, len);
  case PKT_KEEPALIVE:		return bgp_rx_keepalive(conn);
  case PKT_ROUTE_REFRESH:	return bgp_rx_route_refresh(conn, pkt, len);
  default:			bgp_error(conn, 1, 3, pkt+18, 1);
  }
}

void
bgp_uncork(void *vp)
{
  /* The uncork event is run from &main_birdloop and there is no useful way how
   * to assign the target loop to it, thus we have to lock it ourselves. */

  struct bgp_proto *p = vp;
  if (!p)
    return;

  birdloop_enter(p->p.loop);

  if (p && p->conn && (p->conn->state == BS_ESTABLISHED) && !p->conn->sk->rx_hook)
  {
    struct birdsock *sk = p->conn->sk;
    ASSERT_DIE(sk->rpos > sk->rbuf);
    sk_resume_rx(p->p.loop, sk, bgp_rx);
    bgp_rx(sk, sk->rpos - sk->rbuf);
    BGP_TRACE(D_PACKETS, "Uncorked");
  }

  birdloop_leave(p->p.loop);
}

/**
 * bgp_rx - handle received data
 * @sk: socket
 * @size: amount of data received
 *
 * bgp_rx() is called by the socket layer whenever new data arrive from
 * the underlying TCP connection. It assembles the data fragments to packets,
 * checks their headers and framing and passes complete packets to
 * bgp_rx_packet().
 */
int
bgp_rx(sock *sk, uint size)
{
  struct bgp_conn *conn = sk->data;
  struct bgp_proto *p = conn->bgp;
  byte *pkt_start = sk->rbuf;
  byte *end = pkt_start + size;
  uint i, len;

  DBG("BGP: RX hook: Got %d bytes\n", size);
  while (end >= pkt_start + BGP_HEADER_LENGTH)
    {
      if ((conn->state == BS_CLOSE) || (conn->sk != sk))
	return 0;
      if ((conn->state == BS_ESTABLISHED) && rt_cork_check(conn->bgp->uncork_ev))
      {
	sk_pause_rx(p->p.loop, sk);
	BGP_TRACE(D_PACKETS, "Corked");
	return 0;
      }
      for(i=0; i<16; i++)
	if (pkt_start[i] != 0xff)
	  {
	    bgp_error(conn, 1, 1, NULL, 0);
	    break;
	  }
      len = get_u16(pkt_start+16);
      if ((len < BGP_HEADER_LENGTH) || (len > bgp_max_packet_length(conn)))
	{
	  bgp_error(conn, 1, 2, pkt_start+16, 2);
	  break;
	}
      if (end < pkt_start + len)
	break;
      bgp_rx_packet(conn, pkt_start, len);
      pkt_start += len;
    }
  if (pkt_start != sk->rbuf)
    {
      memmove(sk->rbuf, pkt_start, end - pkt_start);
      sk->rpos = sk->rbuf + (end - pkt_start);
    }
  return 0;
}<|MERGE_RESOLUTION|>--- conflicted
+++ resolved
@@ -1232,13 +1232,8 @@
 
       if (s->mpls)
       {
-<<<<<<< HEAD
-	u32 implicit_null = BGP_MPLS_NULL;
-	bgp_set_attr_data(to, BA_MPLS_LABEL_STACK, 0, &implicit_null, 4);
-=======
-	u32 label = ea_get_int(s->route->attrs->eattrs, EA_MPLS_LABEL, BGP_MPLS_NULL);
-	bgp_set_attr_data(to, s->pool, BA_MPLS_LABEL_STACK, 0, &label, 4);
->>>>>>> 4c07f332
+	u32 label = ea_get_int(s->route->attrs, &ea_gen_mpls_label, BGP_MPLS_NULL);
+	bgp_set_attr_data(to, BA_MPLS_LABEL_STACK, 0, &label, 4);
       }
       else
 	bgp_unset_attr(to, BA_MPLS_LABEL_STACK);

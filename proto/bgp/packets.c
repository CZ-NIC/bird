/*
 *	BIRD -- BGP Packet Processing
 *
 *	(c) 2000 Martin Mares <mj@ucw.cz>
 *	(c) 2008--2016 Ondrej Zajicek <santiago@crfreenet.org>
 *	(c) 2008--2016 CZ.NIC z.s.p.o.
 *
 *	Can be freely distributed and used under the terms of the GNU GPL.
 */

#undef LOCAL_DEBUG

#include <stdlib.h>

#include "nest/bird.h"
#include "nest/iface.h"
#include "nest/protocol.h"
#include "nest/route.h"
#include "lib/attrs.h"
#include "proto/mrt/mrt.h"
#include "conf/conf.h"
#include "lib/unaligned.h"
#include "lib/flowspec.h"
#include "lib/socket.h"

#include "nest/cli.h"

#include "bgp.h"
#ifdef CONFIG_BMP
#include "proto/bmp/bmp.h"
#endif


#define BGP_RR_REQUEST		0
#define BGP_RR_BEGIN		1
#define BGP_RR_END		2

#define BGP_NLRI_MAX		(4 + 1 + 32)

#define BGP_MPLS_BOS		1	/* Bottom-of-stack bit */
#define BGP_MPLS_MAX		10	/* Max number of labels that 24*n <= 255 */
#define BGP_MPLS_NULL		3	/* Implicit NULL label */
#define BGP_MPLS_MAGIC		0x800000 /* Magic withdraw label value, RFC 3107 3 */


static struct tbf rl_rcv_update = TBF_DEFAULT_LOG_LIMITS;
static struct tbf rl_snd_update = TBF_DEFAULT_LOG_LIMITS;

/* Table for state -> RFC 6608 FSM error subcodes */
static byte fsm_err_subcode[BS_MAX] = {
  [BS_OPENSENT] = 1,
  [BS_OPENCONFIRM] = 2,
  [BS_ESTABLISHED] = 3
};


static struct bgp_channel *
bgp_get_channel(struct bgp_proto *p, u32 afi)
{
  uint i;

  for (i = 0; i < p->channel_count; i++)
    if (p->afi_map[i] == afi)
      return p->channel_map[i];

  return NULL;
}

static inline void
put_af3(byte *buf, u32 id)
{
  put_u16(buf, id >> 16);
  buf[2] = id & 0xff;
}

static inline void
put_af4(byte *buf, u32 id)
{
  put_u16(buf, id >> 16);
  buf[2] = 0;
  buf[3] = id & 0xff;
}

static inline u32
get_af3(byte *buf)
{
  return (get_u16(buf) << 16) | buf[2];
}

static inline u32
get_af4(byte *buf)
{
  return (get_u16(buf) << 16) | buf[3];
}

static void
init_mrt_bgp_data(struct bgp_conn *conn, struct mrt_bgp_data *d)
{
  struct bgp_proto *p = conn->bgp;
  int p_ok = conn->state >= BS_OPENCONFIRM;

  memset(d, 0, sizeof(struct mrt_bgp_data));
  d->peer_as = p->remote_as;
  d->local_as = p->local_as;
  d->index = (p->neigh && p->neigh->iface) ? p->neigh->iface->index : 0;
  d->af = ipa_is_ip4(p->remote_ip) ? BGP_AFI_IPV4 : BGP_AFI_IPV6;
  d->peer_ip = conn->sk ? conn->sk->daddr : IPA_NONE;
  d->local_ip = conn->sk ? conn->sk->saddr : IPA_NONE;
  d->as4 = p_ok ? p->as4_session : 0;
}

static uint bgp_find_update_afi(byte *pos, uint len);

static int
bgp_estimate_add_path(struct bgp_proto *p, byte *pkt, uint len)
{
  /* No need to estimate it for other messages than UPDATE */
  if (pkt[18] != PKT_UPDATE)
    return 0;

  /* 1 -> no channel, 2 -> all channels, 3 -> some channels */
  if (p->summary_add_path_rx < 3)
    return p->summary_add_path_rx == 2;

  uint afi = bgp_find_update_afi(pkt, len);
  struct bgp_channel *c = bgp_get_channel(p, afi);
  if (!c)
  {
    /* Either frame error (if !afi) or unknown AFI/SAFI,
       will be reported later in regular parsing */
    BGP_TRACE(D_PACKETS, "MRT processing noticed invalid packet");
    return 0;
  }

  return c->add_path_rx;
}

static void
bgp_dump_message(struct bgp_conn *conn, byte *pkt, uint len)
{
  struct mrt_bgp_data d;
  init_mrt_bgp_data(conn, &d);

  d.message = pkt;
  d.msg_len = len;
  d.add_path = bgp_estimate_add_path(conn->bgp, pkt, len);

  mrt_dump_bgp_message(&d, conn->bgp->p.pool);
}

void
bgp_dump_state_change(struct bgp_conn *conn, uint old, uint new)
{
  struct mrt_bgp_data d;
  init_mrt_bgp_data(conn, &d);

  d.old_state = old;
  d.new_state = new;

  mrt_dump_bgp_state_change(&d, conn->bgp->p.pool);
}

static byte *
bgp_create_notification(struct bgp_conn *conn, byte *buf)
{
  struct bgp_proto *p = conn->bgp;

  BGP_TRACE(D_PACKETS, "Sending NOTIFICATION(code=%d.%d)", conn->notify_code, conn->notify_subcode);
  buf[0] = conn->notify_code;
  buf[1] = conn->notify_subcode;
  memcpy(buf+2, conn->notify_data, conn->notify_size);
  return buf + 2 + conn->notify_size;
}


/* Capability negotiation as per RFC 5492 */

static const struct bgp_af_caps dummy_af_caps = { };
static const struct bgp_af_caps basic_af_caps = { .ready = 1 };

static const struct bgp_af_caps *
bgp_find_af_caps_(struct bgp_caps *caps, u32 afi)
{
  struct bgp_af_caps *ac;

  WALK_AF_CAPS(caps, ac)
    if (ac->afi == afi)
      return ac;

  return NULL;
}

const struct bgp_af_caps *
bgp_find_af_caps(struct bgp_caps *caps, u32 afi)
{
  const struct bgp_af_caps *ac = bgp_find_af_caps_(caps, afi);

  /* Return proper capability if found */
  if (ac)
    return ac;

  /* Use default if capabilities were not announced */
  if (!caps->length && (afi == BGP_AF_IPV4))
    return &basic_af_caps;

  /* Ignore AFIs that were not announced in multiprotocol capability */
  return &dummy_af_caps;
}

static struct bgp_af_caps *
bgp_get_af_caps(struct bgp_caps **pcaps, u32 afi)
{
  struct bgp_caps *caps = *pcaps;
  struct bgp_af_caps *ac;

  WALK_AF_CAPS(caps, ac)
    if (ac->afi == afi)
      return ac;

  uint n = caps->af_count;
  if (uint_is_pow2(n))
    *pcaps = caps = mb_realloc(caps, sizeof(struct bgp_caps) +
			       (2 * n) * sizeof(struct bgp_af_caps));

  ac = &caps->af_data[caps->af_count++];
  memset(ac, 0, sizeof(struct bgp_af_caps));
  ac->afi = afi;

  return ac;
}

static int
bgp_af_caps_cmp(const void *X, const void *Y)
{
  const struct bgp_af_caps *x = X, *y = Y;
  return (x->afi < y->afi) ? -1 : (x->afi > y->afi) ? 1 : 0;
}

struct bgp_caps *
bgp_alloc_capabilities(struct bgp_proto *p, int n)
{
  struct bgp_caps *caps = mb_allocz(p->p.pool, sizeof(struct bgp_caps) + n * sizeof(struct bgp_af_caps));
  caps->role = BGP_ROLE_UNDEFINED;
  return caps;
}

void
bgp_prepare_capabilities(struct bgp_conn *conn)
{
  struct bgp_proto *p = conn->bgp;
  struct bgp_channel *c;
  struct bgp_caps *caps;
  struct bgp_af_caps *ac;

  if (!p->cf->capabilities)
  {
    /* Just prepare empty local_caps */
    conn->local_caps = bgp_alloc_capabilities(p, 0);
    return;
  }

  /* Prepare bgp_caps structure */
  int n = list_length(&p->p.channels);
  caps = bgp_alloc_capabilities(p, n);
  conn->local_caps = caps;

  caps->as4_support = p->cf->enable_as4;
  caps->ext_messages = p->cf->enable_extended_messages;
  caps->route_refresh = p->cf->enable_refresh;
  caps->enhanced_refresh = p->cf->enable_refresh && p->cf->enable_enhanced_refresh;
  caps->role = p->cf->local_role;

  if (caps->as4_support)
    caps->as4_number = p->public_as;

  if (p->cf->gr_mode)
  {
    caps->gr_aware = 1;
    caps->gr_time = p->cf->gr_time;
    caps->gr_flags = p->p.gr_recovery ? BGP_GRF_RESTART : 0;
  }

  if (p->cf->llgr_mode)
    caps->llgr_aware = 1;

  rcu_read_lock();
  struct global_runtime *gr = atomic_load_explicit(&global_runtime, memory_order_relaxed);
  if (p->cf->enable_hostname && gr->hostname)
  {
    size_t length = strlen(gr->hostname);
    char *hostname = mb_allocz(p->p.pool, length+1);
    memcpy(hostname, gr->hostname, length+1);
    caps->hostname = hostname;
  }
  rcu_read_unlock();

  /* Allocate and fill per-AF fields */
  BGP_WALK_CHANNELS(p, c)
  {
    ac = &caps->af_data[caps->af_count++];
    ac->afi = c->afi;
    ac->ready = 1;

    ac->ext_next_hop = bgp_channel_is_ipv4(c) && c->cf->ext_next_hop;
    caps->any_ext_next_hop |= ac->ext_next_hop;

    ac->add_path = c->cf->add_path;
    caps->any_add_path |= ac->add_path;

    if (c->cf->gr_able)
    {
      ac->gr_able = 1;

      if (p->p.gr_recovery)
	ac->gr_af_flags |= BGP_GRF_FORWARDING;
    }

    if (c->cf->llgr_able)
    {
      ac->llgr_able = 1;
      ac->llgr_time = c->cf->llgr_time;

      if (p->p.gr_recovery)
	ac->llgr_flags |= BGP_LLGRF_FORWARDING;
    }
  }

  /* Sort capability fields by AFI/SAFI */
  qsort(caps->af_data, caps->af_count, sizeof(struct bgp_af_caps), bgp_af_caps_cmp);
}

static byte *
bgp_write_capabilities(struct bgp_conn *conn, byte *buf)
{
  struct bgp_proto *p = conn->bgp;
  struct bgp_caps *caps = conn->local_caps;
  struct bgp_af_caps *ac;
  byte *buf_head = buf;
  byte *data;

  /* Create capability list in buffer */

  /*
   * Note that max length is ~ 22+21*af_count. With max 12 channels that is
   * 274. We are limited just by buffer size (4096, minus header), as we support
   * extended optional parameres. Therefore, we have enough space for expansion.
   */

  WALK_AF_CAPS(caps, ac)
    if (ac->ready)
    {
      *buf++ = 1;		/* Capability 1: Multiprotocol extensions */
      *buf++ = 4;		/* Capability data length */
      put_af4(buf, ac->afi);
      buf += 4;
    }

  if (caps->route_refresh)
  {
    *buf++ = 2;			/* Capability 2: Support for route refresh */
    *buf++ = 0;			/* Capability data length */
  }

  if (caps->any_ext_next_hop)
  {
    *buf++ = 5;			/* Capability 5: Support for extended next hop */
    *buf++ = 0;			/* Capability data length, will be fixed later */
    data = buf;

    WALK_AF_CAPS(caps, ac)
      if (ac->ext_next_hop)
      {
	put_af4(buf, ac->afi);
	put_u16(buf+4, BGP_AFI_IPV6);
	buf += 6;
      }

    data[-1] = buf - data;
  }

  if (caps->ext_messages)
  {
    *buf++ = 6;			/* Capability 6: Support for extended messages */
    *buf++ = 0;			/* Capability data length */
  }

  if (caps->role != BGP_ROLE_UNDEFINED)
  {
    *buf++ = 9;			/* Capability 9: Announce chosen BGP role */
    *buf++ = 1;			/* Capability data length */
    *buf++ = caps->role;
  }

  if (caps->gr_aware)
  {
    *buf++ = 64;		/* Capability 64: Support for graceful restart */
    *buf++ = 0;			/* Capability data length, will be fixed later */
    data = buf;

    put_u16(buf, caps->gr_time);
    buf[0] |= caps->gr_flags;
    buf += 2;

    WALK_AF_CAPS(caps, ac)
      if (ac->gr_able)
      {
	put_af3(buf, ac->afi);
	buf[3] = ac->gr_af_flags;
	buf += 4;
      }

    data[-1] = buf - data;
  }

  if (caps->as4_support)
  {
    *buf++ = 65;		/* Capability 65: Support for 4-octet AS number */
    *buf++ = 4;			/* Capability data length */
    put_u32(buf, p->public_as);
    buf += 4;
  }

  if (caps->any_add_path)
  {
    *buf++ = 69;		/* Capability 69: Support for ADD-PATH */
    *buf++ = 0;			/* Capability data length, will be fixed later */
    data = buf;

    WALK_AF_CAPS(caps, ac)
      if (ac->add_path)
      {
	put_af3(buf, ac->afi);
	buf[3] = ac->add_path;
	buf += 4;
      }

    data[-1] = buf - data;
  }

  if (caps->enhanced_refresh)
  {
    *buf++ = 70;		/* Capability 70: Support for enhanced route refresh */
    *buf++ = 0;			/* Capability data length */
  }

  if (caps->llgr_aware)
  {
    *buf++ = 71;		/* Capability 71: Support for long-lived graceful restart */
    *buf++ = 0;			/* Capability data length, will be fixed later */
    data = buf;

    WALK_AF_CAPS(caps, ac)
      if (ac->llgr_able)
      {
	put_af3(buf, ac->afi);
	buf[3] = ac->llgr_flags;
	put_u24(buf+4, ac->llgr_time);
	buf += 7;
      }

    data[-1] = buf - data;
  }

  if (caps->hostname)
  {
    *buf++ = 73;                /* Capability 73: Hostname */
    *buf++ = 0;			/* Capability data length */
    data = buf;

    /* Hostname */
    size_t length = strlen(caps->hostname);
    *buf++ = length;
    memcpy(buf, caps->hostname, length);
    buf += length;

    /* Domain, not implemented */
    *buf++ = 0;

    data[-1] = buf - data;
  }

  caps->length = buf - buf_head;

  return buf;
}

static int
bgp_read_capabilities(struct bgp_conn *conn, byte *pos, int len)
{
  struct bgp_proto *p = conn->bgp;
  struct bgp_caps *caps;
  struct bgp_af_caps *ac;
  uint err_subcode = 0;
  int i, cl;
  u32 af;

  if (!conn->remote_caps)
    caps = bgp_alloc_capabilities(p, 1);
  else
  {
    caps = conn->remote_caps;
    conn->remote_caps = NULL;
  }

  caps->length += len;

  while (len > 0)
  {
    if (len < 2 || len < (2 + pos[1]))
      goto err;

    /* Capability length */
    cl = pos[1];

    /* Capability type */
    switch (pos[0])
    {
    case  1: /* Multiprotocol capability, RFC 4760 */
      if (cl != 4)
	goto err;

      af = get_af4(pos+2);
      ac = bgp_get_af_caps(&caps, af);
      ac->ready = 1;
      break;

    case  2: /* Route refresh capability, RFC 2918 */
      if (cl != 0)
	goto err;

      caps->route_refresh = 1;
      break;

    case  5: /* Extended next hop encoding capability, RFC 8950 */
      if (cl % 6)
	goto err;

      for (i = 0; i < cl; i += 6)
      {
	/* Specified only for IPv4 prefixes with IPv6 next hops */
	if ((get_u16(pos+2+i+0) != BGP_AFI_IPV4) ||
	    (get_u16(pos+2+i+4) != BGP_AFI_IPV6))
	  continue;

	af = get_af4(pos+2+i);
	ac = bgp_get_af_caps(&caps, af);
	ac->ext_next_hop = 1;
      }
      break;

    case  6: /* Extended message length capability, RFC 8654 */
      if (cl != 0)
	goto err;

      caps->ext_messages = 1;
      break;

    case  9: /* BGP role capability, RFC 9234 */
      if (cl != 1)
        goto err;

      /* Reserved value */
      if (pos[2] == BGP_ROLE_UNDEFINED)
      { err_subcode = 11; goto err; }

      /* Multiple inconsistent values */
      if ((caps->role != BGP_ROLE_UNDEFINED) && (caps->role != pos[2]))
      { err_subcode = 11; goto err; }

      caps->role = pos[2];
      break;

    case 64: /* Graceful restart capability, RFC 4724 */
      if (cl % 4 != 2)
	goto err;

      /* Only the last instance is valid */
      WALK_AF_CAPS(caps, ac)
      {
	ac->gr_able = 0;
	ac->gr_af_flags = 0;
      }

      caps->gr_aware = 1;
      caps->gr_flags = pos[2] & 0xf0;
      caps->gr_time = get_u16(pos + 2) & 0x0fff;

      for (i = 2; i < cl; i += 4)
      {
	af = get_af3(pos+2+i);
	ac = bgp_get_af_caps(&caps, af);
	ac->gr_able = 1;
	ac->gr_af_flags = pos[2+i+3];
      }
      break;

    case 65: /* AS4 capability, RFC 6793 */
      if (cl != 4)
	goto err;

      caps->as4_support = 1;
      caps->as4_number = get_u32(pos + 2);
      break;

    case 69: /* ADD-PATH capability, RFC 7911 */
      if (cl % 4)
	goto err;

      for (i = 0; i < cl; i += 4)
      {
	byte val = pos[2+i+3];
	if (!val || (val > BGP_ADD_PATH_FULL))
	{
	  log(L_WARN "%s: Got ADD-PATH capability with unknown value %u, ignoring",
	      p->p.name, val);
	  break;
	}
      }

      for (i = 0; i < cl; i += 4)
      {
	af = get_af3(pos+2+i);
	ac = bgp_get_af_caps(&caps, af);
	ac->add_path = pos[2+i+3];
      }
      break;

    case 70: /* Enhanced route refresh capability, RFC 7313 */
      if (cl != 0)
	goto err;

      caps->enhanced_refresh = 1;
      break;

    case 71: /* Long lived graceful restart capability, RFC draft */
      if (cl % 7)
	goto err;

      /* Presumably, only the last instance is valid */
      WALK_AF_CAPS(caps, ac)
      {
	ac->llgr_able = 0;
	ac->llgr_flags = 0;
	ac->llgr_time = 0;
      }

      caps->llgr_aware = 1;

      for (i = 0; i < cl; i += 7)
      {
	af = get_af3(pos+2+i);
	ac = bgp_get_af_caps(&caps, af);
	ac->llgr_able = 1;
	ac->llgr_flags = pos[2+i+3];
	ac->llgr_time = get_u24(pos + 2+i+4);
      }
      break;

    case 73: /* Hostname, RFC draft */
      if ((cl < 2) || (cl < 2 + pos[2]))
        goto err;

      int length = pos[2];
      char *hostname = mb_allocz(p->p.pool, length+1);
      memcpy(hostname, pos + 3, length);
      hostname[length] = 0;

      for (i = 0; i < length; i++)
        if (hostname[i] < ' ')
          hostname[i] = ' ';

      caps->hostname = hostname;

      /* We can safely ignore all other capabilities */
    }

    ADVANCE(pos, len, 2 + cl);
  }

  /* The LLGR capability must be advertised together with the GR capability,
     otherwise it must be disregarded */
  if (!caps->gr_aware && caps->llgr_aware)
  {
    caps->llgr_aware = 0;
    WALK_AF_CAPS(caps, ac)
    {
      ac->llgr_able = 0;
      ac->llgr_flags = 0;
      ac->llgr_time = 0;
    }
  }

  conn->remote_caps = caps;
  return 0;

err:
  mb_free(caps);
  bgp_error(conn, 2, err_subcode, NULL, 0);
  return -1;
}

int
bgp_check_capabilities(struct bgp_conn *conn)
{
  struct bgp_proto *p = conn->bgp;
  struct bgp_caps *local = conn->local_caps;
  struct bgp_caps *remote = conn->remote_caps;
  struct bgp_channel *c;
  int count = 0;

  /* This is partially overlapping with bgp_conn_enter_established_state(),
     but we need to run this just after we receive OPEN message */

  if (p->cf->require_refresh && !remote->route_refresh)
    return 0;

  if (p->cf->require_enhanced_refresh && !remote->enhanced_refresh)
    return 0;

  if (p->cf->require_as4 && !remote->as4_support)
    return 0;

  if (p->cf->require_extended_messages && !remote->ext_messages)
    return 0;

  if (p->cf->require_hostname && !remote->hostname)
    return 0;

  if (p->cf->require_gr && !remote->gr_aware)
    return 0;

  if (p->cf->require_llgr && !remote->llgr_aware)
    return 0;

  /* No check for require_roles, as it uses error code 2.11 instead of 2.7 */

  BGP_WALK_CHANNELS(p, c)
  {
    const struct bgp_af_caps *loc = bgp_find_af_caps(local,  c->afi);
    const struct bgp_af_caps *rem = bgp_find_af_caps(remote, c->afi);

    /* Find out whether this channel will be active */
    int active = loc->ready && rem->ready;

    /* Mandatory must be active */
    if (c->cf->mandatory && !active)
      return 0;

    if (active)
    {
      if (c->cf->require_ext_next_hop && !rem->ext_next_hop)
	return 0;

      if (c->cf->require_add_path && (loc->add_path & BGP_ADD_PATH_RX) && !(rem->add_path & BGP_ADD_PATH_TX))
	return 0;

      if (c->cf->require_add_path && (loc->add_path & BGP_ADD_PATH_TX) && !(rem->add_path & BGP_ADD_PATH_RX))
	return 0;

      count++;
    }
  }

  /* We need at least one channel active */
  if (!count)
    return 0;

  return 1;
}

static int
bgp_read_options(struct bgp_conn *conn, byte *pos, uint len, uint rest)
{
  struct bgp_proto *p = conn->bgp;
  int ext = 0;

  /* Handle extended length, RFC 9072 */
  if ((len > 0) && (rest > 0) && (pos[0] == 255))
  {
    if (rest < 3)
      goto err;

    /* Update pos/len to describe optional data */
    len = get_u16(pos+1);
    ext = 1;
    pos += 3;
    rest -= 3;
  }

  /* Verify that optional data fits into OPEN packet */
  if (len > rest)
    goto err;

  /* Length of option parameter header */
  uint hlen = ext ? 3 : 2;

  while (len > 0)
  {
    if (len < hlen)
      goto err;

    uint otype = get_u8(pos);
    uint olen = ext ? get_u16(pos+1) : get_u8(pos+1);

    if (len < (hlen + olen))
      goto err;

    if (otype == 2)
    {
      /* BGP capabilities, RFC 5492 */
      if (p->cf->capabilities)
	if (bgp_read_capabilities(conn, pos + hlen, olen) < 0)
	  return -1;
    }
    else
    {
      /* Unknown option */
      bgp_error(conn, 2, 4, pos, hlen + olen);
      return -1;
    }

    ADVANCE(pos, len, hlen + olen);
  }

  /* Prepare empty caps if no capability option was announced */
  if (!conn->remote_caps)
    conn->remote_caps = bgp_alloc_capabilities(p, 0);

  return 0;

err:
  bgp_error(conn, 2, 0, NULL, 0);
  return -1;
}

static byte *
bgp_copy_open(struct bgp_proto *p, const byte *pkt, uint len)
{
  char *buf = mb_alloc(p->p.pool, len - BGP_HEADER_LENGTH);
  memcpy(buf, pkt + BGP_HEADER_LENGTH, len - BGP_HEADER_LENGTH);
  return buf;
}

static byte *
bgp_create_open(struct bgp_conn *conn, byte *buf)
{
  struct bgp_proto *p = conn->bgp;

  BGP_TRACE(D_PACKETS, "Sending OPEN(ver=%d,as=%d,hold=%d,id=%08x)",
	    BGP_VERSION, p->public_as, p->cf->hold_time, p->local_id);

  buf[0] = BGP_VERSION;
  put_u16(buf+1, (p->public_as < 0xFFFF) ? p->public_as : AS_TRANS);
  put_u16(buf+3, p->cf->hold_time);
  put_u32(buf+5, p->local_id);

  if (p->cf->capabilities)
  {
    /* Prepare local_caps and write capabilities to buffer */
    byte *pos = buf+12;
    byte *end = bgp_write_capabilities(conn, pos);
    uint len = end - pos;

    if (len < 254)
    {
      buf[9] = len + 2;		/* Optional parameters length */
      buf[10] = 2;		/* Option 2: Capability list */
      buf[11] = len;		/* Option data length */
    }
    else /* Extended length, RFC 9072 */
    {
      /* Move capabilities 4 B forward */
      memmove(buf + 16, pos, len);
      pos = buf + 16;
      end = pos + len;

      buf[9] = 255;		/* Non-ext OP length, fake */
      buf[10] = 255;		/* Non-ext OP type, signals extended length */
      put_u16(buf+11, len + 3);	/* Extended optional parameters length */
      buf[13] = 2;		/* Option 2: Capability list */
      put_u16(buf+14, len);	/* Option extended data length */
    }

    return end;
  }
  else
  {
    buf[9] = 0;			/* No optional parameters */
    return buf + 10;
  }

  return buf;
}

static void
bgp_rx_open(struct bgp_conn *conn, byte *pkt, uint len)
{
  struct bgp_proto *p = conn->bgp;
  struct bgp_conn *other;
  u32 asn, hold, id;

  /* Check state */
  if (conn->state != BS_OPENSENT)
  { bgp_error(conn, 5, fsm_err_subcode[conn->state], NULL, 0); return; }

  /* Check message length */
  if (len < 29)
  { bgp_error(conn, 1, 2, pkt+16, 2); return; }

  if (pkt[19] != BGP_VERSION)
  { u16 val = BGP_VERSION; bgp_error(conn, 2, 1, (byte *) &val, 2); return; }

  asn = get_u16(pkt+20);
  hold = get_u16(pkt+22);
  id = get_u32(pkt+24);
  BGP_TRACE(D_PACKETS, "Got OPEN(as=%d,hold=%d,id=%R)", asn, hold, id);

  conn->remote_open_msg = bgp_copy_open(p, pkt, len);
  conn->remote_open_length = len - BGP_HEADER_LENGTH;

  if (conn == &conn->bgp->incoming_conn)
    proto_update_extended_state(&conn->bgp->p,
	EA_LITERAL_STORE_ADATA(&ea_bgp_in_conn_remote_open_msg, 0,
	  conn->remote_open_msg, conn->remote_open_length));
  else
  {
    ASSERT_DIE(conn == &conn->bgp->outgoing_conn);
    proto_update_extended_state(&conn->bgp->p,
	EA_LITERAL_STORE_ADATA(&ea_bgp_out_conn_remote_open_msg, 0,
	  conn->remote_open_msg, conn->remote_open_length));
  }

  if (bgp_read_options(conn, pkt+29, pkt[28], len-29) < 0)
    return;

  /* RFC 4271 4.2 - hold time must be either 0 or at least 3 */
  if (hold > 0 && hold < 3)
  { bgp_error(conn, 2, 6, pkt+22, 2); return; }

  /* Compute effective hold and keepalive times */
  uint hold_time = MIN(hold, p->cf->hold_time);
  uint keepalive_time = p->cf->keepalive_time ?
    (p->cf->keepalive_time * hold_time / p->cf->hold_time) :
    hold_time / 3;

  uint send_hold_time = (p->cf->send_hold_time >= 0) ?
    (p->cf->send_hold_time * hold_time / p->cf->hold_time) :
    2 * hold_time;

  /* Keepalive time might be rounded down to zero */
  if (hold_time && !keepalive_time)
    keepalive_time = 1;

  /* Check effective values against configured minimums */
  if ((hold_time < p->cf->min_hold_time) ||
      (keepalive_time < p->cf->min_keepalive_time))
  { bgp_error(conn, 2, 6, pkt+22, 2); return; }

  /* RFC 6286 2.2 - router ID is nonzero and AS-wide unique */
  if (!id || (p->is_internal && id == p->local_id))
  { bgp_error(conn, 2, 3, pkt+24, -4); return; }

  /* RFC 5492 5 - check for required capabilities */
  if (p->cf->capabilities && !bgp_check_capabilities(conn))
  { bgp_error(conn, 2, 7, NULL, 0); return; }

  struct bgp_caps *caps = conn->remote_caps;

  if (caps->as4_support)
  {
    u32 as4 = caps->as4_number;

    if ((as4 != asn) && (asn != AS_TRANS))
      log(L_WARN "%s: Peer advertised inconsistent AS numbers", p->p.name);

    /* When remote ASN is unspecified, it must be external one */
    if (p->remote_as ? (as4 != p->remote_as) : (as4 == p->local_as))
    { as4 = htonl(as4); bgp_error(conn, 2, 2, (byte *) &as4, 4); return; }

    conn->received_as = as4;
  }
  else
  {
    if (p->remote_as ? (asn != p->remote_as) : (asn == p->local_as))
    { bgp_error(conn, 2, 2, pkt+20, 2); return; }

    conn->received_as = asn;
  }

  /* RFC 9234 4.2 - check role agreement */
  u8 local_role = p->cf->local_role;
  u8 neigh_role = caps->role;

  if ((local_role != BGP_ROLE_UNDEFINED) &&
      (neigh_role != BGP_ROLE_UNDEFINED) &&
      !((local_role == BGP_ROLE_PEER && neigh_role == BGP_ROLE_PEER) ||
	(local_role == BGP_ROLE_CUSTOMER && neigh_role == BGP_ROLE_PROVIDER) ||
	(local_role == BGP_ROLE_PROVIDER && neigh_role == BGP_ROLE_CUSTOMER) ||
	(local_role == BGP_ROLE_RS_CLIENT && neigh_role == BGP_ROLE_RS_SERVER) ||
	(local_role == BGP_ROLE_RS_SERVER && neigh_role == BGP_ROLE_RS_CLIENT)))
  { bgp_error(conn, 2, 11, &neigh_role, -1); return; }

  if ((p->cf->require_roles) && (neigh_role == BGP_ROLE_UNDEFINED))
  { bgp_error(conn, 2, 11, &neigh_role, -1); return; }

  /* Check the other connection */
  other = (conn == &p->outgoing_conn) ? &p->incoming_conn : &p->outgoing_conn;
  switch (other->state)
  {
  case BS_CONNECT:
  case BS_ACTIVE:
    /* Stop outgoing connection attempts */
    bgp_conn_enter_idle_state(other);
    break;

  case BS_IDLE:
  case BS_OPENSENT:
  case BS_CLOSE:
    break;

  case BS_OPENCONFIRM:
    /*
     * Description of collision detection rules in RFC 4271 is confusing and
     * contradictory, but it is essentially:
     *
     * 1. Router with higher ID is dominant
     * 2. If both have the same ID, router with higher ASN is dominant [RFC6286]
     * 3. When both connections are in OpenConfirm state, one initiated by
     *    the dominant router is kept.
     *
     * The first line in the expression below evaluates whether the neighbor
     * is dominant, the second line whether the new connection was initiated
     * by the neighbor. If both are true (or both are false), we keep the new
     * connection, otherwise we keep the old one.
     */
    if (((p->local_id < id) || ((p->local_id == id) && (p->public_as < p->remote_as)))
	== (conn == &p->incoming_conn))
    {
      /* Should close the other connection */
      BGP_TRACE(D_EVENTS, "Connection collision, giving up the other connection");
      bgp_error(other, 6, 7, NULL, 0);
      break;
    }
    /* Fall thru */
  case BS_ESTABLISHED:
    /* Should close this connection */
    BGP_TRACE(D_EVENTS, "Connection collision, giving up this connection");
    bgp_error(conn, 6, 7, NULL, 0);
    return;

  default:
    bug("bgp_rx_open: Unknown state");
  }

  /* Update our local variables */
  conn->hold_time = hold_time;
  conn->keepalive_time = keepalive_time;
  conn->send_hold_time = send_hold_time;
  conn->as4_session = conn->local_caps->as4_support && caps->as4_support;
  conn->ext_messages = conn->local_caps->ext_messages && caps->ext_messages;
  p->remote_id = id;

  ea_list *pes = p->p.ea_state;
  ea_set_attr(&pes, EA_LITERAL_EMBEDDED(&ea_bgp_rem_id, 0, p->remote_id));

  if (conn == &p->incoming_conn)
    ea_set_attr(&pes, EA_LITERAL_EMBEDDED(&ea_bgp_as4_in_conn, 0, conn->as4_session));
  else
  {
    ASSERT_DIE(conn == &p->outgoing_conn);
    ea_set_attr(&pes, EA_LITERAL_EMBEDDED(&ea_bgp_as4_out_conn, 0, conn->as4_session));
  }
  proto_announce_state_later(&p->p, pes);

  DBG("BGP: Hold timer set to %d, keepalive to %d, AS to %d, ID to %x, AS4 session to %d\n",
      conn->hold_time, conn->keepalive_time, p->remote_as, p->remote_id, conn->as4_session);

  bgp_schedule_packet(conn, NULL, PKT_KEEPALIVE);
  if (conn->sk)
  {
    bgp_start_timer(p, conn->hold_timer, conn->hold_time);
    bgp_start_timer(p, conn->send_hold_timer, conn->send_hold_time);
    bgp_conn_enter_openconfirm_state(conn);
  }
}


/*
 *	Next hop handling
 */

#define REPORT(msg, args...) \
  ({ log(L_REMOTE "%s: " msg, s->proto->p.name, ## args); })

#define DISCARD(msg, args...) \
  ({ REPORT(msg, ## args); return; })

#define WITHDRAW(msg, args...) \
  ({ REPORT(msg, ## args); s->err_withdraw = 1; return; })

#define REJECT(msg, args...)						\
  ({ log(L_ERR "%s: " msg, s->proto->p.name, ## args); s->err_reject = 1; return; })

#define BAD_AFI		"Unexpected AF <%u/%u> in UPDATE"
#define BAD_NEXT_HOP	"Invalid NEXT_HOP attribute"
#define NO_NEXT_HOP	"Missing NEXT_HOP attribute"
#define NO_LABEL_STACK	"Missing MPLS stack"

#define MISMATCHED_AF	" - mismatched address family (%I for %s)"

static void
bgp_apply_next_hop(struct bgp_parse_state *s, ea_list **to, ip_addr gw, ip_addr ll)
{
  struct bgp_proto *p = s->proto;
  struct bgp_channel *c = s->channel;

  if (c->cf->gw_mode == GW_DIRECT)
  {
    neighbor *nbr = NULL;

    /* GW_DIRECT -> single_hop -> p->neigh != NULL */
    if (ipa_nonzero2(gw))
      nbr = neigh_find(&p->p, gw, NULL, 0);
    else if (ipa_nonzero(ll))
      nbr = neigh_find(&p->p, ll, p->neigh->iface, 0);
    else
      WITHDRAW(BAD_NEXT_HOP " - zero address");

    if (!nbr)
      WITHDRAW(BAD_NEXT_HOP " - address %I not directly reachable", ipa_nonzero(gw) ? gw : ll);

    if (nbr->scope == SCOPE_HOST)
      WITHDRAW(BAD_NEXT_HOP " - address %I is local", nbr->addr);

    ea_set_attr_u32(to, &ea_gen_igp_metric, 0, c->cf->cost);

    struct nexthop_adata_mpls nam;
    memset(&nam, 0, sizeof nam);
    nam.nhad.nh.gw = nbr->addr;
    nam.nhad.nh.iface = nbr->iface;
    nam.nhad.ad.length = NEXTHOP_NEXT(&nam.nhad.nh) - (void *) nam.nhad.ad.data;
    ea_set_attr_data(to, &ea_gen_nexthop, 0, nam.nhad.ad.data, nam.nhad.ad.length);
  }
  else /* GW_RECURSIVE */
  {
    if (ipa_zero2(gw))
      WITHDRAW(BAD_NEXT_HOP " - zero address");

    rtable *tab = ipa_is_ip4(gw) ? c->igp_table_ip4 : c->igp_table_ip6;
    ip_addr lla = (c->cf->next_hop_prefer == NHP_LOCAL) ? ll : IPA_NONE;

    if (s->mpls)
    {
      u32 labels[BGP_MPLS_MAX];
      ea_set_hostentry(to, c->c.table, tab, gw, lla, BGP_MPLS_MAX, labels);
    }
    else
      ea_set_hostentry(to, c->c.table, tab, gw, lla, 0, NULL);
  }
}

static void
bgp_apply_mpls_labels(struct bgp_parse_state *s, ea_list **to, u32 lnum, u32 labels[lnum])
{
  bgp_set_attr_data(to, BA_MPLS_LABEL_STACK, 0, labels, lnum * sizeof labels[0]);

  if (lnum > MPLS_MAX_LABEL_STACK)
  {
    REPORT("Too many MPLS labels ($u)", lnum);

    ea_set_dest(to, 0, RTD_UNREACHABLE);
    return;
  }

  /* Handle implicit NULL as empty MPLS stack */
  if ((lnum == 1) && (labels[0] == BGP_MPLS_NULL))
    lnum = 0;

  if (s->channel->cf->gw_mode == GW_DIRECT)
  {
    eattr *e = ea_find(*to, &ea_gen_nexthop);
    SKIP_BACK_DECLARE(struct nexthop_adata_mpls, namp, nhad.ad, e->u.ptr);

    namp->nhad.nh.labels = lnum;
    memcpy(namp->nhad.nh.label, labels, lnum * sizeof(u32));
    namp->nhad.ad.length = NEXTHOP_NEXT(&namp->nhad.nh) - (void *) namp->nhad.ad.data;
  }
  else /* GW_RECURSIVE */
  {
    eattr *e = ea_find(*to, &ea_gen_hostentry);
    ASSERT_DIE(e);
    struct hostentry_adata *head = (void *) e->u.ptr;
    memcpy(head->labels, labels, lnum * sizeof(u32));
    head->ad.length = (void *)(&head->labels[lnum]) - (void *) head->ad.data;
    debug("he %p apply mpls labels (%u): %u\n", head->he, lnum, labels[0]);
  }
}

static int
bgp_match_src(struct bgp_export_state *s, int mode)
{
  switch (mode)
  {
  case NH_NO:		return 0;
  case NH_ALL:		return 1;
  case NH_IBGP:		return s->src && s->src->is_internal;
  case NH_EBGP:		return s->src && !s->src->is_internal;
  default:		return 0;
  }
}

static inline int
bgp_use_next_hop(struct bgp_export_state *s, eattr *a)
{
  struct bgp_proto *p = s->proto;
  struct bgp_channel *c = s->channel;
  ip_addr *nh = (void *) a->u.ptr->data;

  /* Handle next hop self option */
  if (c->cf->next_hop_self && bgp_match_src(s, c->cf->next_hop_self))
    return 0;

  /* Handle next hop keep option */
  if (c->cf->next_hop_keep && bgp_match_src(s, c->cf->next_hop_keep))
    return 1;

  /* Keep it when explicitly set in export filter */
  if (a->fresh)
    return 1;

  /* Check for non-matching AF */
  if ((ipa_is_ip4(*nh) != bgp_channel_is_ipv4(c)) && !c->ext_next_hop)
    return 0;

  /* Do not pass NEXT_HOP between different VRFs */
  if (p->p.vrf && s->src && s->src->p.vrf && (p->p.vrf != s->src->p.vrf))
    return 0;

  /* Keep it when exported to internal peers */
  if (p->is_interior && ipa_nonzero(*nh))
    return 1;

  /* Keep it when forwarded between single-hop BGPs on the same iface */
  struct iface *ifa = (s->src && s->src->neigh &&
      ((s->src->p.proto_state == PS_UP) || (s->src->p.proto_state == PS_START))) ?
    s->src->neigh->iface : NULL;
  return p->neigh && (p->neigh->iface == ifa);
}

static inline struct nexthop *
bgp_use_gateway(struct bgp_export_state *s)
{
  struct bgp_proto *p = s->proto;
  struct bgp_channel *c = s->channel;
  ea_list *ra = s->route->attrs;

  /* Handle next hop self option - also applies to gateway */
  if (c->cf->next_hop_self && bgp_match_src(s, c->cf->next_hop_self))
    return NULL;

  eattr *nhea = ea_find(ra, &ea_gen_nexthop);
  if (!nhea)
    return NULL;

  /* We need one valid global gateway */
  struct nexthop_adata *nhad = (struct nexthop_adata *) nhea->u.ptr;
  if (!NEXTHOP_IS_REACHABLE(nhad) ||
      !NEXTHOP_ONE(nhad) || ipa_zero(nhad->nh.gw) ||
      ipa_is_link_local(nhad->nh.gw))
    return NULL;

  /* Check for non-matching AF */
  if ((ipa_is_ip4(nhad->nh.gw) != bgp_channel_is_ipv4(c)) && !c->ext_next_hop)
    return NULL;

  /* Do not use gateway from different VRF */
  if (p->p.vrf && nhad->nh.iface && !if_in_vrf(nhad->nh.iface, p->p.vrf))
    return 0;

  /* Use it when exported to internal peers */
  if (p->is_interior)
    return &nhad->nh;

  /* Use it when forwarded to single-hop BGP peer on on the same iface */
  if (p->neigh && (p->neigh->iface == nhad->nh.iface))
    return &nhad->nh;

  return NULL;
}

static void
bgp_update_next_hop_ip(struct bgp_export_state *s, eattr *a, ea_list **to)
{
  if (!a || !bgp_use_next_hop(s, a))
  {
    struct nexthop *nhloc;
    if (nhloc = bgp_use_gateway(s))
    {
      ip_addr nh[1] = { nhloc->gw };
      bgp_set_attr_data(to, BA_NEXT_HOP, 0, nh, 16);

      if (s->mpls)
      {
	u32 implicit_null = BGP_MPLS_NULL;
	u32 *labels = nhloc->labels ? nhloc->label : &implicit_null;
	uint lnum = nhloc->labels ? nhloc->labels : 1;
	bgp_set_attr_data(to, BA_MPLS_LABEL_STACK, 0, labels, lnum * 4);
      }
      else
	bgp_unset_attr(to, BA_MPLS_LABEL_STACK);
    }
    else
    {
      ip_addr nh[2] = { s->channel->next_hop_addr, s->channel->link_addr };
      bgp_set_attr_data(to, BA_NEXT_HOP, 0, nh, ipa_nonzero(nh[1]) ? 32 : 16);
      s->local_next_hop = 1;

      if (s->mpls)
      {
	u32 label = ea_get_int(s->route->attrs, &ea_gen_mpls_label, BGP_MPLS_NULL);
	bgp_set_attr_data(to, BA_MPLS_LABEL_STACK, 0, &label, 4);
      }
      else
	bgp_unset_attr(to, BA_MPLS_LABEL_STACK);
    }
  }

  /* Check if next hop is valid */
  a = bgp_find_attr(*to, BA_NEXT_HOP);
  if (!a)
    REJECT(NO_NEXT_HOP);

  ip_addr *nh = (void *) a->u.ptr->data;
  ip_addr peer = s->proto->remote_ip;
  uint len = a->u.ptr->length;

  /* Forbid zero next hop */
  if (ipa_zero2(nh[0]) && ((len != 32) || ipa_zero(nh[1])))
    REJECT(BAD_NEXT_HOP " - zero address");

  /* Forbid next hop equal to neighbor IP */
  if (ipa_equal(peer, nh[0]) || ((len == 32) && ipa_equal(peer, nh[1])))
    REJECT(BAD_NEXT_HOP " - neighbor address %I", peer);

  /* Forbid next hop with non-matching AF */
  if ((ipa_is_ip4(nh[0]) != bgp_channel_is_ipv4(s->channel)) &&
      !s->channel->ext_next_hop)
    REJECT(BAD_NEXT_HOP MISMATCHED_AF, nh[0], s->channel->desc->name);

  /* Just check if MPLS stack */
  if (s->mpls && !bgp_find_attr(*to, BA_MPLS_LABEL_STACK))
    REJECT(NO_LABEL_STACK);
}

static uint
bgp_encode_next_hop_ip(struct bgp_write_state *s, eattr *a, byte *buf, uint size UNUSED)
{
  /* This function is used only for MP-BGP, see bgp_encode_next_hop() for IPv4 BGP */
  ip_addr *nh = (void *) a->u.ptr->data;
  uint len = a->u.ptr->length;

  ASSERT((len == 16) || (len == 32));

  /*
   * Both IPv4 and IPv6 next hops can be used (with ext_next_hop enabled). This
   * is specified in RFC 8950 for IPv4 and in RFC 4798 for IPv6. The difference
   * is that IPv4 address is directly encoded with IPv4 NLRI, but as IPv4-mapped
   * IPv6 address with IPv6 NLRI.
   */

  if (bgp_channel_is_ipv4(s->ptx->c) && ipa_is_ip4(nh[0]))
  {
    put_ip4(buf, ipa_to_ip4(nh[0]));
    return 4;
  }

  put_ip6(buf, ipa_to_ip6(nh[0]));

  if (len == 32)
    put_ip6(buf+16, ipa_to_ip6(nh[1]));

  return len;
}

static void
bgp_decode_next_hop_ip(struct bgp_parse_state *s, byte *data, uint len, ea_list **to)
{
  struct bgp_channel *c = s->channel;
  struct adata *ad = lp_alloc_adata(s->pool, 32);
  ip_addr *nh = (void *) ad->data;

  if (len == 4)
  {
    nh[0] = ipa_from_ip4(get_ip4(data));
    nh[1] = IPA_NONE;
  }
  else if (len == 16)
  {
    nh[0] = ipa_from_ip6(get_ip6(data));
    nh[1] = IPA_NONE;

    if (ipa_is_link_local(nh[0]))
    { nh[1] = nh[0]; nh[0] = IPA_NONE; }
  }
  else if (len == 32)
  {
    nh[0] = ipa_from_ip6(get_ip6(data));
    nh[1] = ipa_from_ip6(get_ip6(data+16));

    if (ipa_is_link_local(nh[0]))
    { nh[1] = nh[0]; nh[0] = IPA_NONE; }

    if (ipa_is_ip4(nh[0]) || !ipa_is_link_local(nh[1]))
      nh[1] = IPA_NONE;
  }
  else
    bgp_parse_error(s, 9);

  if (ipa_zero(nh[1]))
    ad->length = 16;

  if ((bgp_channel_is_ipv4(c) != ipa_is_ip4(nh[0])) && !c->ext_next_hop)
    WITHDRAW(BAD_NEXT_HOP MISMATCHED_AF, nh[0], c->desc->name);

  // XXXX validate next hop

  bgp_set_attr_ptr(to, BA_NEXT_HOP, 0, ad);
  bgp_apply_next_hop(s, to, nh[0], nh[1]);
}

static uint
bgp_encode_next_hop_vpn(struct bgp_write_state *s, eattr *a, byte *buf, uint size UNUSED)
{
  ip_addr *nh = (void *) a->u.ptr->data;
  uint len = a->u.ptr->length;

  ASSERT((len == 16) || (len == 32));

  /*
   * Both IPv4 and IPv6 next hops can be used (with ext_next_hop enabled). This
   * is specified in RFC 8950 for VPNv4 and in RFC 4659 for VPNv6. The difference
   * is that IPv4 address is directly encoded with VPNv4 NLRI, but as IPv4-mapped
   * IPv6 address with VPNv6 NLRI.
   */

  if (bgp_channel_is_ipv4(s->ptx->c) && ipa_is_ip4(nh[0]))
  {
    put_u64(buf, 0); /* VPN RD is 0 */
    put_ip4(buf+8, ipa_to_ip4(nh[0]));
    return 12;
  }

  put_u64(buf, 0); /* VPN RD is 0 */
  put_ip6(buf+8, ipa_to_ip6(nh[0]));

  if (len == 16)
    return 24;

  put_u64(buf+24, 0); /* VPN RD is 0 */
  put_ip6(buf+32, ipa_to_ip6(nh[1]));

  return 48;
}

static void
bgp_decode_next_hop_vpn(struct bgp_parse_state *s, byte *data, uint len, ea_list **to)
{
  struct bgp_channel *c = s->channel;
  struct adata *ad = lp_alloc_adata(s->pool, 32);
  ip_addr *nh = (void *) ad->data;

  if (len == 12)
  {
    nh[0] = ipa_from_ip4(get_ip4(data+8));
    nh[1] = IPA_NONE;
  }
  else if (len == 24)
  {
    nh[0] = ipa_from_ip6(get_ip6(data+8));
    nh[1] = IPA_NONE;

    if (ipa_is_link_local(nh[0]))
    { nh[1] = nh[0]; nh[0] = IPA_NONE; }
  }
  else if (len == 48)
  {
    nh[0] = ipa_from_ip6(get_ip6(data+8));
    nh[1] = ipa_from_ip6(get_ip6(data+32));

    if (ipa_is_ip4(nh[0]) || !ip6_is_link_local(nh[1]))
      nh[1] = IPA_NONE;
  }
  else
    bgp_parse_error(s, 9);

  if (ipa_zero(nh[1]))
    ad->length = 16;

  /* XXXX which error */
  if ((get_u64(data) != 0) || ((len == 48) && (get_u64(data+24) != 0)))
    bgp_parse_error(s, 9);

  if ((bgp_channel_is_ipv4(c) != ipa_is_ip4(nh[0])) && !c->ext_next_hop)
    WITHDRAW(BAD_NEXT_HOP MISMATCHED_AF, nh[0], c->desc->name);

  // XXXX validate next hop

  bgp_set_attr_ptr(to, BA_NEXT_HOP, 0, ad);
  bgp_apply_next_hop(s, to, nh[0], nh[1]);
}



static uint
bgp_encode_next_hop_none(struct bgp_write_state *s UNUSED, eattr *a UNUSED, byte *buf UNUSED, uint size UNUSED)
{
  return 0;
}

static void
bgp_decode_next_hop_none(struct bgp_parse_state *s UNUSED, byte *data UNUSED, uint len UNUSED, ea_list **to UNUSED)
{
  /*
   * Although we expect no next hop and RFC 7606 7.11 states that attribute
   * MP_REACH_NLRI with unexpected next hop length is considered malformed,
   * FlowSpec RFC 5575 4 states that next hop shall be ignored on receipt.
   */

  return;
}

static void
bgp_update_next_hop_none(struct bgp_export_state *s UNUSED, eattr *a, ea_list **to)
{
  /* NEXT_HOP shall not pass */
  if (a)
    bgp_unset_attr(to, BA_NEXT_HOP);
}


/*
 *	UPDATE
 */

static void
bgp_rte_update(struct bgp_parse_state *s, const net_addr *n, u32 path_id, ea_list *a0)
{
  if (path_id != s->last_id)
  {
    rt_unlock_source(s->last_src);

    s->last_src = rt_get_source(&s->proto->p, path_id);
    s->last_id = path_id;
  }

  if (!a0)
  {
    /* Route update was changed to withdraw */
    if (s->err_withdraw && s->reach_nlri_step)
      REPORT("Invalid route %N withdrawn", n);

    /* Route withdraw */
    rte_update(&s->channel->c, n, NULL, s->last_src);
    return;
  }

  rte e0 = {
    .attrs = a0,
    .src = s->last_src,
  };

  rte_update(&s->channel->c, n, &e0, s->last_src);
}

static void
bgp_encode_mpls_labels(struct bgp_write_state *s UNUSED, const adata *mpls, byte **pos, uint *size, byte *pxlen)
{
  const u32 dummy = 0;
  const u32 *labels = mpls ? (const u32 *) mpls->data : &dummy;
  uint lnum = mpls ? (mpls->length / 4) : 1;

  for (uint i = 0; i < lnum; i++)
  {
    put_u24(*pos, labels[i] << 4);
    ADVANCE(*pos, *size, 3);
  }

  /* Add bottom-of-stack flag */
  (*pos)[-1] |= BGP_MPLS_BOS;

  *pxlen += 24 * lnum;
}

static void
bgp_decode_mpls_labels(struct bgp_parse_state *s, byte **pos, uint *len, uint *pxlen, ea_list **to)
{
  u32 labels[BGP_MPLS_MAX];
  u32 label;
  uint lnum = 0;

  do {
    if (*pxlen < 24)
      bgp_parse_error(s, 1);

    label = get_u24(*pos);
    labels[lnum++] = label >> 4;
    ADVANCE(*pos, *len, 3);
    *pxlen -= 24;

    /* RFC 8277 2.4 - withdraw does not have variable-size MPLS stack but
       fixed-size 24-bit Compatibility field, which MUST be ignored */
    if (!s->reach_nlri_step)
      return;
  }
  while (!(label & BGP_MPLS_BOS));

  if (!*to)
    return;

  /* Update next hop entry in rta */
  bgp_apply_mpls_labels(s, to, lnum, labels);

  return;
}

static uint
bgp_encode_nlri_ip4(struct bgp_write_state *s, struct bgp_bucket *buck, byte *buf, uint size)
{
  byte *pos = buf;

  while (!EMPTY_LIST(buck->prefixes) && (size >= BGP_NLRI_MAX))
  {
    struct bgp_prefix *px = HEAD(buck->prefixes);
    struct net_addr_ip4 *net = NET_PTR_IP4(&px->ni->addr[0]);

    /* Encode path ID */
    if (s->add_path)
    {
      put_u32(pos, px->src->global_id);
      ADVANCE(pos, size, 4);
    }

    /* Encode prefix length */
    *pos = net->pxlen;
    ADVANCE(pos, size, 1);

    /* Encode MPLS labels */
    if (s->mpls)
      bgp_encode_mpls_labels(s, s->mpls_labels, &pos, &size, pos - 1);

    /* Encode prefix body */
    ip4_addr a = ip4_hton(net->prefix);
    uint b = (net->pxlen + 7) / 8;
    memcpy(pos, &a, b);
    ADVANCE(pos, size, b);

    bgp_done_prefix(s->ptx, px, buck);
  }

  return pos - buf;
}

static void
bgp_decode_nlri_ip4(struct bgp_parse_state *s, byte *pos, uint len, ea_list *a)
{
  while (len)
  {
    ea_list *ea = a;
    net_addr_ip4 net;
    u32 path_id = 0;

    /* Decode path ID */
    if (s->add_path)
    {
      if (len < 5)
	bgp_parse_error(s, 1);

      path_id = get_u32(pos);
      ADVANCE(pos, len, 4);
    }

    /* Decode prefix length */
    uint l = *pos;
    ADVANCE(pos, len, 1);

    if (len < ((l + 7) / 8))
      bgp_parse_error(s, 1);

    /* Decode MPLS labels */
    if (s->mpls)
      bgp_decode_mpls_labels(s, &pos, &len, &l, &ea);

    if (l > IP4_MAX_PREFIX_LENGTH)
      bgp_parse_error(s, 10);

    /* Decode prefix body */
    ip4_addr addr = IP4_NONE;
    uint b = (l + 7) / 8;
    memcpy(&addr, pos, b);
    ADVANCE(pos, len, b);

    net = NET_ADDR_IP4(ip4_ntoh(addr), l);
    net_normalize_ip4(&net);

    // XXXX validate prefix

    bgp_rte_update(s, (net_addr *) &net, path_id, ea);
  }
}


static uint
bgp_encode_nlri_ip6(struct bgp_write_state *s, struct bgp_bucket *buck, byte *buf, uint size)
{
  byte *pos = buf;

  while (!EMPTY_LIST(buck->prefixes) && (size >= BGP_NLRI_MAX))
  {
    struct bgp_prefix *px = HEAD(buck->prefixes);
    struct net_addr_ip6 *net = NET_PTR_IP6(&px->ni->addr[0]);

    /* Encode path ID */
    if (s->add_path)
    {
      put_u32(pos, px->src->global_id);
      ADVANCE(pos, size, 4);
    }

    /* Encode prefix length */
    *pos = net->pxlen;
    ADVANCE(pos, size, 1);

    /* Encode MPLS labels */
    if (s->mpls)
      bgp_encode_mpls_labels(s, s->mpls_labels, &pos, &size, pos - 1);

    /* Encode prefix body */
    ip6_addr a = ip6_hton(net->prefix);
    uint b = (net->pxlen + 7) / 8;
    memcpy(pos, &a, b);
    ADVANCE(pos, size, b);

    bgp_done_prefix(s->ptx, px, buck);
  }

  return pos - buf;
}

static void
bgp_decode_nlri_ip6(struct bgp_parse_state *s, byte *pos, uint len, ea_list *a)
{
  while (len)
  {
    ea_list *ea = a;
    net_addr_ip6 net;
    u32 path_id = 0;

    /* Decode path ID */
    if (s->add_path)
    {
      if (len < 5)
	bgp_parse_error(s, 1);

      path_id = get_u32(pos);
      ADVANCE(pos, len, 4);
    }

    /* Decode prefix length */
    uint l = *pos;
    ADVANCE(pos, len, 1);

    if (len < ((l + 7) / 8))
      bgp_parse_error(s, 1);

    /* Decode MPLS labels */
    if (s->mpls)
      bgp_decode_mpls_labels(s, &pos, &len, &l, &ea);

    if (l > IP6_MAX_PREFIX_LENGTH)
      bgp_parse_error(s, 10);

    /* Decode prefix body */
    ip6_addr addr = IP6_NONE;
    uint b = (l + 7) / 8;
    memcpy(&addr, pos, b);
    ADVANCE(pos, len, b);

    net = NET_ADDR_IP6(ip6_ntoh(addr), l);
    net_normalize_ip6(&net);

    // XXXX validate prefix

    bgp_rte_update(s, (net_addr *) &net, path_id, ea);
  }
}

static uint
bgp_encode_nlri_vpn4(struct bgp_write_state *s, struct bgp_bucket *buck, byte *buf, uint size)
{
  byte *pos = buf;

  while (!EMPTY_LIST(buck->prefixes) && (size >= BGP_NLRI_MAX))
  {
    struct bgp_prefix *px = HEAD(buck->prefixes);
    struct net_addr_vpn4 *net = NET_PTR_VPN4(&px->ni->addr[0]);

    /* Encode path ID */
    if (s->add_path)
    {
      put_u32(pos, px->src->global_id);
      ADVANCE(pos, size, 4);
    }

    /* Encode prefix length */
    *pos = 64 + net->pxlen;
    ADVANCE(pos, size, 1);

    /* Encode MPLS labels */
    if (s->mpls)
      bgp_encode_mpls_labels(s, s->mpls_labels, &pos, &size, pos - 1);

    /* Encode route distinguisher */
    put_u64(pos, net->rd);
    ADVANCE(pos, size, 8);

    /* Encode prefix body */
    ip4_addr a = ip4_hton(net->prefix);
    uint b = (net->pxlen + 7) / 8;
    memcpy(pos, &a, b);
    ADVANCE(pos, size, b);

    bgp_done_prefix(s->ptx, px, buck);
  }

  return pos - buf;
}

static void
bgp_decode_nlri_vpn4(struct bgp_parse_state *s, byte *pos, uint len, ea_list *a)
{
  while (len)
  {
    ea_list *ea = a;
    net_addr_vpn4 net;
    u32 path_id = 0;

    /* Decode path ID */
    if (s->add_path)
    {
      if (len < 5)
	bgp_parse_error(s, 1);

      path_id = get_u32(pos);
      ADVANCE(pos, len, 4);
    }

    /* Decode prefix length */
    uint l = *pos;
    ADVANCE(pos, len, 1);

    if (len < ((l + 7) / 8))
      bgp_parse_error(s, 1);

    /* Decode MPLS labels */
    if (s->mpls)
      bgp_decode_mpls_labels(s, &pos, &len, &l, &ea);

    /* Decode route distinguisher */
    if (l < 64)
      bgp_parse_error(s, 1);

    u64 rd = get_u64(pos);
    ADVANCE(pos, len, 8);
    l -= 64;

    if (l > IP4_MAX_PREFIX_LENGTH)
      bgp_parse_error(s, 10);

    /* Decode prefix body */
    ip4_addr addr = IP4_NONE;
    uint b = (l + 7) / 8;
    memcpy(&addr, pos, b);
    ADVANCE(pos, len, b);

    net = NET_ADDR_VPN4(ip4_ntoh(addr), l, rd);
    net_normalize_vpn4(&net);

    // XXXX validate prefix

    bgp_rte_update(s, (net_addr *) &net, path_id, ea);
  }
}


static uint
bgp_encode_nlri_vpn6(struct bgp_write_state *s, struct bgp_bucket *buck, byte *buf, uint size)
{
  byte *pos = buf;

  while (!EMPTY_LIST(buck->prefixes) && (size >= BGP_NLRI_MAX))
  {
    struct bgp_prefix *px = HEAD(buck->prefixes);
    struct net_addr_vpn6 *net = NET_PTR_VPN6(&px->ni->addr[0]);

    /* Encode path ID */
    if (s->add_path)
    {
      put_u32(pos, px->src->global_id);
      ADVANCE(pos, size, 4);
    }

    /* Encode prefix length */
    *pos = 64 + net->pxlen;
    ADVANCE(pos, size, 1);

    /* Encode MPLS labels */
    if (s->mpls)
      bgp_encode_mpls_labels(s, s->mpls_labels, &pos, &size, pos - 1);

    /* Encode route distinguisher */
    put_u64(pos, net->rd);
    ADVANCE(pos, size, 8);

    /* Encode prefix body */
    ip6_addr a = ip6_hton(net->prefix);
    uint b = (net->pxlen + 7) / 8;
    memcpy(pos, &a, b);
    ADVANCE(pos, size, b);

    bgp_done_prefix(s->ptx, px, buck);
  }

  return pos - buf;
}

static void
bgp_decode_nlri_vpn6(struct bgp_parse_state *s, byte *pos, uint len, ea_list *a)
{
  while (len)
  {
    ea_list *ea = a;
    net_addr_vpn6 net;
    u32 path_id = 0;

    /* Decode path ID */
    if (s->add_path)
    {
      if (len < 5)
	bgp_parse_error(s, 1);

      path_id = get_u32(pos);
      ADVANCE(pos, len, 4);
    }

    /* Decode prefix length */
    uint l = *pos;
    ADVANCE(pos, len, 1);

    if (len < ((l + 7) / 8))
      bgp_parse_error(s, 1);

    /* Decode MPLS labels */
    if (s->mpls)
      bgp_decode_mpls_labels(s, &pos, &len, &l, &ea);

    /* Decode route distinguisher */
    if (l < 64)
      bgp_parse_error(s, 1);

    u64 rd = get_u64(pos);
    ADVANCE(pos, len, 8);
    l -= 64;

    if (l > IP6_MAX_PREFIX_LENGTH)
      bgp_parse_error(s, 10);

    /* Decode prefix body */
    ip6_addr addr = IP6_NONE;
    uint b = (l + 7) / 8;
    memcpy(&addr, pos, b);
    ADVANCE(pos, len, b);

    net = NET_ADDR_VPN6(ip6_ntoh(addr), l, rd);
    net_normalize_vpn6(&net);

    // XXXX validate prefix

    bgp_rte_update(s, (net_addr *) &net, path_id, ea);
  }
}


static uint
bgp_encode_nlri_flow4(struct bgp_write_state *s, struct bgp_bucket *buck, byte *buf, uint size)
{
  byte *pos = buf;

  while (!EMPTY_LIST(buck->prefixes) && (size >= 4))
  {
    struct bgp_prefix *px = HEAD(buck->prefixes);
    struct net_addr_flow4 *net = NET_PTR_FLOW4(&px->ni->addr[0]);
    uint flen = net->length - sizeof(net_addr_flow4);

    /* Encode path ID */
    if (s->add_path)
    {
      put_u32(pos, px->src->global_id);
      ADVANCE(pos, size, 4);
    }

    if (flen > size)
      break;

    /* Copy whole flow data including length */
    memcpy(pos, net->data, flen);
    ADVANCE(pos, size, flen);

    bgp_done_prefix(s->ptx, px, buck);
  }

  return pos - buf;
}

static void
bgp_decode_nlri_flow4(struct bgp_parse_state *s, byte *pos, uint len, ea_list *a)
{
  while (len)
  {
    u32 path_id = 0;

    /* Decode path ID */
    if (s->add_path)
    {
      if (len < 4)
	bgp_parse_error(s, 1);

      path_id = get_u32(pos);
      ADVANCE(pos, len, 4);
    }

    if (len < 2)
      bgp_parse_error(s, 1);

    /* Decode flow length */
    uint hlen = flow_hdr_length(pos);
    uint dlen = flow_read_length(pos);
    uint flen = hlen + dlen;
    byte *data = pos + hlen;

    if (len < flen)
      bgp_parse_error(s, 1);

    /* Validate flow data */
    enum flow_validated_state r = flow4_validate(data, dlen);
    if (r != FLOW_ST_VALID)
    {
      log(L_REMOTE "%s: Invalid flow route: %s", s->proto->p.name, flow_validated_state_str(r));
      bgp_parse_error(s, 1);
    }

    ip4_addr px = IP4_NONE;
    uint pxlen = 0;

    /* Decode dst prefix */
    if (data[0] == FLOW_TYPE_DST_PREFIX)
    {
      px = flow_read_ip4_part(data);
      pxlen = flow_read_pxlen(data);
    }

    /* Prepare the flow */
    net_addr *n = alloca(sizeof(struct net_addr_flow4) + flen);
    net_fill_flow4(n, px, pxlen, pos, flen);
    ADVANCE(pos, len, flen);

    bgp_rte_update(s, n, path_id, a);
  }
}


static uint
bgp_encode_nlri_flow6(struct bgp_write_state *s, struct bgp_bucket *buck, byte *buf, uint size)
{
  byte *pos = buf;

  while (!EMPTY_LIST(buck->prefixes) && (size >= 4))
  {
    struct bgp_prefix *px = HEAD(buck->prefixes);
    struct net_addr_flow6 *net = NET_PTR_FLOW6(&px->ni->addr[0]);
    uint flen = net->length - sizeof(net_addr_flow6);

    /* Encode path ID */
    if (s->add_path)
    {
      put_u32(pos, px->src->global_id);
      ADVANCE(pos, size, 4);
    }

    if (flen > size)
      break;

    /* Copy whole flow data including length */
    memcpy(pos, net->data, flen);
    ADVANCE(pos, size, flen);

    bgp_done_prefix(s->ptx, px, buck);
  }

  return pos - buf;
}

static void
bgp_decode_nlri_flow6(struct bgp_parse_state *s, byte *pos, uint len, ea_list *a)
{
  while (len)
  {
    u32 path_id = 0;

    /* Decode path ID */
    if (s->add_path)
    {
      if (len < 4)
	bgp_parse_error(s, 1);

      path_id = get_u32(pos);
      ADVANCE(pos, len, 4);
    }

    if (len < 2)
      bgp_parse_error(s, 1);

    /* Decode flow length */
    uint hlen = flow_hdr_length(pos);
    uint dlen = flow_read_length(pos);
    uint flen = hlen + dlen;
    byte *data = pos + hlen;

    if (len < flen)
      bgp_parse_error(s, 1);

    /* Validate flow data */
    enum flow_validated_state r = flow6_validate(data, dlen);
    if (r != FLOW_ST_VALID)
    {
      log(L_REMOTE "%s: Invalid flow route: %s", s->proto->p.name, flow_validated_state_str(r));
      bgp_parse_error(s, 1);
    }

    ip6_addr px = IP6_NONE;
    uint pxlen = 0;

    /* Decode dst prefix */
    if (data[0] == FLOW_TYPE_DST_PREFIX)
    {
      px = flow_read_ip6_part(data);
      pxlen = flow_read_pxlen(data);
    }

    /* Prepare the flow */
    net_addr *n = alloca(sizeof(struct net_addr_flow6) + flen);
    net_fill_flow6(n, px, pxlen, pos, flen);
    ADVANCE(pos, len, flen);

    bgp_rte_update(s, n, path_id, a);
  }
}


static const struct bgp_af_desc bgp_af_table[] = {
  {
    .afi = BGP_AF_IPV4,
    .net = NET_IP4,
    .name = "ipv4",
    .encode_nlri = bgp_encode_nlri_ip4,
    .decode_nlri = bgp_decode_nlri_ip4,
    .encode_next_hop = bgp_encode_next_hop_ip,
    .decode_next_hop = bgp_decode_next_hop_ip,
    .update_next_hop = bgp_update_next_hop_ip,
  },
  {
    .afi = BGP_AF_IPV4_MC,
    .net = NET_IP4,
    .name = "ipv4-mc",
    .encode_nlri = bgp_encode_nlri_ip4,
    .decode_nlri = bgp_decode_nlri_ip4,
    .encode_next_hop = bgp_encode_next_hop_ip,
    .decode_next_hop = bgp_decode_next_hop_ip,
    .update_next_hop = bgp_update_next_hop_ip,
  },
  {
    .afi = BGP_AF_IPV4_MPLS,
    .net = NET_IP4,
    .mpls = 1,
    .name = "ipv4-mpls",
    .encode_nlri = bgp_encode_nlri_ip4,
    .decode_nlri = bgp_decode_nlri_ip4,
    .encode_next_hop = bgp_encode_next_hop_ip,
    .decode_next_hop = bgp_decode_next_hop_ip,
    .update_next_hop = bgp_update_next_hop_ip,
  },
  {
    .afi = BGP_AF_IPV6,
    .net = NET_IP6,
    .name = "ipv6",
    .encode_nlri = bgp_encode_nlri_ip6,
    .decode_nlri = bgp_decode_nlri_ip6,
    .encode_next_hop = bgp_encode_next_hop_ip,
    .decode_next_hop = bgp_decode_next_hop_ip,
    .update_next_hop = bgp_update_next_hop_ip,
  },
  {
    .afi = BGP_AF_IPV6_MC,
    .net = NET_IP6,
    .name = "ipv6-mc",
    .encode_nlri = bgp_encode_nlri_ip6,
    .decode_nlri = bgp_decode_nlri_ip6,
    .encode_next_hop = bgp_encode_next_hop_ip,
    .decode_next_hop = bgp_decode_next_hop_ip,
    .update_next_hop = bgp_update_next_hop_ip,
  },
  {
    .afi = BGP_AF_IPV6_MPLS,
    .net = NET_IP6,
    .mpls = 1,
    .name = "ipv6-mpls",
    .encode_nlri = bgp_encode_nlri_ip6,
    .decode_nlri = bgp_decode_nlri_ip6,
    .encode_next_hop = bgp_encode_next_hop_ip,
    .decode_next_hop = bgp_decode_next_hop_ip,
    .update_next_hop = bgp_update_next_hop_ip,
  },
  {
    .afi = BGP_AF_VPN4_MPLS,
    .net = NET_VPN4,
    .mpls = 1,
    .name = "vpn4-mpls",
    .encode_nlri = bgp_encode_nlri_vpn4,
    .decode_nlri = bgp_decode_nlri_vpn4,
    .encode_next_hop = bgp_encode_next_hop_vpn,
    .decode_next_hop = bgp_decode_next_hop_vpn,
    .update_next_hop = bgp_update_next_hop_ip,
  },
  {
    .afi = BGP_AF_VPN6_MPLS,
    .net = NET_VPN6,
    .mpls = 1,
    .name = "vpn6-mpls",
    .encode_nlri = bgp_encode_nlri_vpn6,
    .decode_nlri = bgp_decode_nlri_vpn6,
    .encode_next_hop = bgp_encode_next_hop_vpn,
    .decode_next_hop = bgp_decode_next_hop_vpn,
    .update_next_hop = bgp_update_next_hop_ip,
  },
  {
    .afi = BGP_AF_VPN4_MC,
    .net = NET_VPN4,
    .name = "vpn4-mc",
    .encode_nlri = bgp_encode_nlri_vpn4,
    .decode_nlri = bgp_decode_nlri_vpn4,
    .encode_next_hop = bgp_encode_next_hop_vpn,
    .decode_next_hop = bgp_decode_next_hop_vpn,
    .update_next_hop = bgp_update_next_hop_ip,
  },
  {
    .afi = BGP_AF_VPN6_MC,
    .net = NET_VPN6,
    .name = "vpn6-mc",
    .encode_nlri = bgp_encode_nlri_vpn6,
    .decode_nlri = bgp_decode_nlri_vpn6,
    .encode_next_hop = bgp_encode_next_hop_vpn,
    .decode_next_hop = bgp_decode_next_hop_vpn,
    .update_next_hop = bgp_update_next_hop_ip,
  },
  {
    .afi = BGP_AF_FLOW4,
    .net = NET_FLOW4,
    .no_igp = 1,
    .name = "flow4",
    .encode_nlri = bgp_encode_nlri_flow4,
    .decode_nlri = bgp_decode_nlri_flow4,
    .encode_next_hop = bgp_encode_next_hop_none,
    .decode_next_hop = bgp_decode_next_hop_none,
    .update_next_hop = bgp_update_next_hop_none,
  },
  {
    .afi = BGP_AF_FLOW6,
    .net = NET_FLOW6,
    .no_igp = 1,
    .name = "flow6",
    .encode_nlri = bgp_encode_nlri_flow6,
    .decode_nlri = bgp_decode_nlri_flow6,
    .encode_next_hop = bgp_encode_next_hop_none,
    .decode_next_hop = bgp_decode_next_hop_none,
    .update_next_hop = bgp_update_next_hop_none,
  },
};

const struct bgp_af_desc *
bgp_get_af_desc(u32 afi)
{
  uint i;
  for (i = 0; i < ARRAY_SIZE(bgp_af_table); i++)
    if (bgp_af_table[i].afi == afi)
      return &bgp_af_table[i];

  return NULL;
}

static inline uint
bgp_encode_nlri(struct bgp_write_state *s, struct bgp_bucket *buck, byte *buf, byte *end)
{
  return s->ptx->c->desc->encode_nlri(s, buck, buf, end - buf);
}

static inline uint
bgp_encode_next_hop(struct bgp_write_state *s, eattr *nh, byte *buf)
{
  return s->ptx->c->desc->encode_next_hop(s, nh, buf, 255);
}

void
bgp_update_next_hop(struct bgp_export_state *s, eattr *a, ea_list **to)
{
  s->channel->desc->update_next_hop(s, a, to);
}

#define MAX_ATTRS_LENGTH (end-buf+BGP_HEADER_LENGTH - 1024)

static byte *
bgp_create_ip_reach(struct bgp_write_state *s, struct bgp_bucket *buck, byte *buf, byte *end)
{
  /*
   *	2 B	Withdrawn Routes Length (zero)
   *	---	IPv4 Withdrawn Routes NLRI (unused)
   *	2 B	Total Path Attribute Length
   *	var	Path Attributes
   *	var	IPv4 Network Layer Reachability Information
   */

  ASSERT_DIE(s->ptx->withdraw_bucket != buck);

  int lr, la;

  la = bgp_encode_attrs(s, buck->eattrs, buf+4, buf + MAX_ATTRS_LENGTH);
  if (la < 0)
  {
    /* Attribute list too long */
    bgp_withdraw_bucket(s->ptx, buck);
    return NULL;
  }

  put_u16(buf+0, 0);
  put_u16(buf+2, la);

  lr = bgp_encode_nlri(s, buck, buf+4+la, end);

  return buf+4+la+lr;
}


static byte *
bgp_create_mp_reach(struct bgp_write_state *s, struct bgp_bucket *buck, byte *buf, byte *end)
{
  ASSERT_DIE((s->ptx->bmp) || (s->ptx->withdraw_bucket != buck));

  /*
   *	2 B	IPv4 Withdrawn Routes Length (zero)
   *	---	IPv4 Withdrawn Routes NLRI (unused)
   *	2 B	Total Path Attribute Length
   *	1 B	MP_REACH_NLRI hdr - Attribute Flags
   *	1 B	MP_REACH_NLRI hdr - Attribute Type Code
   *	2 B	MP_REACH_NLRI hdr - Length of Attribute Data
   *	2 B	MP_REACH_NLRI data - Address Family Identifier
   *	1 B	MP_REACH_NLRI data - Subsequent Address Family Identifier
   *	1 B	MP_REACH_NLRI data - Length of Next Hop Network Address
   *	var	MP_REACH_NLRI data - Network Address of Next Hop
   *	1 B	MP_REACH_NLRI data - Reserved (zero)
   *	var	MP_REACH_NLRI data - Network Layer Reachability Information
   *	var	Rest of Path Attributes
   *	---	IPv4 Network Layer Reachability Information (unused)
   */

  int lh, lr, la;	/* Lengths of next hop, NLRI and attributes */

  /* Begin of MP_REACH_NLRI atribute */
  buf[4] = BAF_OPTIONAL | BAF_EXT_LEN;
  buf[5] = BA_MP_REACH_NLRI;
  put_u16(buf+6, 0);		/* Will be fixed later */
  put_af3(buf+8, s->ptx->c->afi);
  byte *pos = buf+11;

  /* Encode attributes to temporary buffer */
  byte *abuf = alloca(MAX_ATTRS_LENGTH);
  la = bgp_encode_attrs(s, buck->eattrs, abuf, abuf + MAX_ATTRS_LENGTH);
  if (la < 0)
  {
    /* Attribute list too long */
    bgp_withdraw_bucket(s->ptx, buck);
    return NULL;
  }

  /* Encode the next hop */
  lh = bgp_encode_next_hop(s, s->mp_next_hop, pos+1);
  *pos = lh;
  pos += 1+lh;

  /* Reserved field */
  *pos++ = 0;

  /* Encode the NLRI */
  lr = bgp_encode_nlri(s, buck, pos, end - la);
  pos += lr;

  /* End of MP_REACH_NLRI atribute, update data length */
  put_u16(buf+6, pos-buf-8);

  /* Copy remaining attributes */
  memcpy(pos, abuf, la);
  pos += la;

  /* Initial UPDATE fields */
  put_u16(buf+0, 0);
  put_u16(buf+2, pos-buf-4);

  return pos;
}

#undef MAX_ATTRS_LENGTH

static byte *
bgp_create_ip_unreach(struct bgp_write_state *s, struct bgp_bucket *buck, byte *buf, byte *end)
{
  /*
   *	2 B	Withdrawn Routes Length
   *	var	IPv4 Withdrawn Routes NLRI
   *	2 B	Total Path Attribute Length (zero)
   *	---	Path Attributes (unused)
   *	---	IPv4 Network Layer Reachability Information (unused)
   */

  uint len = bgp_encode_nlri(s, buck, buf+2, end);

  put_u16(buf+0, len);
  put_u16(buf+2+len, 0);

  return buf+4+len;
}

static byte *
bgp_create_mp_unreach(struct bgp_write_state *s, struct bgp_bucket *buck, byte *buf, byte *end)
{
  /*
   *	2 B	Withdrawn Routes Length (zero)
   *	---	IPv4 Withdrawn Routes NLRI (unused)
   *	2 B	Total Path Attribute Length
   *	1 B	MP_UNREACH_NLRI hdr - Attribute Flags
   *	1 B	MP_UNREACH_NLRI hdr - Attribute Type Code
   *	2 B	MP_UNREACH_NLRI hdr - Length of Attribute Data
   *	2 B	MP_UNREACH_NLRI data - Address Family Identifier
   *	1 B	MP_UNREACH_NLRI data - Subsequent Address Family Identifier
   *	var	MP_UNREACH_NLRI data - Network Layer Reachability Information
   *	---	IPv4 Network Layer Reachability Information (unused)
   */

  uint len = bgp_encode_nlri(s, buck, buf+11, end);

  put_u16(buf+0, 0);
  put_u16(buf+2, 7+len);

  /* Begin of MP_UNREACH_NLRI atribute */
  buf[4] = BAF_OPTIONAL | BAF_EXT_LEN;
  buf[5] = BA_MP_UNREACH_NLRI;
  put_u16(buf+6, 3+len);
  put_af3(buf+8, s->ptx->c->afi);

  return buf+11+len;
}


#ifdef CONFIG_BMP

static byte *
bgp_create_update_bmp(ea_list *channel_ea, struct bgp_proto *bgp_p, byte *buf, byte *end, struct bgp_bucket *buck, bool update)
{
  struct bgp_channel *c;
  u32 c_id = ea_get_int(channel_ea, &ea_channel_id, 0);
  BGP_WALK_CHANNELS(bgp_p, c)
    if (c->c.id == c_id)
      break;

  byte *res = NULL;

  struct bgp_caps *peer = bgp_p->conn->remote_caps;
  const struct bgp_af_caps *rem = bgp_find_af_caps(peer, c->afi);

  struct bgp_ptx_private ptx = {
    .bmp = 1,
    .c = c,
  };

  struct bgp_write_state s = {
    .proto = bgp_p,
    .ptx = &ptx,
    .pool = tmp_linpool,
    .mp_reach = (c->afi != BGP_AF_IPV4) || rem->ext_next_hop,
    .as4_session = 1,
    .add_path = c->add_path_rx,
    .mpls = c->desc->mpls,
    .ignore_non_bgp_attrs = 1,
  };

  if (!update)
  {
    res = !s.mp_reach ?
      bgp_create_ip_unreach(&s, buck, buf, end):
      bgp_create_mp_unreach(&s, buck, buf, end);
  }
  else
  {
    res = !s.mp_reach ?
      bgp_create_ip_reach(&s, buck, buf, end):
      bgp_create_mp_reach(&s, buck, buf, end);
  }

  return res;
}

byte *
bgp_bmp_encode_rte(ea_list *c, struct bgp_proto *bgp_p, byte *buf, byte *end, const struct rte *new)
{
<<<<<<< HEAD
  byte *pkt = buf + BGP_HEADER_LENGTH;

  uint ea_size = new->attrs ? (sizeof(ea_list) + new->attrs->count * sizeof(eattr)) : 0;
  uint prefix_size = sizeof(struct bgp_prefix) + new->net->length;

  struct lp_state *tmpp = lp_save(tmp_linpool);
=======
//  struct bgp_proto *p = (void *) c->c.proto;
  ea_list *attrs = new ? new->attrs->eattrs : NULL;
  uint ea_size = new ? (sizeof(ea_list) + attrs->count * sizeof(eattr)) : 0;
  uint bucket_size = sizeof(struct bgp_bucket) + ea_size;
  uint prefix_size = sizeof(struct bgp_prefix) + n->length;
>>>>>>> a47704a5

  /* Temporary bucket */
  struct bgp_bucket *b = tmp_allocz(sizeof(struct bgp_bucket) + ea_size);
  b->bmp = 1;
  init_list(&b->prefixes);

  if (new->attrs)
    memcpy(b->eattrs, new->attrs, ea_size);

  /* Temporary prefix */
  struct bgp_prefix *px = tmp_allocz(prefix_size);
  px->src = tmp_allocz(sizeof(struct rte_src));
  memcpy(px->src, new->src, sizeof(struct rte_src));
  px->ni = NET_TO_INDEX(new->net);
  add_tail(&b->prefixes, &px->buck_node);

<<<<<<< HEAD
  end = bgp_create_update_bmp(c, bgp_p, pkt, end, b, !!new->attrs);

  if (end)
    bgp_bmp_prepare_bgp_hdr(buf, end - buf, PKT_UPDATE);

  lp_restore(tmp_linpool, tmpp);

  return end;
=======
  return bgp_create_update_bmp(c, buf, end, b, !!new);
>>>>>>> a47704a5
}

#endif /* CONFIG_BMP */


static byte *
bgp_create_update(struct bgp_channel *c, byte *buf)
{
  struct bgp_proto *p = (void *) c->c.proto;
  struct bgp_bucket *buck;
  byte *end = buf + (bgp_max_packet_length(p->conn) - BGP_HEADER_LENGTH);
  byte *res = NULL;
  struct lp_state *tmpp = NULL;

  BGP_PTX_LOCK(c->tx, ptx);

again:
  if (tmpp)
    lp_restore(tmp_linpool, tmpp);

  tmpp = lp_save(tmp_linpool);

  /* Initialize write state */
  struct bgp_write_state s = {
    .proto = p,
    .ptx = ptx,
    .pool = tmp_linpool,
    .mp_reach = (c->afi != BGP_AF_IPV4) || c->ext_next_hop,
    .as4_session = p->as4_session,
    .add_path = c->add_path_tx,
    .mpls = c->desc->mpls,
  };

  /* Try unreachable bucket */
  if ((buck = ptx->withdraw_bucket) && !EMPTY_LIST(buck->prefixes))
  {
    res = (c->afi == BGP_AF_IPV4) && !c->ext_next_hop ?
      bgp_create_ip_unreach(&s, buck, buf, end):
      bgp_create_mp_unreach(&s, buck, buf, end);

    goto done;
  }

  /* Try reachable buckets */
  if (!EMPTY_LIST(ptx->bucket_queue))
  {
    buck = HEAD(ptx->bucket_queue);

    /* Cleanup empty buckets */
    if (bgp_done_bucket(ptx, buck))
      goto again;

    res = !s.mp_reach ?
      bgp_create_ip_reach(&s, buck, buf, end):
      bgp_create_mp_reach(&s, buck, buf, end);

    bgp_done_bucket(ptx, buck);

    if (!res)
      goto again;

    goto done;
  }

  /* No more prefixes to send */
  lp_restore(tmp_linpool, tmpp);
  return NULL;

done:
  BGP_TRACE_RL(&rl_snd_update, D_PACKETS, "Sending UPDATE");
  p->stats.tx_updates++;
  lp_restore(tmp_linpool, tmpp);

  return res;
}

static byte *
bgp_create_ip_end_mark(struct bgp_channel *c UNUSED, byte *buf)
{
  /* Empty update packet */
  put_u32(buf, 0);

  return buf+4;
}

static byte *
bgp_create_mp_end_mark(struct bgp_channel *c, byte *buf)
{
  put_u16(buf+0, 0);
  put_u16(buf+2, 6);		/* length 4--9 */

  /* Empty MP_UNREACH_NLRI atribute */
  buf[4] = BAF_OPTIONAL;
  buf[5] = BA_MP_UNREACH_NLRI;
  buf[6] = 3;			/* Length 7--9 */
  put_af3(buf+7, c->afi);

  return buf+10;
}

static byte *
bgp_create_mp_end_mark_ea(ea_list *c, byte *buf)
{
  put_u16(buf+0, 0);
  put_u16(buf+2, 6);		/* length 4--9 */

  /* Empty MP_UNREACH_NLRI atribute */
  buf[4] = BAF_OPTIONAL;
  buf[5] = BA_MP_UNREACH_NLRI;
  buf[6] = 3;			/* Length 7--9 */
  int afi = ea_get_int(c, &ea_bgp_afi, 0);
  put_af3(buf+7, afi);

  return buf+10;
}

byte *
bgp_create_end_mark_ea_(ea_list *c, byte *buf)
{
  int afi = ea_get_int(c, &ea_bgp_afi, 0);
  return (afi == BGP_AF_IPV4) ?
    bgp_create_ip_end_mark(NULL, buf):
    bgp_create_mp_end_mark_ea(c, buf);
}

byte *
bgp_create_end_mark_(struct bgp_channel *c, byte *buf)
{
  return (c->afi == BGP_AF_IPV4) ?
    bgp_create_ip_end_mark(c, buf):
    bgp_create_mp_end_mark(c, buf);
}

static byte *
bgp_create_end_mark(struct bgp_channel *c, byte *buf)
{
  struct bgp_proto *p = (void *) c->c.proto;

  BGP_TRACE(D_PACKETS, "Sending END-OF-RIB");
  p->stats.tx_updates++;

  return bgp_create_end_mark_(c, buf);
}

static inline void
bgp_rx_end_mark(struct bgp_parse_state *s, u32 afi)
{
  struct bgp_proto *p = s->proto;
  struct bgp_channel *c = bgp_get_channel(p, afi);

  BGP_TRACE(D_PACKETS, "Got END-OF-RIB");

  if (!c)
    DISCARD(BAD_AFI, BGP_AFI(afi), BGP_SAFI(afi));

  if (c->load_state == BFS_LOADING)
    c->load_state = BFS_NONE;

  if (p->p.gr_recovery)
    channel_graceful_restart_unlock(&c->c);

  if (c->gr_active)
    bgp_graceful_restart_done(c);
}

static inline void
bgp_decode_nlri(struct bgp_parse_state *s, u32 afi, byte *nlri, uint len, ea_list *ea, byte *nh, uint nh_len)
{
  struct bgp_channel *c = bgp_get_channel(s->proto, afi);

  if (!c)
    DISCARD(BAD_AFI, BGP_AFI(afi), BGP_SAFI(afi));

  s->channel = c;
  s->add_path = c->add_path_rx;
  s->mpls = c->desc->mpls;

  s->last_id = 0;
  s->last_src = s->proto->p.main_source;
  rt_lock_source(s->last_src);

  /*
   * IPv4 BGP and MP-BGP may be used together in one update, therefore we do not
   * add BA_NEXT_HOP in bgp_decode_attrs(), but we add it here independently for
   * IPv4 BGP and MP-BGP. We undo the attribute (and possibly others attached by
   * decode_next_hop hooks) by restoring a->eattrs afterwards.
   */

  if (ea)
  {
    ea_set_attr_data(&ea, &ea_gen_from, 0, &s->proto->remote_ip, sizeof(ip_addr));
    ea_set_attr_u32(&ea, &ea_gen_preference, 0, c->c.preference);
    ea_set_attr_u32(&ea, &ea_gen_source, 0, RTS_BGP);

    c->desc->decode_next_hop(s, nh, nh_len, &ea);
    bgp_finish_attrs(s, &ea);

    /* Handle withdraw during next hop decoding */
    if (s->err_withdraw)
      ea = NULL;

    if (ea)
      ea = ea_lookup_tmp(ea, 0, EALS_CUSTOM);
  }

  c->desc->decode_nlri(s, nlri, len, ea);

  rt_unlock_source(s->last_src);
}

static void
bgp_rx_update(struct bgp_conn *conn, byte *pkt, uint len)
{
  struct bgp_proto *p = conn->bgp;
  ea_list *ea = NULL;

  BGP_TRACE_RL(&rl_rcv_update, D_PACKETS, "Got UPDATE");
  p->last_rx_update = current_time();
  p->stats.rx_updates++;

  /* Workaround for some BGP implementations that skip initial KEEPALIVE */
  if (conn->state == BS_OPENCONFIRM)
    bgp_conn_enter_established_state(conn);

  if (conn->state != BS_ESTABLISHED)
  { bgp_error(conn, 5, fsm_err_subcode[conn->state], NULL, 0); return; }

  bgp_start_timer(p, conn->hold_timer, conn->hold_time);

  struct lp_state *tmpp = lp_save(tmp_linpool);

  /* Initialize parse state */
  struct bgp_parse_state s = {
    .proto = p,
    .pool = tmp_linpool,
    .as4_session = p->as4_session,
  };

  /* Parse error handler */
  if (setjmp(s.err_jmpbuf))
  {
    bgp_error(conn, 3, s.err_subcode, NULL, 0);
    goto done;
  }

  /* Check minimal length */
  if (len < 23)
  {
    bgp_error(conn, 1, 2, pkt+16, 2);
    goto done;
  }

  /* Skip fixed header */
  uint pos = 19;

  /*
   *	UPDATE message format
   *
   *	2 B	IPv4 Withdrawn Routes Length
   *	var	IPv4 Withdrawn Routes NLRI
   *	2 B	Total Path Attribute Length
   *	var	Path Attributes
   *	var	IPv4 Reachable Routes NLRI
   */

  s.ip_unreach_len = get_u16(pkt + pos);
  s.ip_unreach_nlri = pkt + pos + 2;
  pos += 2 + s.ip_unreach_len;

  if (pos + 2 > len)
    bgp_parse_error(&s, 1);

  s.attr_len = get_u16(pkt + pos);
  s.attrs = pkt + pos + 2;
  pos += 2 + s.attr_len;

  if (pos > len)
    bgp_parse_error(&s, 1);

  s.ip_reach_len = len - pos;
  s.ip_reach_nlri = pkt + pos;

  if (s.attr_len)
    ea = bgp_decode_attrs(&s, s.attrs, s.attr_len);
  else
    ea = NULL;

  /* Check for End-of-RIB marker */
  if (!s.attr_len && !s.ip_unreach_len && !s.ip_reach_len)
  { bgp_rx_end_mark(&s, BGP_AF_IPV4); goto done; }

  /* Check for MP End-of-RIB marker */
  if ((s.attr_len < 8) && !s.ip_unreach_len && !s.ip_reach_len &&
      !s.mp_reach_len && !s.mp_unreach_len && s.mp_unreach_af)
  { bgp_rx_end_mark(&s, s.mp_unreach_af); goto done; }

  if (s.ip_unreach_len)
    bgp_decode_nlri(&s, BGP_AF_IPV4, s.ip_unreach_nlri, s.ip_unreach_len, NULL, NULL, 0);

  if (s.mp_unreach_len)
    bgp_decode_nlri(&s, s.mp_unreach_af, s.mp_unreach_nlri, s.mp_unreach_len, NULL, NULL, 0);

  s.reach_nlri_step = 1;

  if (s.ip_reach_len)
    bgp_decode_nlri(&s, BGP_AF_IPV4, s.ip_reach_nlri, s.ip_reach_len,
		    ea, s.ip_next_hop_data, s.ip_next_hop_len);

  if (s.mp_reach_len)
    bgp_decode_nlri(&s, s.mp_reach_af, s.mp_reach_nlri, s.mp_reach_len,
		    ea, s.mp_next_hop_data, s.mp_next_hop_len);

done:
  lp_restore(tmp_linpool, tmpp);
  return;
}

static uint
bgp_find_update_afi(byte *pos, uint len)
{
  /*
   * This is stripped-down version of bgp_rx_update(), bgp_decode_attrs() and
   * bgp_decode_mp_[un]reach_nlri() used by MRT code in order to find out which
   * AFI/SAFI is associated with incoming UPDATE. Returns 0 for framing errors.
   */
  if (len < 23)
    return 0;

  /* Assume there is no withrawn NLRI, read lengths and move to attribute list */
  uint wlen = get_u16(pos + 19);
  uint alen = get_u16(pos + 21);
  ADVANCE(pos, len, 23);

  /* Either non-zero withdrawn NLRI, non-zero reachable NLRI, or IPv4 End-of-RIB */
  if ((wlen != 0) || (alen < len) || !alen)
    return BGP_AF_IPV4;

  if (alen > len)
    return 0;

  /* Process attribute list (alen == len) */
  while (len)
  {
    if (len < 2)
      return 0;

    uint flags = pos[0];
    uint code = pos[1];
    ADVANCE(pos, len, 2);

    uint ll = !(flags & BAF_EXT_LEN) ? 1 : 2;
    if (len < ll)
      return 0;

    /* Read attribute length and move to attribute body */
    alen = (ll == 1) ? get_u8(pos) : get_u16(pos);
    ADVANCE(pos, len, ll);

    if (len < alen)
      return 0;

    /* Found MP NLRI */
    if ((code == BA_MP_REACH_NLRI) || (code == BA_MP_UNREACH_NLRI))
    {
      if (alen < 3)
	return 0;

      return BGP_AF(get_u16(pos), pos[2]);
    }

    /* Move to the next attribute */
    ADVANCE(pos, len, alen);
  }

  /* No basic or MP NLRI, but there are some attributes -> error */
  return 0;
}


/*
 *	ROUTE-REFRESH
 */

static inline byte *
bgp_create_route_refresh(struct bgp_channel *c, byte *buf)
{
  struct bgp_proto *p = (void *) c->c.proto;

  BGP_TRACE(D_PACKETS, "Sending ROUTE-REFRESH");

  /* Original route refresh request, RFC 2918 */
  put_af4(buf, c->afi);
  buf[2] = BGP_RR_REQUEST;

  return buf+4;
}

static inline byte *
bgp_create_begin_refresh(struct bgp_channel *c, byte *buf)
{
  struct bgp_proto *p = (void *) c->c.proto;

  BGP_TRACE(D_PACKETS, "Sending BEGIN-OF-RR");

  /* Demarcation of beginning of route refresh (BoRR), RFC 7313 */
  put_af4(buf, c->afi);
  buf[2] = BGP_RR_BEGIN;

  return buf+4;
}

static inline byte *
bgp_create_end_refresh(struct bgp_channel *c, byte *buf)
{
  struct bgp_proto *p = (void *) c->c.proto;

  BGP_TRACE(D_PACKETS, "Sending END-OF-RR");

  /* Demarcation of ending of route refresh (EoRR), RFC 7313 */
  put_af4(buf, c->afi);
  buf[2] = BGP_RR_END;

  return buf+4;
}

static void
bgp_rx_route_refresh(struct bgp_conn *conn, byte *pkt, uint len)
{
  struct bgp_proto *p = conn->bgp;

  if (conn->state != BS_ESTABLISHED)
  { bgp_error(conn, 5, fsm_err_subcode[conn->state], NULL, 0); return; }

  if (!conn->local_caps->route_refresh)
  { bgp_error(conn, 1, 3, pkt+18, 1); return; }

  if (len < (BGP_HEADER_LENGTH + 4))
  { bgp_error(conn, 1, 2, pkt+16, 2); return; }

  if (len > (BGP_HEADER_LENGTH + 4))
  { bgp_error(conn, 7, 1, pkt, MIN(len, 2048)); return; }

  struct bgp_channel *c = bgp_get_channel(p, get_af4(pkt+19));
  if (!c)
  {
    log(L_WARN "%s: Got ROUTE-REFRESH subtype %u for AF %u.%u, ignoring",
	p->p.name, pkt[21], get_u16(pkt+19), pkt[22]);
    return;
  }

  /* RFC 7313 redefined reserved field as RR message subtype */
  uint subtype = p->enhanced_refresh ? pkt[21] : BGP_RR_REQUEST;

  switch (subtype)
  {
  case BGP_RR_REQUEST:
    BGP_TRACE(D_PACKETS, "Got ROUTE-REFRESH");
    if (c->tx_keep)
      bgp_tx_resend(p, c);
    else
      rt_export_refeed(&c->c.out_req, NULL);
    break;

  case BGP_RR_BEGIN:
    BGP_TRACE(D_PACKETS, "Got BEGIN-OF-RR");
    bgp_refresh_begin(c);
    break;

  case BGP_RR_END:
    BGP_TRACE(D_PACKETS, "Got END-OF-RR");
    bgp_refresh_end(c);
    break;

  default:
    log(L_WARN "%s: Got ROUTE-REFRESH message with unknown subtype %u, ignoring",
	p->p.name, subtype);
    break;
  }
}

static inline struct bgp_channel *
bgp_get_channel_to_send(struct bgp_proto *p, struct bgp_conn *conn)
{
  uint i = conn->last_channel;

  /* Try the last channel, but at most several times */
  if ((conn->channels_to_send & (1 << i)) &&
      (conn->last_channel_count < 16))
    goto found;

  /* Find channel with non-zero channels_to_send */
  do
  {
    i++;
    if (i >= p->channel_count)
      i = 0;
  }
  while (! (conn->channels_to_send & (1 << i)));

  /* Use that channel */
  conn->last_channel = i;
  conn->last_channel_count = 0;

found:
  conn->last_channel_count++;
  return p->channel_map[i];
}

static inline int
bgp_send(struct bgp_conn *conn, uint type, uint len)
{
  sock *sk = conn->sk;
  byte *buf = sk->tbuf;

  conn->bgp->stats.tx_messages++;
  conn->bgp->stats.tx_bytes += len;

  memset(buf, 0xff, BGP_HDR_MARKER_LENGTH);
  put_u16(buf+16, len);
  buf[18] = type;

  int success = sk_send(sk, len);
  if (success && ((conn->state == BS_ESTABLISHED) || (conn->state == BS_OPENCONFIRM)))
    bgp_start_timer(conn->bgp, conn->send_hold_timer, conn->send_hold_time);

  return success;
}

/**
 * bgp_fire_tx - transmit packets
 * @conn: connection
 *
 * Whenever the transmit buffers of the underlying TCP connection
 * are free and we have any packets queued for sending, the socket functions
 * call bgp_fire_tx() which takes care of selecting the highest priority packet
 * queued (Notification > Keepalive > Open > Update), assembling its header
 * and body and sending it to the connection.
 */
static int
bgp_fire_tx(struct bgp_conn *conn)
{
  struct bgp_proto *p = conn->bgp;
  struct bgp_channel *c;
  byte *buf, *pkt, *end;
  uint s;

  if (!conn->sk)
    return 0;

  buf = conn->sk->tbuf;
  pkt = buf + BGP_HEADER_LENGTH;
  s = conn->packets_to_send;

  if (s & (1 << PKT_SCHEDULE_CLOSE))
  {
    /* We can finally close connection and enter idle state */
    bgp_conn_enter_idle_state(conn);
    return 0;
  }
  if (s & (1 << PKT_NOTIFICATION))
  {
    conn->packets_to_send = 1 << PKT_SCHEDULE_CLOSE;
    end = bgp_create_notification(conn, pkt);
    return bgp_send(conn, PKT_NOTIFICATION, end - buf);
  }
  else if (s & (1 << PKT_OPEN))
  {
    conn->packets_to_send &= ~(1 << PKT_OPEN);
    end = bgp_create_open(conn, pkt);

    conn->local_open_msg = bgp_copy_open(p, buf, end - buf);
    conn->local_open_length = end - buf - BGP_HEADER_LENGTH;

    ea_list *pes = p->p.ea_state;
    if (conn == &conn->bgp->incoming_conn)
      ea_set_attr(&pes, EA_LITERAL_STORE_ADATA(&ea_bgp_in_conn_local_open_msg, 0, conn->local_open_msg, conn->local_open_length));
    else
    {
      ASSERT_DIE(conn == &conn->bgp->outgoing_conn);
      ea_set_attr(&pes, EA_LITERAL_STORE_ADATA(&ea_bgp_out_conn_local_open_msg, 0, conn->local_open_msg, conn->local_open_length));
    }
    proto_announce_state_later(&p->p, pes);

    return bgp_send(conn, PKT_OPEN, end - buf);
  }
  else if (s & (1 << PKT_KEEPALIVE))
  {
    conn->packets_to_send &= ~(1 << PKT_KEEPALIVE);
    BGP_TRACE(D_PACKETS, "Sending KEEPALIVE");
    bgp_start_timer(p, conn->keepalive_timer, conn->keepalive_time);
    return bgp_send(conn, PKT_KEEPALIVE, BGP_HEADER_LENGTH);
  }
  else while (conn->channels_to_send)
  {
    c = bgp_get_channel_to_send(p, conn);
    s = c->packets_to_send;

    if (s & (1 << PKT_ROUTE_REFRESH))
    {
      c->packets_to_send &= ~(1 << PKT_ROUTE_REFRESH);
      end = bgp_create_route_refresh(c, pkt);
      return bgp_send(conn, PKT_ROUTE_REFRESH, end - buf);
    }
    else if (s & (1 << PKT_BEGIN_REFRESH))
    {
      /* BoRR is a subtype of RR, but uses separate bit in packets_to_send */
      c->packets_to_send &= ~(1 << PKT_BEGIN_REFRESH);
      end = bgp_create_begin_refresh(c, pkt);
      return bgp_send(conn, PKT_ROUTE_REFRESH, end - buf);
    }
    else if (s & (1 << PKT_UPDATE))
    {
      end = bgp_create_update(c, pkt);
      if (end)
	return bgp_send(conn, PKT_UPDATE, end - buf);

      /* No update to send, perhaps we need to send End-of-RIB or EoRR */
      c->packets_to_send = 0;
      conn->channels_to_send &= ~(1 << c->index);

      if (c->feed_state == BFS_LOADED)
      {
	c->feed_state = BFS_NONE;
	end = bgp_create_end_mark(c, pkt);
	return bgp_send(conn, PKT_UPDATE, end - buf);
      }

      else if (c->feed_state == BFS_REFRESHED)
      {
	c->feed_state = BFS_NONE;
	end = bgp_create_end_refresh(c, pkt);
	return bgp_send(conn, PKT_ROUTE_REFRESH, end - buf);
      }
    }
    else if (s)
      bug("Channel packets_to_send: %x", s);

    c->packets_to_send = 0;
    conn->channels_to_send &= ~(1 << c->index);
  }

  return 0;
}

static void bgp_tx_deferred(struct deferred_call *dc);
struct bgp_tx_deferred_call {
  struct deferred_call dc;
  struct bgp_conn *conn;
};

/**
 * bgp_schedule_packet - schedule a packet for transmission
 * @conn: connection
 * @c: channel
 * @type: packet type
 *
 * Schedule a packet of type @type to be sent as soon as possible.
 */
void
bgp_schedule_packet(struct bgp_conn *conn, struct bgp_channel *c, int type)
{
  ASSERT(conn->sk);

  struct bgp_proto *p = conn->bgp;
  if (c)
    BGP_TRACE(D_PACKETS, "Scheduling packet type %d for channel %s", type, c->c.name);
  else
    BGP_TRACE(D_PACKETS, "Scheduling packet type %d", type);

  bool was_active = conn->channels_to_send || conn->packets_to_send;

  if (c)
  {
    if (! conn->channels_to_send)
    {
      conn->last_channel = c->index;
      conn->last_channel_count = 0;
    }

    c->packets_to_send |= 1 << type;
    conn->channels_to_send |= 1 << c->index;
  }
  else
    conn->packets_to_send |= 1 << type;

  if (was_active || (conn->sk->tpos != conn->sk->tbuf))
    return;
  else if ((type == PKT_KEEPALIVE) || (this_birdloop != p->p.loop))
    while (bgp_fire_tx(conn) > 0)
      ;
  else
  {
    struct bgp_tx_deferred_call btdc = {
      .dc.hook = bgp_tx_deferred,
      .conn = conn,
    };
    defer_call(&btdc.dc, sizeof btdc);
  }
}

static void
bgp_tx_deferred(struct deferred_call *dc)
{
  struct bgp_conn *conn = SKIP_BACK(struct bgp_tx_deferred_call, dc, dc)->conn;
  DBG("BGP: kicking TX\n");
  while (bgp_fire_tx(conn) > 0)
    ;
}

void
bgp_tx(sock *sk)
{
  struct bgp_conn *conn = sk->data;

  ASSERT_DIE(birdloop_inside(conn->bgp->p.loop));

  /* Pending message was passed to kernel */
  if ((conn->state == BS_ESTABLISHED) || (conn->state == BS_OPENCONFIRM))
    bgp_start_timer(conn->bgp, conn->send_hold_timer, conn->send_hold_time);

  DBG("BGP: TX hook\n");
  while (bgp_fire_tx(conn) > 0)
    ;
}


static struct {
  byte major, minor;
  byte *msg;
} bgp_msg_table[] = {
  { 1, 0, "Invalid message header" },
  { 1, 1, "Connection not synchronized" },
  { 1, 2, "Bad message length" },
  { 1, 3, "Bad message type" },
  { 2, 0, "Invalid OPEN message" },
  { 2, 1, "Unsupported version number" },
  { 2, 2, "Bad peer AS" },
  { 2, 3, "Bad BGP identifier" },
  { 2, 4, "Unsupported optional parameter" },
  { 2, 5, "Authentication failure" },
  { 2, 6, "Unacceptable hold time" },
  { 2, 7, "Required capability missing" }, /* [RFC5492] */
  { 2, 8, "No supported AFI/SAFI" }, /* This error msg is nonstandard */
  { 2,11, "Role mismatch" }, /* From Open Policy, RFC 9234 */
  { 3, 0, "Invalid UPDATE message" },
  { 3, 1, "Malformed attribute list" },
  { 3, 2, "Unrecognized well-known attribute" },
  { 3, 3, "Missing mandatory attribute" },
  { 3, 4, "Invalid attribute flags" },
  { 3, 5, "Invalid attribute length" },
  { 3, 6, "Invalid ORIGIN attribute" },
  { 3, 7, "AS routing loop" },		/* Deprecated */
  { 3, 8, "Invalid NEXT_HOP attribute" },
  { 3, 9, "Optional attribute error" },
  { 3, 10, "Invalid network field" },
  { 3, 11, "Malformed AS_PATH" },
  { 4, 0, "Hold timer expired" },
  { 5, 0, "Finite state machine error" }, /* Subcodes are according to [RFC6608] */
  { 5, 1, "Unexpected message in OpenSent state" },
  { 5, 2, "Unexpected message in OpenConfirm state" },
  { 5, 3, "Unexpected message in Established state" },
  { 6, 0, "Cease" }, /* Subcodes are according to [RFC4486] */
  { 6, 1, "Maximum number of prefixes reached" },
  { 6, 2, "Administrative shutdown" },
  { 6, 3, "Peer de-configured" },
  { 6, 4, "Administrative reset" },
  { 6, 5, "Connection rejected" },
  { 6, 6, "Other configuration change" },
  { 6, 7, "Connection collision resolution" },
  { 6, 8, "Out of Resources" },
  { 7, 0, "Invalid ROUTE-REFRESH message" }, /* [RFC7313] */
  { 7, 1, "Invalid ROUTE-REFRESH message length" }, /* [RFC7313] */
  { 8, 0, "Send hold timer expired" }, /* [RFC9687] */
};

/**
 * bgp_error_dsc - return BGP error description
 * @code: BGP error code
 * @subcode: BGP error subcode
 *
 * bgp_error_dsc() returns error description for BGP errors
 * which might be static string or given temporary buffer.
 */
const char *
bgp_error_dsc(uint code, uint subcode)
{
  static char buff[32];
  uint i;

  for (i=0; i < ARRAY_SIZE(bgp_msg_table); i++)
    if (bgp_msg_table[i].major == code && bgp_msg_table[i].minor == subcode)
      return bgp_msg_table[i].msg;

  bsprintf(buff, "Unknown error %u.%u", code, subcode);
  return buff;
}

/* RFC 8203 - shutdown communication message */
static int
bgp_handle_message(struct bgp_proto *p, byte *data, uint len, byte **bp)
{
  byte *msg = data + 1;
  uint msg_len = data[0];
  uint i;

  /* Handle zero length message */
  if (msg_len == 0)
    return 1;

  /* Handle proper message */
  if (msg_len + 1 > len)
    return 0;

  /* Some elementary cleanup */
  for (i = 0; i < msg_len; i++)
    if (msg[i] < ' ')
      msg[i] = ' ';

  proto_set_message(&p->p, msg, msg_len);
  *bp += bsprintf(*bp, ": \"%s\"", p->p.message);
  return 1;
}

void
bgp_log_error(struct bgp_proto *p, u8 class, char *msg, uint code, uint subcode, byte *data, uint len)
{
  byte argbuf[256+16], *t = argbuf;
  uint i;

  /* Don't report Cease messages generated by myself */
  if (code == 6 && class == BE_BGP_TX)
    return;

  /* Reset shutdown message */
  if ((code == 6) && ((subcode == 2) || (subcode == 4)))
    proto_set_message(&p->p, NULL, 0);

  if (len)
    {
      /* Bad peer AS / unacceptable hold time - print the value as decimal number */
      if ((code == 2) && ((subcode == 2) || (subcode == 6)) && ((len == 2) || (len == 4)))
	{
	  t += bsprintf(t, ": %u", (len == 2) ? get_u16(data) : get_u32(data));
	  goto done;
	}

      if ((code == 2) && (subcode == 11) && (len == 1))
        {
	  t += bsprintf(t, " (%s)", bgp_format_role_name(get_u8(data)));
	  goto done;
        }

      /* RFC 8203 - shutdown communication */
      if (((code == 6) && ((subcode == 2) || (subcode == 4))))
	if (bgp_handle_message(p, data, len, &t))
	  goto done;

      *t++ = ':';
      *t++ = ' ';
      if (len > 128)
	len = 128;
      for (i=0; i<len; i++)
	t += bsprintf(t, "%02x", data[i]);
    }

done:
  *t = 0;
  const byte *dsc = bgp_error_dsc(code, subcode);
  log(L_REMOTE "%s: %s: %s%s", p->p.name, msg, dsc, argbuf);
}

static void
bgp_rx_notification(struct bgp_conn *conn, byte *pkt, uint len)
{
  struct bgp_proto *p = conn->bgp;

  if (len < 21)
  { bgp_error(conn, 1, 2, pkt+16, 2); return; }

  uint code = pkt[19];
  uint subcode = pkt[20];
  int err = (code != 6);

  bgp_log_error(p, BE_BGP_RX, "Received", code, subcode, pkt+21, len-21);
  bgp_store_error(p, conn, BE_BGP_RX, (code << 16) | subcode);

  conn->notify_code = code;
  conn->notify_subcode = subcode;
  conn->notify_data = pkt+21;
  conn->notify_size = len-21;

  bgp_conn_enter_close_state(conn);
  bgp_schedule_packet(conn, NULL, PKT_SCHEDULE_CLOSE);

  if (err)
  {
    bgp_update_startup_delay(p);
    bgp_stop(p, 0, NULL, 0);
  }
  else
  {
    uint subcode_bit = 1 << ((subcode <= 8) ? subcode : 0);
    if (p->cf->disable_after_cease & subcode_bit)
    {
      log(L_INFO "%s: Disabled after Cease notification", p->p.name);
      p->startup_delay = 0;
      p->p.disabled = 1;
    }
  }
}

static void
bgp_rx_keepalive(struct bgp_conn *conn)
{
  struct bgp_proto *p = conn->bgp;

  BGP_TRACE(D_PACKETS, "Got KEEPALIVE");
  bgp_start_timer(p, conn->hold_timer, conn->hold_time);

  if (conn->state == BS_OPENCONFIRM)
  { bgp_conn_enter_established_state(conn); return; }

  if (conn->state != BS_ESTABLISHED)
    bgp_error(conn, 5, fsm_err_subcode[conn->state], NULL, 0);
}


/**
 * bgp_rx_packet - handle a received packet
 * @conn: BGP connection
 * @pkt: start of the packet
 * @len: packet size
 *
 * bgp_rx_packet() takes a newly received packet and calls the corresponding
 * packet handler according to the packet type.
 */
static void
bgp_rx_packet(struct bgp_conn *conn, byte *pkt, uint len)
{
  byte type = pkt[18];

  DBG("BGP: Got packet %02x (%d bytes)\n", type, len);
  conn->bgp->stats.rx_messages++;
  conn->bgp->stats.rx_bytes += len;

  if (conn->bgp->p.mrtdump & MD_MESSAGES)
    bgp_dump_message(conn, pkt, len);

  switch (type)
  {
  case PKT_OPEN:		return bgp_rx_open(conn, pkt, len);
  case PKT_UPDATE:		return bgp_rx_update(conn, pkt, len);
  case PKT_NOTIFICATION:	return bgp_rx_notification(conn, pkt, len);
  case PKT_KEEPALIVE:		return bgp_rx_keepalive(conn);
  case PKT_ROUTE_REFRESH:	return bgp_rx_route_refresh(conn, pkt, len);
  default:			bgp_error(conn, 1, 3, pkt+18, 1);
  }
}

void
bgp_do_uncork(callback *cb)
{
  SKIP_BACK_DECLARE(struct bgp_proto, p, uncork.cb, cb);

  ASSERT_DIE(birdloop_inside(p->p.loop));
  ASSERT_DIE(p->p.active_loops--);

  if (p->p.proto_state == PS_FLUSH)
    ev_send_loop(p->p.loop, p->p.event);
  else if (p->conn && (p->conn->state == BS_ESTABLISHED) && !p->conn->sk->rx_hook)
  {
    struct birdsock *sk = p->conn->sk;
    ASSERT_DIE(sk->rpos > sk->rbuf);
    sk_resume_rx(p->p.loop, sk, bgp_rx);
    bgp_rx(sk, sk->rpos - sk->rbuf);
    BGP_TRACE(D_PACKETS, "Uncorked");
  }
}

/**
 * bgp_rx - handle received data
 * @sk: socket
 * @size: amount of data received
 *
 * bgp_rx() is called by the socket layer whenever new data arrive from
 * the underlying TCP connection. It assembles the data fragments to packets,
 * checks their headers and framing and passes complete packets to
 * bgp_rx_packet().
 */
int
bgp_rx(sock *sk, uint size)
{
  struct bgp_conn *conn = sk->data;
  struct bgp_proto *p = conn->bgp;
  byte *pkt_start = sk->rbuf;
  byte *end = pkt_start + size;
  uint i, len;

  DBG("BGP: RX hook: Got %d bytes\n", size);
  while (end >= pkt_start + BGP_HEADER_LENGTH)
    {
      if ((conn->state == BS_CLOSE) || (conn->sk != sk))
	return 0;
      if ((conn->state == BS_ESTABLISHED) && rt_cork_check(&conn->bgp->uncork))
      {
	sk_pause_rx(p->p.loop, sk);
	p->p.active_loops++;
	BGP_TRACE(D_PACKETS, "Corked");
	break;
      }
      for(i=0; i<16; i++)
	if (pkt_start[i] != 0xff)
	  {
	    bgp_error(conn, 1, 1, NULL, 0);
	    break;
	  }
      len = get_u16(pkt_start+16);
      if ((len < BGP_HEADER_LENGTH) || (len > bgp_max_packet_length(conn)))
	{
	  bgp_error(conn, 1, 2, pkt_start+16, 2);
	  break;
	}
      if (end < pkt_start + len)
	break;
      bgp_rx_packet(conn, pkt_start, len);
      pkt_start += len;
    }
  if (pkt_start != sk->rbuf)
    {
      memmove(sk->rbuf, pkt_start, end - pkt_start);
      sk->rpos = sk->rbuf + (end - pkt_start);
    }
  return 0;
}<|MERGE_RESOLUTION|>--- conflicted
+++ resolved
@@ -2528,20 +2528,10 @@
 byte *
 bgp_bmp_encode_rte(ea_list *c, struct bgp_proto *bgp_p, byte *buf, byte *end, const struct rte *new)
 {
-<<<<<<< HEAD
-  byte *pkt = buf + BGP_HEADER_LENGTH;
-
   uint ea_size = new->attrs ? (sizeof(ea_list) + new->attrs->count * sizeof(eattr)) : 0;
   uint prefix_size = sizeof(struct bgp_prefix) + new->net->length;
 
   struct lp_state *tmpp = lp_save(tmp_linpool);
-=======
-//  struct bgp_proto *p = (void *) c->c.proto;
-  ea_list *attrs = new ? new->attrs->eattrs : NULL;
-  uint ea_size = new ? (sizeof(ea_list) + attrs->count * sizeof(eattr)) : 0;
-  uint bucket_size = sizeof(struct bgp_bucket) + ea_size;
-  uint prefix_size = sizeof(struct bgp_prefix) + n->length;
->>>>>>> a47704a5
 
   /* Temporary bucket */
   struct bgp_bucket *b = tmp_allocz(sizeof(struct bgp_bucket) + ea_size);
@@ -2558,18 +2548,11 @@
   px->ni = NET_TO_INDEX(new->net);
   add_tail(&b->prefixes, &px->buck_node);
 
-<<<<<<< HEAD
-  end = bgp_create_update_bmp(c, bgp_p, pkt, end, b, !!new->attrs);
-
-  if (end)
-    bgp_bmp_prepare_bgp_hdr(buf, end - buf, PKT_UPDATE);
+  end = bgp_create_update_bmp(c, bgp_p, buf, end, b, !!new->attrs);
 
   lp_restore(tmp_linpool, tmpp);
 
   return end;
-=======
-  return bgp_create_update_bmp(c, buf, end, b, !!new);
->>>>>>> a47704a5
 }
 
 #endif /* CONFIG_BMP */

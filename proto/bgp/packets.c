/*
 *	BIRD -- BGP Packet Processing
 *
 *	(c) 2000 Martin Mares <mj@ucw.cz>
 *	(c) 2008--2016 Ondrej Zajicek <santiago@crfreenet.org>
 *	(c) 2008--2016 CZ.NIC z.s.p.o.
 *
 *	Can be freely distributed and used under the terms of the GNU GPL.
 */

#undef LOCAL_DEBUG

#include <stdlib.h>

#include "nest/bird.h"
#include "nest/iface.h"
#include "nest/protocol.h"
#include "nest/route.h"
#include "lib/attrs.h"
#include "proto/mrt/mrt.h"
#include "conf/conf.h"
#include "lib/unaligned.h"
#include "lib/flowspec.h"
#include "lib/socket.h"

#include "nest/cli.h"

#include "bgp.h"
#ifdef CONFIG_BMP
#include "proto/bmp/bmp.h"
#endif


#define BGP_RR_REQUEST		0
#define BGP_RR_BEGIN		1
#define BGP_RR_END		2

#define BGP_NLRI_MAX		(4 + 1 + 32)

#define BGP_MPLS_BOS		1	/* Bottom-of-stack bit */
#define BGP_MPLS_MAX		10	/* Max number of labels that 24*n <= 255 */
#define BGP_MPLS_NULL		3	/* Implicit NULL label */
#define BGP_MPLS_MAGIC		0x800000 /* Magic withdraw label value, RFC 3107 3 */


static struct tbf rl_rcv_update = TBF_DEFAULT_LOG_LIMITS;
static struct tbf rl_snd_update = TBF_DEFAULT_LOG_LIMITS;

/* Table for state -> RFC 6608 FSM error subcodes */
static byte fsm_err_subcode[BS_MAX] = {
  [BS_OPENSENT] = 1,
  [BS_OPENCONFIRM] = 2,
  [BS_ESTABLISHED] = 3
};


static struct bgp_channel *
bgp_get_channel(struct bgp_proto *p, u32 afi)
{
  uint i;

  for (i = 0; i < p->channel_count; i++)
    if (p->afi_map[i] == afi)
      return p->channel_map[i];

  return NULL;
}

static inline void
put_af3(byte *buf, u32 id)
{
  put_u16(buf, id >> 16);
  buf[2] = id & 0xff;
}

static inline void
put_af4(byte *buf, u32 id)
{
  put_u16(buf, id >> 16);
  buf[2] = 0;
  buf[3] = id & 0xff;
}

static inline u32
get_af3(byte *buf)
{
  return (get_u16(buf) << 16) | buf[2];
}

static inline u32
get_af4(byte *buf)
{
  return (get_u16(buf) << 16) | buf[3];
}

static void
init_mrt_bgp_data(struct bgp_conn *conn, struct mrt_bgp_data *d)
{
  struct bgp_proto *p = conn->bgp;
  int p_ok = conn->state >= BS_OPENCONFIRM;

  memset(d, 0, sizeof(struct mrt_bgp_data));
  d->peer_as = p->remote_as;
  d->local_as = p->local_as;
  d->index = (p->neigh && p->neigh->iface) ? p->neigh->iface->index : 0;
  d->af = ipa_is_ip4(p->remote_ip) ? BGP_AFI_IPV4 : BGP_AFI_IPV6;
  d->peer_ip = conn->sk ? conn->sk->daddr : IPA_NONE;
  d->local_ip = conn->sk ? conn->sk->saddr : IPA_NONE;
  d->as4 = p_ok ? p->as4_session : 0;
}

static uint bgp_find_update_afi(byte *pos, uint len);

static int
bgp_estimate_add_path(struct bgp_proto *p, byte *pkt, uint len)
{
  /* No need to estimate it for other messages than UPDATE */
  if (pkt[18] != PKT_UPDATE)
    return 0;

  /* 1 -> no channel, 2 -> all channels, 3 -> some channels */
  if (p->summary_add_path_rx < 3)
    return p->summary_add_path_rx == 2;

  uint afi = bgp_find_update_afi(pkt, len);
  struct bgp_channel *c = bgp_get_channel(p, afi);
  if (!c)
  {
    /* Either frame error (if !afi) or unknown AFI/SAFI,
       will be reported later in regular parsing */
    BGP_TRACE(D_PACKETS, "MRT processing noticed invalid packet");
    return 0;
  }

  return c->add_path_rx;
}

static void
bgp_dump_message(struct bgp_conn *conn, byte *pkt, uint len)
{
  struct mrt_bgp_data d;
  init_mrt_bgp_data(conn, &d);

  d.message = pkt;
  d.msg_len = len;
  d.add_path = bgp_estimate_add_path(conn->bgp, pkt, len);

  mrt_dump_bgp_message(&d, conn->bgp->p.pool);
}

void
bgp_dump_state_change(struct bgp_conn *conn, uint old, uint new)
{
  struct mrt_bgp_data d;
  init_mrt_bgp_data(conn, &d);

  d.old_state = old;
  d.new_state = new;

  mrt_dump_bgp_state_change(&d, conn->bgp->p.pool);
}

static byte *
bgp_create_notification(struct bgp_conn *conn, byte *buf)
{
  struct bgp_proto *p = conn->bgp;

  BGP_TRACE(D_PACKETS, "Sending NOTIFICATION(code=%d.%d)", conn->notify_code, conn->notify_subcode);
  buf[0] = conn->notify_code;
  buf[1] = conn->notify_subcode;
  memcpy(buf+2, conn->notify_data, conn->notify_size);
  return buf + 2 + conn->notify_size;
}


/* Capability negotiation as per RFC 5492 */

static const struct bgp_af_caps dummy_af_caps = { };
static const struct bgp_af_caps basic_af_caps = { .ready = 1 };

static const struct bgp_af_caps *
bgp_find_af_caps_(struct bgp_caps *caps, u32 afi)
{
  struct bgp_af_caps *ac;

  WALK_AF_CAPS(caps, ac)
    if (ac->afi == afi)
      return ac;

  return NULL;
}

const struct bgp_af_caps *
bgp_find_af_caps(struct bgp_caps *caps, u32 afi)
{
  const struct bgp_af_caps *ac = bgp_find_af_caps_(caps, afi);

  /* Return proper capability if found */
  if (ac)
    return ac;

  /* Use default if capabilities were not announced */
  if (!caps->length && (afi == BGP_AF_IPV4))
    return &basic_af_caps;

  /* Ignore AFIs that were not announced in multiprotocol capability */
  return &dummy_af_caps;
}

static struct bgp_af_caps *
bgp_get_af_caps(struct bgp_caps **pcaps, u32 afi)
{
  struct bgp_caps *caps = *pcaps;
  struct bgp_af_caps *ac;

  WALK_AF_CAPS(caps, ac)
    if (ac->afi == afi)
      return ac;

  uint n = caps->af_count;
  if (uint_is_pow2(n))
    *pcaps = caps = mb_realloc(caps, sizeof(struct bgp_caps) +
			       (2 * n) * sizeof(struct bgp_af_caps));

  ac = &caps->af_data[caps->af_count++];
  memset(ac, 0, sizeof(struct bgp_af_caps));
  ac->afi = afi;

  return ac;
}

static int
bgp_af_caps_cmp(const void *X, const void *Y)
{
  const struct bgp_af_caps *x = X, *y = Y;
  return (x->afi < y->afi) ? -1 : (x->afi > y->afi) ? 1 : 0;
}

struct bgp_caps *
bgp_alloc_capabilities(struct bgp_proto *p, int n)
{
  struct bgp_caps *caps = mb_allocz(p->p.pool, sizeof(struct bgp_caps) + n * sizeof(struct bgp_af_caps));
  caps->role = BGP_ROLE_UNDEFINED;
  return caps;
}

void
bgp_prepare_capabilities(struct bgp_conn *conn)
{
  struct bgp_proto *p = conn->bgp;
  struct bgp_channel *c;
  struct bgp_caps *caps;
  struct bgp_af_caps *ac;

  if (!p->cf->capabilities)
  {
    /* Just prepare empty local_caps */
    conn->local_caps = bgp_alloc_capabilities(p, 0);
    return;
  }

  /* Prepare bgp_caps structure */
  int n = list_length(&p->p.channels);
  caps = bgp_alloc_capabilities(p, n);
  conn->local_caps = caps;

  caps->as4_support = p->cf->enable_as4;
  caps->as4_number = p->public_as;
  caps->ext_messages = p->cf->enable_extended_messages;
  caps->route_refresh = p->cf->enable_refresh;
  caps->enhanced_refresh = p->cf->enable_refresh && p->cf->enable_enhanced_refresh;
  caps->role = p->cf->local_role;

  if (caps->as4_support)
    caps->as4_number = p->public_as;

  if (p->cf->gr_mode)
  {
    caps->gr_aware = 1;
    caps->gr_time = p->cf->gr_time;
    caps->gr_flags = p->p.gr_recovery ? BGP_GRF_RESTART : 0;
  }

  if (p->cf->llgr_mode)
    caps->llgr_aware = 1;

  if (p->cf->enable_hostname && p->hostname)
  {
    size_t length = strlen(p->hostname);
    char *hostname = mb_allocz(p->p.pool, length+1);
    memcpy(hostname, p->hostname, length+1);
    caps->hostname = hostname;
  }

  /* Allocate and fill per-AF fields */
  BGP_WALK_CHANNELS(p, c)
  {
    ac = &caps->af_data[caps->af_count++];
    ac->afi = c->afi;
    ac->ready = 1;

    ac->ext_next_hop = bgp_channel_is_ipv4(c) && c->cf->ext_next_hop;
    caps->any_ext_next_hop |= ac->ext_next_hop;

    ac->add_path = c->cf->add_path;
    caps->any_add_path |= ac->add_path;

    if (c->cf->gr_able)
    {
      ac->gr_able = 1;

      if (p->p.gr_recovery)
	ac->gr_af_flags |= BGP_GRF_FORWARDING;
    }

    if (c->cf->llgr_able)
    {
      ac->llgr_able = 1;
      ac->llgr_time = c->cf->llgr_time;

      if (p->p.gr_recovery)
	ac->llgr_flags |= BGP_LLGRF_FORWARDING;
    }
  }

  /* Sort capability fields by AFI/SAFI */
  qsort(caps->af_data, caps->af_count, sizeof(struct bgp_af_caps), bgp_af_caps_cmp);
}

static byte *
bgp_write_capabilities(struct bgp_caps *caps, byte *buf)
{
  struct bgp_af_caps *ac;
  byte *buf_head = buf;
  byte *data;

  /* Create capability list in buffer */

  /*
   * Note that max length is ~ 22+21*af_count. With max 12 channels that is
   * 274. We are limited just by buffer size (4096, minus header), as we support
   * extended optional parameres. Therefore, we have enough space for expansion.
   */

  WALK_AF_CAPS(caps, ac)
    if (ac->ready)
    {
      *buf++ = 1;		/* Capability 1: Multiprotocol extensions */
      *buf++ = 4;		/* Capability data length */
      put_af4(buf, ac->afi);
      buf += 4;
    }

  if (caps->route_refresh)
  {
    *buf++ = 2;			/* Capability 2: Support for route refresh */
    *buf++ = 0;			/* Capability data length */
  }

  if (caps->any_ext_next_hop)
  {
    *buf++ = 5;			/* Capability 5: Support for extended next hop */
    *buf++ = 0;			/* Capability data length, will be fixed later */
    data = buf;

    WALK_AF_CAPS(caps, ac)
      if (ac->ext_next_hop)
      {
	put_af4(buf, ac->afi);
	put_u16(buf+4, BGP_AFI_IPV6);
	buf += 6;
      }

    data[-1] = buf - data;
  }

  if (caps->ext_messages)
  {
    *buf++ = 6;			/* Capability 6: Support for extended messages */
    *buf++ = 0;			/* Capability data length */
  }

  if (caps->role != BGP_ROLE_UNDEFINED)
  {
    *buf++ = 9;			/* Capability 9: Announce chosen BGP role */
    *buf++ = 1;			/* Capability data length */
    *buf++ = caps->role;
  }

  if (caps->gr_aware)
  {
    *buf++ = 64;		/* Capability 64: Support for graceful restart */
    *buf++ = 0;			/* Capability data length, will be fixed later */
    data = buf;

    put_u16(buf, caps->gr_time);
    buf[0] |= caps->gr_flags;
    buf += 2;

    WALK_AF_CAPS(caps, ac)
      if (ac->gr_able)
      {
	put_af3(buf, ac->afi);
	buf[3] = ac->gr_af_flags;
	buf += 4;
      }

    data[-1] = buf - data;
  }

  if (caps->as4_support)
  {
    *buf++ = 65;		/* Capability 65: Support for 4-octet AS number */
    *buf++ = 4;			/* Capability data length */
    put_u32(buf, caps->as4_number);
    buf += 4;
  }

  if (caps->any_add_path)
  {
    *buf++ = 69;		/* Capability 69: Support for ADD-PATH */
    *buf++ = 0;			/* Capability data length, will be fixed later */
    data = buf;

    WALK_AF_CAPS(caps, ac)
      if (ac->add_path)
      {
	put_af3(buf, ac->afi);
	buf[3] = ac->add_path;
	buf += 4;
      }

    data[-1] = buf - data;
  }

  if (caps->enhanced_refresh)
  {
    *buf++ = 70;		/* Capability 70: Support for enhanced route refresh */
    *buf++ = 0;			/* Capability data length */
  }

  if (caps->llgr_aware)
  {
    *buf++ = 71;		/* Capability 71: Support for long-lived graceful restart */
    *buf++ = 0;			/* Capability data length, will be fixed later */
    data = buf;

    WALK_AF_CAPS(caps, ac)
      if (ac->llgr_able)
      {
	put_af3(buf, ac->afi);
	buf[3] = ac->llgr_flags;
	put_u24(buf+4, ac->llgr_time);
	buf += 7;
      }

    data[-1] = buf - data;
  }

  if (caps->hostname)
  {
    *buf++ = 73;                /* Capability 73: Hostname */
    *buf++ = 0;			/* Capability data length */
    data = buf;

    /* Hostname */
    size_t length = strlen(caps->hostname);
    *buf++ = length;
    memcpy(buf, caps->hostname, length);
    buf += length;

    /* Domain, not implemented */
    *buf++ = 0;

    data[-1] = buf - data;
  }

  caps->length = buf - buf_head;

  return buf;
}

static int
bgp_read_capabilities(struct bgp_conn *conn, byte *pos, int len)
{
  struct bgp_proto *p = conn->bgp;
  struct bgp_caps *caps;
  struct bgp_af_caps *ac;
  uint err_subcode = 0;
  int i, cl;
  u32 af;

  if (!conn->remote_caps)
    caps = bgp_alloc_capabilities(p, 1);
  else
  {
    caps = conn->remote_caps;
    conn->remote_caps = NULL;
  }

  caps->length += len;

  while (len > 0)
  {
    if (len < 2 || len < (2 + pos[1]))
      goto err;

    /* Capability length */
    cl = pos[1];

    /* Capability type */
    switch (pos[0])
    {
    case  1: /* Multiprotocol capability, RFC 4760 */
      if (cl != 4)
	goto err;

      af = get_af4(pos+2);
      ac = bgp_get_af_caps(&caps, af);
      ac->ready = 1;
      break;

    case  2: /* Route refresh capability, RFC 2918 */
      if (cl != 0)
	goto err;

      caps->route_refresh = 1;
      break;

    case  5: /* Extended next hop encoding capability, RFC 8950 */
      if (cl % 6)
	goto err;

      for (i = 0; i < cl; i += 6)
      {
	/* Specified only for IPv4 prefixes with IPv6 next hops */
	if ((get_u16(pos+2+i+0) != BGP_AFI_IPV4) ||
	    (get_u16(pos+2+i+4) != BGP_AFI_IPV6))
	  continue;

	af = get_af4(pos+2+i);
	ac = bgp_get_af_caps(&caps, af);
	ac->ext_next_hop = 1;
      }
      break;

    case  6: /* Extended message length capability, RFC 8654 */
      if (cl != 0)
	goto err;

      caps->ext_messages = 1;
      break;

    case  9: /* BGP role capability, RFC 9234 */
      if (cl != 1)
        goto err;

      /* Reserved value */
      if (pos[2] == BGP_ROLE_UNDEFINED)
      { err_subcode = 11; goto err; }

      /* Multiple inconsistent values */
      if ((caps->role != BGP_ROLE_UNDEFINED) && (caps->role != pos[2]))
      { err_subcode = 11; goto err; }

      caps->role = pos[2];
      break;

    case 64: /* Graceful restart capability, RFC 4724 */
      if (cl % 4 != 2)
	goto err;

      /* Only the last instance is valid */
      WALK_AF_CAPS(caps, ac)
      {
	ac->gr_able = 0;
	ac->gr_af_flags = 0;
      }

      caps->gr_aware = 1;
      caps->gr_flags = pos[2] & 0xf0;
      caps->gr_time = get_u16(pos + 2) & 0x0fff;

      for (i = 2; i < cl; i += 4)
      {
	af = get_af3(pos+2+i);
	ac = bgp_get_af_caps(&caps, af);
	ac->gr_able = 1;
	ac->gr_af_flags = pos[2+i+3];
      }
      break;

    case 65: /* AS4 capability, RFC 6793 */
      if (cl != 4)
	goto err;

      caps->as4_support = 1;
      caps->as4_number = get_u32(pos + 2);
      break;

    case 69: /* ADD-PATH capability, RFC 7911 */
      if (cl % 4)
	goto err;

      for (i = 0; i < cl; i += 4)
      {
	byte val = pos[2+i+3];
	if (!val || (val > BGP_ADD_PATH_FULL))
	{
	  log(L_WARN "%s: Got ADD-PATH capability with unknown value %u, ignoring",
	      p->p.name, val);
	  break;
	}
      }

      for (i = 0; i < cl; i += 4)
      {
	af = get_af3(pos+2+i);
	ac = bgp_get_af_caps(&caps, af);
	ac->add_path = pos[2+i+3];
      }
      break;

    case 70: /* Enhanced route refresh capability, RFC 7313 */
      if (cl != 0)
	goto err;

      caps->enhanced_refresh = 1;
      break;

    case 71: /* Long lived graceful restart capability, RFC 9494 */
      if (cl % 7)
	goto err;

      /* Presumably, only the last instance is valid */
      WALK_AF_CAPS(caps, ac)
      {
	ac->llgr_able = 0;
	ac->llgr_flags = 0;
	ac->llgr_time = 0;
      }

      caps->llgr_aware = 1;

      for (i = 0; i < cl; i += 7)
      {
	af = get_af3(pos+2+i);
	ac = bgp_get_af_caps(&caps, af);
	ac->llgr_able = 1;
	ac->llgr_flags = pos[2+i+3];
	ac->llgr_time = get_u24(pos + 2+i+4);
      }
      break;

    case 73: /* Hostname, RFC draft */
      if ((cl < 2) || (cl < 2 + pos[2]))
        goto err;

      int length = pos[2];
      char *hostname = mb_allocz(p->p.pool, length+1);
      memcpy(hostname, pos + 3, length);
      hostname[length] = 0;

      for (i = 0; i < length; i++)
        if (hostname[i] < ' ')
          hostname[i] = ' ';

      caps->hostname = hostname;

      /* We can safely ignore all other capabilities */
    }

    ADVANCE(pos, len, 2 + cl);
  }

  /* The LLGR capability must be advertised together with the GR capability,
     otherwise it must be disregarded */
  if (!caps->gr_aware && caps->llgr_aware)
  {
    caps->llgr_aware = 0;
    WALK_AF_CAPS(caps, ac)
    {
      ac->llgr_able = 0;
      ac->llgr_flags = 0;
      ac->llgr_time = 0;
    }
  }

  conn->remote_caps = caps;
  return 0;

err:
  mb_free(caps);
  bgp_error(conn, 2, err_subcode, NULL, 0);
  return -1;
}

int
bgp_check_capabilities(struct bgp_conn *conn)
{
  struct bgp_proto *p = conn->bgp;
  struct bgp_caps *local = conn->local_caps;
  struct bgp_caps *remote = conn->remote_caps;
  struct bgp_channel *c;
  int count = 0;

  /* This is partially overlapping with bgp_conn_enter_established_state(),
     but we need to run this just after we receive OPEN message */

  if (p->cf->require_refresh && !remote->route_refresh)
    return 0;

  if (p->cf->require_enhanced_refresh && !remote->enhanced_refresh)
    return 0;

  if (p->cf->require_as4 && !remote->as4_support)
    return 0;

  if (p->cf->require_extended_messages && !remote->ext_messages)
    return 0;

  if (p->cf->require_hostname && !remote->hostname)
    return 0;

  if (p->cf->require_gr && !remote->gr_aware)
    return 0;

  if (p->cf->require_llgr && !remote->llgr_aware)
    return 0;

  /* No check for require_roles, as it uses error code 2.11 instead of 2.7 */

  BGP_WALK_CHANNELS(p, c)
  {
    const struct bgp_af_caps *loc = bgp_find_af_caps(local,  c->afi);
    const struct bgp_af_caps *rem = bgp_find_af_caps(remote, c->afi);

    /* Find out whether this channel will be active */
    int active = loc->ready && rem->ready;

    /* Mandatory must be active */
    if (c->cf->mandatory && !active)
      return 0;

    if (active)
    {
      if (c->cf->require_ext_next_hop && !rem->ext_next_hop)
	return 0;

      if (c->cf->require_add_path && (loc->add_path & BGP_ADD_PATH_RX) && !(rem->add_path & BGP_ADD_PATH_TX))
	return 0;

      if (c->cf->require_add_path && (loc->add_path & BGP_ADD_PATH_TX) && !(rem->add_path & BGP_ADD_PATH_RX))
	return 0;

      count++;
    }
  }

  /* We need at least one channel active */
  if (!count)
    return 0;

  return 1;
}

static int
bgp_read_options(struct bgp_conn *conn, byte *pos, uint len, uint rest)
{
  struct bgp_proto *p = conn->bgp;
  int ext = 0;

  /* Handle extended length, RFC 9072 */
  if ((len > 0) && (rest > 0) && (pos[0] == 255))
  {
    if (rest < 3)
      goto err;

    /* Update pos/len to describe optional data */
    len = get_u16(pos+1);
    ext = 1;
    pos += 3;
    rest -= 3;
  }

  /* Verify that optional data fits into OPEN packet */
  if (len > rest)
    goto err;

  /* Length of option parameter header */
  uint hlen = ext ? 3 : 2;

  while (len > 0)
  {
    if (len < hlen)
      goto err;

    uint otype = get_u8(pos);
    uint olen = ext ? get_u16(pos+1) : get_u8(pos+1);

    if (len < (hlen + olen))
      goto err;

    if (otype == 2)
    {
      /* BGP capabilities, RFC 5492 */
      if (p->cf->capabilities)
	if (bgp_read_capabilities(conn, pos + hlen, olen) < 0)
	  return -1;
    }
    else
    {
      /* Unknown option */
      bgp_error(conn, 2, 4, pos, hlen + olen);
      return -1;
    }

    ADVANCE(pos, len, hlen + olen);
  }

  /* Prepare empty caps if no capability option was announced */
  if (!conn->remote_caps)
    conn->remote_caps = bgp_alloc_capabilities(p, 0);

  return 0;

err:
  bgp_error(conn, 2, 0, NULL, 0);
  return -1;
}

static byte *
bgp_copy_open(struct bgp_proto *p, const byte *pkt, uint len)
{
  char *buf = mb_alloc(p->p.pool, len - BGP_HEADER_LENGTH);
  memcpy(buf, pkt + BGP_HEADER_LENGTH, len - BGP_HEADER_LENGTH);
  return buf;
}

static byte *
bgp_create_open(struct bgp_conn *conn, byte *buf)
{
  struct bgp_proto *p = conn->bgp;

  BGP_TRACE(D_PACKETS, "Sending OPEN(ver=%d,as=%d,hold=%d,id=%08x)",
	    BGP_VERSION, p->public_as, p->cf->hold_time, p->local_id);

  buf[0] = BGP_VERSION;
  put_u16(buf+1, (p->public_as < 0xFFFF) ? p->public_as : AS_TRANS);
  put_u16(buf+3, p->cf->hold_time);
  put_u32(buf+5, p->local_id);

  if (p->cf->capabilities)
  {
    /* Prepare local_caps and write capabilities to buffer */
    byte *pos = buf+12;
    byte *end = bgp_write_capabilities(conn->local_caps, pos);
    uint len = end - pos;

    if (len < 254)
    {
      buf[9] = len + 2;		/* Optional parameters length */
      buf[10] = 2;		/* Option 2: Capability list */
      buf[11] = len;		/* Option data length */
    }
    else /* Extended length, RFC 9072 */
    {
      /* Move capabilities 4 B forward */
      memmove(buf + 16, pos, len);
      pos = buf + 16;
      end = pos + len;

      buf[9] = 255;		/* Non-ext OP length, fake */
      buf[10] = 255;		/* Non-ext OP type, signals extended length */
      put_u16(buf+11, len + 3);	/* Extended optional parameters length */
      buf[13] = 2;		/* Option 2: Capability list */
      put_u16(buf+14, len);	/* Option extended data length */
    }

    return end;
  }
  else
  {
    buf[9] = 0;			/* No optional parameters */
    return buf + 10;
  }

  return buf;
}

static void
bgp_rx_open(struct bgp_conn *conn, byte *pkt, uint len)
{
  struct bgp_proto *p = conn->bgp;
  struct bgp_conn *other;
  u32 asn, hold, id;

  /* Check state */
  if (conn->state != BS_OPENSENT)
  { bgp_error(conn, 5, fsm_err_subcode[conn->state], NULL, 0); return; }

  /* Check message length */
  if (len < 29)
  { bgp_error(conn, 1, 2, pkt+16, 2); return; }

  if (pkt[19] != BGP_VERSION)
  { u16 val = BGP_VERSION; bgp_error(conn, 2, 1, (byte *) &val, 2); return; }

  asn = get_u16(pkt+20);
  hold = get_u16(pkt+22);
  id = get_u32(pkt+24);
  BGP_TRACE(D_PACKETS, "Got OPEN(as=%d,hold=%d,id=%R)", asn, hold, id);

  conn->remote_open_msg = bgp_copy_open(p, pkt, len);
  conn->remote_open_length = len - BGP_HEADER_LENGTH;

  if (conn == &conn->bgp->incoming_conn)
    proto_update_extended_state(&conn->bgp->p,
	EA_LITERAL_STORE_ADATA(&ea_bgp_in_conn_remote_open_msg, 0,
	  conn->remote_open_msg, conn->remote_open_length));
  else
  {
    ASSERT_DIE(conn == &conn->bgp->outgoing_conn);
    proto_update_extended_state(&conn->bgp->p,
	EA_LITERAL_STORE_ADATA(&ea_bgp_out_conn_remote_open_msg, 0,
	  conn->remote_open_msg, conn->remote_open_length));
  }

  if (bgp_read_options(conn, pkt+29, pkt[28], len-29) < 0)
    return;

  /* RFC 4271 4.2 - hold time must be either 0 or at least 3 */
  if (hold > 0 && hold < 3)
  { bgp_error(conn, 2, 6, pkt+22, 2); return; }

  /* Compute effective hold and keepalive times */
  uint hold_time = MIN(hold, p->cf->hold_time);
  uint keepalive_time = p->cf->keepalive_time ?
    (p->cf->keepalive_time * hold_time / p->cf->hold_time) :
    hold_time / 3;

  uint send_hold_time = (p->cf->send_hold_time >= 0) ?
    (p->cf->send_hold_time * hold_time / p->cf->hold_time) :
    2 * hold_time;

  /* Keepalive time might be rounded down to zero */
  if (hold_time && !keepalive_time)
    keepalive_time = 1;

  /* Check effective values against configured minimums */
  if ((hold_time < p->cf->min_hold_time) ||
      (keepalive_time < p->cf->min_keepalive_time))
  { bgp_error(conn, 2, 6, pkt+22, 2); return; }

  /* RFC 6286 2.2 - router ID is nonzero and AS-wide unique */
  if (!id || (p->is_internal && id == p->local_id))
  { bgp_error(conn, 2, 3, pkt+24, -4); return; }

  /* RFC 5492 5 - check for required capabilities */
  if (p->cf->capabilities && !bgp_check_capabilities(conn))
  { bgp_error(conn, 2, 7, NULL, 0); return; }

  struct bgp_caps *caps = conn->remote_caps;

  if (caps->as4_support)
  {
    u32 as4 = caps->as4_number;

    if ((as4 != asn) && (asn != AS_TRANS))
      log(L_WARN "%s: Peer advertised inconsistent AS numbers", p->p.name);

    /* When remote ASN is unspecified, it must be external one */
    if (p->remote_as ? (as4 != p->remote_as) : (as4 == p->local_as))
    { as4 = htonl(as4); bgp_error(conn, 2, 2, (byte *) &as4, 4); return; }

    conn->received_as = as4;
  }
  else
  {
    if (p->remote_as ? (asn != p->remote_as) : (asn == p->local_as))
    { bgp_error(conn, 2, 2, pkt+20, 2); return; }

    conn->received_as = asn;
  }

  /* RFC 9234 4.2 - check role agreement */
  u8 local_role = p->cf->local_role;
  u8 neigh_role = caps->role;

  if ((local_role != BGP_ROLE_UNDEFINED) &&
      (neigh_role != BGP_ROLE_UNDEFINED) &&
      !((local_role == BGP_ROLE_PEER && neigh_role == BGP_ROLE_PEER) ||
	(local_role == BGP_ROLE_CUSTOMER && neigh_role == BGP_ROLE_PROVIDER) ||
	(local_role == BGP_ROLE_PROVIDER && neigh_role == BGP_ROLE_CUSTOMER) ||
	(local_role == BGP_ROLE_RS_CLIENT && neigh_role == BGP_ROLE_RS_SERVER) ||
	(local_role == BGP_ROLE_RS_SERVER && neigh_role == BGP_ROLE_RS_CLIENT)))
  { bgp_error(conn, 2, 11, &neigh_role, -1); return; }

  if ((p->cf->require_roles) && (neigh_role == BGP_ROLE_UNDEFINED))
  { bgp_error(conn, 2, 11, &neigh_role, -1); return; }

  /* Check the other connection */
  other = (conn == &p->outgoing_conn) ? &p->incoming_conn : &p->outgoing_conn;
  switch (other->state)
  {
  case BS_CONNECT:
  case BS_ACTIVE:
    /* Stop outgoing connection attempts */
    bgp_conn_enter_idle_state(other);
    break;

  case BS_IDLE:
  case BS_OPENSENT:
  case BS_CLOSE:
    break;

  case BS_OPENCONFIRM:
    /*
     * Description of collision detection rules in RFC 4271 is confusing and
     * contradictory, but it is essentially:
     *
     * 1. Router with higher ID is dominant
     * 2. If both have the same ID, router with higher ASN is dominant [RFC6286]
     * 3. When both connections are in OpenConfirm state, one initiated by
     *    the dominant router is kept.
     *
     * The first line in the expression below evaluates whether the neighbor
     * is dominant, the second line whether the new connection was initiated
     * by the neighbor. If both are true (or both are false), we keep the new
     * connection, otherwise we keep the old one.
     */
    if (((p->local_id < id) || ((p->local_id == id) && (p->public_as < p->remote_as)))
	== (conn == &p->incoming_conn))
    {
      /* Should close the other connection */
      BGP_TRACE(D_EVENTS, "Connection collision, giving up the other connection");
      bgp_error(other, 6, 7, NULL, 0);
      break;
    }
    /* Fall thru */
  case BS_ESTABLISHED:
    /* Should close this connection */
    BGP_TRACE(D_EVENTS, "Connection collision, giving up this connection");
    bgp_error(conn, 6, 7, NULL, 0);
    return;

  default:
    bug("bgp_rx_open: Unknown state");
  }

  /* Update our local variables */
  conn->hold_time = hold_time;
  conn->keepalive_time = keepalive_time;
  conn->send_hold_time = send_hold_time;
  conn->as4_session = conn->local_caps->as4_support && caps->as4_support;
  conn->ext_messages = conn->local_caps->ext_messages && caps->ext_messages;
  p->remote_id = id;

  ea_list *pes = p->p.ea_state;
  ea_set_attr(&pes, EA_LITERAL_EMBEDDED(&ea_bgp_rem_id, 0, p->remote_id));

  if (conn == &p->incoming_conn)
    ea_set_attr(&pes, EA_LITERAL_EMBEDDED(&ea_bgp_as4_in_conn, 0, conn->as4_session));
  else
  {
    ASSERT_DIE(conn == &p->outgoing_conn);
    ea_set_attr(&pes, EA_LITERAL_EMBEDDED(&ea_bgp_as4_out_conn, 0, conn->as4_session));
  }
  proto_announce_state_later(&p->p, pes);

  DBG("BGP: Hold timer set to %d, keepalive to %d, AS to %d, ID to %x, AS4 session to %d\n",
      conn->hold_time, conn->keepalive_time, p->remote_as, p->remote_id, conn->as4_session);

  bgp_schedule_packet(conn, NULL, PKT_KEEPALIVE);
  if (conn->sk)
  {
    bgp_start_timer(p, conn->hold_timer, conn->hold_time);
    bgp_start_timer(p, conn->send_hold_timer, conn->send_hold_time);
    bgp_conn_enter_openconfirm_state(conn);
  }
}


/*
 *	Next hop handling
 */

#define REPORT(msg, args...) \
  ({ log(L_REMOTE "%s: " msg, s->proto->p.name, ## args); })

#define DISCARD(msg, args...) \
  ({ REPORT(msg, ## args); return; })

#define WITHDRAW(msg, args...) \
  ({ REPORT(msg, ## args); s->err_withdraw = 1; return; })

#define REJECT(msg, args...)						\
  ({ log(L_ERR "%s: " msg, s->proto->p.name, ## args); s->err_reject = 1; return; })

#define BAD_AFI		"Unexpected AF <%u/%u> in UPDATE"
#define BAD_NEXT_HOP	"Invalid NEXT_HOP attribute"
#define NO_NEXT_HOP	"Missing NEXT_HOP attribute"
#define NO_LABEL_STACK	"Missing MPLS stack"

#define MISMATCHED_AF	" - mismatched address family (%I for %s)"

static void
bgp_apply_next_hop(struct bgp_parse_state *s, ea_list **to, ip_addr gw, ip_addr ll)
{
  struct bgp_proto *p = s->proto;
  struct bgp_channel *c = s->channel;

  if (c->cf->gw_mode == GW_DIRECT)
  {
    neighbor *nbr = NULL;
    uint nb_flags = p->cf->onlink ? NEF_ONLINK : 0;
    struct iface *default_iface = p->cf->onlink ? p->neigh->iface : NULL;

    /* GW_DIRECT -> single_hop -> p->neigh != NULL */
    if ((c->cf->next_hop_prefer == NHP_GLOBAL) && ipa_nonzero2(gw))
      nbr = neigh_find(&p->p, gw, default_iface, nb_flags);
    else if (ipa_nonzero(ll))
      nbr = neigh_find(&p->p, ll, p->neigh->iface, nb_flags);
    else if (ipa_nonzero2(gw))
      nbr = neigh_find(&p->p, gw, default_iface, nb_flags);
    else
      WITHDRAW(BAD_NEXT_HOP " - zero address");

    if (!nbr)
      WITHDRAW(BAD_NEXT_HOP " - address %I not directly reachable", ipa_nonzero(gw) ? gw : ll);

    if (nbr->scope == SCOPE_HOST)
      WITHDRAW(BAD_NEXT_HOP " - address %I is local", nbr->addr);

<<<<<<< HEAD
    ea_set_attr_u32(to, &ea_gen_igp_metric, 0, c->cf->cost);

    struct nexthop_adata_mpls nam;
    memset(&nam, 0, sizeof nam);
    nam.nhad.nh.gw = nbr->addr;
    nam.nhad.nh.iface = nbr->iface;
    nam.nhad.ad.length = NEXTHOP_NEXT(&nam.nhad.nh) - (void *) nam.nhad.ad.data;
    ea_set_attr_data(to, &ea_gen_nexthop, 0, nam.nhad.ad.data, nam.nhad.ad.length);
=======
    a->dest = RTD_UNICAST;
    a->nh.gw = nbr->addr;
    a->nh.iface = nbr->iface;
    a->nh.flags = nbr->flags & NEF_ONLINK ? RNF_ONLINK : 0;
    a->igp_metric = c->cf->cost;
>>>>>>> adbef6f9
  }
  else /* GW_RECURSIVE */
  {
    if (ipa_zero2(gw))
      WITHDRAW(BAD_NEXT_HOP " - zero address");

    rtable *tab = ipa_is_ip4(gw) ? c->igp_table_ip4 : c->igp_table_ip6;
    ip_addr lla = (c->cf->next_hop_prefer == NHP_LOCAL) ? ll : IPA_NONE;

    if (s->mpls)
    {
      u32 labels[BGP_MPLS_MAX];
      ea_set_hostentry(to, c->c.table, tab, gw, lla, BGP_MPLS_MAX, labels);
    }
    else
      ea_set_hostentry(to, c->c.table, tab, gw, lla, 0, NULL);
  }
}

static void
bgp_apply_mpls_labels(struct bgp_parse_state *s, ea_list **to, u32 lnum, u32 labels[lnum])
{
  bgp_set_attr_data(to, BA_MPLS_LABEL_STACK, 0, labels, lnum * sizeof labels[0]);

  if (lnum > MPLS_MAX_LABEL_STACK)
  {
    REPORT("Too many MPLS labels ($u)", lnum);

    ea_set_dest(to, 0, RTD_UNREACHABLE);
    return;
  }

  /* Handle implicit NULL as empty MPLS stack */
  if ((lnum == 1) && (labels[0] == BGP_MPLS_NULL))
    lnum = 0;

  if (s->channel->cf->gw_mode == GW_DIRECT)
  {
    eattr *e = ea_find(*to, &ea_gen_nexthop);
    SKIP_BACK_DECLARE(struct nexthop_adata_mpls, namp, nhad.ad, e->u.ptr);

    namp->nhad.nh.labels = lnum;
    memcpy(namp->nhad.nh.label, labels, lnum * sizeof(u32));
    namp->nhad.ad.length = NEXTHOP_NEXT(&namp->nhad.nh) - (void *) namp->nhad.ad.data;
  }
  else /* GW_RECURSIVE */
  {
    eattr *e = ea_find(*to, &ea_gen_hostentry);
    ASSERT_DIE(e);
    struct hostentry_adata *head = (void *) e->u.ptr;
    memcpy(head->labels, labels, lnum * sizeof(u32));
    head->ad.length = (void *)(&head->labels[lnum]) - (void *) head->ad.data;
    debug("he %p apply mpls labels (%u): %u\n", head->he, lnum, labels[0]);
  }
}

static int
bgp_match_src(struct bgp_export_state *s, int mode)
{
  switch (mode)
  {
  case NH_NO:		return 0;
  case NH_ALL:		return 1;
  case NH_IBGP:		return s->src && s->src->is_internal;
  case NH_EBGP:		return s->src && !s->src->is_internal;
  default:		return 0;
  }
}

static inline int
bgp_use_next_hop(struct bgp_export_state *s, eattr *a)
{
  struct bgp_proto *p = s->proto;
  struct bgp_channel *c = s->channel;
  ip_addr *nh = (void *) a->u.ptr->data;

  /* Handle next hop self option */
  if (c->cf->next_hop_self && bgp_match_src(s, c->cf->next_hop_self))
    return 0;

  /* Handle next hop keep option */
  if (c->cf->next_hop_keep && bgp_match_src(s, c->cf->next_hop_keep))
    return 1;

  /* Keep it when explicitly set in export filter */
  if (a->fresh)
    return 1;

  /* Check for non-matching AF */
  if ((ipa_is_ip4(*nh) != bgp_channel_is_ipv4(c)) && !c->ext_next_hop)
    return 0;

  /* Do not pass NEXT_HOP between different VRFs */
  if (p->p.vrf && s->src && s->src->p.vrf && (p->p.vrf != s->src->p.vrf))
    return 0;

  /* Keep it when exported to internal peers */
  if (p->is_interior && ipa_nonzero(*nh))
    return 1;

  /* Keep it when forwarded between single-hop BGPs on the same iface */
  struct iface *ifa = (s->src && s->src->neigh &&
      ((s->src->p.proto_state == PS_UP) || (s->src->p.proto_state == PS_START))) ?
    s->src->neigh->iface : NULL;
  return p->neigh && (p->neigh->iface == ifa);
}

static inline struct nexthop *
bgp_use_gateway(struct bgp_export_state *s)
{
  struct bgp_proto *p = s->proto;
  struct bgp_channel *c = s->channel;
  ea_list *ra = s->route->attrs;

  /* Handle next hop self option - also applies to gateway */
  if (c->cf->next_hop_self && bgp_match_src(s, c->cf->next_hop_self))
    return NULL;

  eattr *nhea = ea_find(ra, &ea_gen_nexthop);
  if (!nhea)
    return NULL;

  /* We need one valid global gateway */
  struct nexthop_adata *nhad = (struct nexthop_adata *) nhea->u.ptr;
  if (!NEXTHOP_IS_REACHABLE(nhad) ||
      !NEXTHOP_ONE(nhad) || ipa_zero(nhad->nh.gw) ||
      ipa_is_link_local(nhad->nh.gw))
    return NULL;

  /* Check for non-matching AF */
  if ((ipa_is_ip4(nhad->nh.gw) != bgp_channel_is_ipv4(c)) && !c->ext_next_hop)
    return NULL;

  /* Do not use gateway from different VRF */
  if (p->p.vrf && nhad->nh.iface && !if_in_vrf(nhad->nh.iface, p->p.vrf))
    return 0;

  /* Use it when exported to internal peers */
  if (p->is_interior)
    return &nhad->nh;

  /* Use it when forwarded to single-hop BGP peer on on the same iface */
  if (p->neigh && (p->neigh->iface == nhad->nh.iface))
    return &nhad->nh;

  return NULL;
}

static void
bgp_update_next_hop_ip(struct bgp_export_state *s, eattr *a, ea_list **to)
{
  if (!a || !bgp_use_next_hop(s, a))
  {
    struct nexthop *nhloc;
    if (nhloc = bgp_use_gateway(s))
    {
      ip_addr nh[1] = { nhloc->gw };
      bgp_set_attr_data(to, BA_NEXT_HOP, 0, nh, 16);

      if (s->mpls)
      {
	u32 implicit_null = BGP_MPLS_NULL;
	u32 *labels = nhloc->labels ? nhloc->label : &implicit_null;
	uint lnum = nhloc->labels ? nhloc->labels : 1;
	bgp_set_attr_data(to, BA_MPLS_LABEL_STACK, 0, labels, lnum * 4);
      }
      else
	bgp_unset_attr(to, BA_MPLS_LABEL_STACK);
    }
    else
    {
      ip_addr nh[2] = { s->channel->next_hop_addr, s->channel->link_addr };
      bgp_set_attr_data(to, BA_NEXT_HOP, 0, nh, ipa_nonzero(nh[1]) ? 32 : 16);
      s->local_next_hop = 1;

      if (s->mpls)
      {
	u32 label = ea_get_int(s->route->attrs, &ea_gen_mpls_label, BGP_MPLS_NULL);
	bgp_set_attr_data(to, BA_MPLS_LABEL_STACK, 0, &label, 4);
      }
      else
	bgp_unset_attr(to, BA_MPLS_LABEL_STACK);
    }
  }

  /* Check if next hop is valid */
  a = bgp_find_attr(*to, BA_NEXT_HOP);
  if (!a)
    REJECT(NO_NEXT_HOP);

  ip_addr *nh = (void *) a->u.ptr->data;
  ip_addr peer = s->proto->remote_ip;
  uint len = a->u.ptr->length;

  /* Forbid zero next hop */
  if (ipa_zero2(nh[0]) && ((len != 32) || ipa_zero(nh[1])))
    REJECT(BAD_NEXT_HOP " - zero address");

  /* Forbid next hop equal to neighbor IP */
  if (ipa_equal(peer, nh[0]) || ((len == 32) && ipa_equal(peer, nh[1])))
    REJECT(BAD_NEXT_HOP " - neighbor address %I", peer);

  /* Forbid next hop with non-matching AF */
  if ((ipa_is_ip4(nh[0]) != bgp_channel_is_ipv4(s->channel)) &&
      !s->channel->ext_next_hop)
    REJECT(BAD_NEXT_HOP MISMATCHED_AF, nh[0], s->channel->desc->name);

  /* Just check if MPLS stack */
  if (s->mpls && !bgp_find_attr(*to, BA_MPLS_LABEL_STACK))
    REJECT(NO_LABEL_STACK);
}

static uint
bgp_prepare_link_local_next_hop(struct bgp_write_state *s, ip_addr *nh)
{
  /*
   * We have link-local next-hop in nh[1]
   *
   * Possible variants:
   * [ ::, fe80::XX ] - BIRD's default/internal (LLNH_NATIVE)
   * [ fe80::XX ] - draft-white-linklocal-capability (LLNH_SINGLE)
   * [ fe80::XX, fe80::XX ] - Used in JunoOS (LLNH_DOUBLE)
   */

  switch (s->llnh_format)
  {
  case LLNH_NATIVE:
    return 32;

  case LLNH_SINGLE:
    nh[0] = nh[1];
    return 16;

  case LLNH_DOUBLE:
    nh[0] = nh[1];
    return 32;

  default:
    ASSERT(0);
    return 32;
  }
}

static uint
bgp_encode_next_hop_ip(struct bgp_write_state *s, eattr *a, byte *buf, uint size UNUSED)
{
  /* This function is used only for MP-BGP, see bgp_encode_next_hop() for IPv4 BGP */
  ip_addr *nh = (void *) a->u.ptr->data;
  uint len = a->u.ptr->length;

  ASSERT((len == 16) || (len == 32));

  /*
   * Both IPv4 and IPv6 next hops can be used (with ext_next_hop enabled). This
   * is specified in RFC 8950 for IPv4 and in RFC 4798 for IPv6. The difference
   * is that IPv4 address is directly encoded with IPv4 NLRI, but as IPv4-mapped
   * IPv6 address with IPv6 NLRI.
   */

  if (bgp_channel_is_ipv4(s->ptx->c) && ipa_is_ip4(nh[0]))
  {
    put_ip4(buf, ipa_to_ip4(nh[0]));
    return 4;
  }

  /* Handle variants of link-local-only next hop */
  if (ipa_zero(nh[0]) && (len == 32))
  {
    nh = alloca_copy(nh, 32);
    len = bgp_prepare_link_local_next_hop(s, nh);
  }

  put_ip6(buf, ipa_to_ip6(nh[0]));

  if (len == 32)
    put_ip6(buf+16, ipa_to_ip6(nh[1]));

  return len;
}

static void
bgp_decode_next_hop_ip(struct bgp_parse_state *s, byte *data, uint len, ea_list **to)
{
  struct bgp_channel *c = s->channel;
  struct adata *ad = lp_alloc_adata(s->pool, 32);
  ip_addr *nh = (void *) ad->data;

  if (len == 4)
  {
    nh[0] = ipa_from_ip4(get_ip4(data));
    nh[1] = IPA_NONE;
  }
  else if (len == 16)
  {
    nh[0] = ipa_from_ip6(get_ip6(data));
    nh[1] = IPA_NONE;

    if (ipa_is_link_local(nh[0]))
    { nh[1] = nh[0]; nh[0] = IPA_NONE; }
  }
  else if (len == 32)
  {
    nh[0] = ipa_from_ip6(get_ip6(data));
    nh[1] = ipa_from_ip6(get_ip6(data+16));

    if (ipa_is_link_local(nh[0]))
    { nh[1] = nh[0]; nh[0] = IPA_NONE; }

    if (ipa_is_ip4(nh[0]) || !ipa_is_link_local(nh[1]))
      nh[1] = IPA_NONE;
  }
  else
    bgp_parse_error(s, 9);

  if (ipa_zero(nh[1]))
    ad->length = 16;

  if ((bgp_channel_is_ipv4(c) != ipa_is_ip4(nh[0])) && !c->ext_next_hop)
    WITHDRAW(BAD_NEXT_HOP MISMATCHED_AF, nh[0], c->desc->name);

  // XXXX validate next hop

  bgp_set_attr_ptr(to, BA_NEXT_HOP, 0, ad);
  bgp_apply_next_hop(s, to, nh[0], nh[1]);
}

static uint
bgp_encode_next_hop_vpn(struct bgp_write_state *s, eattr *a, byte *buf, uint size UNUSED)
{
  ip_addr *nh = (void *) a->u.ptr->data;
  uint len = a->u.ptr->length;

  ASSERT((len == 16) || (len == 32));

  /*
   * Both IPv4 and IPv6 next hops can be used (with ext_next_hop enabled). This
   * is specified in RFC 8950 for VPNv4 and in RFC 4659 for VPNv6. The difference
   * is that IPv4 address is directly encoded with VPNv4 NLRI, but as IPv4-mapped
   * IPv6 address with VPNv6 NLRI.
   */

  if (bgp_channel_is_ipv4(s->ptx->c) && ipa_is_ip4(nh[0]))
  {
    put_u64(buf, 0); /* VPN RD is 0 */
    put_ip4(buf+8, ipa_to_ip4(nh[0]));
    return 12;
  }

  /* Handle variants of link-local-only next hop */
  if (ipa_zero(nh[0]) && (len == 32))
  {
    nh = alloca_copy(nh, 32);
    len = bgp_prepare_link_local_next_hop(s, nh);
  }

  put_u64(buf, 0); /* VPN RD is 0 */
  put_ip6(buf+8, ipa_to_ip6(nh[0]));

  if (len == 16)
    return 24;

  put_u64(buf+24, 0); /* VPN RD is 0 */
  put_ip6(buf+32, ipa_to_ip6(nh[1]));

  return 48;
}

static void
bgp_decode_next_hop_vpn(struct bgp_parse_state *s, byte *data, uint len, ea_list **to)
{
  struct bgp_channel *c = s->channel;
  struct adata *ad = lp_alloc_adata(s->pool, 32);
  ip_addr *nh = (void *) ad->data;

  if (len == 12)
  {
    nh[0] = ipa_from_ip4(get_ip4(data+8));
    nh[1] = IPA_NONE;
  }
  else if (len == 24)
  {
    nh[0] = ipa_from_ip6(get_ip6(data+8));
    nh[1] = IPA_NONE;

    if (ipa_is_link_local(nh[0]))
    { nh[1] = nh[0]; nh[0] = IPA_NONE; }
  }
  else if (len == 48)
  {
    nh[0] = ipa_from_ip6(get_ip6(data+8));
    nh[1] = ipa_from_ip6(get_ip6(data+32));

    if (ipa_is_link_local(nh[0]))
    { nh[1] = nh[0]; nh[0] = IPA_NONE; }

    if (ipa_is_ip4(nh[0]) || !ip6_is_link_local(nh[1]))
      nh[1] = IPA_NONE;
  }
  else
    bgp_parse_error(s, 9);

  if (ipa_zero(nh[1]))
    ad->length = 16;

  /* XXXX which error */
  if ((get_u64(data) != 0) || ((len == 48) && (get_u64(data+24) != 0)))
    bgp_parse_error(s, 9);

  if ((bgp_channel_is_ipv4(c) != ipa_is_ip4(nh[0])) && !c->ext_next_hop)
    WITHDRAW(BAD_NEXT_HOP MISMATCHED_AF, nh[0], c->desc->name);

  // XXXX validate next hop

  bgp_set_attr_ptr(to, BA_NEXT_HOP, 0, ad);
  bgp_apply_next_hop(s, to, nh[0], nh[1]);
}



static uint
bgp_encode_next_hop_none(struct bgp_write_state *s UNUSED, eattr *a UNUSED, byte *buf UNUSED, uint size UNUSED)
{
  return 0;
}

static void
bgp_decode_next_hop_none(struct bgp_parse_state *s UNUSED, byte *data UNUSED, uint len UNUSED, ea_list **to UNUSED)
{
  /*
   * Although we expect no next hop and RFC 7606 7.11 states that attribute
   * MP_REACH_NLRI with unexpected next hop length is considered malformed,
   * FlowSpec RFC 8955 4 states that next hop shall be ignored on receipt.
   */

  return;
}

static void
bgp_update_next_hop_none(struct bgp_export_state *s UNUSED, eattr *a, ea_list **to)
{
  /* NEXT_HOP shall not pass */
  if (a)
    bgp_unset_attr(to, BA_NEXT_HOP);
}


/*
 *	UPDATE
 */

static void
bgp_rte_update(struct bgp_parse_state *s, const net_addr *n, u32 path_id, ea_list *a0)
{
  if (path_id != s->last_id)
  {
    rt_unlock_source(s->last_src);

    s->last_src = rt_get_source(&s->proto->p, path_id);
    s->last_id = path_id;
  }

  if (!a0)
  {
    /* Route update was changed to withdraw */
    if (s->err_withdraw && s->reach_nlri_step)
      REPORT("Invalid route %N withdrawn", n);

    /* Route withdraw */
    rte_update(&s->channel->c, n, NULL, s->last_src);
    return;
  }

  rte e0 = {
    .attrs = a0,
    .src = s->last_src,
  };

  rte_update(&s->channel->c, n, &e0, s->last_src);
}

static void
bgp_encode_mpls_labels(struct bgp_write_state *s UNUSED, const adata *mpls, byte **pos, uint *size, byte *pxlen)
{
  const u32 dummy = 0;
  const u32 *labels = mpls ? (const u32 *) mpls->data : &dummy;
  uint lnum = mpls ? (mpls->length / 4) : 1;

  for (uint i = 0; i < lnum; i++)
  {
    put_u24(*pos, labels[i] << 4);
    ADVANCE(*pos, *size, 3);
  }

  /* Add bottom-of-stack flag */
  (*pos)[-1] |= BGP_MPLS_BOS;

  *pxlen += 24 * lnum;
}

static void
bgp_decode_mpls_labels(struct bgp_parse_state *s, byte **pos, uint *len, uint *pxlen, ea_list **to)
{
  u32 labels[BGP_MPLS_MAX];
  u32 label;
  uint lnum = 0;

  do {
    if (*pxlen < 24)
      bgp_parse_error(s, 1);

    label = get_u24(*pos);
    labels[lnum++] = label >> 4;
    ADVANCE(*pos, *len, 3);
    *pxlen -= 24;

    /* RFC 8277 2.4 - withdraw does not have variable-size MPLS stack but
       fixed-size 24-bit Compatibility field, which MUST be ignored */
    if (!s->reach_nlri_step)
      return;
  }
  while (!(label & BGP_MPLS_BOS));

  if (!*to)
    return;

  /* Update next hop entry in rta */
  bgp_apply_mpls_labels(s, to, lnum, labels);

  return;
}

static uint
bgp_encode_nlri_ip4(struct bgp_write_state *s, struct bgp_bucket *buck, byte *buf, uint size)
{
  byte *pos = buf;

  while (!EMPTY_LIST(buck->prefixes) && (size >= BGP_NLRI_MAX))
  {
    struct bgp_prefix *px = HEAD(buck->prefixes);
    struct net_addr_ip4 *net = NET_PTR_IP4(&px->ni->addr[0]);

    /* Encode path ID */
    if (s->add_path)
    {
      put_u32(pos, px->src->global_id);
      ADVANCE(pos, size, 4);
    }

    /* Encode prefix length */
    *pos = net->pxlen;
    ADVANCE(pos, size, 1);

    /* Encode MPLS labels */
    if (s->mpls)
      bgp_encode_mpls_labels(s, s->mpls_labels, &pos, &size, pos - 1);

    /* Encode prefix body */
    ip4_addr a = ip4_hton(net->prefix);
    uint b = (net->pxlen + 7) / 8;
    memcpy(pos, &a, b);
    ADVANCE(pos, size, b);

    bgp_done_prefix(s->ptx, px, buck);
  }

  return pos - buf;
}

static void
bgp_decode_nlri_ip4(struct bgp_parse_state *s, byte *pos, uint len, ea_list *a)
{
  while (len)
  {
    ea_list *ea = a;
    net_addr_ip4 net;
    u32 path_id = 0;

    /* Decode path ID */
    if (s->add_path)
    {
      if (len < 5)
	bgp_parse_error(s, 1);

      path_id = get_u32(pos);
      ADVANCE(pos, len, 4);
    }

    /* Decode prefix length */
    uint l = *pos;
    ADVANCE(pos, len, 1);

    if (len < ((l + 7) / 8))
      bgp_parse_error(s, 1);

    /* Decode MPLS labels */
    if (s->mpls)
      bgp_decode_mpls_labels(s, &pos, &len, &l, &ea);

    if (l > IP4_MAX_PREFIX_LENGTH)
      bgp_parse_error(s, 10);

    /* Decode prefix body */
    ip4_addr addr = IP4_NONE;
    uint b = (l + 7) / 8;
    memcpy(&addr, pos, b);
    ADVANCE(pos, len, b);

    net = NET_ADDR_IP4(ip4_ntoh(addr), l);
    net_normalize_ip4(&net);

    // XXXX validate prefix

    bgp_rte_update(s, (net_addr *) &net, path_id, ea);
  }
}


static uint
bgp_encode_nlri_ip6(struct bgp_write_state *s, struct bgp_bucket *buck, byte *buf, uint size)
{
  byte *pos = buf;

  while (!EMPTY_LIST(buck->prefixes) && (size >= BGP_NLRI_MAX))
  {
    struct bgp_prefix *px = HEAD(buck->prefixes);
    struct net_addr_ip6 *net = NET_PTR_IP6(&px->ni->addr[0]);

    /* Encode path ID */
    if (s->add_path)
    {
      put_u32(pos, px->src->global_id);
      ADVANCE(pos, size, 4);
    }

    /* Encode prefix length */
    *pos = net->pxlen;
    ADVANCE(pos, size, 1);

    /* Encode MPLS labels */
    if (s->mpls)
      bgp_encode_mpls_labels(s, s->mpls_labels, &pos, &size, pos - 1);

    /* Encode prefix body */
    ip6_addr a = ip6_hton(net->prefix);
    uint b = (net->pxlen + 7) / 8;
    memcpy(pos, &a, b);
    ADVANCE(pos, size, b);

    bgp_done_prefix(s->ptx, px, buck);
  }

  return pos - buf;
}

static void
bgp_decode_nlri_ip6(struct bgp_parse_state *s, byte *pos, uint len, ea_list *a)
{
  while (len)
  {
    ea_list *ea = a;
    net_addr_ip6 net;
    u32 path_id = 0;

    /* Decode path ID */
    if (s->add_path)
    {
      if (len < 5)
	bgp_parse_error(s, 1);

      path_id = get_u32(pos);
      ADVANCE(pos, len, 4);
    }

    /* Decode prefix length */
    uint l = *pos;
    ADVANCE(pos, len, 1);

    if (len < ((l + 7) / 8))
      bgp_parse_error(s, 1);

    /* Decode MPLS labels */
    if (s->mpls)
      bgp_decode_mpls_labels(s, &pos, &len, &l, &ea);

    if (l > IP6_MAX_PREFIX_LENGTH)
      bgp_parse_error(s, 10);

    /* Decode prefix body */
    ip6_addr addr = IP6_NONE;
    uint b = (l + 7) / 8;
    memcpy(&addr, pos, b);
    ADVANCE(pos, len, b);

    net = NET_ADDR_IP6(ip6_ntoh(addr), l);
    net_normalize_ip6(&net);

    // XXXX validate prefix

    bgp_rte_update(s, (net_addr *) &net, path_id, ea);
  }
}

static uint
bgp_encode_nlri_vpn4(struct bgp_write_state *s, struct bgp_bucket *buck, byte *buf, uint size)
{
  byte *pos = buf;

  while (!EMPTY_LIST(buck->prefixes) && (size >= BGP_NLRI_MAX))
  {
    struct bgp_prefix *px = HEAD(buck->prefixes);
    struct net_addr_vpn4 *net = NET_PTR_VPN4(&px->ni->addr[0]);

    /* Encode path ID */
    if (s->add_path)
    {
      put_u32(pos, px->src->global_id);
      ADVANCE(pos, size, 4);
    }

    /* Encode prefix length */
    *pos = 64 + net->pxlen;
    ADVANCE(pos, size, 1);

    /* Encode MPLS labels */
    if (s->mpls)
      bgp_encode_mpls_labels(s, s->mpls_labels, &pos, &size, pos - 1);

    /* Encode route distinguisher */
    put_rd(pos, net->rd);
    ADVANCE(pos, size, 8);

    /* Encode prefix body */
    ip4_addr a = ip4_hton(net->prefix);
    uint b = (net->pxlen + 7) / 8;
    memcpy(pos, &a, b);
    ADVANCE(pos, size, b);

    bgp_done_prefix(s->ptx, px, buck);
  }

  return pos - buf;
}

static void
bgp_decode_nlri_vpn4(struct bgp_parse_state *s, byte *pos, uint len, ea_list *a)
{
  while (len)
  {
    ea_list *ea = a;
    net_addr_vpn4 net;
    u32 path_id = 0;

    /* Decode path ID */
    if (s->add_path)
    {
      if (len < 5)
	bgp_parse_error(s, 1);

      path_id = get_u32(pos);
      ADVANCE(pos, len, 4);
    }

    /* Decode prefix length */
    uint l = *pos;
    ADVANCE(pos, len, 1);

    if (len < ((l + 7) / 8))
      bgp_parse_error(s, 1);

    /* Decode MPLS labels */
    if (s->mpls)
      bgp_decode_mpls_labels(s, &pos, &len, &l, &ea);

    /* Decode route distinguisher */
    if (l < 64)
      bgp_parse_error(s, 1);

    vpn_rd rd = get_rd(pos);
    ADVANCE(pos, len, 8);
    l -= 64;

    if (l > IP4_MAX_PREFIX_LENGTH)
      bgp_parse_error(s, 10);

    /* Decode prefix body */
    ip4_addr addr = IP4_NONE;
    uint b = (l + 7) / 8;
    memcpy(&addr, pos, b);
    ADVANCE(pos, len, b);

    net = NET_ADDR_VPN4(ip4_ntoh(addr), l, rd);
    net_normalize_vpn4(&net);

    // XXXX validate prefix

    bgp_rte_update(s, (net_addr *) &net, path_id, ea);
  }
}


static uint
bgp_encode_nlri_vpn6(struct bgp_write_state *s, struct bgp_bucket *buck, byte *buf, uint size)
{
  byte *pos = buf;

  while (!EMPTY_LIST(buck->prefixes) && (size >= BGP_NLRI_MAX))
  {
    struct bgp_prefix *px = HEAD(buck->prefixes);
    struct net_addr_vpn6 *net = NET_PTR_VPN6(&px->ni->addr[0]);

    /* Encode path ID */
    if (s->add_path)
    {
      put_u32(pos, px->src->global_id);
      ADVANCE(pos, size, 4);
    }

    /* Encode prefix length */
    *pos = 64 + net->pxlen;
    ADVANCE(pos, size, 1);

    /* Encode MPLS labels */
    if (s->mpls)
      bgp_encode_mpls_labels(s, s->mpls_labels, &pos, &size, pos - 1);

    /* Encode route distinguisher */
    put_rd(pos, net->rd);
    ADVANCE(pos, size, 8);

    /* Encode prefix body */
    ip6_addr a = ip6_hton(net->prefix);
    uint b = (net->pxlen + 7) / 8;
    memcpy(pos, &a, b);
    ADVANCE(pos, size, b);

    bgp_done_prefix(s->ptx, px, buck);
  }

  return pos - buf;
}

static void
bgp_decode_nlri_vpn6(struct bgp_parse_state *s, byte *pos, uint len, ea_list *a)
{
  while (len)
  {
    ea_list *ea = a;
    net_addr_vpn6 net;
    u32 path_id = 0;

    /* Decode path ID */
    if (s->add_path)
    {
      if (len < 5)
	bgp_parse_error(s, 1);

      path_id = get_u32(pos);
      ADVANCE(pos, len, 4);
    }

    /* Decode prefix length */
    uint l = *pos;
    ADVANCE(pos, len, 1);

    if (len < ((l + 7) / 8))
      bgp_parse_error(s, 1);

    /* Decode MPLS labels */
    if (s->mpls)
      bgp_decode_mpls_labels(s, &pos, &len, &l, &ea);

    /* Decode route distinguisher */
    if (l < 64)
      bgp_parse_error(s, 1);

    vpn_rd rd = get_rd(pos);
    ADVANCE(pos, len, 8);
    l -= 64;

    if (l > IP6_MAX_PREFIX_LENGTH)
      bgp_parse_error(s, 10);

    /* Decode prefix body */
    ip6_addr addr = IP6_NONE;
    uint b = (l + 7) / 8;
    memcpy(&addr, pos, b);
    ADVANCE(pos, len, b);

    net = NET_ADDR_VPN6(ip6_ntoh(addr), l, rd);
    net_normalize_vpn6(&net);

    // XXXX validate prefix

    bgp_rte_update(s, (net_addr *) &net, path_id, ea);
  }
}


static uint
bgp_encode_nlri_flow4(struct bgp_write_state *s, struct bgp_bucket *buck, byte *buf, uint size)
{
  byte *pos = buf;

  while (!EMPTY_LIST(buck->prefixes) && (size >= 4))
  {
    struct bgp_prefix *px = HEAD(buck->prefixes);
    struct net_addr_flow4 *net = NET_PTR_FLOW4(&px->ni->addr[0]);
    uint flen = net->length - sizeof(net_addr_flow4);

    /* Encode path ID */
    if (s->add_path)
    {
      put_u32(pos, px->src->global_id);
      ADVANCE(pos, size, 4);
    }

    if (flen > size)
      break;

    /* Copy whole flow data including length */
    memcpy(pos, net->data, flen);
    ADVANCE(pos, size, flen);

    bgp_done_prefix(s->ptx, px, buck);
  }

  return pos - buf;
}

static void
bgp_decode_nlri_flow4(struct bgp_parse_state *s, byte *pos, uint len, ea_list *a)
{
  while (len)
  {
    u32 path_id = 0;

    /* Decode path ID */
    if (s->add_path)
    {
      if (len < 4)
	bgp_parse_error(s, 1);

      path_id = get_u32(pos);
      ADVANCE(pos, len, 4);
    }

    if (len < 2)
      bgp_parse_error(s, 1);

    /* Decode flow length */
    uint hlen = flow_hdr_length(pos);
    uint dlen = flow_read_length(pos);
    uint flen = hlen + dlen;
    byte *data = pos + hlen;

    if (len < flen)
      bgp_parse_error(s, 1);

    /* Validate flow data */
    enum flow_validated_state r = flow4_validate(data, dlen);
    if (r != FLOW_ST_VALID)
    {
      log(L_REMOTE "%s: Invalid flow route: %s", s->proto->p.name, flow_validated_state_str(r));
      bgp_parse_error(s, 1);
    }

    ip4_addr px = IP4_NONE;
    uint pxlen = 0;

    /* Decode dst prefix */
    if (data[0] == FLOW_TYPE_DST_PREFIX)
    {
      px = flow_read_ip4_part(data);
      pxlen = flow_read_pxlen(data);
    }

    /* Prepare the flow */
    net_addr *n = alloca(sizeof(struct net_addr_flow4) + flen);
    net_fill_flow4(n, px, pxlen, pos, flen);
    ADVANCE(pos, len, flen);

    bgp_rte_update(s, n, path_id, a);
  }
}


static uint
bgp_encode_nlri_flow6(struct bgp_write_state *s, struct bgp_bucket *buck, byte *buf, uint size)
{
  byte *pos = buf;

  while (!EMPTY_LIST(buck->prefixes) && (size >= 4))
  {
    struct bgp_prefix *px = HEAD(buck->prefixes);
    struct net_addr_flow6 *net = NET_PTR_FLOW6(&px->ni->addr[0]);
    uint flen = net->length - sizeof(net_addr_flow6);

    /* Encode path ID */
    if (s->add_path)
    {
      put_u32(pos, px->src->global_id);
      ADVANCE(pos, size, 4);
    }

    if (flen > size)
      break;

    /* Copy whole flow data including length */
    memcpy(pos, net->data, flen);
    ADVANCE(pos, size, flen);

    bgp_done_prefix(s->ptx, px, buck);
  }

  return pos - buf;
}

static void
bgp_decode_nlri_flow6(struct bgp_parse_state *s, byte *pos, uint len, ea_list *a)
{
  while (len)
  {
    u32 path_id = 0;

    /* Decode path ID */
    if (s->add_path)
    {
      if (len < 4)
	bgp_parse_error(s, 1);

      path_id = get_u32(pos);
      ADVANCE(pos, len, 4);
    }

    if (len < 2)
      bgp_parse_error(s, 1);

    /* Decode flow length */
    uint hlen = flow_hdr_length(pos);
    uint dlen = flow_read_length(pos);
    uint flen = hlen + dlen;
    byte *data = pos + hlen;

    if (len < flen)
      bgp_parse_error(s, 1);

    /* Validate flow data */
    enum flow_validated_state r = flow6_validate(data, dlen);
    if (r != FLOW_ST_VALID)
    {
      log(L_REMOTE "%s: Invalid flow route: %s", s->proto->p.name, flow_validated_state_str(r));
      bgp_parse_error(s, 1);
    }

    ip6_addr px = IP6_NONE;
    uint pxlen = 0;

    /* Decode dst prefix */
    if (data[0] == FLOW_TYPE_DST_PREFIX)
    {
      px = flow_read_ip6_part(data);
      pxlen = flow_read_pxlen(data);
    }

    /* Prepare the flow */
    net_addr *n = alloca(sizeof(struct net_addr_flow6) + flen);
    net_fill_flow6(n, px, pxlen, pos, flen);
    ADVANCE(pos, len, flen);

    bgp_rte_update(s, n, path_id, a);
  }
}


static const struct bgp_af_desc bgp_af_table[] = {
  {
    .afi = BGP_AF_IPV4,
    .net = NET_IP4,
    .name = "ipv4",
    .encode_nlri = bgp_encode_nlri_ip4,
    .decode_nlri = bgp_decode_nlri_ip4,
    .encode_next_hop = bgp_encode_next_hop_ip,
    .decode_next_hop = bgp_decode_next_hop_ip,
    .update_next_hop = bgp_update_next_hop_ip,
  },
  {
    .afi = BGP_AF_IPV4_MC,
    .net = NET_IP4,
    .name = "ipv4-mc",
    .encode_nlri = bgp_encode_nlri_ip4,
    .decode_nlri = bgp_decode_nlri_ip4,
    .encode_next_hop = bgp_encode_next_hop_ip,
    .decode_next_hop = bgp_decode_next_hop_ip,
    .update_next_hop = bgp_update_next_hop_ip,
  },
  {
    .afi = BGP_AF_IPV4_MPLS,
    .net = NET_IP4,
    .mpls = 1,
    .name = "ipv4-mpls",
    .encode_nlri = bgp_encode_nlri_ip4,
    .decode_nlri = bgp_decode_nlri_ip4,
    .encode_next_hop = bgp_encode_next_hop_ip,
    .decode_next_hop = bgp_decode_next_hop_ip,
    .update_next_hop = bgp_update_next_hop_ip,
  },
  {
    .afi = BGP_AF_IPV6,
    .net = NET_IP6,
    .name = "ipv6",
    .encode_nlri = bgp_encode_nlri_ip6,
    .decode_nlri = bgp_decode_nlri_ip6,
    .encode_next_hop = bgp_encode_next_hop_ip,
    .decode_next_hop = bgp_decode_next_hop_ip,
    .update_next_hop = bgp_update_next_hop_ip,
  },
  {
    .afi = BGP_AF_IPV6_MC,
    .net = NET_IP6,
    .name = "ipv6-mc",
    .encode_nlri = bgp_encode_nlri_ip6,
    .decode_nlri = bgp_decode_nlri_ip6,
    .encode_next_hop = bgp_encode_next_hop_ip,
    .decode_next_hop = bgp_decode_next_hop_ip,
    .update_next_hop = bgp_update_next_hop_ip,
  },
  {
    .afi = BGP_AF_IPV6_MPLS,
    .net = NET_IP6,
    .mpls = 1,
    .name = "ipv6-mpls",
    .encode_nlri = bgp_encode_nlri_ip6,
    .decode_nlri = bgp_decode_nlri_ip6,
    .encode_next_hop = bgp_encode_next_hop_ip,
    .decode_next_hop = bgp_decode_next_hop_ip,
    .update_next_hop = bgp_update_next_hop_ip,
  },
  {
    .afi = BGP_AF_VPN4_MPLS,
    .net = NET_VPN4,
    .mpls = 1,
    .name = "vpn4-mpls",
    .encode_nlri = bgp_encode_nlri_vpn4,
    .decode_nlri = bgp_decode_nlri_vpn4,
    .encode_next_hop = bgp_encode_next_hop_vpn,
    .decode_next_hop = bgp_decode_next_hop_vpn,
    .update_next_hop = bgp_update_next_hop_ip,
  },
  {
    .afi = BGP_AF_VPN6_MPLS,
    .net = NET_VPN6,
    .mpls = 1,
    .name = "vpn6-mpls",
    .encode_nlri = bgp_encode_nlri_vpn6,
    .decode_nlri = bgp_decode_nlri_vpn6,
    .encode_next_hop = bgp_encode_next_hop_vpn,
    .decode_next_hop = bgp_decode_next_hop_vpn,
    .update_next_hop = bgp_update_next_hop_ip,
  },
  {
    .afi = BGP_AF_VPN4_MC,
    .net = NET_VPN4,
    .name = "vpn4-mc",
    .encode_nlri = bgp_encode_nlri_vpn4,
    .decode_nlri = bgp_decode_nlri_vpn4,
    .encode_next_hop = bgp_encode_next_hop_vpn,
    .decode_next_hop = bgp_decode_next_hop_vpn,
    .update_next_hop = bgp_update_next_hop_ip,
  },
  {
    .afi = BGP_AF_VPN6_MC,
    .net = NET_VPN6,
    .name = "vpn6-mc",
    .encode_nlri = bgp_encode_nlri_vpn6,
    .decode_nlri = bgp_decode_nlri_vpn6,
    .encode_next_hop = bgp_encode_next_hop_vpn,
    .decode_next_hop = bgp_decode_next_hop_vpn,
    .update_next_hop = bgp_update_next_hop_ip,
  },
  {
    .afi = BGP_AF_FLOW4,
    .net = NET_FLOW4,
    .no_igp = 1,
    .name = "flow4",
    .encode_nlri = bgp_encode_nlri_flow4,
    .decode_nlri = bgp_decode_nlri_flow4,
    .encode_next_hop = bgp_encode_next_hop_none,
    .decode_next_hop = bgp_decode_next_hop_none,
    .update_next_hop = bgp_update_next_hop_none,
  },
  {
    .afi = BGP_AF_FLOW6,
    .net = NET_FLOW6,
    .no_igp = 1,
    .name = "flow6",
    .encode_nlri = bgp_encode_nlri_flow6,
    .decode_nlri = bgp_decode_nlri_flow6,
    .encode_next_hop = bgp_encode_next_hop_none,
    .decode_next_hop = bgp_decode_next_hop_none,
    .update_next_hop = bgp_update_next_hop_none,
  },
};

const struct bgp_af_desc *
bgp_get_af_desc(u32 afi)
{
  uint i;
  for (i = 0; i < ARRAY_SIZE(bgp_af_table); i++)
    if (bgp_af_table[i].afi == afi)
      return &bgp_af_table[i];

  return NULL;
}

static inline uint
bgp_encode_nlri(struct bgp_write_state *s, struct bgp_bucket *buck, byte *buf, byte *end)
{
  return s->ptx->c->desc->encode_nlri(s, buck, buf, end - buf);
}

static inline uint
bgp_encode_next_hop(struct bgp_write_state *s, eattr *nh, byte *buf)
{
  return s->ptx->c->desc->encode_next_hop(s, nh, buf, 255);
}

void
bgp_update_next_hop(struct bgp_export_state *s, eattr *a, ea_list **to)
{
  s->channel->desc->update_next_hop(s, a, to);
}

#define MAX_ATTRS_LENGTH (end-buf+BGP_HEADER_LENGTH - 1024)

static byte *
bgp_create_ip_reach(struct bgp_write_state *s, struct bgp_bucket *buck, byte *buf, byte *end)
{
  /*
   *	2 B	Withdrawn Routes Length (zero)
   *	---	IPv4 Withdrawn Routes NLRI (unused)
   *	2 B	Total Path Attribute Length
   *	var	Path Attributes
   *	var	IPv4 Network Layer Reachability Information
   */

  ASSERT_DIE(s->ptx->withdraw_bucket != buck);

  int lr, la;

  la = bgp_encode_attrs(s, buck->eattrs, buf+4, buf + MAX_ATTRS_LENGTH);
  if (la < 0)
  {
    /* Attribute list too long */
    bgp_withdraw_bucket(s->ptx, buck);
    return NULL;
  }

  put_u16(buf+0, 0);
  put_u16(buf+2, la);

  lr = bgp_encode_nlri(s, buck, buf+4+la, end);

  return buf+4+la+lr;
}


static byte *
bgp_create_mp_reach(struct bgp_write_state *s, struct bgp_bucket *buck, byte *buf, byte *end)
{
  ASSERT_DIE((s->ptx->bmp) || (s->ptx->withdraw_bucket != buck));

  /*
   *	2 B	IPv4 Withdrawn Routes Length (zero)
   *	---	IPv4 Withdrawn Routes NLRI (unused)
   *	2 B	Total Path Attribute Length
   *	1 B	MP_REACH_NLRI hdr - Attribute Flags
   *	1 B	MP_REACH_NLRI hdr - Attribute Type Code
   *	2 B	MP_REACH_NLRI hdr - Length of Attribute Data
   *	2 B	MP_REACH_NLRI data - Address Family Identifier
   *	1 B	MP_REACH_NLRI data - Subsequent Address Family Identifier
   *	1 B	MP_REACH_NLRI data - Length of Next Hop Network Address
   *	var	MP_REACH_NLRI data - Network Address of Next Hop
   *	1 B	MP_REACH_NLRI data - Reserved (zero)
   *	var	MP_REACH_NLRI data - Network Layer Reachability Information
   *	var	Rest of Path Attributes
   *	---	IPv4 Network Layer Reachability Information (unused)
   */

  int lh, lr, la;	/* Lengths of next hop, NLRI and attributes */

  /* Begin of MP_REACH_NLRI atribute */
  buf[4] = BAF_OPTIONAL | BAF_EXT_LEN;
  buf[5] = BA_MP_REACH_NLRI;
  put_u16(buf+6, 0);		/* Will be fixed later */
  put_af3(buf+8, s->ptx->c->afi);
  byte *pos = buf+11;

  /* Encode attributes to temporary buffer */
  byte *abuf = alloca(MAX_ATTRS_LENGTH);
  la = bgp_encode_attrs(s, buck->eattrs, abuf, abuf + MAX_ATTRS_LENGTH);
  if (la < 0)
  {
    /* Attribute list too long */
    bgp_withdraw_bucket(s->ptx, buck);
    return NULL;
  }

  /* Encode the next hop */
  lh = bgp_encode_next_hop(s, s->mp_next_hop, pos+1);
  *pos = lh;
  pos += 1+lh;

  /* Reserved field */
  *pos++ = 0;

  /* Encode the NLRI */
  lr = bgp_encode_nlri(s, buck, pos, end - la);
  pos += lr;

  /* End of MP_REACH_NLRI atribute, update data length */
  put_u16(buf+6, pos-buf-8);

  /* Copy remaining attributes */
  memcpy(pos, abuf, la);
  pos += la;

  /* Initial UPDATE fields */
  put_u16(buf+0, 0);
  put_u16(buf+2, pos-buf-4);

  return pos;
}

#undef MAX_ATTRS_LENGTH

static byte *
bgp_create_ip_unreach(struct bgp_write_state *s, struct bgp_bucket *buck, byte *buf, byte *end)
{
  /*
   *	2 B	Withdrawn Routes Length
   *	var	IPv4 Withdrawn Routes NLRI
   *	2 B	Total Path Attribute Length (zero)
   *	---	Path Attributes (unused)
   *	---	IPv4 Network Layer Reachability Information (unused)
   */

  uint len = bgp_encode_nlri(s, buck, buf+2, end);

  put_u16(buf+0, len);
  put_u16(buf+2+len, 0);

  return buf+4+len;
}

static byte *
bgp_create_mp_unreach(struct bgp_write_state *s, struct bgp_bucket *buck, byte *buf, byte *end)
{
  /*
   *	2 B	Withdrawn Routes Length (zero)
   *	---	IPv4 Withdrawn Routes NLRI (unused)
   *	2 B	Total Path Attribute Length
   *	1 B	MP_UNREACH_NLRI hdr - Attribute Flags
   *	1 B	MP_UNREACH_NLRI hdr - Attribute Type Code
   *	2 B	MP_UNREACH_NLRI hdr - Length of Attribute Data
   *	2 B	MP_UNREACH_NLRI data - Address Family Identifier
   *	1 B	MP_UNREACH_NLRI data - Subsequent Address Family Identifier
   *	var	MP_UNREACH_NLRI data - Network Layer Reachability Information
   *	---	IPv4 Network Layer Reachability Information (unused)
   */

  uint len = bgp_encode_nlri(s, buck, buf+11, end);

  put_u16(buf+0, 0);
  put_u16(buf+2, 7+len);

  /* Begin of MP_UNREACH_NLRI atribute */
  buf[4] = BAF_OPTIONAL | BAF_EXT_LEN;
  buf[5] = BA_MP_UNREACH_NLRI;
  put_u16(buf+6, 3+len);
  put_af3(buf+8, s->ptx->c->afi);

  return buf+11+len;
}


#ifdef CONFIG_BMP

static byte *
bgp_create_update_bmp(ea_list *channel_ea, byte *buf, byte *end, struct bgp_bucket *buck, bool update)
{
  byte *res = NULL;

  struct bgp_ptx_private ptx = {
    .bmp = 1,
  };

  u32 afi = ea_get_int(channel_ea, &ea_bgp_afi, 0);
  ASSERT_DIE(afi);

  const struct bgp_af_desc *desc = bgp_get_af_desc(afi);
  ASSERT_DIE(desc);

  struct bgp_write_state s = {
    .ptx = &ptx,
    .pool = tmp_linpool,
    .mp_reach = (afi != BGP_AF_IPV4) || ea_get_int(channel_ea, &ea_bgp_extended_next_hop, 0),
    .as4_session = 1,
    .add_path = ea_get_int(channel_ea, &ea_bgp_add_path_rx, 0),
    .mpls = desc->mpls,
    .ignore_non_bgp_attrs = 1,
  };

  if (!update)
  {
    res = !s.mp_reach ?
      bgp_create_ip_unreach(&s, buck, buf, end):
      bgp_create_mp_unreach(&s, buck, buf, end);
  }
  else
  {
    res = !s.mp_reach ?
      bgp_create_ip_reach(&s, buck, buf, end):
      bgp_create_mp_reach(&s, buck, buf, end);
  }

  return res;
}

byte *
bgp_bmp_encode_rte(ea_list *c, byte *buf, byte *end, const struct rte *new)
{
  uint ea_size = new->attrs ? (sizeof(ea_list) + new->attrs->count * sizeof(eattr)) : 0;
  uint prefix_size = sizeof(struct bgp_prefix) + new->net->length;

  struct lp_state *tmpp = lp_save(tmp_linpool);

  /* Temporary bucket */
  struct bgp_bucket *b = tmp_allocz(sizeof(struct bgp_bucket) + ea_size);
  b->bmp = 1;
  init_list(&b->prefixes);

  if (new->attrs)
    memcpy(b->eattrs, new->attrs, ea_size);

  /* Temporary prefix */
  struct bgp_prefix *px = tmp_allocz(prefix_size);
  px->src = tmp_allocz(sizeof(struct rte_src));
  memcpy(px->src, new->src, sizeof(struct rte_src));
  px->ni = NET_TO_INDEX(new->net);
  add_tail(&b->prefixes, &px->buck_node);

  end = bgp_create_update_bmp(c, buf, end, b, !!new->attrs);

  lp_restore(tmp_linpool, tmpp);

  return end;
}

#endif /* CONFIG_BMP */


static byte *
bgp_create_update(struct bgp_channel *c, byte *buf)
{
  struct bgp_proto *p = (void *) c->c.proto;
  struct bgp_bucket *buck;
  byte *end = buf + (bgp_max_packet_length(p->conn) - BGP_HEADER_LENGTH);
  byte *res = NULL;
  struct lp_state *tmpp = NULL;

  BGP_PTX_LOCK(c->tx, ptx);

again:
  if (tmpp)
    lp_restore(tmp_linpool, tmpp);

  tmpp = lp_save(tmp_linpool);

  /* Initialize write state */
  struct bgp_write_state s = {
    .ptx = ptx,
    .pool = tmp_linpool,
    .mp_reach = (c->afi != BGP_AF_IPV4) || c->ext_next_hop,
    .as4_session = p->as4_session,
    .add_path = c->add_path_tx,
    .llnh_format = c->cf->llnh_format,
    .mpls = c->desc->mpls,
  };

  /* Try unreachable bucket */
  if ((buck = ptx->withdraw_bucket) && !EMPTY_LIST(buck->prefixes))
  {
    res = (c->afi == BGP_AF_IPV4) && !c->ext_next_hop ?
      bgp_create_ip_unreach(&s, buck, buf, end):
      bgp_create_mp_unreach(&s, buck, buf, end);

    goto done;
  }

  /* Try reachable buckets */
  if (!EMPTY_LIST(ptx->bucket_queue))
  {
    buck = HEAD(ptx->bucket_queue);

    /* Cleanup empty buckets */
    if (bgp_done_bucket(ptx, buck))
      goto again;

    res = !s.mp_reach ?
      bgp_create_ip_reach(&s, buck, buf, end):
      bgp_create_mp_reach(&s, buck, buf, end);

    bgp_done_bucket(ptx, buck);

    if (!res)
      goto again;

    goto done;
  }

  /* No more prefixes to send */
  lp_restore(tmp_linpool, tmpp);
  return NULL;

done:
  BGP_TRACE_RL(&rl_snd_update, D_PACKETS, "Sending UPDATE");
  p->stats.tx_updates++;
  lp_restore(tmp_linpool, tmpp);

  return res;
}

static byte *
bgp_create_ip_end_mark(struct bgp_channel *c UNUSED, byte *buf)
{
  /* Empty update packet */
  put_u32(buf, 0);

  return buf+4;
}

static byte *
bgp_create_mp_end_mark(struct bgp_channel *c, byte *buf)
{
  put_u16(buf+0, 0);
  put_u16(buf+2, 6);		/* length 4--9 */

  /* Empty MP_UNREACH_NLRI atribute */
  buf[4] = BAF_OPTIONAL;
  buf[5] = BA_MP_UNREACH_NLRI;
  buf[6] = 3;			/* Length 7--9 */
  put_af3(buf+7, c->afi);

  return buf+10;
}

static byte *
bgp_create_mp_end_mark_ea(ea_list *c, byte *buf)
{
  put_u16(buf+0, 0);
  put_u16(buf+2, 6);		/* length 4--9 */

  /* Empty MP_UNREACH_NLRI atribute */
  buf[4] = BAF_OPTIONAL;
  buf[5] = BA_MP_UNREACH_NLRI;
  buf[6] = 3;			/* Length 7--9 */
  int afi = ea_get_int(c, &ea_bgp_afi, 0);
  put_af3(buf+7, afi);

  return buf+10;
}

byte *
bgp_create_end_mark_ea_(ea_list *c, byte *buf)
{
  int afi = ea_get_int(c, &ea_bgp_afi, 0);
  return (afi == BGP_AF_IPV4) ?
    bgp_create_ip_end_mark(NULL, buf):
    bgp_create_mp_end_mark_ea(c, buf);
}

byte *
bgp_create_end_mark_(struct bgp_channel *c, byte *buf)
{
  return (c->afi == BGP_AF_IPV4) ?
    bgp_create_ip_end_mark(c, buf):
    bgp_create_mp_end_mark(c, buf);
}

static byte *
bgp_create_end_mark(struct bgp_channel *c, byte *buf)
{
  struct bgp_proto *p = (void *) c->c.proto;

  BGP_TRACE(D_PACKETS, "Sending END-OF-RIB");
  p->stats.tx_updates++;

  return bgp_create_end_mark_(c, buf);
}

static inline void
bgp_rx_end_mark(struct bgp_parse_state *s, u32 afi)
{
  struct bgp_proto *p = s->proto;
  struct bgp_channel *c = bgp_get_channel(p, afi);

  BGP_TRACE(D_PACKETS, "Got END-OF-RIB");

  if (!c)
    DISCARD(BAD_AFI, BGP_AFI(afi), BGP_SAFI(afi));

  if (c->load_state == BFS_LOADING)
    c->load_state = BFS_NONE;

  if (p->p.gr_recovery)
    channel_graceful_restart_unlock(&c->c);

  if (c->gr_active)
    bgp_graceful_restart_done(c);
}

static inline void
bgp_decode_nlri(struct bgp_parse_state *s, u32 afi, byte *nlri, uint len, ea_list *ea, byte *nh, uint nh_len)
{
  struct bgp_channel *c = bgp_get_channel(s->proto, afi);

  if (!c)
    DISCARD(BAD_AFI, BGP_AFI(afi), BGP_SAFI(afi));

  s->channel = c;
  s->add_path = c->add_path_rx;
  s->mpls = c->desc->mpls;

  s->last_id = 0;
  s->last_src = s->proto->p.main_source;
  rt_lock_source(s->last_src);

  /*
   * IPv4 BGP and MP-BGP may be used together in one update, therefore we do not
   * add BA_NEXT_HOP in bgp_decode_attrs(), but we add it here independently for
   * IPv4 BGP and MP-BGP. We undo the attribute (and possibly others attached by
   * decode_next_hop hooks) by restoring a->eattrs afterwards.
   */

  if (ea)
  {
    ea_set_attr_data(&ea, &ea_gen_from, 0, &s->proto->remote_ip, sizeof(ip_addr));
    ea_set_attr_u32(&ea, &ea_gen_preference, 0, c->c.preference);
    ea_set_attr_u32(&ea, &ea_gen_source, 0, RTS_BGP);

    c->desc->decode_next_hop(s, nh, nh_len, &ea);
    bgp_finish_attrs(s, &ea);

    /* Handle withdraw during next hop decoding */
    if (s->err_withdraw)
      ea = NULL;

    if (ea)
      ea = ea_lookup_tmp(ea, 0, EALS_CUSTOM);
  }

  c->desc->decode_nlri(s, nlri, len, ea);

  rt_unlock_source(s->last_src);
}

static void
bgp_rx_update(struct bgp_conn *conn, byte *pkt, uint len)
{
  struct bgp_proto *p = conn->bgp;
  ea_list *ea = NULL;

  BGP_TRACE_RL(&rl_rcv_update, D_PACKETS, "Got UPDATE");
  p->last_rx_update = current_time();
  p->stats.rx_updates++;

  /* Workaround for some BGP implementations that skip initial KEEPALIVE */
  if (conn->state == BS_OPENCONFIRM)
    bgp_conn_enter_established_state(conn);

  if (conn->state != BS_ESTABLISHED)
  { bgp_error(conn, 5, fsm_err_subcode[conn->state], NULL, 0); return; }

  bgp_start_timer(p, conn->hold_timer, conn->hold_time);

  struct lp_state *tmpp = lp_save(tmp_linpool);

  /* Initialize parse state */
  struct bgp_parse_state s = {
    .proto = p,
    .pool = tmp_linpool,
    .as4_session = p->as4_session,
  };

  /* Parse error handler */
  if (setjmp(s.err_jmpbuf))
  {
    bgp_error(conn, 3, s.err_subcode, NULL, 0);
    goto done;
  }

  /* Check minimal length */
  if (len < 23)
  {
    bgp_error(conn, 1, 2, pkt+16, 2);
    goto done;
  }

  /* Skip fixed header */
  uint pos = 19;

  /*
   *	UPDATE message format
   *
   *	2 B	IPv4 Withdrawn Routes Length
   *	var	IPv4 Withdrawn Routes NLRI
   *	2 B	Total Path Attribute Length
   *	var	Path Attributes
   *	var	IPv4 Reachable Routes NLRI
   */

  s.ip_unreach_len = get_u16(pkt + pos);
  s.ip_unreach_nlri = pkt + pos + 2;
  pos += 2 + s.ip_unreach_len;

  if (pos + 2 > len)
    bgp_parse_error(&s, 1);

  s.attr_len = get_u16(pkt + pos);
  s.attrs = pkt + pos + 2;
  pos += 2 + s.attr_len;

  if (pos > len)
    bgp_parse_error(&s, 1);

  s.ip_reach_len = len - pos;
  s.ip_reach_nlri = pkt + pos;

  if (s.attr_len)
    ea = bgp_decode_attrs(&s, s.attrs, s.attr_len);
  else
    ea = NULL;

  /* Check for End-of-RIB marker */
  if (!s.attr_len && !s.ip_unreach_len && !s.ip_reach_len)
  { bgp_rx_end_mark(&s, BGP_AF_IPV4); goto done; }

  /* Check for MP End-of-RIB marker */
  if ((s.attr_len < 8) && !s.ip_unreach_len && !s.ip_reach_len &&
      !s.mp_reach_len && !s.mp_unreach_len && s.mp_unreach_af)
  { bgp_rx_end_mark(&s, s.mp_unreach_af); goto done; }

  if (s.ip_unreach_len)
    bgp_decode_nlri(&s, BGP_AF_IPV4, s.ip_unreach_nlri, s.ip_unreach_len, NULL, NULL, 0);

  if (s.mp_unreach_len)
    bgp_decode_nlri(&s, s.mp_unreach_af, s.mp_unreach_nlri, s.mp_unreach_len, NULL, NULL, 0);

  s.reach_nlri_step = 1;

  if (s.ip_reach_len)
    bgp_decode_nlri(&s, BGP_AF_IPV4, s.ip_reach_nlri, s.ip_reach_len,
		    ea, s.ip_next_hop_data, s.ip_next_hop_len);

  if (s.mp_reach_len)
    bgp_decode_nlri(&s, s.mp_reach_af, s.mp_reach_nlri, s.mp_reach_len,
		    ea, s.mp_next_hop_data, s.mp_next_hop_len);

done:
  lp_restore(tmp_linpool, tmpp);
  return;
}

static uint
bgp_find_update_afi(byte *pos, uint len)
{
  /*
   * This is stripped-down version of bgp_rx_update(), bgp_decode_attrs() and
   * bgp_decode_mp_[un]reach_nlri() used by MRT code in order to find out which
   * AFI/SAFI is associated with incoming UPDATE. Returns 0 for framing errors.
   */
  if (len < 23)
    return 0;

  /* Assume there is no withrawn NLRI, read lengths and move to attribute list */
  uint wlen = get_u16(pos + 19);
  uint alen = get_u16(pos + 21);
  ADVANCE(pos, len, 23);

  /* Either non-zero withdrawn NLRI, non-zero reachable NLRI, or IPv4 End-of-RIB */
  if ((wlen != 0) || (alen < len) || !alen)
    return BGP_AF_IPV4;

  if (alen > len)
    return 0;

  /* Process attribute list (alen == len) */
  while (len)
  {
    if (len < 2)
      return 0;

    uint flags = pos[0];
    uint code = pos[1];
    ADVANCE(pos, len, 2);

    uint ll = !(flags & BAF_EXT_LEN) ? 1 : 2;
    if (len < ll)
      return 0;

    /* Read attribute length and move to attribute body */
    alen = (ll == 1) ? get_u8(pos) : get_u16(pos);
    ADVANCE(pos, len, ll);

    if (len < alen)
      return 0;

    /* Found MP NLRI */
    if ((code == BA_MP_REACH_NLRI) || (code == BA_MP_UNREACH_NLRI))
    {
      if (alen < 3)
	return 0;

      return BGP_AF(get_u16(pos), pos[2]);
    }

    /* Move to the next attribute */
    ADVANCE(pos, len, alen);
  }

  /* No basic or MP NLRI, but there are some attributes -> error */
  return 0;
}


/*
 *	ROUTE-REFRESH
 */

static inline byte *
bgp_create_route_refresh(struct bgp_channel *c, byte *buf)
{
  struct bgp_proto *p = (void *) c->c.proto;

  BGP_TRACE(D_PACKETS, "Sending ROUTE-REFRESH");

  /* Original route refresh request, RFC 2918 */
  put_af4(buf, c->afi);
  buf[2] = BGP_RR_REQUEST;

  return buf+4;
}

static inline byte *
bgp_create_begin_refresh(struct bgp_channel *c, byte *buf)
{
  struct bgp_proto *p = (void *) c->c.proto;

  BGP_TRACE(D_PACKETS, "Sending BEGIN-OF-RR");

  /* Demarcation of beginning of route refresh (BoRR), RFC 7313 */
  put_af4(buf, c->afi);
  buf[2] = BGP_RR_BEGIN;

  return buf+4;
}

static inline byte *
bgp_create_end_refresh(struct bgp_channel *c, byte *buf)
{
  struct bgp_proto *p = (void *) c->c.proto;

  BGP_TRACE(D_PACKETS, "Sending END-OF-RR");

  /* Demarcation of ending of route refresh (EoRR), RFC 7313 */
  put_af4(buf, c->afi);
  buf[2] = BGP_RR_END;

  return buf+4;
}

static void
bgp_rx_route_refresh(struct bgp_conn *conn, byte *pkt, uint len)
{
  struct bgp_proto *p = conn->bgp;

  if (conn->state != BS_ESTABLISHED)
  { bgp_error(conn, 5, fsm_err_subcode[conn->state], NULL, 0); return; }

  if (!conn->local_caps->route_refresh)
  { bgp_error(conn, 1, 3, pkt+18, 1); return; }

  if (len < (BGP_HEADER_LENGTH + 4))
  { bgp_error(conn, 1, 2, pkt+16, 2); return; }

  if (len > (BGP_HEADER_LENGTH + 4))
  { bgp_error(conn, 7, 1, pkt, MIN(len, 2048)); return; }

  struct bgp_channel *c = bgp_get_channel(p, get_af4(pkt+19));
  if (!c)
  {
    log(L_WARN "%s: Got ROUTE-REFRESH subtype %u for AF %u.%u, ignoring",
	p->p.name, pkt[21], get_u16(pkt+19), pkt[22]);
    return;
  }

  /* RFC 7313 redefined reserved field as RR message subtype */
  uint subtype = p->enhanced_refresh ? pkt[21] : BGP_RR_REQUEST;

  switch (subtype)
  {
  case BGP_RR_REQUEST:
    BGP_TRACE(D_PACKETS, "Got ROUTE-REFRESH");
    const char *info = bgp_begin_route_refresh(p, c);
    BGP_TRACE(D_EVENTS, "Reloading %s %s", c->c.name, info);
    break;

  case BGP_RR_BEGIN:
    BGP_TRACE(D_PACKETS, "Got BEGIN-OF-RR");
    bgp_refresh_begin(c);
    break;

  case BGP_RR_END:
    BGP_TRACE(D_PACKETS, "Got END-OF-RR");
    bgp_refresh_end(c);
    break;

  default:
    log(L_WARN "%s: Got ROUTE-REFRESH message with unknown subtype %u, ignoring",
	p->p.name, subtype);
    break;
  }
}

static inline struct bgp_channel *
bgp_get_channel_to_send(struct bgp_proto *p, struct bgp_conn *conn)
{
  uint i = conn->last_channel;

  /* Try the last channel, but at most several times */
  if ((conn->channels_to_send & (1 << i)) &&
      (conn->last_channel_count < 16))
    goto found;

  /* Find channel with non-zero channels_to_send */
  do
  {
    i++;
    if (i >= p->channel_count)
      i = 0;
  }
  while (! (conn->channels_to_send & (1 << i)));

  /* Use that channel */
  conn->last_channel = i;
  conn->last_channel_count = 0;

found:
  conn->last_channel_count++;
  return p->channel_map[i];
}

static inline int
bgp_send(struct bgp_conn *conn, uint type, uint len)
{
  sock *sk = conn->sk;
  byte *buf = sk->tbuf;

  conn->bgp->stats.tx_messages++;
  conn->bgp->stats.tx_bytes += len;

  memset(buf, 0xff, BGP_HDR_MARKER_LENGTH);
  put_u16(buf+16, len);
  buf[18] = type;

  int success = sk_send(sk, len);
  if (success && ((conn->state == BS_ESTABLISHED) || (conn->state == BS_OPENCONFIRM)))
    bgp_start_timer(conn->bgp, conn->send_hold_timer, conn->send_hold_time);

  return success;
}

/**
 * bgp_fire_tx - transmit packets
 * @conn: connection
 *
 * Whenever the transmit buffers of the underlying TCP connection
 * are free and we have any packets queued for sending, the socket functions
 * call bgp_fire_tx() which takes care of selecting the highest priority packet
 * queued (Notification > Keepalive > Open > Update), assembling its header
 * and body and sending it to the connection.
 */
static int
bgp_fire_tx(struct bgp_conn *conn)
{
  struct bgp_proto *p = conn->bgp;
  struct bgp_channel *c;
  byte *buf, *pkt, *end;
  uint s;

  if (!conn->sk)
    return 0;

  buf = conn->sk->tbuf;
  pkt = buf + BGP_HEADER_LENGTH;
  s = conn->packets_to_send;

  if (s & (1 << PKT_SCHEDULE_CLOSE))
  {
    /* We can finally close connection and enter idle state */
    bgp_conn_enter_idle_state(conn);
    return 0;
  }
  if (s & (1 << PKT_NOTIFICATION))
  {
    conn->packets_to_send = 1 << PKT_SCHEDULE_CLOSE;
    end = bgp_create_notification(conn, pkt);
    return bgp_send(conn, PKT_NOTIFICATION, end - buf);
  }
  else if (s & (1 << PKT_OPEN))
  {
    conn->packets_to_send &= ~(1 << PKT_OPEN);
    end = bgp_create_open(conn, pkt);

    conn->local_open_msg = bgp_copy_open(p, buf, end - buf);
    conn->local_open_length = end - buf - BGP_HEADER_LENGTH;

    ea_list *pes = p->p.ea_state;
    if (conn == &conn->bgp->incoming_conn)
      ea_set_attr(&pes, EA_LITERAL_STORE_ADATA(&ea_bgp_in_conn_local_open_msg, 0, conn->local_open_msg, conn->local_open_length));
    else
    {
      ASSERT_DIE(conn == &conn->bgp->outgoing_conn);
      ea_set_attr(&pes, EA_LITERAL_STORE_ADATA(&ea_bgp_out_conn_local_open_msg, 0, conn->local_open_msg, conn->local_open_length));
    }
    proto_announce_state_later(&p->p, pes);

    return bgp_send(conn, PKT_OPEN, end - buf);
  }
  else if (s & (1 << PKT_KEEPALIVE))
  {
    conn->packets_to_send &= ~(1 << PKT_KEEPALIVE);
    BGP_TRACE(D_PACKETS, "Sending KEEPALIVE");
    bgp_start_timer(p, conn->keepalive_timer, conn->keepalive_time);
    return bgp_send(conn, PKT_KEEPALIVE, BGP_HEADER_LENGTH);
  }
  else while (conn->channels_to_send)
  {
    c = bgp_get_channel_to_send(p, conn);
    s = c->packets_to_send;

    if (s & (1 << PKT_ROUTE_REFRESH))
    {
      c->packets_to_send &= ~(1 << PKT_ROUTE_REFRESH);
      end = bgp_create_route_refresh(c, pkt);
      return bgp_send(conn, PKT_ROUTE_REFRESH, end - buf);
    }
    else if (s & (1 << PKT_BEGIN_REFRESH))
    {
      /* BoRR is a subtype of RR, but uses separate bit in packets_to_send */
      c->packets_to_send &= ~(1 << PKT_BEGIN_REFRESH);
      end = bgp_create_begin_refresh(c, pkt);
      return bgp_send(conn, PKT_ROUTE_REFRESH, end - buf);
    }
    else if (s & (1 << PKT_UPDATE))
    {
      end = bgp_create_update(c, pkt);
      if (end)
	return bgp_send(conn, PKT_UPDATE, end - buf);

      /* No update to send, perhaps we need to send End-of-RIB or EoRR */
      c->packets_to_send = 0;
      conn->channels_to_send &= ~(1 << c->index);

      if (c->feed_state == BFS_LOADED)
      {
	if (c->enhanced_rr_again)
	  ev_send_loop(p->p.loop, &c->enhanced_rr_restart);

	c->feed_state = BFS_NONE;
	end = bgp_create_end_mark(c, pkt);
	return bgp_send(conn, PKT_UPDATE, end - buf);
      }

      else if (c->feed_state == BFS_REFRESHED)
      {
	if (c->enhanced_rr_again)
	  ev_send_loop(p->p.loop, &c->enhanced_rr_restart);

	c->feed_state = BFS_NONE;
	end = bgp_create_end_refresh(c, pkt);
	return bgp_send(conn, PKT_ROUTE_REFRESH, end - buf);
      }
    }
    else if (s)
      bug("Channel packets_to_send: %x", s);

    c->packets_to_send = 0;
    conn->channels_to_send &= ~(1 << c->index);
  }

  return 0;
}

static void bgp_tx_deferred(struct deferred_call *dc);
struct bgp_tx_deferred_call {
  struct deferred_call dc;
  struct bgp_conn *conn;
};

/**
 * bgp_schedule_packet - schedule a packet for transmission
 * @conn: connection
 * @c: channel
 * @type: packet type
 *
 * Schedule a packet of type @type to be sent as soon as possible.
 */
void
bgp_schedule_packet(struct bgp_conn *conn, struct bgp_channel *c, int type)
{
  ASSERT(conn->sk);

  struct bgp_proto *p = conn->bgp;
  if (c)
    BGP_TRACE(D_PACKETS, "Scheduling packet type %d for channel %s", type, c->c.name);
  else
    BGP_TRACE(D_PACKETS, "Scheduling packet type %d", type);

  bool was_active = conn->channels_to_send || conn->packets_to_send;

  if (c)
  {
    ASSERT_DIE(c->index < p->channel_count);

    if (! conn->channels_to_send)
    {
      conn->last_channel = c->index;
      conn->last_channel_count = 0;
    }

    c->packets_to_send |= 1 << type;
    conn->channels_to_send |= 1 << c->index;
  }
  else
    conn->packets_to_send |= 1 << type;

  if (was_active || (conn->sk->tpos != conn->sk->tbuf))
    return;
  else if ((type == PKT_KEEPALIVE) || (this_birdloop != p->p.loop))
    while (bgp_fire_tx(conn) > 0)
      ;
  else
  {
    struct bgp_tx_deferred_call btdc = {
      .dc.hook = bgp_tx_deferred,
      .conn = conn,
    };
    defer_call(&btdc.dc, sizeof btdc);
  }
}

static void
bgp_tx_deferred(struct deferred_call *dc)
{
  struct bgp_conn *conn = SKIP_BACK(struct bgp_tx_deferred_call, dc, dc)->conn;
  DBG("BGP: kicking TX\n");
  while (bgp_fire_tx(conn) > 0)
    ;
}

void
bgp_tx(sock *sk)
{
  struct bgp_conn *conn = sk->data;

  ASSERT_DIE(birdloop_inside(conn->bgp->p.loop));

  /* Pending message was passed to kernel */
  if ((conn->state == BS_ESTABLISHED) || (conn->state == BS_OPENCONFIRM))
    bgp_start_timer(conn->bgp, conn->send_hold_timer, conn->send_hold_time);

  DBG("BGP: TX hook\n");
  while (bgp_fire_tx(conn) > 0)
    ;
}


static struct {
  byte major, minor;
  byte *msg;
} bgp_msg_table[] = {
  { 1, 0, "Invalid message header" },
  { 1, 1, "Connection not synchronized" },
  { 1, 2, "Bad message length" },
  { 1, 3, "Bad message type" },
  { 2, 0, "Invalid OPEN message" },
  { 2, 1, "Unsupported version number" },
  { 2, 2, "Bad peer AS" },
  { 2, 3, "Bad BGP identifier" },
  { 2, 4, "Unsupported optional parameter" },
  { 2, 5, "Authentication failure" },
  { 2, 6, "Unacceptable hold time" },
  { 2, 7, "Required capability missing" }, /* [RFC5492] */
  { 2, 8, "No supported AFI/SAFI" }, /* This error msg is nonstandard */
  { 2,11, "Role mismatch" }, /* From Open Policy, RFC 9234 */
  { 3, 0, "Invalid UPDATE message" },
  { 3, 1, "Malformed attribute list" },
  { 3, 2, "Unrecognized well-known attribute" },
  { 3, 3, "Missing mandatory attribute" },
  { 3, 4, "Invalid attribute flags" },
  { 3, 5, "Invalid attribute length" },
  { 3, 6, "Invalid ORIGIN attribute" },
  { 3, 7, "AS routing loop" },		/* Deprecated */
  { 3, 8, "Invalid NEXT_HOP attribute" },
  { 3, 9, "Optional attribute error" },
  { 3, 10, "Invalid network field" },
  { 3, 11, "Malformed AS_PATH" },
  { 4, 0, "Hold timer expired" },
  { 5, 0, "Finite state machine error" }, /* Subcodes are according to [RFC6608] */
  { 5, 1, "Unexpected message in OpenSent state" },
  { 5, 2, "Unexpected message in OpenConfirm state" },
  { 5, 3, "Unexpected message in Established state" },
  { 6, 0, "Cease" }, /* Subcodes are according to [RFC4486] */
  { 6, 1, "Maximum number of prefixes reached" },
  { 6, 2, "Administrative shutdown" },
  { 6, 3, "Peer de-configured" },
  { 6, 4, "Administrative reset" },
  { 6, 5, "Connection rejected" },
  { 6, 6, "Other configuration change" },
  { 6, 7, "Connection collision resolution" },
  { 6, 8, "Out of Resources" },
  { 7, 0, "Invalid ROUTE-REFRESH message" }, /* [RFC7313] */
  { 7, 1, "Invalid ROUTE-REFRESH message length" }, /* [RFC7313] */
  { 8, 0, "Send hold timer expired" }, /* [RFC9687] */
};

/**
 * bgp_error_dsc - return BGP error description
 * @code: BGP error code
 * @subcode: BGP error subcode
 *
 * bgp_error_dsc() returns error description for BGP errors
 * which might be static string or given temporary buffer.
 */
const char *
bgp_error_dsc(uint code, uint subcode)
{
  static char buff[32];
  uint i;

  for (i=0; i < ARRAY_SIZE(bgp_msg_table); i++)
    if (bgp_msg_table[i].major == code && bgp_msg_table[i].minor == subcode)
      return bgp_msg_table[i].msg;

  bsprintf(buff, "Unknown error %u.%u", code, subcode);
  return buff;
}

/* RFC 9003 - shutdown communication message */
static int
bgp_handle_message(struct bgp_proto *p, byte *data, uint len, byte **bp)
{
  byte *msg = data + 1;
  uint msg_len = data[0];
  uint i;

  /* Handle zero length message */
  if (msg_len == 0)
    return 1;

  /* Handle proper message */
  if (msg_len + 1 > len)
    return 0;

  /* Some elementary cleanup */
  for (i = 0; i < msg_len; i++)
    if (msg[i] < ' ')
      msg[i] = ' ';

  proto_set_message(&p->p, msg, msg_len);
  *bp += bsprintf(*bp, ": \"%s\"", p->p.message);
  return 1;
}

void
bgp_log_error(struct bgp_proto *p, u8 class, char *msg, uint code, uint subcode, byte *data, uint len)
{
  byte argbuf[256+16], *t = argbuf;
  uint i;

  /* Don't report Cease messages generated by myself */
  if (code == 6 && class == BE_BGP_TX)
    return;

  /* Reset shutdown message */
  if ((code == 6) && ((subcode == 2) || (subcode == 4)))
    proto_set_message(&p->p, NULL, 0);

  if (len)
    {
      /* Bad peer AS / unacceptable hold time - print the value as decimal number */
      if ((code == 2) && ((subcode == 2) || (subcode == 6)) && ((len == 2) || (len == 4)))
	{
	  t += bsprintf(t, ": %u", (len == 2) ? get_u16(data) : get_u32(data));
	  goto done;
	}

      if ((code == 2) && (subcode == 11) && (len == 1))
        {
	  t += bsprintf(t, " (%s)", bgp_format_role_name(get_u8(data)));
	  goto done;
        }

      /* RFC 9003 - shutdown communication */
      if (((code == 6) && ((subcode == 2) || (subcode == 4))))
	if (bgp_handle_message(p, data, len, &t))
	  goto done;

      *t++ = ':';
      *t++ = ' ';
      if (len > 128)
	len = 128;
      for (i=0; i<len; i++)
	t += bsprintf(t, "%02x", data[i]);
    }

done:
  *t = 0;
  const byte *dsc = bgp_error_dsc(code, subcode);
  log(L_REMOTE "%s: %s: %s%s", p->p.name, msg, dsc, argbuf);
}

static void
bgp_rx_notification(struct bgp_conn *conn, byte *pkt, uint len)
{
  struct bgp_proto *p = conn->bgp;

  if (len < 21)
  { bgp_error(conn, 1, 2, pkt+16, 2); return; }

  uint code = pkt[19];
  uint subcode = pkt[20];
  int err = (code != 6);

  bgp_log_error(p, BE_BGP_RX, "Received", code, subcode, pkt+21, len-21);
  bgp_store_error(p, conn, BE_BGP_RX, (code << 16) | subcode);

  conn->notify_code = code;
  conn->notify_subcode = subcode;
  conn->notify_data = pkt+21;
  conn->notify_size = len-21;

  bgp_conn_enter_close_state(conn);
  bgp_schedule_packet(conn, NULL, PKT_SCHEDULE_CLOSE);

  if (err)
  {
    bgp_update_startup_delay(p);
    bgp_stop(p, 0, NULL, 0);
  }
  else
  {
    uint subcode_bit = 1 << ((subcode <= 8) ? subcode : 0);
    if (p->cf->disable_after_cease & subcode_bit)
    {
      log(L_INFO "%s: Disabled after Cease notification", p->p.name);
      p->startup_delay = 0;
      p->p.disabled = 1;
    }
  }
}

static void
bgp_rx_keepalive(struct bgp_conn *conn)
{
  struct bgp_proto *p = conn->bgp;

  BGP_TRACE(D_PACKETS, "Got KEEPALIVE");
  bgp_start_timer(p, conn->hold_timer, conn->hold_time);

  if (conn->state == BS_OPENCONFIRM)
  { bgp_conn_enter_established_state(conn); return; }

  if (conn->state != BS_ESTABLISHED)
    bgp_error(conn, 5, fsm_err_subcode[conn->state], NULL, 0);
}


/**
 * bgp_rx_packet - handle a received packet
 * @conn: BGP connection
 * @pkt: start of the packet
 * @len: packet size
 *
 * bgp_rx_packet() takes a newly received packet and calls the corresponding
 * packet handler according to the packet type.
 */
static void
bgp_rx_packet(struct bgp_conn *conn, byte *pkt, uint len)
{
  byte type = pkt[18];

  DBG("BGP: Got packet %02x (%d bytes)\n", type, len);
  conn->bgp->stats.rx_messages++;
  conn->bgp->stats.rx_bytes += len;

  if (conn->bgp->p.mrtdump & MD_MESSAGES)
    bgp_dump_message(conn, pkt, len);

  switch (type)
  {
  case PKT_OPEN:		return bgp_rx_open(conn, pkt, len);
  case PKT_UPDATE:		return bgp_rx_update(conn, pkt, len);
  case PKT_NOTIFICATION:	return bgp_rx_notification(conn, pkt, len);
  case PKT_KEEPALIVE:		return bgp_rx_keepalive(conn);
  case PKT_ROUTE_REFRESH:	return bgp_rx_route_refresh(conn, pkt, len);
  default:			bgp_error(conn, 1, 3, pkt+18, 1);
  }
}

void
bgp_do_uncork(callback *cb)
{
  SKIP_BACK_DECLARE(struct bgp_proto, p, uncork.cb, cb);

  ASSERT_DIE(birdloop_inside(p->p.loop));
  ASSERT_DIE(p->p.active_loops--);

  if (p->p.proto_state == PS_FLUSH)
    ev_send_loop(p->p.loop, p->p.event);
  else if (p->conn && (p->conn->state == BS_ESTABLISHED) && !p->conn->sk->rx_hook)
  {
    struct birdsock *sk = p->conn->sk;
    ASSERT_DIE(sk->rpos > sk->rbuf);
    sk_resume_rx(p->p.loop, sk, bgp_rx);
    bgp_rx(sk, sk->rpos - sk->rbuf);
    BGP_TRACE(D_PACKETS, "Uncorked");
  }
}

/**
 * bgp_rx - handle received data
 * @sk: socket
 * @size: amount of data received
 *
 * bgp_rx() is called by the socket layer whenever new data arrive from
 * the underlying TCP connection. It assembles the data fragments to packets,
 * checks their headers and framing and passes complete packets to
 * bgp_rx_packet().
 */
int
bgp_rx(sock *sk, uint size)
{
  struct bgp_conn *conn = sk->data;
  struct bgp_proto *p = conn->bgp;
  byte *pkt_start = sk->rbuf;
  byte *end = pkt_start + size;
  uint i, len;

  DBG("BGP: RX hook: Got %d bytes\n", size);
  while (end >= pkt_start + BGP_HEADER_LENGTH)
    {
      if ((conn->state == BS_CLOSE) || (conn->sk != sk))
	return 0;
      if ((conn->state == BS_ESTABLISHED) && rt_cork_check(&conn->bgp->uncork))
      {
	sk_pause_rx(p->p.loop, sk);
	p->p.active_loops++;
	BGP_TRACE(D_PACKETS, "Corked");
	break;
      }
      for(i=0; i<16; i++)
	if (pkt_start[i] != 0xff)
	  {
	    bgp_error(conn, 1, 1, NULL, 0);
	    break;
	  }
      len = get_u16(pkt_start+16);
      if ((len < BGP_HEADER_LENGTH) || (len > bgp_max_packet_length(conn)))
	{
	  bgp_error(conn, 1, 2, pkt_start+16, 2);
	  break;
	}
      if (end < pkt_start + len)
	break;
      bgp_rx_packet(conn, pkt_start, len);
      pkt_start += len;
    }
  if (pkt_start != sk->rbuf)
    {
      memmove(sk->rbuf, pkt_start, end - pkt_start);
      sk->rpos = sk->rbuf + (end - pkt_start);
    }
  return 0;
}<|MERGE_RESOLUTION|>--- conflicted
+++ resolved
@@ -1132,22 +1132,15 @@
     if (nbr->scope == SCOPE_HOST)
       WITHDRAW(BAD_NEXT_HOP " - address %I is local", nbr->addr);
 
-<<<<<<< HEAD
     ea_set_attr_u32(to, &ea_gen_igp_metric, 0, c->cf->cost);
 
     struct nexthop_adata_mpls nam;
     memset(&nam, 0, sizeof nam);
     nam.nhad.nh.gw = nbr->addr;
     nam.nhad.nh.iface = nbr->iface;
+    nam.nhad.nh.flags = nbr->flags & NEF_ONLINK ? RNF_ONLINK : 0;
     nam.nhad.ad.length = NEXTHOP_NEXT(&nam.nhad.nh) - (void *) nam.nhad.ad.data;
     ea_set_attr_data(to, &ea_gen_nexthop, 0, nam.nhad.ad.data, nam.nhad.ad.length);
-=======
-    a->dest = RTD_UNICAST;
-    a->nh.gw = nbr->addr;
-    a->nh.iface = nbr->iface;
-    a->nh.flags = nbr->flags & NEF_ONLINK ? RNF_ONLINK : 0;
-    a->igp_metric = c->cf->cost;
->>>>>>> adbef6f9
   }
   else /* GW_RECURSIVE */
   {

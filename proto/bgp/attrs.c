/*
 *	BIRD -- BGP Attributes
 *
 *	(c) 2000 Martin Mares <mj@ucw.cz>
 *	(c) 2008--2016 Ondrej Zajicek <santiago@crfreenet.org>
 *	(c) 2008--2016 CZ.NIC z.s.p.o.
 *
 *	Can be freely distributed and used under the terms of the GNU GPL.
 */

#undef LOCAL_DEBUG

#include <stdlib.h>

#include "nest/bird.h"
#include "nest/iface.h"
#include "nest/protocol.h"
#include "nest/rt.h"
#include "lib/attrs.h"
#include "conf/conf.h"
#include "lib/resource.h"
#include "lib/string.h"
#include "lib/unaligned.h"
#include "lib/macro.h"

#include "bgp.h"

/*
 *   UPDATE message error handling
 *
 * All checks from RFC 4271 6.3 are done as specified with these exceptions:
 *  - The semantic check of an IP address from NEXT_HOP attribute is missing.
 *  - Checks of some optional attribute values are missing.
 *  - Syntactic and semantic checks of NLRIs (done in DECODE_PREFIX())
 *    are probably inadequate.
 *
 * Loop detection based on AS_PATH causes updates to be withdrawn. RFC
 * 4271 does not explicitly specify the behavior in that case.
 *
 * Loop detection related to route reflection (based on ORIGINATOR_ID
 * and CLUSTER_LIST) causes updates to be withdrawn. RFC 4456 8
 * specifies that such updates should be ignored, but that is generally
 * a bad idea.
 *
 * BGP attribute table has several hooks:
 *
 * export - Hook that validates and normalizes attribute during export phase.
 * Receives eattr, may modify it (e.g., sort community lists for canonical
 * representation), UNSET() it (e.g., skip empty lists), or REJECT() the route
 * if necessary. May assume that eattr has value valid w.r.t. its type, but may
 * be invalid w.r.t. BGP constraints. Optional.
 *
 * encode - Hook that converts internal representation to external one during
 * packet writing. Receives eattr and puts it in the buffer (including attribute
 * header). Returns number of bytes, or -1 if not enough space. May assume that
 * eattr has value valid w.r.t. its type and validated by export hook. Mandatory
 * for all known attributes that exist internally after export phase (i.e., all
 * except pseudoattributes MP_(UN)REACH_NLRI).
 *
 * decode - Hook that converts external representation to internal one during
 * packet parsing. Receives attribute data in buffer, validates it and adds
 * attribute to ea_list. If data are invalid, steps DISCARD(), WITHDRAW() or
 * bgp_parse_error() may be used to escape. Mandatory for all known attributes.
 *
 * format - Optional hook that converts eattr to textual representation.
 */

union bgp_attr_desc {
  struct ea_class class;
  struct {
    EA_CLASS_INSIDE;
    uint flags;
    void (*export)(struct bgp_export_state *s, eattr *a);
    int  (*encode)(struct bgp_write_state *s, eattr *a, byte *buf, uint size);
    void (*decode)(struct bgp_parse_state *s, uint code, uint flags, byte *data, uint len, ea_list **to);
  };
};

static union bgp_attr_desc bgp_attr_table[];
static inline const union bgp_attr_desc *bgp_find_attr_desc(eattr *a)
{
  const struct ea_class *class = ea_class_find(a->id);

  if ((class < &bgp_attr_table[0].class) || (class >= &bgp_attr_table[BGP_ATTR_MAX].class))
    return NULL;

  return (const union bgp_attr_desc *) class;
}

#define BGP_EA_ID(code)	(bgp_attr_table[code].id)
#define EA_BGP_ID(code)	(((union bgp_attr_desc *) ea_class_find(code)) - bgp_attr_table)

void bgp_set_attr_u32(ea_list **to, uint code, uint flags, u32 val)
{
  const union bgp_attr_desc *desc = &bgp_attr_table[code];

  ea_set_attr(to, EA_LITERAL_EMBEDDED(
	&desc->class,
	flags & ~BAF_EXT_LEN,
	val
	));
}

void bgp_set_attr_ptr(ea_list **to, uint code, uint flags, const struct adata *ad)
{
  const union bgp_attr_desc *desc = &bgp_attr_table[code];

  ea_set_attr(to, EA_LITERAL_DIRECT_ADATA(
	&desc->class,
	flags & ~BAF_EXT_LEN,
	ad
	));
}

void
bgp_set_attr_data(ea_list **to, uint code, uint flags, void *data, uint len)
{
  const union bgp_attr_desc *desc = &bgp_attr_table[code];

  ea_set_attr(to, EA_LITERAL_STORE_ADATA(
	&desc->class,
	flags & ~BAF_EXT_LEN,
	data,
	len
	));
}

void
bgp_unset_attr(ea_list **to, uint code)
{
  const union bgp_attr_desc *desc = &bgp_attr_table[code];
  ea_unset_attr(to, 0, &desc->class);
}

#define REPORT(msg, args...) \
  ({ log(L_REMOTE "%s: " msg, s->proto->p.name, ## args); })

#define DISCARD(msg, args...) \
  ({ REPORT(msg, ## args); return; })

#define WITHDRAW(msg, args...) \
  ({ REPORT(msg, ## args); s->err_withdraw = 1; return; })

#define UNSET(a) \
  ({ a->undef = 1; return; })

#define REJECT(msg, args...) \
  ({ log(L_ERR "%s: " msg, s->proto->p.name, ## args); s->err_reject = 1; return; })

#define NEW_BGP		"Discarding %s attribute received from AS4-aware neighbor"
#define BAD_EBGP	"Discarding %s attribute received from EBGP neighbor"
#define BAD_LENGTH	"Malformed %s attribute - invalid length (%u)"
#define BAD_VALUE	"Malformed %s attribute - invalid value (%u)"
#define NO_MANDATORY	"Missing mandatory %s attribute"


static inline int
bgp_put_attr_hdr3(byte *buf, uint code, uint flags, uint len)
{
  *buf++ = flags & ~BAF_EXT_LEN;
  *buf++ = code;
  *buf++ = len;
  return 3;
}

static inline int
bgp_put_attr_hdr4(byte *buf, uint code, uint flags, uint len)
{
  *buf++ = flags | BAF_EXT_LEN;
  *buf++ = code;
  put_u16(buf, len);
  return 4;
}

static inline int
bgp_put_attr_hdr(byte *buf, uint code, uint flags, uint len)
{
  if (len < 256)
    return bgp_put_attr_hdr3(buf, code, flags, len);
  else
    return bgp_put_attr_hdr4(buf, code, flags, len);
}

static int
bgp_encode_u8(struct bgp_write_state *s UNUSED, eattr *a, byte *buf, uint size)
{
  if (size < (3+1))
    return -1;

  bgp_put_attr_hdr3(buf, EA_BGP_ID(a->id), a->flags, 1);
  buf[3] = a->u.data;

  return 3+1;
}

static int
bgp_encode_u32(struct bgp_write_state *s UNUSED, eattr *a, byte *buf, uint size)
{
  if (size < (3+4))
    return -1;

  bgp_put_attr_hdr3(buf, EA_BGP_ID(a->id), a->flags, 4);
  put_u32(buf+3, a->u.data);

  return 3+4;
}

static int
bgp_encode_u32s(struct bgp_write_state *s UNUSED, eattr *a, byte *buf, uint size)
{
  uint len = a->u.ptr->length;

  if (size < (4+len))
    return -1;

  uint hdr = bgp_put_attr_hdr(buf, EA_BGP_ID(a->id), a->flags, len);
  put_u32s(buf + hdr, (u32 *) a->u.ptr->data, len / 4);

  return hdr + len;
}

static int
bgp_put_attr(byte *buf, uint size, uint code, uint flags, const byte *data, uint len)
{
  if (size < (4+len))
    return -1;

  uint hdr = bgp_put_attr_hdr(buf, code, flags, len);
  memcpy(buf + hdr, data, len);

  return hdr + len;
}

static int
bgp_encode_raw(struct bgp_write_state *s UNUSED, eattr *a, byte *buf, uint size)
{
  return bgp_put_attr(buf, size, EA_BGP_ID(a->id), a->flags, a->u.ptr->data, a->u.ptr->length);
}


/*
 *	AIGP handling
 */

static int
bgp_aigp_valid(byte *data, uint len, char *err, uint elen)
{
  byte *pos = data;
  char *err_dsc = NULL;
  uint err_val = 0;

#define BAD(DSC,VAL) ({ err_dsc = DSC; err_val = VAL; goto bad; })
  while (len)
  {
    if (len < 3)
      BAD("TLV framing error", len);

    /* Process one TLV */
    uint ptype = pos[0];
    uint plen = get_u16(pos + 1);

    if (len < plen)
      BAD("TLV framing error", plen);

    if (plen < 3)
      BAD("Bad TLV length", plen);

    if ((ptype == BGP_AIGP_METRIC) && (plen != 11))
      BAD("Bad AIGP TLV length", plen);

    ADVANCE(pos, len, plen);
  }
#undef BAD

  return 1;

bad:
  if (err)
    if (bsnprintf(err, elen, "%s (%u) at %d", err_dsc, err_val, (int) (pos - data)) < 0)
      err[0] = 0;

  return 0;
}

static const byte *
bgp_aigp_get_tlv(const struct adata *ad, uint type)
{
  if (!ad)
    return NULL;

  uint len = ad->length;
  const byte *pos = ad->data;

  while (len)
  {
    uint ptype = pos[0];
    uint plen = get_u16(pos + 1);

    if (ptype == type)
      return pos;

    ADVANCE(pos, len, plen);
  }

  return NULL;
}

static const struct adata *
bgp_aigp_set_tlv(struct linpool *pool, const struct adata *ad, uint type, byte *data, uint dlen)
{
  uint len = ad ? ad->length : 0;
  const byte *pos = ad ? ad->data : NULL;
  struct adata *res = lp_alloc_adata(pool, len + 3 + dlen);
  byte *dst = res->data;
  byte *tlv = NULL;
  int del = 0;

  while (len)
  {
    uint ptype = pos[0];
    uint plen = get_u16(pos + 1);

    /* Find position for new TLV */
    if ((ptype >= type) && !tlv)
    {
      tlv = dst;
      dst += 3 + dlen;
    }

    /* Skip first matching TLV, copy others */
    if ((ptype == type) && !del)
      del = 1;
    else
    {
      memcpy(dst, pos, plen);
      dst += plen;
    }

    ADVANCE(pos, len, plen);
  }

  if (!tlv)
  {
    tlv = dst;
    dst += 3 + dlen;
  }

  /* Store the TLD */
  put_u8(tlv + 0, type);
  put_u16(tlv + 1, 3 + dlen);
  memcpy(tlv + 3, data, dlen);

  /* Update length */
  res->length = dst - res->data;

  return res;
}

static u64 UNUSED
bgp_aigp_get_metric(const struct adata *ad, u64 def)
{
  const byte *b = bgp_aigp_get_tlv(ad, BGP_AIGP_METRIC);
  return b ? get_u64(b + 3) : def;
}

static const struct adata *
bgp_aigp_set_metric(struct linpool *pool, const struct adata *ad, u64 metric)
{
  byte data[8];
  put_u64(data, metric);
  return bgp_aigp_set_tlv(pool, ad, BGP_AIGP_METRIC, data, 8);
}

int
bgp_total_aigp_metric_(const rte *e, u64 *metric, const struct adata **ad)
{
  eattr *a = ea_find(e->attrs, BGP_EA_ID(BA_AIGP));
  if (!a)
    return 0;

  const byte *b = bgp_aigp_get_tlv(a->u.ptr, BGP_AIGP_METRIC);
  if (!b)
    return 0;

  u64 aigp = get_u64(b + 3);
  u64 step = rt_get_igp_metric(e);

  if (!rte_resolvable(e) || (step >= IGP_METRIC_UNKNOWN))
    step = BGP_AIGP_MAX;

  if (!step)
    step = 1;

  *ad = a->u.ptr;
  *metric = aigp + step;
  if (*metric < aigp)
    *metric = BGP_AIGP_MAX;

  return 1;
}

static inline int
bgp_init_aigp_metric(rte *e, u64 *metric, const struct adata **ad)
{
  if (rt_get_source_attr(e) == RTS_BGP)
    return 0;

  *metric = rt_get_igp_metric(e);
  *ad = NULL;
  return *metric < IGP_METRIC_UNKNOWN;
}

u32
bgp_rte_igp_metric(const rte *rt)
{
  u64 metric = bgp_total_aigp_metric(rt);
  return (u32) MIN(metric, (u64) IGP_METRIC_UNKNOWN);
}


/*
 *	Attribute hooks
 */

static void
bgp_export_origin(struct bgp_export_state *s, eattr *a)
{
  if (a->u.data > 2)
    REJECT(BAD_VALUE, "ORIGIN", a->u.data);
}

static void
bgp_decode_origin(struct bgp_parse_state *s, uint code UNUSED, uint flags, byte *data, uint len, ea_list **to)
{
  if (len != 1)
    WITHDRAW(BAD_LENGTH, "ORIGIN", len);

  if (data[0] > 2)
    WITHDRAW(BAD_VALUE, "ORIGIN", data[0]);

  bgp_set_attr_u32(to, BA_ORIGIN, flags, data[0]);
}

static void
bgp_format_origin(const eattr *a, byte *buf, uint size UNUSED)
{
  static const char *bgp_origin_names[] = { "IGP", "EGP", "Incomplete" };

  bsprintf(buf, (a->u.data <= 2) ? bgp_origin_names[a->u.data] : "?");
}


static inline int
bgp_as_path_first_as_equal(const byte *data, uint len, u32 asn)
{
  return (len >= 6) &&
    ((data[0] == AS_PATH_SEQUENCE) || (data[0] == AS_PATH_CONFED_SEQUENCE)) &&
    (data[1] > 0) &&
    (get_u32(data+2) == asn);
}

static int
bgp_encode_as_path(struct bgp_write_state *s, eattr *a, byte *buf, uint size)
{
  const byte *data = a->u.ptr->data;
  uint len = a->u.ptr->length;

  if (!s->as4_session)
  {
    /* Prepare 16-bit AS_PATH (from 32-bit one) in a temporary buffer */
    byte *dst = alloca(len);
    len = as_path_32to16(dst, data, len);
    data = dst;
  }

  return bgp_put_attr(buf, size, BA_AS_PATH, a->flags, data, len);
}

static void
bgp_decode_as_path(struct bgp_parse_state *s, uint code UNUSED, uint flags, byte *data, uint len, ea_list **to)
{
  struct bgp_proto *p = s->proto;
  int as_length = s->as4_session ? 4 : 2;
  int as_sets = p->cf->allow_as_sets;
  int as_confed = p->cf->confederation && p->is_interior;
  char err[128];

  if (!as_path_valid(data, len, as_length, as_sets, as_confed, err, sizeof(err)))
    WITHDRAW("Malformed AS_PATH attribute - %s", err);

  if (!s->as4_session)
  {
    /* Prepare 32-bit AS_PATH (from 16-bit one) in a temporary buffer */
    byte *src = data;
    data = alloca(2*len);
    len = as_path_16to32(data, src, len);
  }

  /* In some circumstances check for initial AS_CONFED_SEQUENCE; RFC 5065 5.0 */
  if (p->is_interior && !p->is_internal &&
      ((len < 2) || (data[0] != AS_PATH_CONFED_SEQUENCE)))
    WITHDRAW("Malformed AS_PATH attribute - %s", "missing initial AS_CONFED_SEQUENCE");

  /* Reject routes with first AS in AS_PATH not matching neighbor AS; RFC 4271 6.3 */
  if (!p->is_internal && p->cf->enforce_first_as &&
      !bgp_as_path_first_as_equal(data, len, p->remote_as))
    WITHDRAW("Malformed AS_PATH attribute - %s", "First AS differs from neigbor AS");

  bgp_set_attr_data(to, BA_AS_PATH, flags, data, len);
}


static int
bgp_encode_next_hop(struct bgp_write_state *s, eattr *a, byte *buf, uint size)
{
  /*
   * The NEXT_HOP attribute is used only in traditional (IPv4) BGP. In MP-BGP,
   * the next hop is encoded as a part of the MP_REACH_NLRI attribute, so we
   * store it and encode it later by AFI-specific hooks.
   */

  if (!s->mp_reach)
  {
    // ASSERT(a->u.ptr->length == sizeof(ip_addr));

    /* FIXME: skip IPv6 next hops for IPv4 routes during MRT dump */
    ip_addr *addr = (void *) a->u.ptr->data;
    if ((a->u.ptr->length != sizeof(ip_addr)) || !ipa_is_ip4(*addr))
      return 0;

    if (size < (3+4))
      return -1;

    bgp_put_attr_hdr3(buf, BA_NEXT_HOP, a->flags, 4);
    put_ip4(buf+3, ipa_to_ip4(*addr));

    return 3+4;
  }
  else
  {
    s->mp_next_hop = a;
    return 0;
  }
}

static void
bgp_decode_next_hop(struct bgp_parse_state *s, uint code UNUSED, uint flags UNUSED, byte *data, uint len, ea_list **to UNUSED)
{
  if (len != 4)
    WITHDRAW(BAD_LENGTH, "NEXT_HOP", len);

  /* Semantic checks are done later */
  s->ip_next_hop_len = len;
  s->ip_next_hop_data = data;
}

/* TODO: This function should use AF-specific hook */
static void
bgp_format_next_hop(const eattr *a, byte *buf, uint size UNUSED)
{
  ip_addr *nh = (void *) a->u.ptr->data;
  uint len = a->u.ptr->length;

  ASSERT((len == 16) || (len == 32));

  /* in IPv6, we may have two addresses in NEXT HOP */
  if ((len == 16) || ipa_zero(nh[1]))
    bsprintf(buf, "%I", nh[0]);
  else
    bsprintf(buf, "%I %I", nh[0], nh[1]);
}


static void
bgp_decode_med(struct bgp_parse_state *s, uint code UNUSED, uint flags, byte *data, uint len, ea_list **to)
{
  if (len != 4)
    WITHDRAW(BAD_LENGTH, "MULTI_EXIT_DISC", len);

  u32 val = get_u32(data);
  bgp_set_attr_u32(to, BA_MULTI_EXIT_DISC, flags, val);
}


static void
bgp_export_local_pref(struct bgp_export_state *s, eattr *a)
{
  if (!s->proto->is_interior && !s->proto->cf->allow_local_pref)
    UNSET(a);
}

static void
bgp_decode_local_pref(struct bgp_parse_state *s, uint code UNUSED, uint flags, byte *data, uint len, ea_list **to)
{
  if (!s->proto->is_interior && !s->proto->cf->allow_local_pref)
    DISCARD(BAD_EBGP, "LOCAL_PREF");

  if (len != 4)
    WITHDRAW(BAD_LENGTH, "LOCAL_PREF", len);

  u32 val = get_u32(data);
  bgp_set_attr_u32(to, BA_LOCAL_PREF, flags, val);
}


static void
bgp_decode_atomic_aggr(struct bgp_parse_state *s, uint code UNUSED, uint flags, byte *data UNUSED, uint len, ea_list **to)
{
  if (len != 0)
    DISCARD(BAD_LENGTH, "ATOMIC_AGGR", len);

  bgp_set_attr_data(to, BA_ATOMIC_AGGR, flags, NULL, 0);
}

static int
bgp_encode_aggregator(struct bgp_write_state *s, eattr *a, byte *buf, uint size)
{
  const byte *data = a->u.ptr->data;
  uint len = a->u.ptr->length;

  if (!s->as4_session)
  {
    /* Prepare 16-bit AGGREGATOR (from 32-bit one) in a temporary buffer */
    byte *dst = alloca(6);
    len = aggregator_32to16(dst, data);
    data = dst;
  }

  return bgp_put_attr(buf, size, BA_AGGREGATOR, a->flags, data, len);
}

static void
bgp_decode_aggregator(struct bgp_parse_state *s, uint code UNUSED, uint flags, byte *data, uint len, ea_list **to)
{
  if (len != (s->as4_session ? 8 : 6))
    DISCARD(BAD_LENGTH, "AGGREGATOR", len);

  if (!s->as4_session)
  {
    /* Prepare 32-bit AGGREGATOR (from 16-bit one) in a temporary buffer */
    byte *src = data;
    data = alloca(8);
    len = aggregator_16to32(data, src);
  }

  bgp_set_attr_data(to, BA_AGGREGATOR, flags, data, len);
}

static void
bgp_format_aggregator(const eattr *a, byte *buf, uint size UNUSED)
{
  const byte *data = a->u.ptr->data;

  bsprintf(buf, "%I4 AS%u", get_ip4(data+4), get_u32(data+0));
}


static void
bgp_export_community(struct bgp_export_state *s, eattr *a)
{
  if (a->u.ptr->length == 0)
    UNSET(a);

  a->u.ptr = int_set_sort(s->pool, a->u.ptr);
}

static void
bgp_decode_community(struct bgp_parse_state *s, uint code UNUSED, uint flags, byte *data, uint len, ea_list **to)
{
  if (!len || (len % 4))
    WITHDRAW(BAD_LENGTH, "COMMUNITY", len);

  struct adata *ad = lp_alloc_adata(s->pool, len);
  get_u32s(data, (u32 *) ad->data, len / 4);
  bgp_set_attr_ptr(to, BA_COMMUNITY, flags, ad);
}


static void
bgp_export_originator_id(struct bgp_export_state *s, eattr *a)
{
  if (!s->proto->is_internal)
    UNSET(a);
}

static void
bgp_decode_originator_id(struct bgp_parse_state *s, uint code UNUSED, uint flags, byte *data, uint len, ea_list **to)
{
  if (!s->proto->is_internal)
    DISCARD(BAD_EBGP, "ORIGINATOR_ID");

  if (len != 4)
    WITHDRAW(BAD_LENGTH, "ORIGINATOR_ID", len);

  u32 val = get_u32(data);
  bgp_set_attr_u32(to, BA_ORIGINATOR_ID, flags, val);
}


static void
bgp_export_cluster_list(struct bgp_export_state *s UNUSED, eattr *a)
{
  if (!s->proto->is_internal)
    UNSET(a);

  if (a->u.ptr->length == 0)
    UNSET(a);
}

static void
bgp_decode_cluster_list(struct bgp_parse_state *s, uint code UNUSED, uint flags, byte *data, uint len, ea_list **to)
{
  if (!s->proto->is_internal)
    DISCARD(BAD_EBGP, "CLUSTER_LIST");

  if (!len || (len % 4))
    WITHDRAW(BAD_LENGTH, "CLUSTER_LIST", len);

  struct adata *ad = lp_alloc_adata(s->pool, len);
  get_u32s(data, (u32 *) ad->data, len / 4);
  bgp_set_attr_ptr(to, BA_CLUSTER_LIST, flags, ad);
}

static void
bgp_format_cluster_list(const eattr *a, byte *buf, uint size)
{
  /* Truncates cluster lists larger than buflen, probably not a problem */
  int_set_format(a->u.ptr, 0, -1, buf, size);
}


int
bgp_encode_mp_reach_mrt(struct bgp_write_state *s UNUSED, eattr *a, byte *buf, uint size)
{
  /*
   *	Limited version of MP_REACH_NLRI used for MRT table dumps (IPv6 only):
   *
   *	3 B	MP_REACH_NLRI header
   *	1 B	MP_REACH_NLRI data - Length of Next Hop Network Address
   *	var	MP_REACH_NLRI data - Network Address of Next Hop
   */

  ip_addr *nh = (void *) a->u.ptr->data;
  uint len = a->u.ptr->length;

  ASSERT((len == 16) || (len == 32));

  if (size < (3+1+len))
    return -1;

  bgp_put_attr_hdr3(buf, BA_MP_REACH_NLRI, BAF_OPTIONAL, 1+len);
  buf[3] = len;
  buf += 4;

  put_ip6(buf, ipa_to_ip6(nh[0]));

  if (len == 32)
    put_ip6(buf+16, ipa_to_ip6(nh[1]));

  return 3+1+len;
}

static inline u32
get_af3(byte *buf)
{
  return (get_u16(buf) << 16) | buf[2];
}

static void
bgp_decode_mp_reach_nlri(struct bgp_parse_state *s, uint code UNUSED, uint flags UNUSED, byte *data, uint len, ea_list **to UNUSED)
{
  /*
   *	2 B	MP_REACH_NLRI data - Address Family Identifier
   *	1 B	MP_REACH_NLRI data - Subsequent Address Family Identifier
   *	1 B	MP_REACH_NLRI data - Length of Next Hop Network Address
   *	var	MP_REACH_NLRI data - Network Address of Next Hop
   *	1 B	MP_REACH_NLRI data - Reserved (zero)
   *	var	MP_REACH_NLRI data - Network Layer Reachability Information
   */

  if ((len < 5) || (len < (5 + (uint) data[3])))
    bgp_parse_error(s, 9);

  s->mp_reach_af = get_af3(data);
  s->mp_next_hop_len = data[3];
  s->mp_next_hop_data = data + 4;
  s->mp_reach_len = len - 5 - s->mp_next_hop_len;
  s->mp_reach_nlri = data + 5 + s->mp_next_hop_len;
}


static void
bgp_decode_mp_unreach_nlri(struct bgp_parse_state *s, uint code UNUSED, uint flags UNUSED, byte *data, uint len, ea_list **to UNUSED)
{
  /*
   *	2 B	MP_UNREACH_NLRI data - Address Family Identifier
   *	1 B	MP_UNREACH_NLRI data - Subsequent Address Family Identifier
   *	var	MP_UNREACH_NLRI data - Network Layer Reachability Information
   */

  if (len < 3)
    bgp_parse_error(s, 9);

  s->mp_unreach_af = get_af3(data);
  s->mp_unreach_len = len - 3;
  s->mp_unreach_nlri = data + 3;
}


static void
bgp_export_ext_community(struct bgp_export_state *s, eattr *a)
{
  if (!s->proto->is_interior)
  {
    struct adata *ad = ec_set_del_nontrans(s->pool, a->u.ptr);

    if (ad->length == 0)
      UNSET(a);

    ec_set_sort_x(ad);
    a->u.ptr = ad;
  }
  else
  {
    if (a->u.ptr->length == 0)
      UNSET(a);

    a->u.ptr = ec_set_sort(s->pool, a->u.ptr);
  }
}

static void
bgp_decode_ext_community(struct bgp_parse_state *s, uint code UNUSED, uint flags, byte *data, uint len, ea_list **to)
{
  if (!len || (len % 8))
    WITHDRAW(BAD_LENGTH, "EXT_COMMUNITY", len);

  struct adata *ad = lp_alloc_adata(s->pool, len);
  get_u32s(data, (u32 *) ad->data, len / 4);
  bgp_set_attr_ptr(to, BA_EXT_COMMUNITY, flags, ad);
}


static void
bgp_decode_as4_aggregator(struct bgp_parse_state *s, uint code UNUSED, uint flags, byte *data, uint len, ea_list **to)
{
  if (s->as4_session)
    DISCARD(NEW_BGP, "AS4_AGGREGATOR");

  if (len != 8)
    DISCARD(BAD_LENGTH, "AS4_AGGREGATOR", len);

  bgp_set_attr_data(to, BA_AS4_AGGREGATOR, flags, data, len);
}

static void
bgp_decode_as4_path(struct bgp_parse_state *s, uint code UNUSED, uint flags, byte *data, uint len, ea_list **to)
{
  struct bgp_proto *p = s->proto;
  int sets = p->cf->allow_as_sets;

  char err[128];

  if (s->as4_session)
    DISCARD(NEW_BGP, "AS4_PATH");

  if (len < 6)
    DISCARD(BAD_LENGTH, "AS4_PATH", len);

  if (!as_path_valid(data, len, 4, sets, 1, err, sizeof(err)))
    DISCARD("Malformed AS4_PATH attribute - %s", err);

  struct adata *a = lp_alloc_adata(s->pool, len);
  memcpy(a->data, data, len);

  /* AS_CONFED* segments are invalid in AS4_PATH; RFC 6793 6 */
  if (as_path_contains_confed(a))
  {
    REPORT("Discarding AS_CONFED* segment from AS4_PATH attribute");
    a = as_path_strip_confed(s->pool, a);
  }

  bgp_set_attr_ptr(to, BA_AS4_PATH, flags, a);
}


static void
bgp_export_aigp(struct bgp_export_state *s, eattr *a)
{
  if (!s->channel->cf->aigp)
    UNSET(a);
}

static void
bgp_decode_aigp(struct bgp_parse_state *s, uint code UNUSED, uint flags, byte *data, uint len, ea_list **to)
{
  char err[128];

  /* Acceptability test postponed to bgp_finish_attrs() */

  if ((flags ^ bgp_attr_table[BA_AIGP].flags) & (BAF_OPTIONAL | BAF_TRANSITIVE))
    DISCARD("Malformed AIGP attribute - conflicting flags (%02x)", flags);

  if (!bgp_aigp_valid(data, len, err, sizeof(err)))
    DISCARD("Malformed AIGP attribute - %s", err);

  bgp_set_attr_data(to, BA_AIGP, flags, data, len);
}

static void
bgp_format_aigp(const eattr *a, byte *buf, uint size UNUSED)
{
  const byte *b = bgp_aigp_get_tlv(a->u.ptr, BGP_AIGP_METRIC);

  if (!b)
    bsprintf(buf, "?");
  else
    bsprintf(buf, "%lu", get_u64(b + 3));
}


static void
bgp_export_large_community(struct bgp_export_state *s, eattr *a)
{
  if (a->u.ptr->length == 0)
    UNSET(a);

  a->u.ptr = lc_set_sort(s->pool, a->u.ptr);
}

static void
bgp_decode_large_community(struct bgp_parse_state *s, uint code UNUSED, uint flags, byte *data, uint len, ea_list **to)
{
  if (!len || (len % 12))
    WITHDRAW(BAD_LENGTH, "LARGE_COMMUNITY", len);

  struct adata *ad = lp_alloc_adata(s->pool, len);
  get_u32s(data, (u32 *) ad->data, len / 4);
  bgp_set_attr_ptr(to, BA_LARGE_COMMUNITY, flags, ad);
}

static void
bgp_export_mpls_label_stack(struct bgp_export_state *s, eattr *a)
{
  const net_addr *n = s->route->net;
  u32 *labels = (u32 *) a->u.ptr->data;
  uint lnum = a->u.ptr->length / 4;

  /* Perhaps we should just ignore it? */
  if (!s->mpls)
    REJECT("Unexpected MPLS stack");

  /* Empty MPLS stack is not allowed */
  if (!lnum)
    REJECT("Malformed MPLS stack - empty");

  /* This is ugly, but we must ensure that labels fit into NLRI field */
  if ((24*lnum + (net_is_vpn(n) ? 64 : 0) + net_pxlen(n)) > 255)
    REJECT("Malformed MPLS stack - too many labels (%u)", lnum);

  for (uint i = 0; i < lnum; i++)
  {
    if (labels[i] > 0xfffff)
      REJECT("Malformed MPLS stack - invalid label (%u)", labels[i]);

    /* TODO: Check for special-purpose label values? */
  }
}

static int
bgp_encode_mpls_label_stack(struct bgp_write_state *s, eattr *a, byte *buf UNUSED, uint size UNUSED)
{
  /*
   * MPLS labels are encoded as a part of the NLRI in MP_REACH_NLRI attribute,
   * so we store MPLS_LABEL_STACK and encode it later by AFI-specific hooks.
   */

  s->mpls_labels = a->u.ptr;
  return 0;
}

static void
bgp_decode_mpls_label_stack(struct bgp_parse_state *s, uint code UNUSED, uint flags UNUSED, byte *data UNUSED, uint len UNUSED, ea_list **to UNUSED)
{
  DISCARD("Discarding received attribute #0");
}

static void
bgp_format_mpls_label_stack(const eattr *a, byte *buf, uint size)
{
  u32 *labels = (u32 *) a->u.ptr->data;
  uint lnum = a->u.ptr->length / 4;
  char *pos = buf;

  for (uint i = 0; i < lnum; i++)
  {
    if (size < 20)
    {
      bsprintf(pos, "...");
      return;
    }

    uint l = bsprintf(pos, "%d/", labels[i]);
    ADVANCE(pos, size, l);
  }

  /* Clear last slash or terminate empty string */
  pos[lnum ? -1 : 0] = 0;
}

static inline void
bgp_export_unknown(struct bgp_export_state *s UNUSED, eattr *a)
{
  if (!(a->flags & BAF_TRANSITIVE))
    UNSET(a);

  a->flags |= BAF_PARTIAL;
}

static inline void
bgp_decode_unknown(struct bgp_parse_state *s UNUSED, uint code, uint flags, byte *data, uint len, ea_list **to)
{
  if (!(flags & BAF_OPTIONAL))
    WITHDRAW("Unknown attribute (code %u) - conflicting flags (%02x)", code, flags);

  /* Cannot use bgp_set_attr_data() as it works on known attributes only */
  ea_set_attr_data(to, &bgp_attr_table[code].class, flags, data, len);
}

static inline void
bgp_format_unknown(const eattr *a, byte *buf, uint size)
{
  if (a->flags & BAF_TRANSITIVE)
    bsnprintf(buf, size, "(transitive)");
}


/*
 *	Attribute table
 */

static union bgp_attr_desc bgp_attr_table[BGP_ATTR_MAX] = {
  [BA_ORIGIN] = {
    .name = "bgp_origin",
    .type = T_ENUM_BGP_ORIGIN,
    .flags = BAF_TRANSITIVE,
    .export = bgp_export_origin,
    .encode = bgp_encode_u8,
    .decode = bgp_decode_origin,
    .format = bgp_format_origin,
  },
  [BA_AS_PATH] = {
    .name = "bgp_path",
    .type = T_PATH,
    .flags = BAF_TRANSITIVE,
    .encode = bgp_encode_as_path,
    .decode = bgp_decode_as_path,
  },
  [BA_NEXT_HOP] = {
    .name = "bgp_next_hop",
    .type = T_IP,
    .flags = BAF_TRANSITIVE,
    .encode = bgp_encode_next_hop,
    .decode = bgp_decode_next_hop,
    .format = bgp_format_next_hop,
  },
  [BA_MULTI_EXIT_DISC] = {
    .name = "bgp_med",
    .type = T_INT,
    .flags = BAF_OPTIONAL,
    .encode = bgp_encode_u32,
    .decode = bgp_decode_med,
  },
  [BA_LOCAL_PREF] = {
    .name = "bgp_local_pref",
    .type = T_INT,
    .flags = BAF_TRANSITIVE,
    .export = bgp_export_local_pref,
    .encode = bgp_encode_u32,
    .decode = bgp_decode_local_pref,
  },
  [BA_ATOMIC_AGGR] = {
    .name = "bgp_atomic_aggr",
    .type = T_OPAQUE,
    .flags = BAF_TRANSITIVE,
    .encode = bgp_encode_raw,
    .decode = bgp_decode_atomic_aggr,
  },
  [BA_AGGREGATOR] = {
    .name = "bgp_aggregator",
    .type = T_OPAQUE,
    .flags = BAF_OPTIONAL | BAF_TRANSITIVE,
    .encode = bgp_encode_aggregator,
    .decode = bgp_decode_aggregator,
    .format = bgp_format_aggregator,
  },
  [BA_COMMUNITY] = {
    .name = "bgp_community",
    .type = T_CLIST,
    .flags = BAF_OPTIONAL | BAF_TRANSITIVE,
    .export = bgp_export_community,
    .encode = bgp_encode_u32s,
    .decode = bgp_decode_community,
  },
  [BA_ORIGINATOR_ID] = {
    .name = "bgp_originator_id",
    .type = T_QUAD,
    .flags = BAF_OPTIONAL,
    .export = bgp_export_originator_id,
    .encode = bgp_encode_u32,
    .decode = bgp_decode_originator_id,
  },
  [BA_CLUSTER_LIST] = {
    .name = "bgp_cluster_list",
    .type = T_CLIST,
    .flags = BAF_OPTIONAL,
    .export = bgp_export_cluster_list,
    .encode = bgp_encode_u32s,
    .decode = bgp_decode_cluster_list,
    .format = bgp_format_cluster_list,
  },
  [BA_MP_REACH_NLRI] = {
    .name = "bgp_mp_reach_nlri",
    .type = T_OPAQUE,
    .hidden = 1,
    .flags = BAF_OPTIONAL,
    .decode = bgp_decode_mp_reach_nlri,
  },
  [BA_MP_UNREACH_NLRI] = {
    .name = "bgp_mp_unreach_nlri",
    .type = T_OPAQUE,
    .hidden = 1,
    .flags = BAF_OPTIONAL,
    .decode = bgp_decode_mp_unreach_nlri,
  },
  [BA_EXT_COMMUNITY] = {
    .name = "bgp_ext_community",
    .type = T_ECLIST,
    .flags = BAF_OPTIONAL | BAF_TRANSITIVE,
    .export = bgp_export_ext_community,
    .encode = bgp_encode_u32s,
    .decode = bgp_decode_ext_community,
  },
  [BA_AS4_PATH] = {
    .name = "bgp_as4_path",
    .type = T_PATH,
    .hidden = 1,
    .flags = BAF_OPTIONAL | BAF_TRANSITIVE,
    .encode = bgp_encode_raw,
    .decode = bgp_decode_as4_path,
  },
  [BA_AS4_AGGREGATOR] = {
    .name = "bgp_as4_aggregator",
    .type = T_OPAQUE,
    .hidden = 1,
    .flags = BAF_OPTIONAL | BAF_TRANSITIVE,
    .encode = bgp_encode_raw,
    .decode = bgp_decode_as4_aggregator,
    .format = bgp_format_aggregator,
  },
  [BA_AIGP] = {
    .name = "bgp_aigp",
    .type = T_OPAQUE,
    .flags = BAF_OPTIONAL | BAF_DECODE_FLAGS,
    .export = bgp_export_aigp,
    .encode = bgp_encode_raw,
    .decode = bgp_decode_aigp,
    .format = bgp_format_aigp,
  },
  [BA_LARGE_COMMUNITY] = {
    .name = "bgp_large_community",
    .type = T_LCLIST,
    .flags = BAF_OPTIONAL | BAF_TRANSITIVE,
    .export = bgp_export_large_community,
    .encode = bgp_encode_u32s,
    .decode = bgp_decode_large_community,
  },
  [BA_MPLS_LABEL_STACK] = {
    .name = "bgp_mpls_label_stack",
    .type = T_CLIST,
    .readonly = 1,
    .export = bgp_export_mpls_label_stack,
    .encode = bgp_encode_mpls_label_stack,
    .decode = bgp_decode_mpls_label_stack,
    .format = bgp_format_mpls_label_stack,
  },
};

eattr *
bgp_find_attr(ea_list *attrs, uint code)
{
  return ea_find(attrs, BGP_EA_ID(code));
}

void
bgp_register_attrs(void)
{
  for (uint i=0; i<ARRAY_SIZE(bgp_attr_table); i++)
  {
    if (!bgp_attr_table[i].name)
      bgp_attr_table[i] = (union bgp_attr_desc) {
	.name = mb_sprintf(&root_pool, "bgp_unknown_0x%02x", i),
	.type = T_OPAQUE,
	.flags = BAF_OPTIONAL,
	.readonly = 1,
	.export = bgp_export_unknown,
	.encode = bgp_encode_raw,
	.decode = bgp_decode_unknown,
	.format = bgp_format_unknown,
      };

    ea_register_init(&bgp_attr_table[i].class);
  }
}

/*
 *	Attribute export
 */

static inline void
bgp_export_attr(struct bgp_export_state *s, eattr *a, ea_list *to)
{
  const union bgp_attr_desc *desc = bgp_find_attr_desc(a);
  if (!desc)
    return;

  /* The flags might have been zero if the attr was added locally */
  a->flags = (a->flags & BAF_PARTIAL) | desc->flags;

  /* Set partial bit if new opt-trans attribute is attached to non-local route */
  if ((s->src != NULL) && (a->originated) &&
      (a->flags & BAF_OPTIONAL) && (a->flags & BAF_TRANSITIVE))
    a->flags |= BAF_PARTIAL;

  /* Call specific hook */
  CALL(desc->export, s, a);

  /* Attribute might become undefined in hook */
  if (a->undef)
    return;

  /* Append updated attribute */
  to->attrs[to->count++] = *a;
}

/**
 * bgp_export_attrs - export BGP attributes
 * @s: BGP export state
 * @attrs: a list of extended attributes
 *
 * The bgp_export_attrs() function takes a list of attributes and merges it to
 * one newly allocated and sorted segment. Attributes are validated and
 * normalized by type-specific export hooks and attribute flags are updated.
 * Some attributes may be eliminated (e.g. unknown non-tranitive attributes, or
 * empty community sets).
 *
 * Result: one sorted attribute list segment, or NULL if attributes are unsuitable.
 */
static inline ea_list *
bgp_export_attrs(struct bgp_export_state *s, ea_list *a)
{
  /* Merge the attribute list */
  ea_list *new = ea_normalize(a, 0);
  ASSERT_DIE(new);

  uint i, count;
  count = new->count;
  new->count = 0;

  /* Export each attribute */
  for (i = 0; i < count; i++)
    bgp_export_attr(s, &new->attrs[i], new);

  if (s->err_reject)
    return NULL;

  return new;
}


/*
 *	Attribute encoding
 */

static inline int
bgp_encode_attr(struct bgp_write_state *s, eattr *a, byte *buf, uint size)
{
  const union bgp_attr_desc *desc = bgp_find_attr_desc(a);
  ASSERT_DIE(desc);
  return desc->encode(s, a, buf, size);
}

/**
 * bgp_encode_attrs - encode BGP attributes
 * @s: BGP write state
 * @attrs: a list of extended attributes
 * @buf: buffer
 * @end: buffer end
 *
 * The bgp_encode_attrs() function takes a list of extended attributes
 * and converts it to its BGP representation (a part of an Update message).
 * BGP write state may be fake when called from MRT protocol.
 *
 * Result: Length of the attribute block generated or -1 if not enough space.
 */
int
bgp_encode_attrs(struct bgp_write_state *s, ea_list *attrs, byte *buf, byte *end)
{
  byte *pos = buf;
  int i, len;

  for (i = 0; i < attrs->count; i++)
  {
    len = bgp_encode_attr(s, &attrs->attrs[i], pos, end - pos);

    if (len < 0)
      return -1;

    pos += len;
  }

  return pos - buf;
}


/*
 *	Attribute decoding
 */

static void bgp_process_as4_attrs(ea_list **attrs, struct linpool *pool);

static inline int
bgp_as_path_loopy(struct bgp_proto *p, ea_list *attrs, u32 asn)
{
  eattr *e = bgp_find_attr(attrs, BA_AS_PATH);
  int num = p->cf->allow_local_as + 1;
  return (e && (num > 0) && as_path_contains(e->u.ptr, asn, num));
}

static inline int
bgp_originator_id_loopy(struct bgp_proto *p, ea_list *attrs)
{
  eattr *e = bgp_find_attr(attrs, BA_ORIGINATOR_ID);
  return (e && (e->u.data == p->local_id));
}

static inline int
bgp_cluster_list_loopy(struct bgp_proto *p, ea_list *attrs)
{
  eattr *e = bgp_find_attr(attrs, BA_CLUSTER_LIST);
  return (e && int_set_contains(e->u.ptr, p->rr_cluster_id));
}

static inline void
bgp_decode_attr(struct bgp_parse_state *s, byte code, byte flags, byte *data, uint len, ea_list **to)
{
  /* Handle duplicate attributes; RFC 7606 3 (g) */
  if (BIT32_TEST(s->attrs_seen, code))
  {
    if ((code == BA_MP_REACH_NLRI) || (code == BA_MP_UNREACH_NLRI))
      bgp_parse_error(s, 1);
    else
      DISCARD("Discarding duplicate attribute (code %u)", code);
  }
  BIT32_SET(s->attrs_seen, code);

  ASSERT_DIE(bgp_attr_table[code].id);
  const union bgp_attr_desc *desc = &bgp_attr_table[code];

  /* Handle conflicting flags; RFC 7606 3 (c) */
  if (((flags ^ desc->flags) & (BAF_OPTIONAL | BAF_TRANSITIVE)) &&
      !(desc->flags & BAF_DECODE_FLAGS))
    WITHDRAW("Malformed %s attribute - conflicting flags (%02x, expected %02x)", desc->name, flags, desc->flags);

  desc->decode(s, code, flags, data, len, to);
}

/**
 * bgp_decode_attrs - check and decode BGP attributes
 * @s: BGP parse state
 * @data: start of attribute block
 * @len: length of attribute block
 *
 * This function takes a BGP attribute block (a part of an Update message), checks
 * its consistency and converts it to a list of BIRD route attributes represented
 * by an (uncached) &rta.
 */
ea_list *
bgp_decode_attrs(struct bgp_parse_state *s, byte *data, uint len)
{
  struct bgp_proto *p = s->proto;
  ea_list *attrs = NULL;
  uint alen;
  byte code, flags;
  byte *pos = data;

  /* Parse the attributes */
  while (len)
  {
    alen = 0;

    /* Read attribute type */
    if (len < 2)
      goto framing_error;
    flags = pos[0];
    code = pos[1];
    ADVANCE(pos, len, 2);

    /* Read attribute length */
    if (flags & BAF_EXT_LEN)
    {
      if (len < 2)
	goto framing_error;
      alen = get_u16(pos);
      ADVANCE(pos, len, 2);
    }
    else
    {
      if (len < 1)
	goto framing_error;
      alen = *pos;
      ADVANCE(pos, len, 1);
    }

    if (alen > len)
      goto framing_error;

    DBG("Attr %02x %02x %u\n", code, flags, alen);

    bgp_decode_attr(s, code, flags, pos, alen, &attrs);
    ADVANCE(pos, len, alen);
  }

  if (s->err_withdraw)
    goto withdraw;

  /* If there is no reachability NLRI, we are finished */
  if (!s->ip_reach_len && !s->mp_reach_len)
    return NULL;


  /* Handle missing mandatory attributes; RFC 7606 3 (d) */
  if (!BIT32_TEST(s->attrs_seen, BA_ORIGIN))
  { REPORT(NO_MANDATORY, "ORIGIN"); goto withdraw; }

  if (!BIT32_TEST(s->attrs_seen, BA_AS_PATH))
  { REPORT(NO_MANDATORY, "AS_PATH"); goto withdraw; }

  if (s->ip_reach_len && !BIT32_TEST(s->attrs_seen, BA_NEXT_HOP))
  { REPORT(NO_MANDATORY, "NEXT_HOP"); goto withdraw; }

  /* When receiving attributes from non-AS4-aware BGP speaker, we have to
     reconstruct AS_PATH and AGGREGATOR attributes; RFC 6793 4.2.3 */
  if (!p->as4_session)
    bgp_process_as4_attrs(&attrs, s->pool);

  /* Reject routes with our ASN in AS_PATH attribute */
  if (bgp_as_path_loopy(p, attrs, p->local_as))
    goto loop;

  /* Reject routes with our Confederation ID in AS_PATH attribute; RFC 5065 4.0 */
  if ((p->public_as != p->local_as) && bgp_as_path_loopy(p, attrs, p->public_as))
    goto loop;

  /* Reject routes with our Router ID in ORIGINATOR_ID attribute; RFC 4456 8 */
  if (p->is_internal && bgp_originator_id_loopy(p, attrs))
    goto loop;

  /* Reject routes with our Cluster ID in CLUSTER_LIST attribute; RFC 4456 8 */
  if (p->rr_client && bgp_cluster_list_loopy(p, attrs))
    goto loop;

  /* If there is no local preference, define one */
  if (!BIT32_TEST(s->attrs_seen, BA_LOCAL_PREF))
    bgp_set_attr_u32(&attrs, BA_LOCAL_PREF, 0, p->cf->default_local_pref);

  return attrs;


framing_error:
  /* RFC 7606 4 - handle attribute framing errors */
  REPORT("Malformed attribute list - framing error (%u/%u) at %d",
	 alen, len, (int) (pos - s->attrs));

withdraw:
  /* RFC 7606 5.2 - handle missing NLRI during errors */
  if (!s->ip_reach_len && !s->mp_reach_len)
    bgp_parse_error(s, 1);

  s->err_withdraw = 1;
  return NULL;

loop:
  /* Loops are handled as withdraws, but ignored silently. Do not set err_withdraw. */
  return NULL;
}

void
bgp_finish_attrs(struct bgp_parse_state *s, ea_list **to)
{
  /* AIGP test here instead of in bgp_decode_aigp() - we need to know channel */
  if (BIT32_TEST(s->attrs_seen, BA_AIGP) && !s->channel->cf->aigp)
  {
    REPORT("Discarding AIGP attribute received on non-AIGP session");
    bgp_unset_attr(to, BA_AIGP);
  }
}


/*
 *	Route bucket hash table
 */

#define RBH_KEY(b)		b->eattrs, b->hash
#define RBH_NEXT(b)		b->next
#define RBH_EQ(a1,h1,a2,h2)	h1 == h2 && ea_same(a1, a2)
#define RBH_FN(a,h)		h

#define RBH_REHASH		bgp_rbh_rehash
#define RBH_PARAMS		/8, *2, 2, 2, 12, 20


HASH_DEFINE_REHASH_FN(RBH, struct bgp_bucket)

void
bgp_init_bucket_table(struct bgp_channel *c)
{
  HASH_INIT(c->bucket_hash, c->pool, 8);

  init_list(&c->bucket_queue);
  c->withdraw_bucket = NULL;
}

void
bgp_free_bucket_table(struct bgp_channel *c)
{
  HASH_FREE(c->bucket_hash);

  struct bgp_bucket *b;
  WALK_LIST_FIRST(b, c->bucket_queue)
  {
    rem_node(&b->send_node);
    mb_free(b);
  }

  mb_free(c->withdraw_bucket);
  c->withdraw_bucket = NULL;
}

static struct bgp_bucket *
bgp_get_bucket(struct bgp_channel *c, ea_list *new)
{
  /* Hash and lookup */
  u32 hash = ea_hash(new);
  struct bgp_bucket *b = HASH_FIND(c->bucket_hash, RBH, new, hash);

  if (b)
    return b;

  /* Scan the list for total size */
  uint ea_size = BIRD_CPU_ALIGN(ea_list_size(new));
  uint size = sizeof(struct bgp_bucket) + ea_size;

  /* Allocate the bucket */
  b = mb_alloc(c->pool, size);
  *b = (struct bgp_bucket) { };
  init_list(&b->prefixes);
  b->hash = hash;

  /* Copy the ea_list */
  ea_list_copy(b->eattrs, new, ea_size);

  /* Insert the bucket to bucket hash */
  HASH_INSERT2(c->bucket_hash, RBH, c->pool, b);

  return b;
}

static struct bgp_bucket *
bgp_get_withdraw_bucket(struct bgp_channel *c)
{
  if (!c->withdraw_bucket)
  {
    c->withdraw_bucket = mb_allocz(c->pool, sizeof(struct bgp_bucket));
    init_list(&c->withdraw_bucket->prefixes);
  }

  return c->withdraw_bucket;
}

static void
bgp_free_bucket_xx(struct bgp_channel *c, struct bgp_bucket *b)
{
  HASH_REMOVE2(c->bucket_hash, RBH, c->pool, b);
  mb_free(b);
}

int
bgp_done_bucket(struct bgp_channel *c, struct bgp_bucket *b)
{
  /* Won't free the withdraw bucket */
  if (b == c->withdraw_bucket)
    return 0;

  if (EMPTY_LIST(b->prefixes))
    rem_node(&b->send_node);

  if (b->px_uc || !EMPTY_LIST(b->prefixes))
    return 0;

  bgp_free_bucket_xx(c, b);
  return 1;
}

void
bgp_defer_bucket(struct bgp_channel *c, struct bgp_bucket *b)
{
  rem_node(&b->send_node);
  add_tail(&c->bucket_queue, &b->send_node);
}

void
bgp_withdraw_bucket(struct bgp_channel *c, struct bgp_bucket *b)
{
  struct bgp_proto *p = (void *) c->c.proto;
  struct bgp_bucket *wb = bgp_get_withdraw_bucket(c);

  log(L_ERR "%s: Attribute list too long", p->p.name);
  while (!EMPTY_LIST(b->prefixes))
  {
    struct bgp_prefix *px = HEAD(b->prefixes);

    log(L_ERR "%s: - withdrawing %N", p->p.name, &px->net);
    rem_node(&px->buck_node_xx);
    add_tail(&wb->prefixes, &px->buck_node_xx);
  }
}


/*
 *	Prefix hash table
 */

#define PXH_KEY(px)		px->net, px->path_id, px->hash
#define PXH_NEXT(px)		px->next
#define PXH_EQ(n1,i1,h1,n2,i2,h2) h1 == h2 && (c->add_path_tx ? (i1 == i2) : 1) && net_equal(n1, n2)
#define PXH_FN(n,i,h)		h

#define PXH_REHASH		bgp_pxh_rehash
#define PXH_PARAMS		/8, *2, 2, 2, 12, 24


HASH_DEFINE_REHASH_FN(PXH, struct bgp_prefix)

void
bgp_init_prefix_table(struct bgp_channel *c)
{
  HASH_INIT(c->prefix_hash, c->pool, 8);

  uint alen = net_addr_length[c->c.net_type];
  c->prefix_slab = alen ? sl_new(c->pool, sizeof(struct bgp_prefix) + alen) : NULL;
}

void
bgp_free_prefix_table(struct bgp_channel *c)
{
  HASH_FREE(c->prefix_hash);

  rfree(c->prefix_slab);
  c->prefix_slab = NULL;
}

static struct bgp_prefix *
bgp_get_prefix(struct bgp_channel *c, const net_addr *net, u32 path_id)
{
  u32 path_id_hash = c->add_path_tx ? path_id : 0;
  /* We must use a different hash function than the rtable */
  u32 hash = u32_hash(net_hash(net) ^ u32_hash(path_id_hash));
  struct bgp_prefix *px = HASH_FIND(c->prefix_hash, PXH, net, path_id_hash, hash);

  if (px)
    return px;

  if (c->prefix_slab)
    px = sl_alloc(c->prefix_slab);
  else
    px = mb_alloc(c->pool, sizeof(struct bgp_prefix) + net->length);

  *px = (struct bgp_prefix) { };
  px->hash = hash;
  px->path_id = path_id;
  net_copy(px->net, net);

  HASH_INSERT2(c->prefix_hash, PXH, c->pool, px);

  return px;
}

static void bgp_free_prefix(struct bgp_channel *c, struct bgp_prefix *px);

static inline int
bgp_update_prefix(struct bgp_channel *c, struct bgp_prefix *px, struct bgp_bucket *b)
{
#define BPX_TRACE(what)	do { \
  if (c->c.debug & D_ROUTES) log(L_TRACE "%s.%s < %s %N %uG %s", \
      c->c.proto->name, c->c.name, what, \
      px->net, px->path_id, (b == c->withdraw_bucket) ? "withdraw" : "update"); } while (0)
  px->lastmod = current_time();

  /* Already queued for the same bucket */
  if (px->cur == b)
  {
    BPX_TRACE("already queued");
    return 0;
  }

  /* Unqueue from the old bucket */
  if (px->cur)
  {
    rem_node(&px->buck_node_xx);
    bgp_done_bucket(c, px->cur);
  }

  /* The new bucket is the same as we sent before */
  if ((px->last == b) || c->c.out_table && !px->last && (b == c->withdraw_bucket))
  {
    if (px->cur)
      BPX_TRACE("reverted");
    else
      BPX_TRACE("already sent");

    /* Well, we haven't sent anything yet */
    if (!px->last)
      bgp_free_prefix(c, px);

    px->cur = NULL;
    return 0;
  }

  /* Enqueue the bucket if it has been empty */
  if ((b != c->withdraw_bucket) && EMPTY_LIST(b->prefixes))
    add_tail(&c->bucket_queue, &b->send_node);

  /* Enqueue to the new bucket and indicate the change */
  add_tail(&b->prefixes, &px->buck_node_xx);
  px->cur = b;

  BPX_TRACE("queued");
  return 1;

#undef BPX_TRACE
}

static void
bgp_free_prefix(struct bgp_channel *c, struct bgp_prefix *px)
{
  HASH_REMOVE2(c->prefix_hash, PXH, c->pool, px);

  if (c->prefix_slab)
    sl_free(px);
  else
    mb_free(px);
}

void
bgp_done_prefix(struct bgp_channel *c, struct bgp_prefix *px, struct bgp_bucket *buck)
{
  /* Cleanup: We're called from bucket senders. */
  ASSERT_DIE(px->cur == buck);
  rem_node(&px->buck_node_xx);

  /* We may want to store the updates */
  if (c->c.out_table)
  {
    /* Nothing to be sent right now */
    px->cur = NULL;

    /* Unref the previous sent version */
    if (px->last)
      px->last->px_uc--;

    /* Ref the current sent version */
    if (buck != c->withdraw_bucket)
    {
      px->last = buck;
      px->last->px_uc++;
      return;
    }

    /* Prefixes belonging to the withdraw bucket are freed always */
  }

  bgp_free_prefix(c, px);
}


/*
 *	Prefix hash table exporter
 */

static void
bgp_out_table_feed(void *data)
{
  struct rt_export_hook *hook = data;
  struct bgp_channel *c = SKIP_BACK(struct bgp_channel, prefix_exporter, hook->table);

  int max = 512;

  const net_addr *neq = (hook->req->addr_mode == TE_ADDR_EQUAL) ? hook->req->addr : NULL;
  const net_addr *cand = NULL;

  do {
    HASH_WALK_ITER(c->prefix_hash, PXH, n, hook->hash_iter)
    {
      switch (hook->req->addr_mode)
      {
	case TE_ADDR_IN:
	  if (!net_in_netX(n->net, hook->req->addr))
	    continue;
	  /* fall through */
	case TE_ADDR_NONE:
	  /* Splitting only for multi-net exports */
	  if (--max <= 0)
	    HASH_WALK_ITER_PUT;
	  break;

	case TE_ADDR_FOR:
	  if (!neq)
	  {
	    if (net_in_netX(hook->req->addr, n->net) && (!cand || (n->net->length > cand->length)))
	      cand = n->net;
	    continue;
	  }
	  /* fall through */
	case TE_ADDR_EQUAL:
	  if (!net_equal(n->net, neq))
	    continue;
	  break;
      }

      struct bgp_bucket *buck = n->cur ?: n->last;
      ea_list *ea = NULL;
      if (buck == c->withdraw_bucket)
	ea_set_dest(&ea, 0, RTD_UNREACHABLE);
      else
      {
	ea = buck->eattrs;
	eattr *eanh = bgp_find_attr(ea, BA_NEXT_HOP);
	ASSERT_DIE(eanh);
	const ip_addr *nh = (const void *) eanh->u.ptr->data;

	struct nexthop_adata nhad = {
	  .ad = { .length = sizeof (struct nexthop_adata) - sizeof (struct adata), },
	  .nh = { .gw = nh[0], },
	};

	ea_set_attr(&ea, EA_LITERAL_DIRECT_ADATA(&ea_gen_nexthop, 0, tmp_copy_adata(&nhad.ad)));
      }

      struct rte_storage es = {
	.rte = {
	  .attrs = ea,
	  .net = n->net,
	  .src = rt_find_source_global(n->path_id),
	  .sender = NULL,
	  .lastmod = n->lastmod,
	  .flags = n->cur ? REF_PENDING : 0,
	},
      };

      struct rt_pending_export rpe = {
	.new = &es, .new_best = &es,
      };

      if (hook->req->export_bulk)
      {
	rte *feed = &es.rte;
	hook->req->export_bulk(hook->req, n->net, &rpe, &feed, 1);
      }
      else if (hook->req->export_one)
	hook->req->export_one(hook->req, n->net, &rpe);
      else
	bug("No export method in export request");
    }
    HASH_WALK_ITER_END;

    neq = cand;
    cand = NULL;
  } while (neq);

  if (hook->hash_iter)
    ev_schedule_work(hook->event);
  else
    rt_set_export_state(hook, TES_READY);
}

static struct rt_export_hook *
bgp_out_table_export_start(struct rt_exporter *re, struct rt_export_request *req UNUSED)
{
  struct bgp_channel *c = SKIP_BACK(struct bgp_channel, prefix_exporter, re);
  pool *p = rp_new(c->c.proto->pool, "Export hook");
  struct rt_export_hook *hook = mb_allocz(p, sizeof(struct rt_export_hook));
  hook->pool = p;
  hook->event = ev_new_init(p, bgp_out_table_feed, hook);
  hook->feed_type = TFT_HASH;

  return hook;
}

void
bgp_setup_out_table(struct bgp_channel *c)
{
  ASSERT_DIE(c->c.out_table == NULL);

  c->prefix_exporter = (struct rt_exporter) {
    .addr_type = c->c.table->addr_type,
    .start = bgp_out_table_export_start,
  };

  init_list(&c->prefix_exporter.hooks);
  init_list(&c->prefix_exporter.pending);

  c->c.out_table = &c->prefix_exporter;
}


/*
 *	BGP protocol glue
 */

int
bgp_preexport(struct channel *C, rte *e)
{
<<<<<<< HEAD
  struct proto *SRC = e->src->proto;
  struct bgp_proto *p = (struct bgp_proto *) C->proto;
  struct bgp_proto *src = (SRC->proto == &proto_bgp) ? (struct bgp_proto *) SRC : NULL;
=======
  struct bgp_proto *p = (struct bgp_proto *) (c->proto);
  struct bgp_proto *src = bgp_rte_proto(e);
>>>>>>> f0507f05

  /* Reject our routes */
  if (src == p)
    return -1;

  /* Accept non-BGP routes */
  if (src == NULL)
    return 0;

  /* Reject flowspec that failed validation */
  if (net_is_flow(e->net))
    switch (rt_get_flowspec_valid(e))
    {
      case FLOWSPEC_VALID:
	break;
      case FLOWSPEC_INVALID:
	return -1;
      case FLOWSPEC_UNKNOWN:
 	ASSUME((rt_get_source_attr(e) != RTS_BGP) ||
	    !((struct bgp_channel *) SKIP_BACK(struct channel, in_req, e->sender->req))->base_table);
	break;
      case FLOWSPEC__MAX:
	bug("This never happens.");
    }

  /* IBGP route reflection, RFC 4456 */
  if (p->is_internal && src->is_internal && (p->local_as == src->local_as))
  {
    /* Rejected unless configured as route reflector */
    if (!p->rr_client && !src->rr_client)
      return -1;

    /* Generally, this should be handled when path is received, but we check it
       also here as rr_cluster_id may be undefined or different in src. */
    if (p->rr_cluster_id && bgp_cluster_list_loopy(p, e->attrs))
      return -1;
  }

  /* Handle well-known communities, RFC 1997 */
  struct eattr *com;
  if (p->cf->interpret_communities &&
      (com = ea_find(e->attrs, BGP_EA_ID(BA_COMMUNITY))))
  {
    const struct adata *d = com->u.ptr;

    /* Do not export anywhere */
    if (int_set_contains(d, BGP_COMM_NO_ADVERTISE))
      return -1;

    /* Do not export outside of AS (or member-AS) */
    if (!p->is_internal && int_set_contains(d, BGP_COMM_NO_EXPORT_SUBCONFED))
      return -1;

    /* Do not export outside of AS (or confederation) */
    if (!p->is_interior && int_set_contains(d, BGP_COMM_NO_EXPORT))
      return -1;

    /* Do not export LLGR_STALE routes to LLGR-ignorant peers */
    if (!p->conn->remote_caps->llgr_aware && int_set_contains(d, BGP_COMM_LLGR_STALE))
      return -1;
  }

  return 0;
}

static ea_list *
bgp_update_attrs(struct bgp_proto *p, struct bgp_channel *c, rte *e, ea_list *attrs0, struct linpool *pool)
{
  struct bgp_proto *src = bgp_rte_proto(e);
  struct bgp_export_state s = { .proto = p, .channel = c, .pool = pool, .src = src, .route = e, .mpls = c->desc->mpls };
  ea_list *attrs = attrs0;
  eattr *a;
  const adata *ad;

  /* ORIGIN attribute - mandatory, attach if missing */
  if (! bgp_find_attr(attrs0, BA_ORIGIN))
    bgp_set_attr_u32(&attrs, BA_ORIGIN, 0, src ? ORIGIN_INCOMPLETE : ORIGIN_IGP);

  /* AS_PATH attribute - mandatory */
  a = bgp_find_attr(attrs0, BA_AS_PATH);
  ad = a ? a->u.ptr : &null_adata;

  /* AS_PATH attribute - strip AS_CONFED* segments outside confederation */
  if ((!p->cf->confederation || !p->is_interior) && as_path_contains_confed(ad))
    ad = as_path_strip_confed(pool, ad);

  /* AS_PATH attribute - keep or prepend ASN */
  if (p->is_internal || p->rs_client)
  {
    /* IBGP or route server -> just ensure there is one */
    if (!a)
      bgp_set_attr_ptr(&attrs, BA_AS_PATH, 0, &null_adata);
  }
  else if (p->is_interior)
  {
    /* Confederation -> prepend ASN as AS_CONFED_SEQUENCE */
    ad = as_path_prepend2(pool, ad, AS_PATH_CONFED_SEQUENCE, p->public_as);
    bgp_set_attr_ptr(&attrs, BA_AS_PATH, 0, ad);
  }
  else /* Regular EBGP (no RS, no confederation) */
  {
    /* Regular EBGP -> prepend ASN as regular sequence */
    ad = as_path_prepend2(pool, ad, AS_PATH_SEQUENCE, p->public_as);
    bgp_set_attr_ptr(&attrs, BA_AS_PATH, 0, ad);

    /* MULTI_EXIT_DESC attribute - accept only if set in export filter */
    a = bgp_find_attr(attrs0, BA_MULTI_EXIT_DISC);
    if (a && !(a->fresh))
      bgp_unset_attr(&attrs, BA_MULTI_EXIT_DISC);
  }

  /* NEXT_HOP attribute - delegated to AF-specific hook */
  a = bgp_find_attr(attrs0, BA_NEXT_HOP);
  bgp_update_next_hop(&s, a, &attrs);

  /* LOCAL_PREF attribute - required for IBGP, attach if missing */
  if (p->is_interior && ! bgp_find_attr(attrs0, BA_LOCAL_PREF))
    bgp_set_attr_u32(&attrs, BA_LOCAL_PREF, 0, p->cf->default_local_pref);

  /* AIGP attribute - accumulate local metric or originate new one */
  u64 metric;
  if (s.local_next_hop &&
      (bgp_total_aigp_metric_(e, &metric, &ad) ||
       (c->cf->aigp_originate && bgp_init_aigp_metric(e, &metric, &ad))))
  {
    ad = bgp_aigp_set_metric(pool, ad, metric);
    bgp_set_attr_ptr(&attrs, BA_AIGP, 0, ad);
  }

  /* IBGP route reflection, RFC 4456 */
  if (src && src->is_internal && p->is_internal && (src->local_as == p->local_as))
  {
    /* ORIGINATOR_ID attribute - attach if not already set */
    if (! bgp_find_attr(attrs0, BA_ORIGINATOR_ID))
      bgp_set_attr_u32(&attrs, BA_ORIGINATOR_ID, 0, src->remote_id);

    /* CLUSTER_LIST attribute - prepend cluster ID */
    a = bgp_find_attr(attrs0, BA_CLUSTER_LIST);
    ad = a ? a->u.ptr : NULL;

    /* Prepend src cluster ID */
    if (src->rr_cluster_id)
      ad = int_set_prepend(pool, ad, src->rr_cluster_id);

    /* Prepend dst cluster ID if src and dst clusters are different */
    if (p->rr_cluster_id && (src->rr_cluster_id != p->rr_cluster_id))
      ad = int_set_prepend(pool, ad, p->rr_cluster_id);

    /* Should be at least one prepended cluster ID */
    bgp_set_attr_ptr(&attrs, BA_CLUSTER_LIST, 0, ad);
  }

  /* AS4_* transition attributes, RFC 6793 4.2.2 */
  if (! p->as4_session)
  {
    a = bgp_find_attr(attrs, BA_AS_PATH);
    if (a && as_path_contains_as4(a->u.ptr))
    {
      bgp_set_attr_ptr(&attrs, BA_AS_PATH, 0, as_path_to_old(pool, a->u.ptr));
      bgp_set_attr_ptr(&attrs, BA_AS4_PATH, 0, as_path_strip_confed(pool, a->u.ptr));
    }

    a = bgp_find_attr(attrs, BA_AGGREGATOR);
    if (a && aggregator_contains_as4(a->u.ptr))
    {
      bgp_set_attr_ptr(&attrs, BA_AGGREGATOR, 0, aggregator_to_old(pool, a->u.ptr));
      bgp_set_attr_ptr(&attrs, BA_AS4_AGGREGATOR, 0, a->u.ptr);
    }
  }

  /*
   * Presence of mandatory attributes ORIGIN and AS_PATH is ensured by above
   * conditions. Presence and validity of quasi-mandatory NEXT_HOP attribute
   * should be checked in AF-specific hooks.
   */

  /* Apply per-attribute export hooks for validatation and normalization */
  return bgp_export_attrs(&s, attrs);
}

void
bgp_rt_notify(struct proto *P, struct channel *C, const net_addr *n, rte *new, const rte *old)
{
  struct bgp_proto *p = (void *) P;
  struct bgp_channel *c = (void *) C;
  struct bgp_bucket *buck;
  u32 path;

  if (new)
  {
    struct ea_list *attrs = bgp_update_attrs(p, c, new, new->attrs, tmp_linpool);

    /* Error during attribute processing */
    if (!attrs)
      log(L_ERR "%s: Invalid route %N withdrawn", p->p.name, n);

    /* If attributes are invalid, we fail back to withdraw */
    buck = attrs ? bgp_get_bucket(c, attrs) : bgp_get_withdraw_bucket(c);
    path = new->src->global_id;
  }
  else
  {
    buck = bgp_get_withdraw_bucket(c);
    path = old->src->global_id;
  }

  if (bgp_update_prefix(c, bgp_get_prefix(c, n, path), buck))
    bgp_schedule_packet(p->conn, c, PKT_UPDATE);
}


static inline u32
bgp_get_neighbor(rte *r)
{
  eattr *e = ea_find(r->attrs, BGP_EA_ID(BA_AS_PATH));
  u32 as;

  if (e && as_path_get_first_regular(e->u.ptr, &as))
    return as;

  /* If AS_PATH is not defined, we treat rte as locally originated */
  struct bgp_proto *p = bgp_rte_proto(r);
  return p->cf->confederation ?: p->local_as;
}

static inline int
rte_stale(rte *r)
{
  if (r->pflags & BGP_REF_STALE)
    return 1;

  if (r->pflags & BGP_REF_NOT_STALE)
    return 0;

  /* If staleness is unknown, compute and cache it */
  eattr *a = ea_find(r->attrs, BGP_EA_ID(BA_COMMUNITY));
  if (a && int_set_contains(a->u.ptr, BGP_COMM_LLGR_STALE))
  {
    r->pflags |= BGP_REF_STALE;
    return 1;
  }
  else
  {
    r->pflags |= BGP_REF_NOT_STALE;
    return 0;
  }
}

int
bgp_rte_better(rte *new, rte *old)
{
  struct bgp_proto *new_bgp = bgp_rte_proto(new);
  struct bgp_proto *old_bgp = bgp_rte_proto(old);
  eattr *x, *y;
  u32 n, o;

  /* Skip suppressed routes (see bgp_rte_recalculate()) */
  n = new->pflags & BGP_REF_SUPPRESSED;
  o = old->pflags & BGP_REF_SUPPRESSED;
  if (n > o)
    return 0;
  if (n < o)
    return 1;

  /* RFC 4271 9.1.2.1. Route resolvability test */
  n = rte_resolvable(new);
  o = rte_resolvable(old);
  if (n > o)
    return 1;
  if (n < o)
    return 0;

  /* LLGR draft - depreference stale routes */
  n = rte_stale(new);
  o = rte_stale(old);
  if (n > o)
    return 0;
  if (n < o)
    return 1;

 /* Start with local preferences */
  x = ea_find(new->attrs, BGP_EA_ID(BA_LOCAL_PREF));
  y = ea_find(old->attrs, BGP_EA_ID(BA_LOCAL_PREF));
  n = x ? x->u.data : new_bgp->cf->default_local_pref;
  o = y ? y->u.data : old_bgp->cf->default_local_pref;
  if (n > o)
    return 1;
  if (n < o)
    return 0;

  /* RFC 7311 4.1 - Apply AIGP metric */
  u64 n2 = bgp_total_aigp_metric(new);
  u64 o2 = bgp_total_aigp_metric(old);
  if (n2 < o2)
    return 1;
  if (n2 > o2)
    return 0;

  /* RFC 4271 9.1.2.2. a)  Use AS path lengths */
  if (new_bgp->cf->compare_path_lengths || old_bgp->cf->compare_path_lengths)
  {
    x = ea_find(new->attrs, BGP_EA_ID(BA_AS_PATH));
    y = ea_find(old->attrs, BGP_EA_ID(BA_AS_PATH));
    n = x ? as_path_getlen(x->u.ptr) : AS_PATH_MAXLEN;
    o = y ? as_path_getlen(y->u.ptr) : AS_PATH_MAXLEN;
    if (n < o)
      return 1;
    if (n > o)
      return 0;
  }

  /* RFC 4271 9.1.2.2. b) Use origins */
  x = ea_find(new->attrs, BGP_EA_ID(BA_ORIGIN));
  y = ea_find(old->attrs, BGP_EA_ID(BA_ORIGIN));
  n = x ? x->u.data : ORIGIN_INCOMPLETE;
  o = y ? y->u.data : ORIGIN_INCOMPLETE;
  if (n < o)
    return 1;
  if (n > o)
    return 0;

  /* RFC 4271 9.1.2.2. c) Compare MED's */
  /* Proper RFC 4271 path selection cannot be interpreted as finding
   * the best path in some ordering. It is implemented partially in
   * bgp_rte_recalculate() when deterministic_med option is
   * active. Without that option, the behavior is just an
   * approximation, which in specific situations may lead to
   * persistent routing loops, because it is nondeterministic - it
   * depends on the order in which routes appeared. But it is also the
   * same behavior as used by default in Cisco routers, so it is
   * probably not a big issue.
   */
  if (new_bgp->cf->med_metric || old_bgp->cf->med_metric ||
      (bgp_get_neighbor(new) == bgp_get_neighbor(old)))
  {
    x = ea_find(new->attrs, BGP_EA_ID(BA_MULTI_EXIT_DISC));
    y = ea_find(old->attrs, BGP_EA_ID(BA_MULTI_EXIT_DISC));
    n = x ? x->u.data : new_bgp->cf->default_med;
    o = y ? y->u.data : old_bgp->cf->default_med;
    if (n < o)
      return 1;
    if (n > o)
      return 0;
  }

  /* RFC 4271 9.1.2.2. d) Prefer external peers */
  if (new_bgp->is_interior > old_bgp->is_interior)
    return 0;
  if (new_bgp->is_interior < old_bgp->is_interior)
    return 1;

  /* RFC 4271 9.1.2.2. e) Compare IGP metrics */
  n = new_bgp->cf->igp_metric ? rt_get_igp_metric(new) : 0;
  o = old_bgp->cf->igp_metric ? rt_get_igp_metric(old) : 0;
  if (n < o)
    return 1;
  if (n > o)
    return 0;

  /* RFC 4271 9.1.2.2. f) Compare BGP identifiers */
  /* RFC 4456 9. a) Use ORIGINATOR_ID instead of local neighbor ID */
  x = ea_find(new->attrs, BGP_EA_ID(BA_ORIGINATOR_ID));
  y = ea_find(old->attrs, BGP_EA_ID(BA_ORIGINATOR_ID));
  n = x ? x->u.data : new_bgp->remote_id;
  o = y ? y->u.data : old_bgp->remote_id;

  /* RFC 5004 - prefer older routes */
  /* (if both are external and from different peer) */
  if ((new_bgp->cf->prefer_older || old_bgp->cf->prefer_older) &&
      !new_bgp->is_internal && n != o)
    return 0;

  /* rest of RFC 4271 9.1.2.2. f) */
  if (n < o)
    return 1;
  if (n > o)
    return 0;

  /* RFC 4456 9. b) Compare cluster list lengths */
  x = ea_find(new->attrs, BGP_EA_ID(BA_CLUSTER_LIST));
  y = ea_find(old->attrs, BGP_EA_ID(BA_CLUSTER_LIST));
  n = x ? int_set_get_size(x->u.ptr) : 0;
  o = y ? int_set_get_size(y->u.ptr) : 0;
  if (n < o)
    return 1;
  if (n > o)
    return 0;

  /* RFC 4271 9.1.2.2. g) Compare peer IP adresses */
  return ipa_compare(new_bgp->remote_ip, old_bgp->remote_ip) < 0;
}


int
bgp_rte_mergable(rte *pri, rte *sec)
{
  struct bgp_proto *pri_bgp = bgp_rte_proto(pri);
  struct bgp_proto *sec_bgp = bgp_rte_proto(sec);
  eattr *x, *y;
  u32 p, s;

  /* Skip suppressed routes (see bgp_rte_recalculate()) */
  if ((pri->pflags ^ sec->pflags) & BGP_REF_SUPPRESSED)
    return 0;

  /* RFC 4271 9.1.2.1. Route resolvability test */
  if (rte_resolvable(pri) != rte_resolvable(sec))
    return 0;

  /* LLGR draft - depreference stale routes */
  if (rte_stale(pri) != rte_stale(sec))
    return 0;

  /* Start with local preferences */
  x = ea_find(pri->attrs, BGP_EA_ID(BA_LOCAL_PREF));
  y = ea_find(sec->attrs, BGP_EA_ID(BA_LOCAL_PREF));
  p = x ? x->u.data : pri_bgp->cf->default_local_pref;
  s = y ? y->u.data : sec_bgp->cf->default_local_pref;
  if (p != s)
    return 0;

  /* RFC 4271 9.1.2.2. a)  Use AS path lengths */
  if (pri_bgp->cf->compare_path_lengths || sec_bgp->cf->compare_path_lengths)
  {
    x = ea_find(pri->attrs, BGP_EA_ID(BA_AS_PATH));
    y = ea_find(sec->attrs, BGP_EA_ID(BA_AS_PATH));
    p = x ? as_path_getlen(x->u.ptr) : AS_PATH_MAXLEN;
    s = y ? as_path_getlen(y->u.ptr) : AS_PATH_MAXLEN;

    if (p != s)
      return 0;

//    if (DELTA(p, s) > pri_bgp->cf->relax_multipath)
//      return 0;
  }

  /* RFC 4271 9.1.2.2. b) Use origins */
  x = ea_find(pri->attrs, BGP_EA_ID(BA_ORIGIN));
  y = ea_find(sec->attrs, BGP_EA_ID(BA_ORIGIN));
  p = x ? x->u.data : ORIGIN_INCOMPLETE;
  s = y ? y->u.data : ORIGIN_INCOMPLETE;
  if (p != s)
    return 0;

  /* RFC 4271 9.1.2.2. c) Compare MED's */
  if (pri_bgp->cf->med_metric || sec_bgp->cf->med_metric ||
      (bgp_get_neighbor(pri) == bgp_get_neighbor(sec)))
  {
    x = ea_find(pri->attrs, BGP_EA_ID(BA_MULTI_EXIT_DISC));
    y = ea_find(sec->attrs, BGP_EA_ID(BA_MULTI_EXIT_DISC));
    p = x ? x->u.data : pri_bgp->cf->default_med;
    s = y ? y->u.data : sec_bgp->cf->default_med;
    if (p != s)
      return 0;
  }

  /* RFC 4271 9.1.2.2. d) Prefer external peers */
  if (pri_bgp->is_interior != sec_bgp->is_interior)
    return 0;

  /* RFC 4271 9.1.2.2. e) Compare IGP metrics */
  p = pri_bgp->cf->igp_metric ? rt_get_igp_metric(pri) : 0;
  s = sec_bgp->cf->igp_metric ? rt_get_igp_metric(sec) : 0;
  if (p != s)
    return 0;

  /* Remaining criteria are ignored */

  return 1;
}


static inline int
same_group(rte *r, u32 lpref, u32 lasn)
{
  return (rt_get_preference(r) == lpref) && (bgp_get_neighbor(r) == lasn);
}

static inline int
use_deterministic_med(struct rte_storage *r)
{
  struct bgp_proto *p = bgp_rte_proto(&r->rte);
  return p && p->cf->deterministic_med;
}

int
bgp_rte_recalculate(rtable *table, net *net, rte *new, rte *old, rte *old_best)
{
  rte *key = new ? new : old;
  u32 lpref = rt_get_preference(key);
  u32 lasn = bgp_get_neighbor(key);
  int old_suppressed = old ? !!(old->pflags & BGP_REF_SUPPRESSED) : 0;

  /*
   * Proper RFC 4271 path selection is a bit complicated, it cannot be
   * implemented just by rte_better(), because it is not a linear
   * ordering. But it can be splitted to two levels, where the lower
   * level chooses the best routes in each group of routes from the
   * same neighboring AS and higher level chooses the best route (with
   * a slightly different ordering) between the best-in-group routes.
   *
   * When deterministic_med is disabled, we just ignore this issue and
   * choose the best route by bgp_rte_better() alone. If enabled, the
   * lower level of the route selection is done here (for the group
   * to which the changed route belongs), all routes in group are
   * marked as suppressed, just chosen best-in-group is not.
   *
   * Global best route selection then implements higher level by
   * choosing between non-suppressed routes (as they are always
   * preferred over suppressed routes). Routes from BGP protocols
   * that do not set deterministic_med are just never suppressed. As
   * they do not participate in the lower level selection, it is OK
   * that this fn is not called for them.
   *
   * The idea is simple, the implementation is more problematic,
   * mostly because of optimizations in rte_recalculate() that
   * avoids full recalculation in most cases.
   *
   * We can assume that at least one of new, old is non-NULL and both
   * are from the same protocol with enabled deterministic_med. We
   * group routes by both neighbor AS (lasn) and preference (lpref),
   * because bgp_rte_better() does not handle preference itself.
   */

  /* If new and old are from different groups, we just process that
     as two independent events */
  if (new && old && !same_group(old, lpref, lasn))
  {
    int i1, i2;
    i1 = bgp_rte_recalculate(table, net, NULL, old, old_best);
    i2 = bgp_rte_recalculate(table, net, new, NULL, old_best);
    return i1 || i2;
  }

  /*
   * We could find the best-in-group and then make some shortcuts like
   * in rte_recalculate, but as we would have to walk through all
   * net->routes just to find it, it is probably not worth. So we
   * just have one simple fast case that use just the old route.
   * We also set suppressed flag to avoid using it in bgp_rte_better().
   */

  if (new)
    new->pflags |= BGP_REF_SUPPRESSED;

  if (old)
  {
    old->pflags |= BGP_REF_SUPPRESSED;

    /* The fast case - replace not best with worse (or remove not best) */
    if (old_suppressed && !(new && bgp_rte_better(new, old)))
      return 0;
  }

  /* The default case - find a new best-in-group route */
  rte *r = new; /* new may not be in the list */
  for (struct rte_storage *s = net->routes; rte_is_valid(RTE_OR_NULL(s)); s = s->next)
    if (use_deterministic_med(s) && same_group(&s->rte, lpref, lasn))
    {
      s->rte.pflags |= BGP_REF_SUPPRESSED;
      if (!r || bgp_rte_better(&s->rte, r))
	r = &s->rte;
    }

  /* Simple case - the last route in group disappears */
  if (!r)
    return 0;

  /* Found if new is mergable with best-in-group */
  if (new && (new != r) && bgp_rte_mergable(r, new))
    new->pflags &= ~BGP_REF_SUPPRESSED;

  /* Found all existing routes mergable with best-in-group */
  for (struct rte_storage *s = net->routes; rte_is_valid(RTE_OR_NULL(s)); s = s->next)
    if (use_deterministic_med(s) && same_group(&s->rte, lpref, lasn))
      if ((&s->rte != r) && bgp_rte_mergable(r, &s->rte))
	s->rte.pflags &= ~BGP_REF_SUPPRESSED;

  /* Found best-in-group */
  r->pflags &= ~BGP_REF_SUPPRESSED;

  /*
   * There are generally two reasons why we have to force
   * recalculation (return 1): First, the new route may be wrongfully
   * chosen to be the best in the first case check in
   * rte_recalculate(), this may happen only if old_best is from the
   * same group. Second, another (different than new route)
   * best-in-group is chosen and that may be the proper best (although
   * rte_recalculate() without ignore that possibility).
   *
   * There are three possible cases according to whether the old route
   * was the best in group (OBG, i.e. !old_suppressed) and whether the
   * new route is the best in group (NBG, tested by r == new). These
   * cases work even if old or new is NULL.
   *
   * NBG -> new is a possible candidate for the best route, so we just
   *        check for the first reason using same_group().
   *
   * !NBG && OBG -> Second reason applies, return 1
   *
   * !NBG && !OBG -> Best in group does not change, old != old_best,
   *                 rte_better(new, old_best) is false and therefore
   *                 the first reason does not apply, return 0
   */

  if (r == new)
    return old_best && same_group(old_best, lpref, lasn);
  else
    return !old_suppressed;
}

void
bgp_rte_modify_stale(struct rt_export_request *req, const net_addr *n, struct rt_pending_export *rpe UNUSED, rte **feed, uint count)
{
  struct bgp_channel *c = SKIP_BACK(struct bgp_channel, stale_feed, req);
  struct rt_import_hook *irh = c->c.in_req.hook;

  /* Find our routes among others */
  for (uint i=0; i<count; i++)
  {
    rte *r = feed[i];

    if (
	!rte_is_valid(r) ||			/* Not a valid route */
	(r->sender != irh) ||			/* Not our route */
	(r->stale_cycle == irh->stale_set))	/* A new route, do not mark as stale */
      continue;

    eattr *ea = ea_find(r->attrs, BGP_EA_ID(BA_COMMUNITY));
    const struct adata *ad = ea ? ea->u.ptr : NULL;
    uint flags = ea ? ea->flags : BAF_PARTIAL;

    /* LLGR not allowed, withdraw the route */
    if (ad && int_set_contains(ad, BGP_COMM_NO_LLGR))
    {
      rte_import(&c->c.in_req, n, NULL, r->src);
      continue;
    }

    /* Route already marked as LLGR, do nothing */
    if (ad && int_set_contains(ad, BGP_COMM_LLGR_STALE))
      continue;

    /* Store the tmp_linpool state to aggresively save memory */
    struct lp_state tmpp;
    lp_save(tmp_linpool, &tmpp);

    /* Mark the route as LLGR */
    rte e0 = *r;
    bgp_set_attr_ptr(&e0.attrs, BA_COMMUNITY, flags, int_set_add(tmp_linpool, ad, BGP_COMM_LLGR_STALE));
    e0.pflags &= ~BGP_REF_NOT_STALE;
    e0.pflags |= BGP_REF_STALE;

    /* We need to update the route but keep it stale. */
    ASSERT_DIE(irh->stale_set == irh->stale_valid + 1);
    irh->stale_set--;
    rte_import(&c->c.in_req, n, &e0, r->src);
    irh->stale_set++;

    /* Restore the memory state */
    lp_restore(tmp_linpool, &tmpp);
  }
}


/*
 * Reconstruct AS_PATH and AGGREGATOR according to RFC 6793 4.2.3
 */
static void
bgp_process_as4_attrs(ea_list **attrs, struct linpool *pool)
{
  eattr *p2 = bgp_find_attr(*attrs, BA_AS_PATH);
  eattr *p4 = bgp_find_attr(*attrs, BA_AS4_PATH);
  eattr *a2 = bgp_find_attr(*attrs, BA_AGGREGATOR);
  eattr *a4 = bgp_find_attr(*attrs, BA_AS4_AGGREGATOR);

  /* First, unset AS4_* attributes */
  if (p4) bgp_unset_attr(attrs, BA_AS4_PATH);
  if (a4) bgp_unset_attr(attrs, BA_AS4_AGGREGATOR);

  /* Handle AGGREGATOR attribute */
  if (a2 && a4)
  {
    u32 a2_asn = get_u32(a2->u.ptr->data);

    /* If routes were aggregated by an old router, then AS4_PATH and
       AS4_AGGREGATOR are invalid. In that case we give up. */
    if (a2_asn != AS_TRANS)
      return;

    /* Use AS4_AGGREGATOR instead of AGGREGATOR */
    a2->u.ptr = a4->u.ptr;
  }

  /* Handle AS_PATH attribute */
  if (p2 && p4)
  {
    /* Both as_path_getlen() and as_path_cut() take AS_CONFED* as zero length */
    int p2_len = as_path_getlen(p2->u.ptr);
    int p4_len = as_path_getlen(p4->u.ptr);

    /* AS_PATH is too short, give up */
    if (p2_len < p4_len)
      return;

    /* Merge AS_PATH and AS4_PATH */
    struct adata *apc = as_path_cut(pool, p2->u.ptr, p2_len - p4_len);
    p2->u.ptr = as_path_merge(pool, apc, p4->u.ptr);
  }
}

void
bgp_get_route_info(rte *e, byte *buf)
{
  eattr *p = ea_find(e->attrs, BGP_EA_ID(BA_AS_PATH));
  eattr *o = ea_find(e->attrs, BGP_EA_ID(BA_ORIGIN));
  u32 origas;

  buf += bsprintf(buf, " (%d", rt_get_preference(e));

  if (!net_is_flow(e->net))
  {
    if (e->pflags & BGP_REF_SUPPRESSED)
      buf += bsprintf(buf, "-");

    if (rte_stale(e))
      buf += bsprintf(buf, "s");

    u64 metric = bgp_total_aigp_metric(e);
    if (metric < BGP_AIGP_MAX)
    {
      buf += bsprintf(buf, "/%lu", metric);
    }
    else if (metric = rt_get_igp_metric(e))
    {
      if (!rte_resolvable(e))
	buf += bsprintf(buf, "/-");
      else if (metric >= IGP_METRIC_UNKNOWN)
	buf += bsprintf(buf, "/?");
      else
	buf += bsprintf(buf, "/%d", metric);
    }
  }
  buf += bsprintf(buf, ") [");

  if (p && as_path_get_last(p->u.ptr, &origas))
    buf += bsprintf(buf, "AS%u", origas);
  if (o)
    buf += bsprintf(buf, "%c", "ie?"[o->u.data]);
  strcpy(buf, "]");
}<|MERGE_RESOLUTION|>--- conflicted
+++ resolved
@@ -1671,8 +1671,9 @@
 }
 
 static struct bgp_prefix *
-bgp_get_prefix(struct bgp_channel *c, const net_addr *net, u32 path_id)
-{
+bgp_get_prefix(struct bgp_channel *c, const net_addr *net, struct rte_src *src)
+{
+  u32 path_id = src->global_id;
   u32 path_id_hash = c->add_path_tx ? path_id : 0;
   /* We must use a different hash function than the rtable */
   u32 hash = u32_hash(net_hash(net) ^ u32_hash(path_id_hash));
@@ -1690,6 +1691,7 @@
   px->hash = hash;
   px->path_id = path_id;
   net_copy(px->net, net);
+  rt_lock_source(src);
 
   HASH_INSERT2(c->prefix_hash, PXH, c->pool, px);
 
@@ -1755,6 +1757,8 @@
 bgp_free_prefix(struct bgp_channel *c, struct bgp_prefix *px)
 {
   HASH_REMOVE2(c->prefix_hash, PXH, c->pool, px);
+
+  rt_unlock_source(rt_find_source_global(px->path_id));
 
   if (c->prefix_slab)
     sl_free(px);
@@ -1931,14 +1935,8 @@
 int
 bgp_preexport(struct channel *C, rte *e)
 {
-<<<<<<< HEAD
-  struct proto *SRC = e->src->proto;
   struct bgp_proto *p = (struct bgp_proto *) C->proto;
-  struct bgp_proto *src = (SRC->proto == &proto_bgp) ? (struct bgp_proto *) SRC : NULL;
-=======
-  struct bgp_proto *p = (struct bgp_proto *) (c->proto);
   struct bgp_proto *src = bgp_rte_proto(e);
->>>>>>> f0507f05
 
   /* Reject our routes */
   if (src == p)
@@ -2125,7 +2123,7 @@
   struct bgp_proto *p = (void *) P;
   struct bgp_channel *c = (void *) C;
   struct bgp_bucket *buck;
-  u32 path;
+  struct rte_src *path;
 
   if (new)
   {
@@ -2137,12 +2135,12 @@
 
     /* If attributes are invalid, we fail back to withdraw */
     buck = attrs ? bgp_get_bucket(c, attrs) : bgp_get_withdraw_bucket(c);
-    path = new->src->global_id;
+    path = new->src;
   }
   else
   {
     buck = bgp_get_withdraw_bucket(c);
-    path = old->src->global_id;
+    path = old->src;
   }
 
   if (bgp_update_prefix(c, bgp_get_prefix(c, n, path), buck))

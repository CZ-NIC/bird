--- conflicted
+++ resolved
@@ -372,8 +372,10 @@
 }
 
 int
-bgp_total_aigp_metric_(struct rta *a, u64 *metric, const struct adata **ad)
-{
+bgp_total_aigp_metric_(const rte *e, u64 *metric, const struct adata **ad)
+{
+  rta *a = e->attrs;
+
   eattr *ea = ea_find(a->eattrs, BGP_EA_ID(BA_AIGP));
   if (!ea)
     return 0;
@@ -383,11 +385,7 @@
     return 0;
 
   u64 aigp = get_u64(b + 3);
-<<<<<<< HEAD
-  u64 step = a->igp_metric;
-=======
   u64 step = rt_get_igp_metric(e);
->>>>>>> d8661a43
 
   if (!rta_resolvable(a) || (step >= IGP_METRIC_UNKNOWN))
     step = BGP_AIGP_MAX;
@@ -415,9 +413,9 @@
 }
 
 u32
-bgp_rte_igp_metric(struct rte *rt)
-{
-  u64 metric = bgp_total_aigp_metric(rt->attrs);
+bgp_rte_igp_metric(const rte *rt)
+{
+  u64 metric = bgp_total_aigp_metric(rt);
   return (u32) MIN(metric, (u64) IGP_METRIC_UNKNOWN);
 }
 
@@ -1818,7 +1816,7 @@
   /* AIGP attribute - accumulate local metric or originate new one */
   u64 metric;
   if (s.local_next_hop &&
-      (bgp_total_aigp_metric_(e->attrs, &metric, &ad) ||
+      (bgp_total_aigp_metric_(e, &metric, &ad) ||
        (c->cf->aigp_originate && bgp_init_aigp_metric(e, &metric, &ad))))
   {
     ad = bgp_aigp_set_metric(pool, ad, metric);
@@ -1990,8 +1988,8 @@
     return 0;
 
   /* RFC 7311 4.1 - Apply AIGP metric */
-  u64 n2 = bgp_total_aigp_metric(new->attrs);
-  u64 o2 = bgp_total_aigp_metric(old->attrs);
+  u64 n2 = bgp_total_aigp_metric(new);
+  u64 o2 = bgp_total_aigp_metric(old);
   if (n2 < o2)
     return 1;
   if (n2 > o2)
@@ -2398,7 +2396,7 @@
   if (rte_stale(e))
     buf += bsprintf(buf, "s");
 
-  u64 metric = bgp_total_aigp_metric(e->attrs);
+  u64 metric = bgp_total_aigp_metric(e);
   if (metric < BGP_AIGP_MAX)
   {
     buf += bsprintf(buf, "/%lu", metric);

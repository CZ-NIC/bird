--- conflicted
+++ resolved
@@ -2439,12 +2439,8 @@
  * by a &rta.
  */
 struct rta *
-<<<<<<< HEAD
-bgp_decode_attrs(struct bgp_conn *conn, byte *attr, unsigned int len,
-                 struct linpool *pool,  byte *nlri, int nlri_len)
-=======
-bgp_decode_attrs(struct bgp_conn *conn, byte *attr, uint len, struct linpool *pool, int mandatory)
->>>>>>> 1e3810f9
+bgp_decode_attrs(struct bgp_conn *conn, byte *attr, uint len, struct linpool *pool, int mandatory,
+		 byte *nlri, int nlri_len)
 {
   struct bgp_proto *bgp = conn->bgp;
   rta *a = lp_alloc(pool, sizeof(struct rta));
@@ -2455,7 +2451,6 @@
   ea_list *ea;
   struct adata *ad;
   int withdraw = 0;
-  int mandatory = nlri_len;
 #ifdef CONFIG_BGPSEC
   unsigned int  bgpsec_len   = 0;
   byte         *bgpsec_start = 0;

/*
 *	BIRD -- BGP Attributes
 *
 *	(c) 2000 Martin Mares <mj@ucw.cz>
 *	(c) 2008--2016 Ondrej Zajicek <santiago@crfreenet.org>
 *	(c) 2008--2016 CZ.NIC z.s.p.o.
 *
 *	Can be freely distributed and used under the terms of the GNU GPL.
 */

#undef LOCAL_DEBUG

#include <stdlib.h>

#include "nest/bird.h"
#include "nest/iface.h"
#include "nest/protocol.h"
#include "nest/rt.h"
#include "lib/attrs.h"
#include "conf/conf.h"
#include "lib/resource.h"
#include "lib/string.h"
#include "lib/unaligned.h"
#include "lib/macro.h"

#include "bgp.h"

/*
 *   UPDATE message error handling
 *
 * All checks from RFC 4271 6.3 are done as specified with these exceptions:
 *  - The semantic check of an IP address from NEXT_HOP attribute is missing.
 *  - Checks of some optional attribute values are missing.
 *  - Syntactic and semantic checks of NLRIs (done in DECODE_PREFIX())
 *    are probably inadequate.
 *
 * Loop detection based on AS_PATH causes updates to be withdrawn. RFC
 * 4271 does not explicitly specify the behavior in that case.
 *
 * Loop detection related to route reflection (based on ORIGINATOR_ID
 * and CLUSTER_LIST) causes updates to be withdrawn. RFC 4456 8
 * specifies that such updates should be ignored, but that is generally
 * a bad idea.
 *
 * BGP attribute table has several hooks:
 *
 * export - Hook that validates and normalizes attribute during export phase.
 * Receives eattr, may modify it (e.g., sort community lists for canonical
 * representation), UNSET() it (e.g., skip empty lists), or REJECT() the route
 * if necessary. May assume that eattr has value valid w.r.t. its type, but may
 * be invalid w.r.t. BGP constraints. Optional.
 *
 * encode - Hook that converts internal representation to external one during
 * packet writing. Receives eattr and puts it in the buffer (including attribute
 * header). Returns number of bytes, or -1 if not enough space. May assume that
 * eattr has value valid w.r.t. its type and validated by export hook. Mandatory
 * for all known attributes that exist internally after export phase (i.e., all
 * except pseudoattributes MP_(UN)REACH_NLRI).
 *
 * decode - Hook that converts external representation to internal one during
 * packet parsing. Receives attribute data in buffer, validates it and adds
 * attribute to ea_list. If data are invalid, steps DISCARD(), WITHDRAW() or
 * bgp_parse_error() may be used to escape. Mandatory for all known attributes.
 *
 * format - Optional hook that converts eattr to textual representation.
 */

union bgp_attr_desc {
  struct ea_class class;
  struct {
    EA_CLASS_INSIDE;
    uint flags;
    void (*export)(struct bgp_export_state *s, eattr *a);
    int  (*encode)(struct bgp_write_state *s, eattr *a, byte *buf, uint size);
    void (*decode)(struct bgp_parse_state *s, uint code, uint flags, byte *data, uint len, ea_list **to);
  };
};

static union bgp_attr_desc bgp_attr_table[];
static inline const union bgp_attr_desc *bgp_find_attr_desc(eattr *a)
{
  const struct ea_class *class = ea_class_find(a->id);

  if ((class < &bgp_attr_table[0].class) || (class >= &bgp_attr_table[BGP_ATTR_MAX].class))
    return NULL;

  return (const union bgp_attr_desc *) class;
}

#define BGP_EA_ID(code)	(bgp_attr_table[code].id)
#define EA_BGP_ID(code)	(((union bgp_attr_desc *) ea_class_find(code)) - bgp_attr_table)

void bgp_set_attr_u32(ea_list **to, uint code, uint flags, u32 val)
{
  const union bgp_attr_desc *desc = &bgp_attr_table[code];

  ea_set_attr(to, EA_LITERAL_EMBEDDED(
	&desc->class,
	flags & ~BAF_EXT_LEN,
	val
	));
}

void bgp_set_attr_ptr(ea_list **to, uint code, uint flags, const struct adata *ad)
{
  const union bgp_attr_desc *desc = &bgp_attr_table[code];

  ea_set_attr(to, EA_LITERAL_DIRECT_ADATA(
	&desc->class,
	flags & ~BAF_EXT_LEN,
	ad
	));
}

void
bgp_set_attr_data(ea_list **to, uint code, uint flags, void *data, uint len)
{
  const union bgp_attr_desc *desc = &bgp_attr_table[code];

  ea_set_attr(to, EA_LITERAL_STORE_ADATA(
	&desc->class,
	flags & ~BAF_EXT_LEN,
	data,
	len
	));
}

void
bgp_unset_attr(ea_list **to, uint code)
{
  const union bgp_attr_desc *desc = &bgp_attr_table[code];
  ea_unset_attr(to, 0, &desc->class);
}

#define REPORT(msg, args...) \
  ({ log(L_REMOTE "%s: " msg, s->proto->p.name, ## args); })

#define DISCARD(msg, args...) \
  ({ REPORT(msg, ## args); return; })

#define WITHDRAW(msg, args...) \
  ({ REPORT(msg, ## args); s->err_withdraw = 1; return; })

#define UNSET(a) \
  ({ a->undef = 1; return; })

#define REJECT(msg, args...) \
  ({ log(L_ERR "%s: " msg, s->proto->p.name, ## args); s->err_reject = 1; return; })

#define NEW_BGP		"Discarding %s attribute received from AS4-aware neighbor"
#define BAD_EBGP	"Discarding %s attribute received from EBGP neighbor"
#define BAD_LENGTH	"Malformed %s attribute - invalid length (%u)"
#define BAD_VALUE	"Malformed %s attribute - invalid value (%u)"
#define NO_MANDATORY	"Missing mandatory %s attribute"


static inline int
bgp_put_attr_hdr3(byte *buf, uint code, uint flags, uint len)
{
  *buf++ = flags & ~BAF_EXT_LEN;
  *buf++ = code;
  *buf++ = len;
  return 3;
}

static inline int
bgp_put_attr_hdr4(byte *buf, uint code, uint flags, uint len)
{
  *buf++ = flags | BAF_EXT_LEN;
  *buf++ = code;
  put_u16(buf, len);
  return 4;
}

static inline int
bgp_put_attr_hdr(byte *buf, uint code, uint flags, uint len)
{
  if (len < 256)
    return bgp_put_attr_hdr3(buf, code, flags, len);
  else
    return bgp_put_attr_hdr4(buf, code, flags, len);
}

static int
bgp_encode_u8(struct bgp_write_state *s UNUSED, eattr *a, byte *buf, uint size)
{
  if (size < (3+1))
    return -1;

  bgp_put_attr_hdr3(buf, EA_BGP_ID(a->id), a->flags, 1);
  buf[3] = a->u.data;

  return 3+1;
}

static int
bgp_encode_u32(struct bgp_write_state *s UNUSED, eattr *a, byte *buf, uint size)
{
  if (size < (3+4))
    return -1;

  bgp_put_attr_hdr3(buf, EA_BGP_ID(a->id), a->flags, 4);
  put_u32(buf+3, a->u.data);

  return 3+4;
}

static int
bgp_encode_u32s(struct bgp_write_state *s UNUSED, eattr *a, byte *buf, uint size)
{
  uint len = a->u.ptr->length;

  if (size < (4+len))
    return -1;

  uint hdr = bgp_put_attr_hdr(buf, EA_BGP_ID(a->id), a->flags, len);
  put_u32s(buf + hdr, (u32 *) a->u.ptr->data, len / 4);

  return hdr + len;
}

static int
bgp_put_attr(byte *buf, uint size, uint code, uint flags, const byte *data, uint len)
{
  if (size < (4+len))
    return -1;

  uint hdr = bgp_put_attr_hdr(buf, code, flags, len);
  memcpy(buf + hdr, data, len);

  return hdr + len;
}

static int
bgp_encode_raw(struct bgp_write_state *s UNUSED, eattr *a, byte *buf, uint size)
{
  return bgp_put_attr(buf, size, EA_BGP_ID(a->id), a->flags, a->u.ptr->data, a->u.ptr->length);
}


/*
 *	AIGP handling
 */

static int
bgp_aigp_valid(byte *data, uint len, char *err, uint elen)
{
  byte *pos = data;
  char *err_dsc = NULL;
  uint err_val = 0;

#define BAD(DSC,VAL) ({ err_dsc = DSC; err_val = VAL; goto bad; })
  while (len)
  {
    if (len < 3)
      BAD("TLV framing error", len);

    /* Process one TLV */
    uint ptype = pos[0];
    uint plen = get_u16(pos + 1);

    if (len < plen)
      BAD("TLV framing error", plen);

    if (plen < 3)
      BAD("Bad TLV length", plen);

    if ((ptype == BGP_AIGP_METRIC) && (plen != 11))
      BAD("Bad AIGP TLV length", plen);

    ADVANCE(pos, len, plen);
  }
#undef BAD

  return 1;

bad:
  if (err)
    if (bsnprintf(err, elen, "%s (%u) at %d", err_dsc, err_val, (int) (pos - data)) < 0)
      err[0] = 0;

  return 0;
}

static const byte *
bgp_aigp_get_tlv(const struct adata *ad, uint type)
{
  if (!ad)
    return NULL;

  uint len = ad->length;
  const byte *pos = ad->data;

  while (len)
  {
    uint ptype = pos[0];
    uint plen = get_u16(pos + 1);

    if (ptype == type)
      return pos;

    ADVANCE(pos, len, plen);
  }

  return NULL;
}

static const struct adata *
bgp_aigp_set_tlv(struct linpool *pool, const struct adata *ad, uint type, byte *data, uint dlen)
{
  uint len = ad ? ad->length : 0;
  const byte *pos = ad ? ad->data : NULL;
  struct adata *res = lp_alloc_adata(pool, len + 3 + dlen);
  byte *dst = res->data;
  byte *tlv = NULL;
  int del = 0;

  while (len)
  {
    uint ptype = pos[0];
    uint plen = get_u16(pos + 1);

    /* Find position for new TLV */
    if ((ptype >= type) && !tlv)
    {
      tlv = dst;
      dst += 3 + dlen;
    }

    /* Skip first matching TLV, copy others */
    if ((ptype == type) && !del)
      del = 1;
    else
    {
      memcpy(dst, pos, plen);
      dst += plen;
    }

    ADVANCE(pos, len, plen);
  }

  if (!tlv)
  {
    tlv = dst;
    dst += 3 + dlen;
  }

  /* Store the TLD */
  put_u8(tlv + 0, type);
  put_u16(tlv + 1, 3 + dlen);
  memcpy(tlv + 3, data, dlen);

  /* Update length */
  res->length = dst - res->data;

  return res;
}

static u64 UNUSED
bgp_aigp_get_metric(const struct adata *ad, u64 def)
{
  const byte *b = bgp_aigp_get_tlv(ad, BGP_AIGP_METRIC);
  return b ? get_u64(b + 3) : def;
}

static const struct adata *
bgp_aigp_set_metric(struct linpool *pool, const struct adata *ad, u64 metric)
{
  byte data[8];
  put_u64(data, metric);
  return bgp_aigp_set_tlv(pool, ad, BGP_AIGP_METRIC, data, 8);
}

int
bgp_total_aigp_metric_(struct rta *a, u64 *metric, const struct adata **ad)
{
<<<<<<< HEAD
  eattr *ea = ea_find(a->eattrs, EA_CODE(PROTOCOL_BGP, BA_AIGP));
  if (!ea)
=======
  eattr *a = ea_find(e->attrs->eattrs, BGP_EA_ID(BA_AIGP));
  if (!a)
>>>>>>> 17f91f9e
    return 0;

  const byte *b = bgp_aigp_get_tlv(ea->u.ptr, BGP_AIGP_METRIC);
  if (!b)
    return 0;

  u64 aigp = get_u64(b + 3);
  u64 step = a->igp_metric;

  if (!rta_resolvable(a) || (step >= IGP_METRIC_UNKNOWN))
    step = BGP_AIGP_MAX;

  if (!step)
    step = 1;

  *ad = ea->u.ptr;
  *metric = aigp + step;
  if (*metric < aigp)
    *metric = BGP_AIGP_MAX;

  return 1;
}

static inline int
bgp_init_aigp_metric(rte *e, u64 *metric, const struct adata **ad)
{
  if (e->attrs->source == RTS_BGP)
    return 0;

  *metric = rt_get_igp_metric(e);
  *ad = NULL;
  return *metric < IGP_METRIC_UNKNOWN;
}

u32
bgp_rte_igp_metric(struct rte *rt)
{
  u64 metric = bgp_total_aigp_metric(rt->attrs);
  return (u32) MIN(metric, (u64) IGP_METRIC_UNKNOWN);
}


/*
 *	Attribute hooks
 */

static void
bgp_export_origin(struct bgp_export_state *s, eattr *a)
{
  if (a->u.data > 2)
    REJECT(BAD_VALUE, "ORIGIN", a->u.data);
}

static void
bgp_decode_origin(struct bgp_parse_state *s, uint code UNUSED, uint flags, byte *data, uint len, ea_list **to)
{
  if (len != 1)
    WITHDRAW(BAD_LENGTH, "ORIGIN", len);

  if (data[0] > 2)
    WITHDRAW(BAD_VALUE, "ORIGIN", data[0]);

  bgp_set_attr_u32(to, BA_ORIGIN, flags, data[0]);
}

static void
bgp_format_origin(const eattr *a, byte *buf, uint size UNUSED)
{
  static const char *bgp_origin_names[] = { "IGP", "EGP", "Incomplete" };

  bsprintf(buf, (a->u.data <= 2) ? bgp_origin_names[a->u.data] : "?");
}


static inline int
bgp_as_path_first_as_equal(const byte *data, uint len, u32 asn)
{
  return (len >= 6) &&
    ((data[0] == AS_PATH_SEQUENCE) || (data[0] == AS_PATH_CONFED_SEQUENCE)) &&
    (data[1] > 0) &&
    (get_u32(data+2) == asn);
}

static int
bgp_encode_as_path(struct bgp_write_state *s, eattr *a, byte *buf, uint size)
{
  const byte *data = a->u.ptr->data;
  uint len = a->u.ptr->length;

  if (!s->as4_session)
  {
    /* Prepare 16-bit AS_PATH (from 32-bit one) in a temporary buffer */
    byte *dst = alloca(len);
    len = as_path_32to16(dst, data, len);
    data = dst;
  }

  return bgp_put_attr(buf, size, BA_AS_PATH, a->flags, data, len);
}

static void
bgp_decode_as_path(struct bgp_parse_state *s, uint code UNUSED, uint flags, byte *data, uint len, ea_list **to)
{
  struct bgp_proto *p = s->proto;
  int as_length = s->as4_session ? 4 : 2;
  int as_sets = p->cf->allow_as_sets;
  int as_confed = p->cf->confederation && p->is_interior;
  char err[128];

  if (!as_path_valid(data, len, as_length, as_sets, as_confed, err, sizeof(err)))
    WITHDRAW("Malformed AS_PATH attribute - %s", err);

  if (!s->as4_session)
  {
    /* Prepare 32-bit AS_PATH (from 16-bit one) in a temporary buffer */
    byte *src = data;
    data = alloca(2*len);
    len = as_path_16to32(data, src, len);
  }

  /* In some circumstances check for initial AS_CONFED_SEQUENCE; RFC 5065 5.0 */
  if (p->is_interior && !p->is_internal &&
      ((len < 2) || (data[0] != AS_PATH_CONFED_SEQUENCE)))
    WITHDRAW("Malformed AS_PATH attribute - %s", "missing initial AS_CONFED_SEQUENCE");

  /* Reject routes with first AS in AS_PATH not matching neighbor AS; RFC 4271 6.3 */
  if (!p->is_internal && p->cf->enforce_first_as &&
      !bgp_as_path_first_as_equal(data, len, p->remote_as))
    WITHDRAW("Malformed AS_PATH attribute - %s", "First AS differs from neigbor AS");

  bgp_set_attr_data(to, BA_AS_PATH, flags, data, len);
}


static int
bgp_encode_next_hop(struct bgp_write_state *s, eattr *a, byte *buf, uint size)
{
  /*
   * The NEXT_HOP attribute is used only in traditional (IPv4) BGP. In MP-BGP,
   * the next hop is encoded as a part of the MP_REACH_NLRI attribute, so we
   * store it and encode it later by AFI-specific hooks.
   */

  if (!s->mp_reach)
  {
    // ASSERT(a->u.ptr->length == sizeof(ip_addr));

    /* FIXME: skip IPv6 next hops for IPv4 routes during MRT dump */
    ip_addr *addr = (void *) a->u.ptr->data;
    if ((a->u.ptr->length != sizeof(ip_addr)) || !ipa_is_ip4(*addr))
      return 0;

    if (size < (3+4))
      return -1;

    bgp_put_attr_hdr3(buf, BA_NEXT_HOP, a->flags, 4);
    put_ip4(buf+3, ipa_to_ip4(*addr));

    return 3+4;
  }
  else
  {
    s->mp_next_hop = a;
    return 0;
  }
}

static void
bgp_decode_next_hop(struct bgp_parse_state *s, uint code UNUSED, uint flags UNUSED, byte *data, uint len, ea_list **to UNUSED)
{
  if (len != 4)
    WITHDRAW(BAD_LENGTH, "NEXT_HOP", len);

  /* Semantic checks are done later */
  s->ip_next_hop_len = len;
  s->ip_next_hop_data = data;
}

/* TODO: This function should use AF-specific hook */
static void
bgp_format_next_hop(const eattr *a, byte *buf, uint size UNUSED)
{
  ip_addr *nh = (void *) a->u.ptr->data;
  uint len = a->u.ptr->length;

  ASSERT((len == 16) || (len == 32));

  /* in IPv6, we may have two addresses in NEXT HOP */
  if ((len == 16) || ipa_zero(nh[1]))
    bsprintf(buf, "%I", nh[0]);
  else
    bsprintf(buf, "%I %I", nh[0], nh[1]);
}


static void
bgp_decode_med(struct bgp_parse_state *s, uint code UNUSED, uint flags, byte *data, uint len, ea_list **to)
{
  if (len != 4)
    WITHDRAW(BAD_LENGTH, "MULTI_EXIT_DISC", len);

  u32 val = get_u32(data);
  bgp_set_attr_u32(to, BA_MULTI_EXIT_DISC, flags, val);
}


static void
bgp_export_local_pref(struct bgp_export_state *s, eattr *a)
{
  if (!s->proto->is_interior && !s->proto->cf->allow_local_pref)
    UNSET(a);
}

static void
bgp_decode_local_pref(struct bgp_parse_state *s, uint code UNUSED, uint flags, byte *data, uint len, ea_list **to)
{
  if (!s->proto->is_interior && !s->proto->cf->allow_local_pref)
    DISCARD(BAD_EBGP, "LOCAL_PREF");

  if (len != 4)
    WITHDRAW(BAD_LENGTH, "LOCAL_PREF", len);

  u32 val = get_u32(data);
  bgp_set_attr_u32(to, BA_LOCAL_PREF, flags, val);
}


static void
bgp_decode_atomic_aggr(struct bgp_parse_state *s, uint code UNUSED, uint flags, byte *data UNUSED, uint len, ea_list **to)
{
  if (len != 0)
    DISCARD(BAD_LENGTH, "ATOMIC_AGGR", len);

  bgp_set_attr_data(to, BA_ATOMIC_AGGR, flags, NULL, 0);
}

static int
bgp_encode_aggregator(struct bgp_write_state *s, eattr *a, byte *buf, uint size)
{
  const byte *data = a->u.ptr->data;
  uint len = a->u.ptr->length;

  if (!s->as4_session)
  {
    /* Prepare 16-bit AGGREGATOR (from 32-bit one) in a temporary buffer */
    byte *dst = alloca(6);
    len = aggregator_32to16(dst, data);
    data = dst;
  }

  return bgp_put_attr(buf, size, BA_AGGREGATOR, a->flags, data, len);
}

static void
bgp_decode_aggregator(struct bgp_parse_state *s, uint code UNUSED, uint flags, byte *data, uint len, ea_list **to)
{
  if (len != (s->as4_session ? 8 : 6))
    DISCARD(BAD_LENGTH, "AGGREGATOR", len);

  if (!s->as4_session)
  {
    /* Prepare 32-bit AGGREGATOR (from 16-bit one) in a temporary buffer */
    byte *src = data;
    data = alloca(8);
    len = aggregator_16to32(data, src);
  }

  bgp_set_attr_data(to, BA_AGGREGATOR, flags, data, len);
}

static void
bgp_format_aggregator(const eattr *a, byte *buf, uint size UNUSED)
{
  const byte *data = a->u.ptr->data;

  bsprintf(buf, "%I4 AS%u", get_ip4(data+4), get_u32(data+0));
}


static void
bgp_export_community(struct bgp_export_state *s, eattr *a)
{
  if (a->u.ptr->length == 0)
    UNSET(a);

  a->u.ptr = int_set_sort(s->pool, a->u.ptr);
}

static void
bgp_decode_community(struct bgp_parse_state *s, uint code UNUSED, uint flags, byte *data, uint len, ea_list **to)
{
  if (!len || (len % 4))
    WITHDRAW(BAD_LENGTH, "COMMUNITY", len);

  struct adata *ad = lp_alloc_adata(s->pool, len);
  get_u32s(data, (u32 *) ad->data, len / 4);
  bgp_set_attr_ptr(to, BA_COMMUNITY, flags, ad);
}


static void
bgp_export_originator_id(struct bgp_export_state *s, eattr *a)
{
  if (!s->proto->is_internal)
    UNSET(a);
}

static void
bgp_decode_originator_id(struct bgp_parse_state *s, uint code UNUSED, uint flags, byte *data, uint len, ea_list **to)
{
  if (!s->proto->is_internal)
    DISCARD(BAD_EBGP, "ORIGINATOR_ID");

  if (len != 4)
    WITHDRAW(BAD_LENGTH, "ORIGINATOR_ID", len);

  u32 val = get_u32(data);
  bgp_set_attr_u32(to, BA_ORIGINATOR_ID, flags, val);
}


static void
bgp_export_cluster_list(struct bgp_export_state *s UNUSED, eattr *a)
{
  if (!s->proto->is_internal)
    UNSET(a);

  if (a->u.ptr->length == 0)
    UNSET(a);
}

static void
bgp_decode_cluster_list(struct bgp_parse_state *s, uint code UNUSED, uint flags, byte *data, uint len, ea_list **to)
{
  if (!s->proto->is_internal)
    DISCARD(BAD_EBGP, "CLUSTER_LIST");

  if (!len || (len % 4))
    WITHDRAW(BAD_LENGTH, "CLUSTER_LIST", len);

  struct adata *ad = lp_alloc_adata(s->pool, len);
  get_u32s(data, (u32 *) ad->data, len / 4);
  bgp_set_attr_ptr(to, BA_CLUSTER_LIST, flags, ad);
}

static void
bgp_format_cluster_list(const eattr *a, byte *buf, uint size)
{
  /* Truncates cluster lists larger than buflen, probably not a problem */
  int_set_format(a->u.ptr, 0, -1, buf, size);
}


int
bgp_encode_mp_reach_mrt(struct bgp_write_state *s UNUSED, eattr *a, byte *buf, uint size)
{
  /*
   *	Limited version of MP_REACH_NLRI used for MRT table dumps (IPv6 only):
   *
   *	3 B	MP_REACH_NLRI header
   *	1 B	MP_REACH_NLRI data - Length of Next Hop Network Address
   *	var	MP_REACH_NLRI data - Network Address of Next Hop
   */

  ip_addr *nh = (void *) a->u.ptr->data;
  uint len = a->u.ptr->length;

  ASSERT((len == 16) || (len == 32));

  if (size < (3+1+len))
    return -1;

  bgp_put_attr_hdr3(buf, BA_MP_REACH_NLRI, BAF_OPTIONAL, 1+len);
  buf[3] = len;
  buf += 4;

  put_ip6(buf, ipa_to_ip6(nh[0]));

  if (len == 32)
    put_ip6(buf+16, ipa_to_ip6(nh[1]));

  return 3+1+len;
}

static inline u32
get_af3(byte *buf)
{
  return (get_u16(buf) << 16) | buf[2];
}

static void
bgp_decode_mp_reach_nlri(struct bgp_parse_state *s, uint code UNUSED, uint flags UNUSED, byte *data, uint len, ea_list **to UNUSED)
{
  /*
   *	2 B	MP_REACH_NLRI data - Address Family Identifier
   *	1 B	MP_REACH_NLRI data - Subsequent Address Family Identifier
   *	1 B	MP_REACH_NLRI data - Length of Next Hop Network Address
   *	var	MP_REACH_NLRI data - Network Address of Next Hop
   *	1 B	MP_REACH_NLRI data - Reserved (zero)
   *	var	MP_REACH_NLRI data - Network Layer Reachability Information
   */

  if ((len < 5) || (len < (5 + (uint) data[3])))
    bgp_parse_error(s, 9);

  s->mp_reach_af = get_af3(data);
  s->mp_next_hop_len = data[3];
  s->mp_next_hop_data = data + 4;
  s->mp_reach_len = len - 5 - s->mp_next_hop_len;
  s->mp_reach_nlri = data + 5 + s->mp_next_hop_len;
}


static void
bgp_decode_mp_unreach_nlri(struct bgp_parse_state *s, uint code UNUSED, uint flags UNUSED, byte *data, uint len, ea_list **to UNUSED)
{
  /*
   *	2 B	MP_UNREACH_NLRI data - Address Family Identifier
   *	1 B	MP_UNREACH_NLRI data - Subsequent Address Family Identifier
   *	var	MP_UNREACH_NLRI data - Network Layer Reachability Information
   */

  if (len < 3)
    bgp_parse_error(s, 9);

  s->mp_unreach_af = get_af3(data);
  s->mp_unreach_len = len - 3;
  s->mp_unreach_nlri = data + 3;
}


static void
bgp_export_ext_community(struct bgp_export_state *s, eattr *a)
{
  if (!s->proto->is_interior)
  {
    struct adata *ad = ec_set_del_nontrans(s->pool, a->u.ptr);

    if (ad->length == 0)
      UNSET(a);

    ec_set_sort_x(ad);
    a->u.ptr = ad;
  }
  else
  {
    if (a->u.ptr->length == 0)
      UNSET(a);

    a->u.ptr = ec_set_sort(s->pool, a->u.ptr);
  }
}

static void
bgp_decode_ext_community(struct bgp_parse_state *s, uint code UNUSED, uint flags, byte *data, uint len, ea_list **to)
{
  if (!len || (len % 8))
    WITHDRAW(BAD_LENGTH, "EXT_COMMUNITY", len);

  struct adata *ad = lp_alloc_adata(s->pool, len);
  get_u32s(data, (u32 *) ad->data, len / 4);
  bgp_set_attr_ptr(to, BA_EXT_COMMUNITY, flags, ad);
}


static void
bgp_decode_as4_aggregator(struct bgp_parse_state *s, uint code UNUSED, uint flags, byte *data, uint len, ea_list **to)
{
  if (s->as4_session)
    DISCARD(NEW_BGP, "AS4_AGGREGATOR");

  if (len != 8)
    DISCARD(BAD_LENGTH, "AS4_AGGREGATOR", len);

  bgp_set_attr_data(to, BA_AS4_AGGREGATOR, flags, data, len);
}

static void
bgp_decode_as4_path(struct bgp_parse_state *s, uint code UNUSED, uint flags, byte *data, uint len, ea_list **to)
{
  struct bgp_proto *p = s->proto;
  int sets = p->cf->allow_as_sets;

  char err[128];

  if (s->as4_session)
    DISCARD(NEW_BGP, "AS4_PATH");

  if (len < 6)
    DISCARD(BAD_LENGTH, "AS4_PATH", len);

  if (!as_path_valid(data, len, 4, sets, 1, err, sizeof(err)))
    DISCARD("Malformed AS4_PATH attribute - %s", err);

  struct adata *a = lp_alloc_adata(s->pool, len);
  memcpy(a->data, data, len);

  /* AS_CONFED* segments are invalid in AS4_PATH; RFC 6793 6 */
  if (as_path_contains_confed(a))
  {
    REPORT("Discarding AS_CONFED* segment from AS4_PATH attribute");
    a = as_path_strip_confed(s->pool, a);
  }

  bgp_set_attr_ptr(to, BA_AS4_PATH, flags, a);
}


static void
bgp_export_aigp(struct bgp_export_state *s, eattr *a)
{
  if (!s->channel->cf->aigp)
    UNSET(a);
}

static void
bgp_decode_aigp(struct bgp_parse_state *s, uint code UNUSED, uint flags, byte *data, uint len, ea_list **to)
{
  char err[128];

  /* Acceptability test postponed to bgp_finish_attrs() */

  if ((flags ^ bgp_attr_table[BA_AIGP].flags) & (BAF_OPTIONAL | BAF_TRANSITIVE))
    DISCARD("Malformed AIGP attribute - conflicting flags (%02x)", flags);

  if (!bgp_aigp_valid(data, len, err, sizeof(err)))
    DISCARD("Malformed AIGP attribute - %s", err);

  bgp_set_attr_data(to, BA_AIGP, flags, data, len);
}

static void
bgp_format_aigp(const eattr *a, byte *buf, uint size UNUSED)
{
  const byte *b = bgp_aigp_get_tlv(a->u.ptr, BGP_AIGP_METRIC);

  if (!b)
    bsprintf(buf, "?");
  else
    bsprintf(buf, "%lu", get_u64(b + 3));
}


static void
bgp_export_large_community(struct bgp_export_state *s, eattr *a)
{
  if (a->u.ptr->length == 0)
    UNSET(a);

  a->u.ptr = lc_set_sort(s->pool, a->u.ptr);
}

static void
bgp_decode_large_community(struct bgp_parse_state *s, uint code UNUSED, uint flags, byte *data, uint len, ea_list **to)
{
  if (!len || (len % 12))
    WITHDRAW(BAD_LENGTH, "LARGE_COMMUNITY", len);

  struct adata *ad = lp_alloc_adata(s->pool, len);
  get_u32s(data, (u32 *) ad->data, len / 4);
  bgp_set_attr_ptr(to, BA_LARGE_COMMUNITY, flags, ad);
}

static void
bgp_export_mpls_label_stack(struct bgp_export_state *s, eattr *a)
{
  const net_addr *n = s->route->net;
  u32 *labels = (u32 *) a->u.ptr->data;
  uint lnum = a->u.ptr->length / 4;

  /* Perhaps we should just ignore it? */
  if (!s->mpls)
    REJECT("Unexpected MPLS stack");

  /* Empty MPLS stack is not allowed */
  if (!lnum)
    REJECT("Malformed MPLS stack - empty");

  /* This is ugly, but we must ensure that labels fit into NLRI field */
  if ((24*lnum + (net_is_vpn(n) ? 64 : 0) + net_pxlen(n)) > 255)
    REJECT("Malformed MPLS stack - too many labels (%u)", lnum);

  for (uint i = 0; i < lnum; i++)
  {
    if (labels[i] > 0xfffff)
      REJECT("Malformed MPLS stack - invalid label (%u)", labels[i]);

    /* TODO: Check for special-purpose label values? */
  }
}

static int
bgp_encode_mpls_label_stack(struct bgp_write_state *s, eattr *a, byte *buf UNUSED, uint size UNUSED)
{
  /*
   * MPLS labels are encoded as a part of the NLRI in MP_REACH_NLRI attribute,
   * so we store MPLS_LABEL_STACK and encode it later by AFI-specific hooks.
   */

  s->mpls_labels = a->u.ptr;
  return 0;
}

static void
bgp_decode_mpls_label_stack(struct bgp_parse_state *s, uint code UNUSED, uint flags UNUSED, byte *data UNUSED, uint len UNUSED, ea_list **to UNUSED)
{
  DISCARD("Discarding received attribute #0");
}

static void
bgp_format_mpls_label_stack(const eattr *a, byte *buf, uint size)
{
  u32 *labels = (u32 *) a->u.ptr->data;
  uint lnum = a->u.ptr->length / 4;
  char *pos = buf;

  for (uint i = 0; i < lnum; i++)
  {
    if (size < 20)
    {
      bsprintf(pos, "...");
      return;
    }

    uint l = bsprintf(pos, "%d/", labels[i]);
    ADVANCE(pos, size, l);
  }

  /* Clear last slash or terminate empty string */
  pos[lnum ? -1 : 0] = 0;
}

static inline void
bgp_export_unknown(struct bgp_export_state *s UNUSED, eattr *a)
{
  if (!(a->flags & BAF_TRANSITIVE))
    UNSET(a);

  a->flags |= BAF_PARTIAL;
}

static inline void
bgp_decode_unknown(struct bgp_parse_state *s UNUSED, uint code, uint flags, byte *data, uint len, ea_list **to)
{
  if (!(flags & BAF_OPTIONAL))
    WITHDRAW("Unknown attribute (code %u) - conflicting flags (%02x)", code, flags);

  /* Cannot use bgp_set_attr_data() as it works on known attributes only */
  ea_set_attr_data(to, &bgp_attr_table[code].class, flags, data, len);
}

static inline void
bgp_format_unknown(const eattr *a, byte *buf, uint size)
{
  if (a->flags & BAF_TRANSITIVE)
    bsnprintf(buf, size, "(transitive)");
}


/*
 *	Attribute table
 */

static union bgp_attr_desc bgp_attr_table[BGP_ATTR_MAX] = {
  [BA_ORIGIN] = {
    .name = "bgp_origin",
    .type = T_ENUM_BGP_ORIGIN,
    .flags = BAF_TRANSITIVE,
    .export = bgp_export_origin,
    .encode = bgp_encode_u8,
    .decode = bgp_decode_origin,
    .format = bgp_format_origin,
  },
  [BA_AS_PATH] = {
    .name = "bgp_path",
    .type = T_PATH,
    .flags = BAF_TRANSITIVE,
    .encode = bgp_encode_as_path,
    .decode = bgp_decode_as_path,
  },
  [BA_NEXT_HOP] = {
    .name = "bgp_next_hop",
    .type = T_IP,
    .flags = BAF_TRANSITIVE,
    .encode = bgp_encode_next_hop,
    .decode = bgp_decode_next_hop,
    .format = bgp_format_next_hop,
  },
  [BA_MULTI_EXIT_DISC] = {
    .name = "bgp_med",
    .type = T_INT,
    .flags = BAF_OPTIONAL,
    .encode = bgp_encode_u32,
    .decode = bgp_decode_med,
  },
  [BA_LOCAL_PREF] = {
    .name = "bgp_local_pref",
    .type = T_INT,
    .flags = BAF_TRANSITIVE,
    .export = bgp_export_local_pref,
    .encode = bgp_encode_u32,
    .decode = bgp_decode_local_pref,
  },
  [BA_ATOMIC_AGGR] = {
    .name = "bgp_atomic_aggr",
    .type = T_OPAQUE,
    .flags = BAF_TRANSITIVE,
    .encode = bgp_encode_raw,
    .decode = bgp_decode_atomic_aggr,
  },
  [BA_AGGREGATOR] = {
    .name = "bgp_aggregator",
    .type = T_OPAQUE,
    .flags = BAF_OPTIONAL | BAF_TRANSITIVE,
    .encode = bgp_encode_aggregator,
    .decode = bgp_decode_aggregator,
    .format = bgp_format_aggregator,
  },
  [BA_COMMUNITY] = {
    .name = "bgp_community",
    .type = T_CLIST,
    .flags = BAF_OPTIONAL | BAF_TRANSITIVE,
    .export = bgp_export_community,
    .encode = bgp_encode_u32s,
    .decode = bgp_decode_community,
  },
  [BA_ORIGINATOR_ID] = {
    .name = "bgp_originator_id",
    .type = T_QUAD,
    .flags = BAF_OPTIONAL,
    .export = bgp_export_originator_id,
    .encode = bgp_encode_u32,
    .decode = bgp_decode_originator_id,
  },
  [BA_CLUSTER_LIST] = {
    .name = "bgp_cluster_list",
    .type = T_CLIST,
    .flags = BAF_OPTIONAL,
    .export = bgp_export_cluster_list,
    .encode = bgp_encode_u32s,
    .decode = bgp_decode_cluster_list,
    .format = bgp_format_cluster_list,
  },
  [BA_MP_REACH_NLRI] = {
    .name = "bgp_mp_reach_nlri",
    .type = T_OPAQUE,
    .flags = BAF_OPTIONAL,
    .decode = bgp_decode_mp_reach_nlri,
  },
  [BA_MP_UNREACH_NLRI] = {
    .name = "bgp_mp_unreach_nlri",
    .type = T_OPAQUE,
    .flags = BAF_OPTIONAL,
    .decode = bgp_decode_mp_unreach_nlri,
  },
  [BA_EXT_COMMUNITY] = {
    .name = "bgp_ext_community",
    .type = T_ECLIST,
    .flags = BAF_OPTIONAL | BAF_TRANSITIVE,
    .export = bgp_export_ext_community,
    .encode = bgp_encode_u32s,
    .decode = bgp_decode_ext_community,
  },
  [BA_AS4_PATH] = {
    .name = "bgp_as4_path",
    .type = T_PATH,
    .flags = BAF_OPTIONAL | BAF_TRANSITIVE,
    .encode = bgp_encode_raw,
    .decode = bgp_decode_as4_path,
  },
  [BA_AS4_AGGREGATOR] = {
    .name = "bgp_as4_aggregator",
    .type = T_OPAQUE,
    .flags = BAF_OPTIONAL | BAF_TRANSITIVE,
    .encode = bgp_encode_raw,
    .decode = bgp_decode_as4_aggregator,
    .format = bgp_format_aggregator,
  },
  [BA_AIGP] = {
    .name = "bgp_aigp",
    .type = T_OPAQUE,
    .flags = BAF_OPTIONAL | BAF_DECODE_FLAGS,
    .export = bgp_export_aigp,
    .encode = bgp_encode_raw,
    .decode = bgp_decode_aigp,
    .format = bgp_format_aigp,
  },
  [BA_LARGE_COMMUNITY] = {
    .name = "bgp_large_community",
    .type = T_LCLIST,
    .flags = BAF_OPTIONAL | BAF_TRANSITIVE,
    .export = bgp_export_large_community,
    .encode = bgp_encode_u32s,
    .decode = bgp_decode_large_community,
  },
  [BA_MPLS_LABEL_STACK] = {
    .name = "bgp_mpls_label_stack",
    .type = T_CLIST,
    .readonly = 1,
    .export = bgp_export_mpls_label_stack,
    .encode = bgp_encode_mpls_label_stack,
    .decode = bgp_decode_mpls_label_stack,
    .format = bgp_format_mpls_label_stack,
  },
};

eattr *
bgp_find_attr(ea_list *attrs, uint code)
{
  return ea_find(attrs, BGP_EA_ID(code));
}

void
bgp_register_attrs(void)
{
  for (uint i=0; i<ARRAY_SIZE(bgp_attr_table); i++)
  {
    if (!bgp_attr_table[i].name)
      bgp_attr_table[i] = (union bgp_attr_desc) {
	.name = mb_sprintf(&root_pool, "bgp_unknown_0x%02x", i),
	.type = T_OPAQUE,
	.flags = BAF_OPTIONAL,
	.readonly = 1,
	.export = bgp_export_unknown,
	.encode = bgp_encode_raw,
	.decode = bgp_decode_unknown,
	.format = bgp_format_unknown,
      };

    ea_register_init(&bgp_attr_table[i].class);
  }
}

/*
 *	Attribute export
 */

static inline void
bgp_export_attr(struct bgp_export_state *s, eattr *a, ea_list *to)
{
  const union bgp_attr_desc *desc = bgp_find_attr_desc(a);
  if (!desc)
    return;

  /* The flags might have been zero if the attr was added locally */
  a->flags = (a->flags & BAF_PARTIAL) | desc->flags;

  /* Set partial bit if new opt-trans attribute is attached to non-local route */
  if ((s->src != NULL) && (a->originated) &&
      (a->flags & BAF_OPTIONAL) && (a->flags & BAF_TRANSITIVE))
    a->flags |= BAF_PARTIAL;

  /* Call specific hook */
  CALL(desc->export, s, a);

  /* Attribute might become undefined in hook */
  if (a->undef)
    return;

  /* Append updated attribute */
  to->attrs[to->count++] = *a;
}

/**
 * bgp_export_attrs - export BGP attributes
 * @s: BGP export state
 * @attrs: a list of extended attributes
 *
 * The bgp_export_attrs() function takes a list of attributes and merges it to
 * one newly allocated and sorted segment. Attributes are validated and
 * normalized by type-specific export hooks and attribute flags are updated.
 * Some attributes may be eliminated (e.g. unknown non-tranitive attributes, or
 * empty community sets).
 *
 * Result: one sorted attribute list segment, or NULL if attributes are unsuitable.
 */
static inline ea_list *
bgp_export_attrs(struct bgp_export_state *s, const ea_list *a)
{
  /* Merge the attribute list */
  ea_list *new = ea_normalize(a);
  ASSERT_DIE(new);

  uint i, count;
  count = new->count;
  new->count = 0;

  /* Export each attribute */
  for (i = 0; i < count; i++)
    bgp_export_attr(s, &new->attrs[i], new);

  if (s->err_reject)
    return NULL;

  return new;
}


/*
 *	Attribute encoding
 */

static inline int
bgp_encode_attr(struct bgp_write_state *s, eattr *a, byte *buf, uint size)
{
  const union bgp_attr_desc *desc = bgp_find_attr_desc(a);
  ASSERT_DIE(desc);
  return desc->encode(s, a, buf, size);
}

/**
 * bgp_encode_attrs - encode BGP attributes
 * @s: BGP write state
 * @attrs: a list of extended attributes
 * @buf: buffer
 * @end: buffer end
 *
 * The bgp_encode_attrs() function takes a list of extended attributes
 * and converts it to its BGP representation (a part of an Update message).
 * BGP write state may be fake when called from MRT protocol.
 *
 * Result: Length of the attribute block generated or -1 if not enough space.
 */
int
bgp_encode_attrs(struct bgp_write_state *s, ea_list *attrs, byte *buf, byte *end)
{
  byte *pos = buf;
  int i, len;

  for (i = 0; i < attrs->count; i++)
  {
    len = bgp_encode_attr(s, &attrs->attrs[i], pos, end - pos);

    if (len < 0)
      return -1;

    pos += len;
  }

  return pos - buf;
}


/*
 *	Attribute decoding
 */

static void bgp_process_as4_attrs(ea_list **attrs, struct linpool *pool);

static inline int
bgp_as_path_loopy(struct bgp_proto *p, ea_list *attrs, u32 asn)
{
  eattr *e = bgp_find_attr(attrs, BA_AS_PATH);
  int num = p->cf->allow_local_as + 1;
  return (e && (num > 0) && as_path_contains(e->u.ptr, asn, num));
}

static inline int
bgp_originator_id_loopy(struct bgp_proto *p, ea_list *attrs)
{
  eattr *e = bgp_find_attr(attrs, BA_ORIGINATOR_ID);
  return (e && (e->u.data == p->local_id));
}

static inline int
bgp_cluster_list_loopy(struct bgp_proto *p, ea_list *attrs)
{
  eattr *e = bgp_find_attr(attrs, BA_CLUSTER_LIST);
  return (e && int_set_contains(e->u.ptr, p->rr_cluster_id));
}

static inline void
bgp_decode_attr(struct bgp_parse_state *s, byte code, byte flags, byte *data, uint len, ea_list **to)
{
  /* Handle duplicate attributes; RFC 7606 3 (g) */
  if (BIT32_TEST(s->attrs_seen, code))
  {
    if ((code == BA_MP_REACH_NLRI) || (code == BA_MP_UNREACH_NLRI))
      bgp_parse_error(s, 1);
    else
      DISCARD("Discarding duplicate attribute (code %u)", code);
  }
  BIT32_SET(s->attrs_seen, code);

  ASSERT_DIE(bgp_attr_table[code].id);
  const union bgp_attr_desc *desc = &bgp_attr_table[code];

  /* Handle conflicting flags; RFC 7606 3 (c) */
  if (((flags ^ desc->flags) & (BAF_OPTIONAL | BAF_TRANSITIVE)) &&
      !(desc->flags & BAF_DECODE_FLAGS))
    WITHDRAW("Malformed %s attribute - conflicting flags (%02x, expected %02x)", desc->name, flags, desc->flags);

  desc->decode(s, code, flags, data, len, to);
}

/**
 * bgp_decode_attrs - check and decode BGP attributes
 * @s: BGP parse state
 * @data: start of attribute block
 * @len: length of attribute block
 *
 * This function takes a BGP attribute block (a part of an Update message), checks
 * its consistency and converts it to a list of BIRD route attributes represented
 * by an (uncached) &rta.
 */
ea_list *
bgp_decode_attrs(struct bgp_parse_state *s, byte *data, uint len)
{
  struct bgp_proto *p = s->proto;
  ea_list *attrs = NULL;
  uint alen;
  byte code, flags;
  byte *pos = data;

  /* Parse the attributes */
  while (len)
  {
    alen = 0;

    /* Read attribute type */
    if (len < 2)
      goto framing_error;
    flags = pos[0];
    code = pos[1];
    ADVANCE(pos, len, 2);

    /* Read attribute length */
    if (flags & BAF_EXT_LEN)
    {
      if (len < 2)
	goto framing_error;
      alen = get_u16(pos);
      ADVANCE(pos, len, 2);
    }
    else
    {
      if (len < 1)
	goto framing_error;
      alen = *pos;
      ADVANCE(pos, len, 1);
    }

    if (alen > len)
      goto framing_error;

    DBG("Attr %02x %02x %u\n", code, flags, alen);

    bgp_decode_attr(s, code, flags, pos, alen, &attrs);
    ADVANCE(pos, len, alen);
  }

  if (s->err_withdraw)
    goto withdraw;

  /* If there is no reachability NLRI, we are finished */
  if (!s->ip_reach_len && !s->mp_reach_len)
    return NULL;


  /* Handle missing mandatory attributes; RFC 7606 3 (d) */
  if (!BIT32_TEST(s->attrs_seen, BA_ORIGIN))
  { REPORT(NO_MANDATORY, "ORIGIN"); goto withdraw; }

  if (!BIT32_TEST(s->attrs_seen, BA_AS_PATH))
  { REPORT(NO_MANDATORY, "AS_PATH"); goto withdraw; }

  if (s->ip_reach_len && !BIT32_TEST(s->attrs_seen, BA_NEXT_HOP))
  { REPORT(NO_MANDATORY, "NEXT_HOP"); goto withdraw; }

  /* When receiving attributes from non-AS4-aware BGP speaker, we have to
     reconstruct AS_PATH and AGGREGATOR attributes; RFC 6793 4.2.3 */
  if (!p->as4_session)
    bgp_process_as4_attrs(&attrs, s->pool);

  /* Reject routes with our ASN in AS_PATH attribute */
  if (bgp_as_path_loopy(p, attrs, p->local_as))
    goto loop;

  /* Reject routes with our Confederation ID in AS_PATH attribute; RFC 5065 4.0 */
  if ((p->public_as != p->local_as) && bgp_as_path_loopy(p, attrs, p->public_as))
    goto loop;

  /* Reject routes with our Router ID in ORIGINATOR_ID attribute; RFC 4456 8 */
  if (p->is_internal && bgp_originator_id_loopy(p, attrs))
    goto loop;

  /* Reject routes with our Cluster ID in CLUSTER_LIST attribute; RFC 4456 8 */
  if (p->rr_client && bgp_cluster_list_loopy(p, attrs))
    goto loop;

  /* If there is no local preference, define one */
  if (!BIT32_TEST(s->attrs_seen, BA_LOCAL_PREF))
    bgp_set_attr_u32(&attrs, BA_LOCAL_PREF, 0, p->cf->default_local_pref);

  return attrs;


framing_error:
  /* RFC 7606 4 - handle attribute framing errors */
  REPORT("Malformed attribute list - framing error (%u/%u) at %d",
	 alen, len, (int) (pos - s->attrs));

withdraw:
  /* RFC 7606 5.2 - handle missing NLRI during errors */
  if (!s->ip_reach_len && !s->mp_reach_len)
    bgp_parse_error(s, 1);

  s->err_withdraw = 1;
  return NULL;

loop:
  /* Loops are handled as withdraws, but ignored silently. Do not set err_withdraw. */
  return NULL;
}

void
bgp_finish_attrs(struct bgp_parse_state *s, rta *a)
{
  /* AIGP test here instead of in bgp_decode_aigp() - we need to know channel */
  if (BIT32_TEST(s->attrs_seen, BA_AIGP) && !s->channel->cf->aigp)
  {
    REPORT("Discarding AIGP attribute received on non-AIGP session");
    bgp_unset_attr(&a->eattrs, BA_AIGP);
  }
}


/*
 *	Route bucket hash table
 */

#define RBH_KEY(b)		b->eattrs, b->hash
#define RBH_NEXT(b)		b->next
#define RBH_EQ(a1,h1,a2,h2)	h1 == h2 && ea_same(a1, a2)
#define RBH_FN(a,h)		h

#define RBH_REHASH		bgp_rbh_rehash
#define RBH_PARAMS		/8, *2, 2, 2, 12, 20


HASH_DEFINE_REHASH_FN(RBH, struct bgp_bucket)

void
bgp_init_bucket_table(struct bgp_channel *c)
{
  HASH_INIT(c->bucket_hash, c->pool, 8);

  init_list(&c->bucket_queue);
  c->withdraw_bucket = NULL;
}

void
bgp_free_bucket_table(struct bgp_channel *c)
{
  HASH_FREE(c->bucket_hash);

  struct bgp_bucket *b;
  WALK_LIST_FIRST(b, c->bucket_queue)
  {
    rem_node(&b->send_node);
    mb_free(b);
  }

  mb_free(c->withdraw_bucket);
  c->withdraw_bucket = NULL;
}

static struct bgp_bucket *
bgp_get_bucket(struct bgp_channel *c, ea_list *new)
{

  /* Hash and lookup */
  u32 hash = ea_hash(new);
  struct bgp_bucket *b = HASH_FIND(c->bucket_hash, RBH, new, hash);

  if (b)
    return b;

  /* Scan the list for total size */
  uint ea_size = BIRD_CPU_ALIGN(ea_list_size(new));
  uint size = sizeof(struct bgp_bucket) + ea_size;

  /* Allocate the bucket */
  b = mb_alloc(c->pool, size);
  *b = (struct bgp_bucket) { };
  init_list(&b->prefixes);
  b->hash = hash;

  /* Copy the ea_list */
  ea_list_copy(b->eattrs, new, ea_size);

  /* Insert the bucket to send queue and bucket hash */
  add_tail(&c->bucket_queue, &b->send_node);
  HASH_INSERT2(c->bucket_hash, RBH, c->pool, b);

  return b;
}

static struct bgp_bucket *
bgp_get_withdraw_bucket(struct bgp_channel *c)
{
  if (!c->withdraw_bucket)
  {
    c->withdraw_bucket = mb_allocz(c->pool, sizeof(struct bgp_bucket));
    init_list(&c->withdraw_bucket->prefixes);
  }

  return c->withdraw_bucket;
}

void
bgp_free_bucket(struct bgp_channel *c, struct bgp_bucket *b)
{
  rem_node(&b->send_node);
  HASH_REMOVE2(c->bucket_hash, RBH, c->pool, b);
  mb_free(b);
}

void
bgp_defer_bucket(struct bgp_channel *c, struct bgp_bucket *b)
{
  rem_node(&b->send_node);
  add_tail(&c->bucket_queue, &b->send_node);
}

void
bgp_withdraw_bucket(struct bgp_channel *c, struct bgp_bucket *b)
{
  struct bgp_proto *p = (void *) c->c.proto;
  struct bgp_bucket *wb = bgp_get_withdraw_bucket(c);

  log(L_ERR "%s: Attribute list too long", p->p.name);
  while (!EMPTY_LIST(b->prefixes))
  {
    struct bgp_prefix *px = HEAD(b->prefixes);

    log(L_ERR "%s: - withdrawing %N", p->p.name, &px->net);
    rem_node(&px->buck_node);
    add_tail(&wb->prefixes, &px->buck_node);
  }
}


/*
 *	Prefix hash table
 */

#define PXH_KEY(px)		px->net, px->path_id, px->hash
#define PXH_NEXT(px)		px->next
#define PXH_EQ(n1,i1,h1,n2,i2,h2) h1 == h2 && i1 == i2 && net_equal(n1, n2)
#define PXH_FN(n,i,h)		h

#define PXH_REHASH		bgp_pxh_rehash
#define PXH_PARAMS		/8, *2, 2, 2, 12, 24


HASH_DEFINE_REHASH_FN(PXH, struct bgp_prefix)

void
bgp_init_prefix_table(struct bgp_channel *c)
{
  HASH_INIT(c->prefix_hash, c->pool, 8);

  uint alen = net_addr_length[c->c.net_type];
  c->prefix_slab = alen ? sl_new(c->pool, sizeof(struct bgp_prefix) + alen) : NULL;
}

void
bgp_free_prefix_table(struct bgp_channel *c)
{
  HASH_FREE(c->prefix_hash);

  rfree(c->prefix_slab);
  c->prefix_slab = NULL;
}

static struct bgp_prefix *
bgp_get_prefix(struct bgp_channel *c, const net_addr *net, u32 path_id)
{
  /* We must use a different hash function than the rtable */
  u32 hash = u32_hash(net_hash(net) ^ u32_hash(path_id));
  struct bgp_prefix *px = HASH_FIND(c->prefix_hash, PXH, net, path_id, hash);

  if (px)
  {
    rem_node(&px->buck_node);
    return px;
  }

  if (c->prefix_slab)
    px = sl_alloc(c->prefix_slab);
  else
    px = mb_alloc(c->pool, sizeof(struct bgp_prefix) + net->length);

  *px = (struct bgp_prefix) { };
  px->hash = hash;
  px->path_id = path_id;
  net_copy(px->net, net);

  HASH_INSERT2(c->prefix_hash, PXH, c->pool, px);

  return px;
}

void
bgp_free_prefix(struct bgp_channel *c, struct bgp_prefix *px)
{
  rem_node(&px->buck_node);
  HASH_REMOVE2(c->prefix_hash, PXH, c->pool, px);

  if (c->prefix_slab)
    sl_free(px);
  else
    mb_free(px);
}


/*
 *	BGP protocol glue
 */

int
bgp_preexport(struct channel *c, rte *e)
{
  struct proto *SRC = e->src->proto;
  struct bgp_proto *p = (struct bgp_proto *) (c->proto);
  struct bgp_proto *src = (SRC->proto == &proto_bgp) ? (struct bgp_proto *) SRC : NULL;

  /* Reject our routes */
  if (src == p)
    return -1;

  /* Accept non-BGP routes */
  if (src == NULL)
    return 0;

  /* Reject flowspec that failed validation */
  if ((e->attrs->dest == RTD_UNREACHABLE) && net_is_flow(e->net))
    return -1;

  /* IBGP route reflection, RFC 4456 */
  if (p->is_internal && src->is_internal && (p->local_as == src->local_as))
  {
    /* Rejected unless configured as route reflector */
    if (!p->rr_client && !src->rr_client)
      return -1;

    /* Generally, this should be handled when path is received, but we check it
       also here as rr_cluster_id may be undefined or different in src. */
    if (p->rr_cluster_id && bgp_cluster_list_loopy(p, e->attrs->eattrs))
      return -1;
  }

  /* Handle well-known communities, RFC 1997 */
  struct eattr *com;
  if (p->cf->interpret_communities &&
<<<<<<< HEAD
      (com = ea_find(e->attrs->eattrs, EA_CODE(PROTOCOL_BGP, BA_COMMUNITY))))
=======
      (c = ea_find(e->attrs->eattrs, BGP_EA_ID(BA_COMMUNITY))))
>>>>>>> 17f91f9e
  {
    const struct adata *d = com->u.ptr;

    /* Do not export anywhere */
    if (int_set_contains(d, BGP_COMM_NO_ADVERTISE))
      return -1;

    /* Do not export outside of AS (or member-AS) */
    if (!p->is_internal && int_set_contains(d, BGP_COMM_NO_EXPORT_SUBCONFED))
      return -1;

    /* Do not export outside of AS (or confederation) */
    if (!p->is_interior && int_set_contains(d, BGP_COMM_NO_EXPORT))
      return -1;

    /* Do not export LLGR_STALE routes to LLGR-ignorant peers */
    if (!p->conn->remote_caps->llgr_aware && int_set_contains(d, BGP_COMM_LLGR_STALE))
      return -1;
  }

  return 0;
}

static ea_list *
bgp_update_attrs(struct bgp_proto *p, struct bgp_channel *c, rte *e, ea_list *attrs0, struct linpool *pool)
{
  struct proto *SRC = e->src->proto;
  struct bgp_proto *src = (SRC->proto == &proto_bgp) ? (void *) SRC : NULL;
  struct bgp_export_state s = { .proto = p, .channel = c, .pool = pool, .src = src, .route = e, .mpls = c->desc->mpls };
  ea_list *attrs = attrs0;
  eattr *a;
  const adata *ad;

  /* ORIGIN attribute - mandatory, attach if missing */
  if (! bgp_find_attr(attrs0, BA_ORIGIN))
    bgp_set_attr_u32(&attrs, BA_ORIGIN, 0, src ? ORIGIN_INCOMPLETE : ORIGIN_IGP);

  /* AS_PATH attribute - mandatory */
  a = bgp_find_attr(attrs0, BA_AS_PATH);
  ad = a ? a->u.ptr : &null_adata;

  /* AS_PATH attribute - strip AS_CONFED* segments outside confederation */
  if ((!p->cf->confederation || !p->is_interior) && as_path_contains_confed(ad))
    ad = as_path_strip_confed(pool, ad);

  /* AS_PATH attribute - keep or prepend ASN */
  if (p->is_internal || p->rs_client)
  {
    /* IBGP or route server -> just ensure there is one */
    if (!a)
      bgp_set_attr_ptr(&attrs, BA_AS_PATH, 0, &null_adata);
  }
  else if (p->is_interior)
  {
    /* Confederation -> prepend ASN as AS_CONFED_SEQUENCE */
    ad = as_path_prepend2(pool, ad, AS_PATH_CONFED_SEQUENCE, p->public_as);
    bgp_set_attr_ptr(&attrs, BA_AS_PATH, 0, ad);
  }
  else /* Regular EBGP (no RS, no confederation) */
  {
    /* Regular EBGP -> prepend ASN as regular sequence */
    ad = as_path_prepend2(pool, ad, AS_PATH_SEQUENCE, p->public_as);
    bgp_set_attr_ptr(&attrs, BA_AS_PATH, 0, ad);

    /* MULTI_EXIT_DESC attribute - accept only if set in export filter */
    a = bgp_find_attr(attrs0, BA_MULTI_EXIT_DISC);
    if (a && !(a->fresh))
      bgp_unset_attr(&attrs, BA_MULTI_EXIT_DISC);
  }

  /* NEXT_HOP attribute - delegated to AF-specific hook */
  a = bgp_find_attr(attrs0, BA_NEXT_HOP);
  bgp_update_next_hop(&s, a, &attrs);

  /* LOCAL_PREF attribute - required for IBGP, attach if missing */
  if (p->is_interior && ! bgp_find_attr(attrs0, BA_LOCAL_PREF))
    bgp_set_attr_u32(&attrs, BA_LOCAL_PREF, 0, p->cf->default_local_pref);

  /* AIGP attribute - accumulate local metric or originate new one */
  u64 metric;
  if (s.local_next_hop &&
      (bgp_total_aigp_metric_(e->attrs, &metric, &ad) ||
       (c->cf->aigp_originate && bgp_init_aigp_metric(e, &metric, &ad))))
  {
    ad = bgp_aigp_set_metric(pool, ad, metric);
    bgp_set_attr_ptr(&attrs, BA_AIGP, 0, ad);
  }

  /* IBGP route reflection, RFC 4456 */
  if (src && src->is_internal && p->is_internal && (src->local_as == p->local_as))
  {
    /* ORIGINATOR_ID attribute - attach if not already set */
    if (! bgp_find_attr(attrs0, BA_ORIGINATOR_ID))
      bgp_set_attr_u32(&attrs, BA_ORIGINATOR_ID, 0, src->remote_id);

    /* CLUSTER_LIST attribute - prepend cluster ID */
    a = bgp_find_attr(attrs0, BA_CLUSTER_LIST);
    ad = a ? a->u.ptr : NULL;

    /* Prepend src cluster ID */
    if (src->rr_cluster_id)
      ad = int_set_prepend(pool, ad, src->rr_cluster_id);

    /* Prepend dst cluster ID if src and dst clusters are different */
    if (p->rr_cluster_id && (src->rr_cluster_id != p->rr_cluster_id))
      ad = int_set_prepend(pool, ad, p->rr_cluster_id);

    /* Should be at least one prepended cluster ID */
    bgp_set_attr_ptr(&attrs, BA_CLUSTER_LIST, 0, ad);
  }

  /* AS4_* transition attributes, RFC 6793 4.2.2 */
  if (! p->as4_session)
  {
    a = bgp_find_attr(attrs, BA_AS_PATH);
    if (a && as_path_contains_as4(a->u.ptr))
    {
      bgp_set_attr_ptr(&attrs, BA_AS_PATH, 0, as_path_to_old(pool, a->u.ptr));
      bgp_set_attr_ptr(&attrs, BA_AS4_PATH, 0, as_path_strip_confed(pool, a->u.ptr));
    }

    a = bgp_find_attr(attrs, BA_AGGREGATOR);
    if (a && aggregator_contains_as4(a->u.ptr))
    {
      bgp_set_attr_ptr(&attrs, BA_AGGREGATOR, 0, aggregator_to_old(pool, a->u.ptr));
      bgp_set_attr_ptr(&attrs, BA_AS4_AGGREGATOR, 0, a->u.ptr);
    }
  }

  /*
   * Presence of mandatory attributes ORIGIN and AS_PATH is ensured by above
   * conditions. Presence and validity of quasi-mandatory NEXT_HOP attribute
   * should be checked in AF-specific hooks.
   */

  /* Apply per-attribute export hooks for validatation and normalization */
  return bgp_export_attrs(&s, attrs);
}

void
bgp_rt_notify(struct proto *P, struct channel *C, const net_addr *n, rte *new, const rte *old)
{
  struct bgp_proto *p = (void *) P;
  struct bgp_channel *c = (void *) C;
  struct bgp_bucket *buck;
  struct bgp_prefix *px;
  u32 path;

  if (new)
  {
    struct ea_list *attrs = bgp_update_attrs(p, c, new, new->attrs->eattrs, tmp_linpool);

    /* Error during attribute processing */
    if (!attrs)
      log(L_ERR "%s: Invalid route %N withdrawn", p->p.name, n);

    /* If attributes are invalid, we fail back to withdraw */
    buck = attrs ? bgp_get_bucket(c, attrs) : bgp_get_withdraw_bucket(c);
    path = new->src->global_id;
  }
  else
  {
    buck = bgp_get_withdraw_bucket(c);
    path = old->src->global_id;
  }

  px = bgp_get_prefix(c, n, c->add_path_tx ? path : 0);
  add_tail(&buck->prefixes, &px->buck_node);

  bgp_schedule_packet(p->conn, c, PKT_UPDATE);
}


static inline u32
bgp_get_neighbor(rte *r)
{
  eattr *e = ea_find(r->attrs->eattrs, BGP_EA_ID(BA_AS_PATH));
  u32 as;

  if (e && as_path_get_first_regular(e->u.ptr, &as))
    return as;

  /* If AS_PATH is not defined, we treat rte as locally originated */
  struct bgp_proto *p = (void *) r->src->proto;
  return p->cf->confederation ?: p->local_as;
}

static inline int
rte_stale(rte *r)
{
  if (r->pflags & BGP_REF_STALE)
    return 1;

  if (r->pflags & BGP_REF_NOT_STALE)
    return 0;

  /* If staleness is unknown, compute and cache it */
  eattr *a = ea_find(r->attrs->eattrs, BGP_EA_ID(BA_COMMUNITY));
  if (a && int_set_contains(a->u.ptr, BGP_COMM_LLGR_STALE))
  {
    r->pflags |= BGP_REF_STALE;
    return 1;
  }
  else
  {
    r->pflags |= BGP_REF_NOT_STALE;
    return 0;
  }
}

int
bgp_rte_better(rte *new, rte *old)
{
  struct bgp_proto *new_bgp = (struct bgp_proto *) new->src->proto;
  struct bgp_proto *old_bgp = (struct bgp_proto *) old->src->proto;
  eattr *x, *y;
  u32 n, o;

  /* Skip suppressed routes (see bgp_rte_recalculate()) */
  n = new->pflags & BGP_REF_SUPPRESSED;
  o = old->pflags & BGP_REF_SUPPRESSED;
  if (n > o)
    return 0;
  if (n < o)
    return 1;

  /* RFC 4271 9.1.2.1. Route resolvability test */
  n = rta_resolvable(new->attrs);
  o = rta_resolvable(old->attrs);
  if (n > o)
    return 1;
  if (n < o)
    return 0;

  /* LLGR draft - depreference stale routes */
  n = rte_stale(new);
  o = rte_stale(old);
  if (n > o)
    return 0;
  if (n < o)
    return 1;

 /* Start with local preferences */
  x = ea_find(new->attrs->eattrs, BGP_EA_ID(BA_LOCAL_PREF));
  y = ea_find(old->attrs->eattrs, BGP_EA_ID(BA_LOCAL_PREF));
  n = x ? x->u.data : new_bgp->cf->default_local_pref;
  o = y ? y->u.data : old_bgp->cf->default_local_pref;
  if (n > o)
    return 1;
  if (n < o)
    return 0;

  /* RFC 7311 4.1 - Apply AIGP metric */
  u64 n2 = bgp_total_aigp_metric(new->attrs);
  u64 o2 = bgp_total_aigp_metric(old->attrs);
  if (n2 < o2)
    return 1;
  if (n2 > o2)
    return 0;

  /* RFC 4271 9.1.2.2. a)  Use AS path lengths */
  if (new_bgp->cf->compare_path_lengths || old_bgp->cf->compare_path_lengths)
  {
    x = ea_find(new->attrs->eattrs, BGP_EA_ID(BA_AS_PATH));
    y = ea_find(old->attrs->eattrs, BGP_EA_ID(BA_AS_PATH));
    n = x ? as_path_getlen(x->u.ptr) : AS_PATH_MAXLEN;
    o = y ? as_path_getlen(y->u.ptr) : AS_PATH_MAXLEN;
    if (n < o)
      return 1;
    if (n > o)
      return 0;
  }

  /* RFC 4271 9.1.2.2. b) Use origins */
  x = ea_find(new->attrs->eattrs, BGP_EA_ID(BA_ORIGIN));
  y = ea_find(old->attrs->eattrs, BGP_EA_ID(BA_ORIGIN));
  n = x ? x->u.data : ORIGIN_INCOMPLETE;
  o = y ? y->u.data : ORIGIN_INCOMPLETE;
  if (n < o)
    return 1;
  if (n > o)
    return 0;

  /* RFC 4271 9.1.2.2. c) Compare MED's */
  /* Proper RFC 4271 path selection cannot be interpreted as finding
   * the best path in some ordering. It is implemented partially in
   * bgp_rte_recalculate() when deterministic_med option is
   * active. Without that option, the behavior is just an
   * approximation, which in specific situations may lead to
   * persistent routing loops, because it is nondeterministic - it
   * depends on the order in which routes appeared. But it is also the
   * same behavior as used by default in Cisco routers, so it is
   * probably not a big issue.
   */
  if (new_bgp->cf->med_metric || old_bgp->cf->med_metric ||
      (bgp_get_neighbor(new) == bgp_get_neighbor(old)))
  {
    x = ea_find(new->attrs->eattrs, BGP_EA_ID(BA_MULTI_EXIT_DISC));
    y = ea_find(old->attrs->eattrs, BGP_EA_ID(BA_MULTI_EXIT_DISC));
    n = x ? x->u.data : new_bgp->cf->default_med;
    o = y ? y->u.data : old_bgp->cf->default_med;
    if (n < o)
      return 1;
    if (n > o)
      return 0;
  }

  /* RFC 4271 9.1.2.2. d) Prefer external peers */
  if (new_bgp->is_interior > old_bgp->is_interior)
    return 0;
  if (new_bgp->is_interior < old_bgp->is_interior)
    return 1;

  /* RFC 4271 9.1.2.2. e) Compare IGP metrics */
  n = new_bgp->cf->igp_metric ? new->attrs->igp_metric : 0;
  o = old_bgp->cf->igp_metric ? old->attrs->igp_metric : 0;
  if (n < o)
    return 1;
  if (n > o)
    return 0;

  /* RFC 4271 9.1.2.2. f) Compare BGP identifiers */
  /* RFC 4456 9. a) Use ORIGINATOR_ID instead of local neighbor ID */
  x = ea_find(new->attrs->eattrs, BGP_EA_ID(BA_ORIGINATOR_ID));
  y = ea_find(old->attrs->eattrs, BGP_EA_ID(BA_ORIGINATOR_ID));
  n = x ? x->u.data : new_bgp->remote_id;
  o = y ? y->u.data : old_bgp->remote_id;

  /* RFC 5004 - prefer older routes */
  /* (if both are external and from different peer) */
  if ((new_bgp->cf->prefer_older || old_bgp->cf->prefer_older) &&
      !new_bgp->is_internal && n != o)
    return 0;

  /* rest of RFC 4271 9.1.2.2. f) */
  if (n < o)
    return 1;
  if (n > o)
    return 0;

  /* RFC 4456 9. b) Compare cluster list lengths */
  x = ea_find(new->attrs->eattrs, BGP_EA_ID(BA_CLUSTER_LIST));
  y = ea_find(old->attrs->eattrs, BGP_EA_ID(BA_CLUSTER_LIST));
  n = x ? int_set_get_size(x->u.ptr) : 0;
  o = y ? int_set_get_size(y->u.ptr) : 0;
  if (n < o)
    return 1;
  if (n > o)
    return 0;

  /* RFC 4271 9.1.2.2. g) Compare peer IP adresses */
  return ipa_compare(new_bgp->remote_ip, old_bgp->remote_ip) < 0;
}


int
bgp_rte_mergable(rte *pri, rte *sec)
{
  struct bgp_proto *pri_bgp = (struct bgp_proto *) pri->src->proto;
  struct bgp_proto *sec_bgp = (struct bgp_proto *) sec->src->proto;
  eattr *x, *y;
  u32 p, s;

  /* Skip suppressed routes (see bgp_rte_recalculate()) */
  if ((pri->pflags ^ sec->pflags) & BGP_REF_SUPPRESSED)
    return 0;

  /* RFC 4271 9.1.2.1. Route resolvability test */
  if (rta_resolvable(pri->attrs) != rta_resolvable(sec->attrs))
    return 0;

  /* LLGR draft - depreference stale routes */
  if (rte_stale(pri) != rte_stale(sec))
    return 0;

  /* Start with local preferences */
  x = ea_find(pri->attrs->eattrs, BGP_EA_ID(BA_LOCAL_PREF));
  y = ea_find(sec->attrs->eattrs, BGP_EA_ID(BA_LOCAL_PREF));
  p = x ? x->u.data : pri_bgp->cf->default_local_pref;
  s = y ? y->u.data : sec_bgp->cf->default_local_pref;
  if (p != s)
    return 0;

  /* RFC 4271 9.1.2.2. a)  Use AS path lengths */
  if (pri_bgp->cf->compare_path_lengths || sec_bgp->cf->compare_path_lengths)
  {
    x = ea_find(pri->attrs->eattrs, BGP_EA_ID(BA_AS_PATH));
    y = ea_find(sec->attrs->eattrs, BGP_EA_ID(BA_AS_PATH));
    p = x ? as_path_getlen(x->u.ptr) : AS_PATH_MAXLEN;
    s = y ? as_path_getlen(y->u.ptr) : AS_PATH_MAXLEN;

    if (p != s)
      return 0;

//    if (DELTA(p, s) > pri_bgp->cf->relax_multipath)
//      return 0;
  }

  /* RFC 4271 9.1.2.2. b) Use origins */
  x = ea_find(pri->attrs->eattrs, BGP_EA_ID(BA_ORIGIN));
  y = ea_find(sec->attrs->eattrs, BGP_EA_ID(BA_ORIGIN));
  p = x ? x->u.data : ORIGIN_INCOMPLETE;
  s = y ? y->u.data : ORIGIN_INCOMPLETE;
  if (p != s)
    return 0;

  /* RFC 4271 9.1.2.2. c) Compare MED's */
  if (pri_bgp->cf->med_metric || sec_bgp->cf->med_metric ||
      (bgp_get_neighbor(pri) == bgp_get_neighbor(sec)))
  {
    x = ea_find(pri->attrs->eattrs, BGP_EA_ID(BA_MULTI_EXIT_DISC));
    y = ea_find(sec->attrs->eattrs, BGP_EA_ID(BA_MULTI_EXIT_DISC));
    p = x ? x->u.data : pri_bgp->cf->default_med;
    s = y ? y->u.data : sec_bgp->cf->default_med;
    if (p != s)
      return 0;
  }

  /* RFC 4271 9.1.2.2. d) Prefer external peers */
  if (pri_bgp->is_interior != sec_bgp->is_interior)
    return 0;

  /* RFC 4271 9.1.2.2. e) Compare IGP metrics */
  p = pri_bgp->cf->igp_metric ? pri->attrs->igp_metric : 0;
  s = sec_bgp->cf->igp_metric ? sec->attrs->igp_metric : 0;
  if (p != s)
    return 0;

  /* Remaining criteria are ignored */

  return 1;
}


static inline int
same_group(rte *r, u32 lpref, u32 lasn)
{
  return (r->attrs->pref == lpref) && (bgp_get_neighbor(r) == lasn);
}

static inline int
use_deterministic_med(struct rte_storage *r)
{
  struct proto *P = r->rte.src->proto;
  return (P->proto == &proto_bgp) && ((struct bgp_proto *) P)->cf->deterministic_med;
}

int
bgp_rte_recalculate(rtable *table, net *net, rte *new, rte *old, rte *old_best)
{
  rte *key = new ? new : old;
  u32 lpref = key->attrs->pref;
  u32 lasn = bgp_get_neighbor(key);
  int old_suppressed = old ? !!(old->pflags & BGP_REF_SUPPRESSED) : 0;

  /*
   * Proper RFC 4271 path selection is a bit complicated, it cannot be
   * implemented just by rte_better(), because it is not a linear
   * ordering. But it can be splitted to two levels, where the lower
   * level chooses the best routes in each group of routes from the
   * same neighboring AS and higher level chooses the best route (with
   * a slightly different ordering) between the best-in-group routes.
   *
   * When deterministic_med is disabled, we just ignore this issue and
   * choose the best route by bgp_rte_better() alone. If enabled, the
   * lower level of the route selection is done here (for the group
   * to which the changed route belongs), all routes in group are
   * marked as suppressed, just chosen best-in-group is not.
   *
   * Global best route selection then implements higher level by
   * choosing between non-suppressed routes (as they are always
   * preferred over suppressed routes). Routes from BGP protocols
   * that do not set deterministic_med are just never suppressed. As
   * they do not participate in the lower level selection, it is OK
   * that this fn is not called for them.
   *
   * The idea is simple, the implementation is more problematic,
   * mostly because of optimizations in rte_recalculate() that
   * avoids full recalculation in most cases.
   *
   * We can assume that at least one of new, old is non-NULL and both
   * are from the same protocol with enabled deterministic_med. We
   * group routes by both neighbor AS (lasn) and preference (lpref),
   * because bgp_rte_better() does not handle preference itself.
   */

  /* If new and old are from different groups, we just process that
     as two independent events */
  if (new && old && !same_group(old, lpref, lasn))
  {
    int i1, i2;
    i1 = bgp_rte_recalculate(table, net, NULL, old, old_best);
    i2 = bgp_rte_recalculate(table, net, new, NULL, old_best);
    return i1 || i2;
  }

  /*
   * We could find the best-in-group and then make some shortcuts like
   * in rte_recalculate, but as we would have to walk through all
   * net->routes just to find it, it is probably not worth. So we
   * just have one simple fast case that use just the old route.
   * We also set suppressed flag to avoid using it in bgp_rte_better().
   */

  if (new)
    new->pflags |= BGP_REF_SUPPRESSED;

  if (old)
  {
    old->pflags |= BGP_REF_SUPPRESSED;

    /* The fast case - replace not best with worse (or remove not best) */
    if (old_suppressed && !(new && bgp_rte_better(new, old)))
      return 0;
  }

  /* The default case - find a new best-in-group route */
  rte *r = new; /* new may not be in the list */
  for (struct rte_storage *s = net->routes; rte_is_valid(RTE_OR_NULL(s)); s = s->next)
    if (use_deterministic_med(s) && same_group(&s->rte, lpref, lasn))
    {
      s->rte.pflags |= BGP_REF_SUPPRESSED;
      if (!r || bgp_rte_better(&s->rte, r))
	r = &s->rte;
    }

  /* Simple case - the last route in group disappears */
  if (!r)
    return 0;

  /* Found if new is mergable with best-in-group */
  if (new && (new != r) && bgp_rte_mergable(r, new))
    new->pflags &= ~BGP_REF_SUPPRESSED;

  /* Found all existing routes mergable with best-in-group */
  for (struct rte_storage *s = net->routes; rte_is_valid(RTE_OR_NULL(s)); s = s->next)
    if (use_deterministic_med(s) && same_group(&s->rte, lpref, lasn))
      if ((&s->rte != r) && bgp_rte_mergable(r, &s->rte))
	s->rte.pflags &= ~BGP_REF_SUPPRESSED;

  /* Found best-in-group */
  r->pflags &= ~BGP_REF_SUPPRESSED;

  /*
   * There are generally two reasons why we have to force
   * recalculation (return 1): First, the new route may be wrongfully
   * chosen to be the best in the first case check in
   * rte_recalculate(), this may happen only if old_best is from the
   * same group. Second, another (different than new route)
   * best-in-group is chosen and that may be the proper best (although
   * rte_recalculate() without ignore that possibility).
   *
   * There are three possible cases according to whether the old route
   * was the best in group (OBG, i.e. !old_suppressed) and whether the
   * new route is the best in group (NBG, tested by r == new). These
   * cases work even if old or new is NULL.
   *
   * NBG -> new is a possible candidate for the best route, so we just
   *        check for the first reason using same_group().
   *
   * !NBG && OBG -> Second reason applies, return 1
   *
   * !NBG && !OBG -> Best in group does not change, old != old_best,
   *                 rte_better(new, old_best) is false and therefore
   *                 the first reason does not apply, return 0
   */

  if (r == new)
    return old_best && same_group(old_best, lpref, lasn);
  else
    return !old_suppressed;
}

rte *
bgp_rte_modify_stale(struct rte *r, struct linpool *pool)
{
<<<<<<< HEAD
  eattr *ea = ea_find(r->attrs->eattrs, EA_CODE(PROTOCOL_BGP, BA_COMMUNITY));
  const struct adata *ad = ea ? ea->u.ptr : NULL;
  uint flags = ea ? ea->flags : BAF_PARTIAL;
=======
  eattr *a = ea_find(r->attrs->eattrs, BGP_EA_ID(BA_COMMUNITY));
  const struct adata *ad = a ? a->u.ptr : NULL;
  uint flags = a ? a->flags : BAF_PARTIAL;
>>>>>>> 17f91f9e

  if (ad && int_set_contains(ad, BGP_COMM_NO_LLGR))
    return NULL;

  if (ad && int_set_contains(ad, BGP_COMM_LLGR_STALE))
    return r;

  rta *a = rta_do_cow(r->attrs, pool);
  
  _Thread_local static rte e0;
  e0 = *r;
  e0.attrs = a;

  bgp_set_attr_ptr(&(a->eattrs), BA_COMMUNITY, flags,
		   int_set_add(pool, ad, BGP_COMM_LLGR_STALE));
  e0.pflags |= BGP_REF_STALE;

  return &e0;
}


/*
 * Reconstruct AS_PATH and AGGREGATOR according to RFC 6793 4.2.3
 */
static void
bgp_process_as4_attrs(ea_list **attrs, struct linpool *pool)
{
  eattr *p2 = bgp_find_attr(*attrs, BA_AS_PATH);
  eattr *p4 = bgp_find_attr(*attrs, BA_AS4_PATH);
  eattr *a2 = bgp_find_attr(*attrs, BA_AGGREGATOR);
  eattr *a4 = bgp_find_attr(*attrs, BA_AS4_AGGREGATOR);

  /* First, unset AS4_* attributes */
  if (p4) bgp_unset_attr(attrs, BA_AS4_PATH);
  if (a4) bgp_unset_attr(attrs, BA_AS4_AGGREGATOR);

  /* Handle AGGREGATOR attribute */
  if (a2 && a4)
  {
    u32 a2_asn = get_u32(a2->u.ptr->data);

    /* If routes were aggregated by an old router, then AS4_PATH and
       AS4_AGGREGATOR are invalid. In that case we give up. */
    if (a2_asn != AS_TRANS)
      return;

    /* Use AS4_AGGREGATOR instead of AGGREGATOR */
    a2->u.ptr = a4->u.ptr;
  }

  /* Handle AS_PATH attribute */
  if (p2 && p4)
  {
    /* Both as_path_getlen() and as_path_cut() take AS_CONFED* as zero length */
    int p2_len = as_path_getlen(p2->u.ptr);
    int p4_len = as_path_getlen(p4->u.ptr);

    /* AS_PATH is too short, give up */
    if (p2_len < p4_len)
      return;

    /* Merge AS_PATH and AS4_PATH */
    struct adata *apc = as_path_cut(pool, p2->u.ptr, p2_len - p4_len);
    p2->u.ptr = as_path_merge(pool, apc, p4->u.ptr);
  }
}

void
bgp_get_route_info(rte *e, byte *buf)
{
  eattr *p = ea_find(e->attrs->eattrs, BGP_EA_ID(BA_AS_PATH));
  eattr *o = ea_find(e->attrs->eattrs, BGP_EA_ID(BA_ORIGIN));
  u32 origas;

  buf += bsprintf(buf, " (%d", e->attrs->pref);

  if (e->pflags & BGP_REF_SUPPRESSED)
    buf += bsprintf(buf, "-");

  if (rte_stale(e))
    buf += bsprintf(buf, "s");

  u64 metric = bgp_total_aigp_metric(e->attrs);
  if (metric < BGP_AIGP_MAX)
  {
    buf += bsprintf(buf, "/%lu", metric);
  }
  else if (e->attrs->igp_metric)
  {
    if (!rta_resolvable(e->attrs))
      buf += bsprintf(buf, "/-");
    else if (e->attrs->igp_metric >= IGP_METRIC_UNKNOWN)
      buf += bsprintf(buf, "/?");
    else
      buf += bsprintf(buf, "/%d", e->attrs->igp_metric);
  }
  buf += bsprintf(buf, ") [");

  if (p && as_path_get_last(p->u.ptr, &origas))
    buf += bsprintf(buf, "AS%u", origas);
  if (o)
    buf += bsprintf(buf, "%c", "ie?"[o->u.data]);
  strcpy(buf, "]");
}<|MERGE_RESOLUTION|>--- conflicted
+++ resolved
@@ -374,13 +374,8 @@
 int
 bgp_total_aigp_metric_(struct rta *a, u64 *metric, const struct adata **ad)
 {
-<<<<<<< HEAD
-  eattr *ea = ea_find(a->eattrs, EA_CODE(PROTOCOL_BGP, BA_AIGP));
+  eattr *ea = ea_find(a->eattrs, BGP_EA_ID(BA_AIGP));
   if (!ea)
-=======
-  eattr *a = ea_find(e->attrs->eattrs, BGP_EA_ID(BA_AIGP));
-  if (!a)
->>>>>>> 17f91f9e
     return 0;
 
   const byte *b = bgp_aigp_get_tlv(ea->u.ptr, BGP_AIGP_METRIC);
@@ -1737,11 +1732,7 @@
   /* Handle well-known communities, RFC 1997 */
   struct eattr *com;
   if (p->cf->interpret_communities &&
-<<<<<<< HEAD
-      (com = ea_find(e->attrs->eattrs, EA_CODE(PROTOCOL_BGP, BA_COMMUNITY))))
-=======
-      (c = ea_find(e->attrs->eattrs, BGP_EA_ID(BA_COMMUNITY))))
->>>>>>> 17f91f9e
+      (com = ea_find(e->attrs->eattrs, BGP_EA_ID(BA_COMMUNITY))))
   {
     const struct adata *d = com->u.ptr;
 
@@ -2318,15 +2309,9 @@
 rte *
 bgp_rte_modify_stale(struct rte *r, struct linpool *pool)
 {
-<<<<<<< HEAD
-  eattr *ea = ea_find(r->attrs->eattrs, EA_CODE(PROTOCOL_BGP, BA_COMMUNITY));
+  eattr *ea = ea_find(r->attrs->eattrs, BGP_EA_ID(BA_COMMUNITY));
   const struct adata *ad = ea ? ea->u.ptr : NULL;
   uint flags = ea ? ea->flags : BAF_PARTIAL;
-=======
-  eattr *a = ea_find(r->attrs->eattrs, BGP_EA_ID(BA_COMMUNITY));
-  const struct adata *ad = a ? a->u.ptr : NULL;
-  uint flags = a ? a->flags : BAF_PARTIAL;
->>>>>>> 17f91f9e
 
   if (ad && int_set_contains(ad, BGP_COMM_NO_LLGR))
     return NULL;

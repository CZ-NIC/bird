/*
 *	BIRD -- BGP Attributes
 *
 *	(c) 2000 Martin Mares <mj@ucw.cz>
 *	(c) 2008--2016 Ondrej Zajicek <santiago@crfreenet.org>
 *	(c) 2008--2016 CZ.NIC z.s.p.o.
 *
 *	Can be freely distributed and used under the terms of the GNU GPL.
 */

#undef LOCAL_DEBUG

#include <stdlib.h>

#include "nest/bird.h"
#include "nest/iface.h"
#include "nest/protocol.h"
#include "nest/rt.h"
#include "lib/attrs.h"
#include "conf/conf.h"
#include "lib/resource.h"
#include "lib/string.h"
#include "lib/unaligned.h"
#include "lib/macro.h"

#include "bgp.h"

/*
 *   UPDATE message error handling
 *
 * All checks from RFC 4271 6.3 are done as specified with these exceptions:
 *  - The semantic check of an IP address from NEXT_HOP attribute is missing.
 *  - Checks of some optional attribute values are missing.
 *  - Syntactic and semantic checks of NLRIs (done in DECODE_PREFIX())
 *    are probably inadequate.
 *
 * Loop detection based on AS_PATH causes updates to be withdrawn. RFC
 * 4271 does not explicitly specify the behavior in that case.
 *
 * Loop detection related to route reflection (based on ORIGINATOR_ID
 * and CLUSTER_LIST) causes updates to be withdrawn. RFC 4456 8
 * specifies that such updates should be ignored, but that is generally
 * a bad idea.
 *
 * BGP attribute table has several hooks:
 *
 * export - Hook that validates and normalizes attribute during export phase.
 * Receives eattr, may modify it (e.g., sort community lists for canonical
 * representation), UNSET() it (e.g., skip empty lists), or REJECT() the route
 * if necessary. May assume that eattr has value valid w.r.t. its type, but may
 * be invalid w.r.t. BGP constraints. Optional.
 *
 * encode - Hook that converts internal representation to external one during
 * packet writing. Receives eattr and puts it in the buffer (including attribute
 * header). Returns number of bytes, or -1 if not enough space. May assume that
 * eattr has value valid w.r.t. its type and validated by export hook. Mandatory
 * for all known attributes that exist internally after export phase (i.e., all
 * except pseudoattributes MP_(UN)REACH_NLRI).
 *
 * decode - Hook that converts external representation to internal one during
 * packet parsing. Receives attribute data in buffer, validates it and adds
 * attribute to ea_list. If data are invalid, steps DISCARD(), WITHDRAW() or
 * bgp_parse_error() may be used to escape. Mandatory for all known attributes.
 *
 * format - Optional hook that converts eattr to textual representation.
 */

union bgp_attr_desc {
  struct ea_class class;
  struct {
    EA_CLASS_INSIDE;
    uint flags;
    void (*export)(struct bgp_export_state *s, eattr *a);
    int  (*encode)(struct bgp_write_state *s, eattr *a, byte *buf, uint size);
    void (*decode)(struct bgp_parse_state *s, uint code, uint flags, byte *data, uint len, ea_list **to);
  };
};

static union bgp_attr_desc bgp_attr_table[];
static inline const union bgp_attr_desc *bgp_find_attr_desc(eattr *a)
{
  const struct ea_class *class = ea_class_find(a->id);

  if ((class < &bgp_attr_table[0].class) || (class >= &bgp_attr_table[BGP_ATTR_MAX].class))
    return NULL;

  return (const union bgp_attr_desc *) class;
}

#define BGP_EA_ID(code)	(bgp_attr_table[code].id)
#define EA_BGP_ID(code)	(((union bgp_attr_desc *) ea_class_find(code)) - bgp_attr_table)

void bgp_set_attr_u32(ea_list **to, uint code, uint flags, u32 val)
{
  const union bgp_attr_desc *desc = &bgp_attr_table[code];

  ea_set_attr(to, EA_LITERAL_EMBEDDED(
	&desc->class,
	flags & ~BAF_EXT_LEN,
	val
	));
}

void bgp_set_attr_ptr(ea_list **to, uint code, uint flags, const struct adata *ad)
{
  const union bgp_attr_desc *desc = &bgp_attr_table[code];

  ea_set_attr(to, EA_LITERAL_DIRECT_ADATA(
	&desc->class,
	flags & ~BAF_EXT_LEN,
	ad
	));
}

void
bgp_set_attr_data(ea_list **to, uint code, uint flags, void *data, uint len)
{
  const union bgp_attr_desc *desc = &bgp_attr_table[code];

  ea_set_attr(to, EA_LITERAL_STORE_ADATA(
	&desc->class,
	flags & ~BAF_EXT_LEN,
	data,
	len
	));
}

void
bgp_unset_attr(ea_list **to, uint code)
{
  const union bgp_attr_desc *desc = &bgp_attr_table[code];
  ea_unset_attr(to, 0, &desc->class);
}

#define REPORT(msg, args...) \
  ({ log(L_REMOTE "%s: " msg, s->proto->p.name, ## args); })

#define DISCARD(msg, args...) \
  ({ REPORT(msg, ## args); return; })

#define WITHDRAW(msg, args...) \
  ({ REPORT(msg, ## args); s->err_withdraw = 1; return; })

#define UNSET(a) \
  ({ a->undef = 1; return; })

#define REJECT(msg, args...) \
  ({ log(L_ERR "%s: " msg, s->proto->p.name, ## args); s->err_reject = 1; return; })

#define NEW_BGP		"Discarding %s attribute received from AS4-aware neighbor"
#define BAD_EBGP	"Discarding %s attribute received from EBGP neighbor"
#define BAD_LENGTH	"Malformed %s attribute - invalid length (%u)"
#define BAD_VALUE	"Malformed %s attribute - invalid value (%u)"
#define NO_MANDATORY	"Missing mandatory %s attribute"


static inline int
bgp_put_attr_hdr3(byte *buf, uint code, uint flags, uint len)
{
  *buf++ = flags & ~BAF_EXT_LEN;
  *buf++ = code;
  *buf++ = len;
  return 3;
}

static inline int
bgp_put_attr_hdr4(byte *buf, uint code, uint flags, uint len)
{
  *buf++ = flags | BAF_EXT_LEN;
  *buf++ = code;
  put_u16(buf, len);
  return 4;
}

static inline int
bgp_put_attr_hdr(byte *buf, uint code, uint flags, uint len)
{
  if (len < 256)
    return bgp_put_attr_hdr3(buf, code, flags, len);
  else
    return bgp_put_attr_hdr4(buf, code, flags, len);
}

static int
bgp_encode_u8(struct bgp_write_state *s UNUSED, eattr *a, byte *buf, uint size)
{
  if (size < (3+1))
    return -1;

  bgp_put_attr_hdr3(buf, EA_BGP_ID(a->id), a->flags, 1);
  buf[3] = a->u.data;

  return 3+1;
}

static int
bgp_encode_u32(struct bgp_write_state *s UNUSED, eattr *a, byte *buf, uint size)
{
  if (size < (3+4))
    return -1;

  bgp_put_attr_hdr3(buf, EA_BGP_ID(a->id), a->flags, 4);
  put_u32(buf+3, a->u.data);

  return 3+4;
}

static int
bgp_encode_u32s(struct bgp_write_state *s UNUSED, eattr *a, byte *buf, uint size)
{
  uint len = a->u.ptr->length;

  if (size < (4+len))
    return -1;

  uint hdr = bgp_put_attr_hdr(buf, EA_BGP_ID(a->id), a->flags, len);
  put_u32s(buf + hdr, (u32 *) a->u.ptr->data, len / 4);

  return hdr + len;
}

static int
bgp_put_attr(byte *buf, uint size, uint code, uint flags, const byte *data, uint len)
{
  if (size < (4+len))
    return -1;

  uint hdr = bgp_put_attr_hdr(buf, code, flags, len);
  memcpy(buf + hdr, data, len);

  return hdr + len;
}

static int
bgp_encode_raw(struct bgp_write_state *s UNUSED, eattr *a, byte *buf, uint size)
{
  return bgp_put_attr(buf, size, EA_BGP_ID(a->id), a->flags, a->u.ptr->data, a->u.ptr->length);
}


/*
 *	AIGP handling
 */

static int
bgp_aigp_valid(byte *data, uint len, char *err, uint elen)
{
  byte *pos = data;
  char *err_dsc = NULL;
  uint err_val = 0;

#define BAD(DSC,VAL) ({ err_dsc = DSC; err_val = VAL; goto bad; })
  while (len)
  {
    if (len < 3)
      BAD("TLV framing error", len);

    /* Process one TLV */
    uint ptype = pos[0];
    uint plen = get_u16(pos + 1);

    if (len < plen)
      BAD("TLV framing error", plen);

    if (plen < 3)
      BAD("Bad TLV length", plen);

    if ((ptype == BGP_AIGP_METRIC) && (plen != 11))
      BAD("Bad AIGP TLV length", plen);

    ADVANCE(pos, len, plen);
  }
#undef BAD

  return 1;

bad:
  if (err)
    if (bsnprintf(err, elen, "%s (%u) at %d", err_dsc, err_val, (int) (pos - data)) < 0)
      err[0] = 0;

  return 0;
}

static const byte *
bgp_aigp_get_tlv(const struct adata *ad, uint type)
{
  if (!ad)
    return NULL;

  uint len = ad->length;
  const byte *pos = ad->data;

  while (len)
  {
    uint ptype = pos[0];
    uint plen = get_u16(pos + 1);

    if (ptype == type)
      return pos;

    ADVANCE(pos, len, plen);
  }

  return NULL;
}

static const struct adata *
bgp_aigp_set_tlv(struct linpool *pool, const struct adata *ad, uint type, byte *data, uint dlen)
{
  uint len = ad ? ad->length : 0;
  const byte *pos = ad ? ad->data : NULL;
  struct adata *res = lp_alloc_adata(pool, len + 3 + dlen);
  byte *dst = res->data;
  byte *tlv = NULL;
  int del = 0;

  while (len)
  {
    uint ptype = pos[0];
    uint plen = get_u16(pos + 1);

    /* Find position for new TLV */
    if ((ptype >= type) && !tlv)
    {
      tlv = dst;
      dst += 3 + dlen;
    }

    /* Skip first matching TLV, copy others */
    if ((ptype == type) && !del)
      del = 1;
    else
    {
      memcpy(dst, pos, plen);
      dst += plen;
    }

    ADVANCE(pos, len, plen);
  }

  if (!tlv)
  {
    tlv = dst;
    dst += 3 + dlen;
  }

  /* Store the TLD */
  put_u8(tlv + 0, type);
  put_u16(tlv + 1, 3 + dlen);
  memcpy(tlv + 3, data, dlen);

  /* Update length */
  res->length = dst - res->data;

  return res;
}

static u64 UNUSED
bgp_aigp_get_metric(const struct adata *ad, u64 def)
{
  const byte *b = bgp_aigp_get_tlv(ad, BGP_AIGP_METRIC);
  return b ? get_u64(b + 3) : def;
}

static const struct adata *
bgp_aigp_set_metric(struct linpool *pool, const struct adata *ad, u64 metric)
{
  byte data[8];
  put_u64(data, metric);
  return bgp_aigp_set_tlv(pool, ad, BGP_AIGP_METRIC, data, 8);
}

int
bgp_total_aigp_metric_(const rte *e, u64 *metric, const struct adata **ad)
{
  eattr *a = ea_find(e->attrs, BGP_EA_ID(BA_AIGP));
  if (!a)
    return 0;

  const byte *b = bgp_aigp_get_tlv(a->u.ptr, BGP_AIGP_METRIC);
  if (!b)
    return 0;

  u64 aigp = get_u64(b + 3);
  u64 step = rt_get_igp_metric(e);

  if (!rte_resolvable(e) || (step >= IGP_METRIC_UNKNOWN))
    step = BGP_AIGP_MAX;

  if (!step)
    step = 1;

  *ad = a->u.ptr;
  *metric = aigp + step;
  if (*metric < aigp)
    *metric = BGP_AIGP_MAX;

  return 1;
}

static inline int
bgp_init_aigp_metric(rte *e, u64 *metric, const struct adata **ad)
{
  if (rt_get_source_attr(e) == RTS_BGP)
    return 0;

  *metric = rt_get_igp_metric(e);
  *ad = NULL;
  return *metric < IGP_METRIC_UNKNOWN;
}

u32
bgp_rte_igp_metric(const rte *rt)
{
  u64 metric = bgp_total_aigp_metric(rt);
  return (u32) MIN(metric, (u64) IGP_METRIC_UNKNOWN);
}


/*
 *	Attribute hooks
 */

static void
bgp_export_origin(struct bgp_export_state *s, eattr *a)
{
  if (a->u.data > 2)
    REJECT(BAD_VALUE, "ORIGIN", a->u.data);
}

static void
bgp_decode_origin(struct bgp_parse_state *s, uint code UNUSED, uint flags, byte *data, uint len, ea_list **to)
{
  if (len != 1)
    WITHDRAW(BAD_LENGTH, "ORIGIN", len);

  if (data[0] > 2)
    WITHDRAW(BAD_VALUE, "ORIGIN", data[0]);

  bgp_set_attr_u32(to, BA_ORIGIN, flags, data[0]);
}

static void
bgp_format_origin(const eattr *a, byte *buf, uint size UNUSED)
{
  static const char *bgp_origin_names[] = { "IGP", "EGP", "Incomplete" };

  bsprintf(buf, (a->u.data <= 2) ? bgp_origin_names[a->u.data] : "?");
}


static inline int
bgp_as_path_first_as_equal(const byte *data, uint len, u32 asn)
{
  return (len >= 6) &&
    ((data[0] == AS_PATH_SEQUENCE) || (data[0] == AS_PATH_CONFED_SEQUENCE)) &&
    (data[1] > 0) &&
    (get_u32(data+2) == asn);
}

static int
bgp_encode_as_path(struct bgp_write_state *s, eattr *a, byte *buf, uint size)
{
  const byte *data = a->u.ptr->data;
  uint len = a->u.ptr->length;

  if (!s->as4_session)
  {
    /* Prepare 16-bit AS_PATH (from 32-bit one) in a temporary buffer */
    byte *dst = alloca(len);
    len = as_path_32to16(dst, data, len);
    data = dst;
  }

  return bgp_put_attr(buf, size, BA_AS_PATH, a->flags, data, len);
}

static void
bgp_decode_as_path(struct bgp_parse_state *s, uint code UNUSED, uint flags, byte *data, uint len, ea_list **to)
{
  struct bgp_proto *p = s->proto;
  int as_length = s->as4_session ? 4 : 2;
  int as_sets = p->cf->allow_as_sets;
  int as_confed = p->cf->confederation && p->is_interior;
  char err[128];

  if (!as_path_valid(data, len, as_length, as_sets, as_confed, err, sizeof(err)))
    WITHDRAW("Malformed AS_PATH attribute - %s", err);

  if (!s->as4_session)
  {
    /* Prepare 32-bit AS_PATH (from 16-bit one) in a temporary buffer */
    byte *src = data;
    data = alloca(2*len);
    len = as_path_16to32(data, src, len);
  }

  /* In some circumstances check for initial AS_CONFED_SEQUENCE; RFC 5065 5.0 */
  if (p->is_interior && !p->is_internal &&
      ((len < 2) || (data[0] != AS_PATH_CONFED_SEQUENCE)))
    WITHDRAW("Malformed AS_PATH attribute - %s", "missing initial AS_CONFED_SEQUENCE");

  /* Reject routes with first AS in AS_PATH not matching neighbor AS; RFC 4271 6.3 */
  if (!p->is_internal && p->cf->enforce_first_as &&
      !bgp_as_path_first_as_equal(data, len, p->remote_as))
    WITHDRAW("Malformed AS_PATH attribute - %s", "First AS differs from neigbor AS");

  bgp_set_attr_data(to, BA_AS_PATH, flags, data, len);
}


static int
bgp_encode_next_hop(struct bgp_write_state *s, eattr *a, byte *buf, uint size)
{
  /*
   * The NEXT_HOP attribute is used only in traditional (IPv4) BGP. In MP-BGP,
   * the next hop is encoded as a part of the MP_REACH_NLRI attribute, so we
   * store it and encode it later by AFI-specific hooks.
   */

  if (!s->mp_reach)
  {
    // ASSERT(a->u.ptr->length == sizeof(ip_addr));

    /* FIXME: skip IPv6 next hops for IPv4 routes during MRT dump */
    ip_addr *addr = (void *) a->u.ptr->data;
    if ((a->u.ptr->length != sizeof(ip_addr)) || !ipa_is_ip4(*addr))
      return 0;

    if (size < (3+4))
      return -1;

    bgp_put_attr_hdr3(buf, BA_NEXT_HOP, a->flags, 4);
    put_ip4(buf+3, ipa_to_ip4(*addr));

    return 3+4;
  }
  else
  {
    s->mp_next_hop = a;
    return 0;
  }
}

static void
bgp_decode_next_hop(struct bgp_parse_state *s, uint code UNUSED, uint flags UNUSED, byte *data, uint len, ea_list **to UNUSED)
{
  if (len != 4)
    WITHDRAW(BAD_LENGTH, "NEXT_HOP", len);

  /* Semantic checks are done later */
  s->ip_next_hop_len = len;
  s->ip_next_hop_data = data;
}

/* TODO: This function should use AF-specific hook */
static void
bgp_format_next_hop(const eattr *a, byte *buf, uint size UNUSED)
{
  ip_addr *nh = (void *) a->u.ptr->data;
  uint len = a->u.ptr->length;

  ASSERT((len == 16) || (len == 32));

  /* in IPv6, we may have two addresses in NEXT HOP */
  if ((len == 16) || ipa_zero(nh[1]))
    bsprintf(buf, "%I", nh[0]);
  else
    bsprintf(buf, "%I %I", nh[0], nh[1]);
}


static void
bgp_decode_med(struct bgp_parse_state *s, uint code UNUSED, uint flags, byte *data, uint len, ea_list **to)
{
  if (len != 4)
    WITHDRAW(BAD_LENGTH, "MULTI_EXIT_DISC", len);

  u32 val = get_u32(data);
  bgp_set_attr_u32(to, BA_MULTI_EXIT_DISC, flags, val);
}


static void
bgp_export_local_pref(struct bgp_export_state *s, eattr *a)
{
  if (!s->proto->is_interior && !s->proto->cf->allow_local_pref)
    UNSET(a);
}

static void
bgp_decode_local_pref(struct bgp_parse_state *s, uint code UNUSED, uint flags, byte *data, uint len, ea_list **to)
{
  if (!s->proto->is_interior && !s->proto->cf->allow_local_pref)
    DISCARD(BAD_EBGP, "LOCAL_PREF");

  if (len != 4)
    WITHDRAW(BAD_LENGTH, "LOCAL_PREF", len);

  u32 val = get_u32(data);
  bgp_set_attr_u32(to, BA_LOCAL_PREF, flags, val);
}


static void
bgp_decode_atomic_aggr(struct bgp_parse_state *s, uint code UNUSED, uint flags, byte *data UNUSED, uint len, ea_list **to)
{
  if (len != 0)
    DISCARD(BAD_LENGTH, "ATOMIC_AGGR", len);

  bgp_set_attr_data(to, BA_ATOMIC_AGGR, flags, NULL, 0);
}

static int
bgp_encode_aggregator(struct bgp_write_state *s, eattr *a, byte *buf, uint size)
{
  const byte *data = a->u.ptr->data;
  uint len = a->u.ptr->length;

  if (!s->as4_session)
  {
    /* Prepare 16-bit AGGREGATOR (from 32-bit one) in a temporary buffer */
    byte *dst = alloca(6);
    len = aggregator_32to16(dst, data);
    data = dst;
  }

  return bgp_put_attr(buf, size, BA_AGGREGATOR, a->flags, data, len);
}

static void
bgp_decode_aggregator(struct bgp_parse_state *s, uint code UNUSED, uint flags, byte *data, uint len, ea_list **to)
{
  if (len != (s->as4_session ? 8 : 6))
    DISCARD(BAD_LENGTH, "AGGREGATOR", len);

  if (!s->as4_session)
  {
    /* Prepare 32-bit AGGREGATOR (from 16-bit one) in a temporary buffer */
    byte *src = data;
    data = alloca(8);
    len = aggregator_16to32(data, src);
  }

  bgp_set_attr_data(to, BA_AGGREGATOR, flags, data, len);
}

static void
bgp_format_aggregator(const eattr *a, byte *buf, uint size UNUSED)
{
  const byte *data = a->u.ptr->data;

  bsprintf(buf, "%I4 AS%u", get_ip4(data+4), get_u32(data+0));
}


static void
bgp_export_community(struct bgp_export_state *s, eattr *a)
{
  if (a->u.ptr->length == 0)
    UNSET(a);

  a->u.ptr = int_set_sort(s->pool, a->u.ptr);
}

static void
bgp_decode_community(struct bgp_parse_state *s, uint code UNUSED, uint flags, byte *data, uint len, ea_list **to)
{
  if (!len || (len % 4))
    WITHDRAW(BAD_LENGTH, "COMMUNITY", len);

  struct adata *ad = lp_alloc_adata(s->pool, len);
  get_u32s(data, (u32 *) ad->data, len / 4);
  bgp_set_attr_ptr(to, BA_COMMUNITY, flags, ad);
}


static void
bgp_export_originator_id(struct bgp_export_state *s, eattr *a)
{
  if (!s->proto->is_internal)
    UNSET(a);
}

static void
bgp_decode_originator_id(struct bgp_parse_state *s, uint code UNUSED, uint flags, byte *data, uint len, ea_list **to)
{
  if (!s->proto->is_internal)
    DISCARD(BAD_EBGP, "ORIGINATOR_ID");

  if (len != 4)
    WITHDRAW(BAD_LENGTH, "ORIGINATOR_ID", len);

  u32 val = get_u32(data);
  bgp_set_attr_u32(to, BA_ORIGINATOR_ID, flags, val);
}


static void
bgp_export_cluster_list(struct bgp_export_state *s UNUSED, eattr *a)
{
  if (!s->proto->is_internal)
    UNSET(a);

  if (a->u.ptr->length == 0)
    UNSET(a);
}

static void
bgp_decode_cluster_list(struct bgp_parse_state *s, uint code UNUSED, uint flags, byte *data, uint len, ea_list **to)
{
  if (!s->proto->is_internal)
    DISCARD(BAD_EBGP, "CLUSTER_LIST");

  if (!len || (len % 4))
    WITHDRAW(BAD_LENGTH, "CLUSTER_LIST", len);

  struct adata *ad = lp_alloc_adata(s->pool, len);
  get_u32s(data, (u32 *) ad->data, len / 4);
  bgp_set_attr_ptr(to, BA_CLUSTER_LIST, flags, ad);
}

static void
bgp_format_cluster_list(const eattr *a, byte *buf, uint size)
{
  /* Truncates cluster lists larger than buflen, probably not a problem */
  int_set_format(a->u.ptr, 0, -1, buf, size);
}


int
bgp_encode_mp_reach_mrt(struct bgp_write_state *s UNUSED, eattr *a, byte *buf, uint size)
{
  /*
   *	Limited version of MP_REACH_NLRI used for MRT table dumps (IPv6 only):
   *
   *	3 B	MP_REACH_NLRI header
   *	1 B	MP_REACH_NLRI data - Length of Next Hop Network Address
   *	var	MP_REACH_NLRI data - Network Address of Next Hop
   */

  ip_addr *nh = (void *) a->u.ptr->data;
  uint len = a->u.ptr->length;

  ASSERT((len == 16) || (len == 32));

  if (size < (3+1+len))
    return -1;

  bgp_put_attr_hdr3(buf, BA_MP_REACH_NLRI, BAF_OPTIONAL, 1+len);
  buf[3] = len;
  buf += 4;

  put_ip6(buf, ipa_to_ip6(nh[0]));

  if (len == 32)
    put_ip6(buf+16, ipa_to_ip6(nh[1]));

  return 3+1+len;
}

static inline u32
get_af3(byte *buf)
{
  return (get_u16(buf) << 16) | buf[2];
}

static void
bgp_decode_mp_reach_nlri(struct bgp_parse_state *s, uint code UNUSED, uint flags UNUSED, byte *data, uint len, ea_list **to UNUSED)
{
  /*
   *	2 B	MP_REACH_NLRI data - Address Family Identifier
   *	1 B	MP_REACH_NLRI data - Subsequent Address Family Identifier
   *	1 B	MP_REACH_NLRI data - Length of Next Hop Network Address
   *	var	MP_REACH_NLRI data - Network Address of Next Hop
   *	1 B	MP_REACH_NLRI data - Reserved (zero)
   *	var	MP_REACH_NLRI data - Network Layer Reachability Information
   */

  if ((len < 5) || (len < (5 + (uint) data[3])))
    bgp_parse_error(s, 9);

  s->mp_reach_af = get_af3(data);
  s->mp_next_hop_len = data[3];
  s->mp_next_hop_data = data + 4;
  s->mp_reach_len = len - 5 - s->mp_next_hop_len;
  s->mp_reach_nlri = data + 5 + s->mp_next_hop_len;
}


static void
bgp_decode_mp_unreach_nlri(struct bgp_parse_state *s, uint code UNUSED, uint flags UNUSED, byte *data, uint len, ea_list **to UNUSED)
{
  /*
   *	2 B	MP_UNREACH_NLRI data - Address Family Identifier
   *	1 B	MP_UNREACH_NLRI data - Subsequent Address Family Identifier
   *	var	MP_UNREACH_NLRI data - Network Layer Reachability Information
   */

  if (len < 3)
    bgp_parse_error(s, 9);

  s->mp_unreach_af = get_af3(data);
  s->mp_unreach_len = len - 3;
  s->mp_unreach_nlri = data + 3;
}


static void
bgp_export_ext_community(struct bgp_export_state *s, eattr *a)
{
  if (!s->proto->is_interior)
  {
    struct adata *ad = ec_set_del_nontrans(s->pool, a->u.ptr);

    if (ad->length == 0)
      UNSET(a);

    ec_set_sort_x(ad);
    a->u.ptr = ad;
  }
  else
  {
    if (a->u.ptr->length == 0)
      UNSET(a);

    a->u.ptr = ec_set_sort(s->pool, a->u.ptr);
  }
}

static void
bgp_decode_ext_community(struct bgp_parse_state *s, uint code UNUSED, uint flags, byte *data, uint len, ea_list **to)
{
  if (!len || (len % 8))
    WITHDRAW(BAD_LENGTH, "EXT_COMMUNITY", len);

  struct adata *ad = lp_alloc_adata(s->pool, len);
  get_u32s(data, (u32 *) ad->data, len / 4);
  bgp_set_attr_ptr(to, BA_EXT_COMMUNITY, flags, ad);
}


static void
bgp_decode_as4_aggregator(struct bgp_parse_state *s, uint code UNUSED, uint flags, byte *data, uint len, ea_list **to)
{
  if (s->as4_session)
    DISCARD(NEW_BGP, "AS4_AGGREGATOR");

  if (len != 8)
    DISCARD(BAD_LENGTH, "AS4_AGGREGATOR", len);

  bgp_set_attr_data(to, BA_AS4_AGGREGATOR, flags, data, len);
}

static void
bgp_decode_as4_path(struct bgp_parse_state *s, uint code UNUSED, uint flags, byte *data, uint len, ea_list **to)
{
  struct bgp_proto *p = s->proto;
  int sets = p->cf->allow_as_sets;

  char err[128];

  if (s->as4_session)
    DISCARD(NEW_BGP, "AS4_PATH");

  if (len < 6)
    DISCARD(BAD_LENGTH, "AS4_PATH", len);

  if (!as_path_valid(data, len, 4, sets, 1, err, sizeof(err)))
    DISCARD("Malformed AS4_PATH attribute - %s", err);

  struct adata *a = lp_alloc_adata(s->pool, len);
  memcpy(a->data, data, len);

  /* AS_CONFED* segments are invalid in AS4_PATH; RFC 6793 6 */
  if (as_path_contains_confed(a))
  {
    REPORT("Discarding AS_CONFED* segment from AS4_PATH attribute");
    a = as_path_strip_confed(s->pool, a);
  }

  bgp_set_attr_ptr(to, BA_AS4_PATH, flags, a);
}


static void
bgp_export_aigp(struct bgp_export_state *s, eattr *a)
{
  if (!s->channel->cf->aigp)
    UNSET(a);
}

static void
bgp_decode_aigp(struct bgp_parse_state *s, uint code UNUSED, uint flags, byte *data, uint len, ea_list **to)
{
  char err[128];

  /* Acceptability test postponed to bgp_finish_attrs() */

  if ((flags ^ bgp_attr_table[BA_AIGP].flags) & (BAF_OPTIONAL | BAF_TRANSITIVE))
    DISCARD("Malformed AIGP attribute - conflicting flags (%02x)", flags);

  if (!bgp_aigp_valid(data, len, err, sizeof(err)))
    DISCARD("Malformed AIGP attribute - %s", err);

  bgp_set_attr_data(to, BA_AIGP, flags, data, len);
}

static void
bgp_format_aigp(const eattr *a, byte *buf, uint size UNUSED)
{
  const byte *b = bgp_aigp_get_tlv(a->u.ptr, BGP_AIGP_METRIC);

  if (!b)
    bsprintf(buf, "?");
  else
    bsprintf(buf, "%lu", get_u64(b + 3));
}


static void
bgp_export_large_community(struct bgp_export_state *s, eattr *a)
{
  if (a->u.ptr->length == 0)
    UNSET(a);

  a->u.ptr = lc_set_sort(s->pool, a->u.ptr);
}

static void
bgp_decode_large_community(struct bgp_parse_state *s, uint code UNUSED, uint flags, byte *data, uint len, ea_list **to)
{
  if (!len || (len % 12))
    WITHDRAW(BAD_LENGTH, "LARGE_COMMUNITY", len);

  struct adata *ad = lp_alloc_adata(s->pool, len);
  get_u32s(data, (u32 *) ad->data, len / 4);
  bgp_set_attr_ptr(to, BA_LARGE_COMMUNITY, flags, ad);
}

static void
bgp_export_mpls_label_stack(struct bgp_export_state *s, eattr *a)
{
  const net_addr *n = s->route->net;
  u32 *labels = (u32 *) a->u.ptr->data;
  uint lnum = a->u.ptr->length / 4;

  /* Perhaps we should just ignore it? */
  if (!s->mpls)
    REJECT("Unexpected MPLS stack");

  /* Empty MPLS stack is not allowed */
  if (!lnum)
    REJECT("Malformed MPLS stack - empty");

  /* This is ugly, but we must ensure that labels fit into NLRI field */
  if ((24*lnum + (net_is_vpn(n) ? 64 : 0) + net_pxlen(n)) > 255)
    REJECT("Malformed MPLS stack - too many labels (%u)", lnum);

  for (uint i = 0; i < lnum; i++)
  {
    if (labels[i] > 0xfffff)
      REJECT("Malformed MPLS stack - invalid label (%u)", labels[i]);

    /* TODO: Check for special-purpose label values? */
  }
}

static int
bgp_encode_mpls_label_stack(struct bgp_write_state *s, eattr *a, byte *buf UNUSED, uint size UNUSED)
{
  /*
   * MPLS labels are encoded as a part of the NLRI in MP_REACH_NLRI attribute,
   * so we store MPLS_LABEL_STACK and encode it later by AFI-specific hooks.
   */

  s->mpls_labels = a->u.ptr;
  return 0;
}

static void
bgp_decode_mpls_label_stack(struct bgp_parse_state *s, uint code UNUSED, uint flags UNUSED, byte *data UNUSED, uint len UNUSED, ea_list **to UNUSED)
{
  DISCARD("Discarding received attribute #0");
}

static void
bgp_format_mpls_label_stack(const eattr *a, byte *buf, uint size)
{
  u32 *labels = (u32 *) a->u.ptr->data;
  uint lnum = a->u.ptr->length / 4;
  char *pos = buf;

  for (uint i = 0; i < lnum; i++)
  {
    if (size < 20)
    {
      bsprintf(pos, "...");
      return;
    }

    uint l = bsprintf(pos, "%d/", labels[i]);
    ADVANCE(pos, size, l);
  }

  /* Clear last slash or terminate empty string */
  pos[lnum ? -1 : 0] = 0;
}

static inline void
bgp_export_unknown(struct bgp_export_state *s UNUSED, eattr *a)
{
  if (!(a->flags & BAF_TRANSITIVE))
    UNSET(a);

  a->flags |= BAF_PARTIAL;
}

static inline void
bgp_decode_unknown(struct bgp_parse_state *s UNUSED, uint code, uint flags, byte *data, uint len, ea_list **to)
{
  if (!(flags & BAF_OPTIONAL))
    WITHDRAW("Unknown attribute (code %u) - conflicting flags (%02x)", code, flags);

  /* Cannot use bgp_set_attr_data() as it works on known attributes only */
  ea_set_attr_data(to, &bgp_attr_table[code].class, flags, data, len);
}

static inline void
bgp_format_unknown(const eattr *a, byte *buf, uint size)
{
  if (a->flags & BAF_TRANSITIVE)
    bsnprintf(buf, size, "(transitive)");
}


/*
 *	Attribute table
 */

static union bgp_attr_desc bgp_attr_table[BGP_ATTR_MAX] = {
  [BA_ORIGIN] = {
    .name = "bgp_origin",
    .type = T_ENUM_BGP_ORIGIN,
    .flags = BAF_TRANSITIVE,
    .export = bgp_export_origin,
    .encode = bgp_encode_u8,
    .decode = bgp_decode_origin,
    .format = bgp_format_origin,
  },
  [BA_AS_PATH] = {
    .name = "bgp_path",
    .type = T_PATH,
    .flags = BAF_TRANSITIVE,
    .encode = bgp_encode_as_path,
    .decode = bgp_decode_as_path,
  },
  [BA_NEXT_HOP] = {
    .name = "bgp_next_hop",
    .type = T_IP,
    .flags = BAF_TRANSITIVE,
    .encode = bgp_encode_next_hop,
    .decode = bgp_decode_next_hop,
    .format = bgp_format_next_hop,
  },
  [BA_MULTI_EXIT_DISC] = {
    .name = "bgp_med",
    .type = T_INT,
    .flags = BAF_OPTIONAL,
    .encode = bgp_encode_u32,
    .decode = bgp_decode_med,
  },
  [BA_LOCAL_PREF] = {
    .name = "bgp_local_pref",
    .type = T_INT,
    .flags = BAF_TRANSITIVE,
    .export = bgp_export_local_pref,
    .encode = bgp_encode_u32,
    .decode = bgp_decode_local_pref,
  },
  [BA_ATOMIC_AGGR] = {
    .name = "bgp_atomic_aggr",
    .type = T_OPAQUE,
    .flags = BAF_TRANSITIVE,
    .encode = bgp_encode_raw,
    .decode = bgp_decode_atomic_aggr,
  },
  [BA_AGGREGATOR] = {
    .name = "bgp_aggregator",
    .type = T_OPAQUE,
    .flags = BAF_OPTIONAL | BAF_TRANSITIVE,
    .encode = bgp_encode_aggregator,
    .decode = bgp_decode_aggregator,
    .format = bgp_format_aggregator,
  },
  [BA_COMMUNITY] = {
    .name = "bgp_community",
    .type = T_CLIST,
    .flags = BAF_OPTIONAL | BAF_TRANSITIVE,
    .export = bgp_export_community,
    .encode = bgp_encode_u32s,
    .decode = bgp_decode_community,
  },
  [BA_ORIGINATOR_ID] = {
    .name = "bgp_originator_id",
    .type = T_QUAD,
    .flags = BAF_OPTIONAL,
    .export = bgp_export_originator_id,
    .encode = bgp_encode_u32,
    .decode = bgp_decode_originator_id,
  },
  [BA_CLUSTER_LIST] = {
    .name = "bgp_cluster_list",
    .type = T_CLIST,
    .flags = BAF_OPTIONAL,
    .export = bgp_export_cluster_list,
    .encode = bgp_encode_u32s,
    .decode = bgp_decode_cluster_list,
    .format = bgp_format_cluster_list,
  },
  [BA_MP_REACH_NLRI] = {
    .name = "bgp_mp_reach_nlri",
    .type = T_OPAQUE,
    .hidden = 1,
    .flags = BAF_OPTIONAL,
    .decode = bgp_decode_mp_reach_nlri,
  },
  [BA_MP_UNREACH_NLRI] = {
    .name = "bgp_mp_unreach_nlri",
    .type = T_OPAQUE,
    .hidden = 1,
    .flags = BAF_OPTIONAL,
    .decode = bgp_decode_mp_unreach_nlri,
  },
  [BA_EXT_COMMUNITY] = {
    .name = "bgp_ext_community",
    .type = T_ECLIST,
    .flags = BAF_OPTIONAL | BAF_TRANSITIVE,
    .export = bgp_export_ext_community,
    .encode = bgp_encode_u32s,
    .decode = bgp_decode_ext_community,
  },
  [BA_AS4_PATH] = {
    .name = "bgp_as4_path",
    .type = T_PATH,
    .hidden = 1,
    .flags = BAF_OPTIONAL | BAF_TRANSITIVE,
    .encode = bgp_encode_raw,
    .decode = bgp_decode_as4_path,
  },
  [BA_AS4_AGGREGATOR] = {
    .name = "bgp_as4_aggregator",
    .type = T_OPAQUE,
    .hidden = 1,
    .flags = BAF_OPTIONAL | BAF_TRANSITIVE,
    .encode = bgp_encode_raw,
    .decode = bgp_decode_as4_aggregator,
    .format = bgp_format_aggregator,
  },
  [BA_AIGP] = {
    .name = "bgp_aigp",
    .type = T_OPAQUE,
    .flags = BAF_OPTIONAL | BAF_DECODE_FLAGS,
    .export = bgp_export_aigp,
    .encode = bgp_encode_raw,
    .decode = bgp_decode_aigp,
    .format = bgp_format_aigp,
  },
  [BA_LARGE_COMMUNITY] = {
    .name = "bgp_large_community",
    .type = T_LCLIST,
    .flags = BAF_OPTIONAL | BAF_TRANSITIVE,
    .export = bgp_export_large_community,
    .encode = bgp_encode_u32s,
    .decode = bgp_decode_large_community,
  },
  [BA_MPLS_LABEL_STACK] = {
    .name = "bgp_mpls_label_stack",
    .type = T_CLIST,
    .readonly = 1,
    .export = bgp_export_mpls_label_stack,
    .encode = bgp_encode_mpls_label_stack,
    .decode = bgp_decode_mpls_label_stack,
    .format = bgp_format_mpls_label_stack,
  },
};

eattr *
bgp_find_attr(ea_list *attrs, uint code)
{
  return ea_find(attrs, BGP_EA_ID(code));
}

void
bgp_register_attrs(void)
{
  for (uint i=0; i<ARRAY_SIZE(bgp_attr_table); i++)
  {
    if (!bgp_attr_table[i].name)
      bgp_attr_table[i] = (union bgp_attr_desc) {
	.name = mb_sprintf(&root_pool, "bgp_unknown_0x%02x", i),
	.type = T_OPAQUE,
	.flags = BAF_OPTIONAL,
	.readonly = 1,
	.export = bgp_export_unknown,
	.encode = bgp_encode_raw,
	.decode = bgp_decode_unknown,
	.format = bgp_format_unknown,
      };

    ea_register_init(&bgp_attr_table[i].class);
  }
}

/*
 *	Attribute export
 */

static inline void
bgp_export_attr(struct bgp_export_state *s, eattr *a, ea_list *to)
{
  const union bgp_attr_desc *desc = bgp_find_attr_desc(a);
  if (!desc)
    return;

  /* The flags might have been zero if the attr was added locally */
  a->flags = (a->flags & BAF_PARTIAL) | desc->flags;

  /* Set partial bit if new opt-trans attribute is attached to non-local route */
  if ((s->src != NULL) && (a->originated) &&
      (a->flags & BAF_OPTIONAL) && (a->flags & BAF_TRANSITIVE))
    a->flags |= BAF_PARTIAL;

  /* Call specific hook */
  CALL(desc->export, s, a);

  /* Attribute might become undefined in hook */
  if (a->undef)
    return;

  /* Append updated attribute */
  to->attrs[to->count++] = *a;
}

/**
 * bgp_export_attrs - export BGP attributes
 * @s: BGP export state
 * @attrs: a list of extended attributes
 *
 * The bgp_export_attrs() function takes a list of attributes and merges it to
 * one newly allocated and sorted segment. Attributes are validated and
 * normalized by type-specific export hooks and attribute flags are updated.
 * Some attributes may be eliminated (e.g. unknown non-tranitive attributes, or
 * empty community sets).
 *
 * Result: one sorted attribute list segment, or NULL if attributes are unsuitable.
 */
static inline ea_list *
bgp_export_attrs(struct bgp_export_state *s, ea_list *a)
{
  /* Merge the attribute list */
  ea_list *new = ea_normalize(a, 0);
  ASSERT_DIE(new);

  uint i, count;
  count = new->count;
  new->count = 0;

  /* Export each attribute */
  for (i = 0; i < count; i++)
    bgp_export_attr(s, &new->attrs[i], new);

  if (s->err_reject)
    return NULL;

  return new;
}


/*
 *	Attribute encoding
 */

static inline int
bgp_encode_attr(struct bgp_write_state *s, eattr *a, byte *buf, uint size)
{
  const union bgp_attr_desc *desc = bgp_find_attr_desc(a);
  ASSERT_DIE(desc);
  return desc->encode(s, a, buf, size);
}

/**
 * bgp_encode_attrs - encode BGP attributes
 * @s: BGP write state
 * @attrs: a list of extended attributes
 * @buf: buffer
 * @end: buffer end
 *
 * The bgp_encode_attrs() function takes a list of extended attributes
 * and converts it to its BGP representation (a part of an Update message).
 * BGP write state may be fake when called from MRT protocol.
 *
 * Result: Length of the attribute block generated or -1 if not enough space.
 */
int
bgp_encode_attrs(struct bgp_write_state *s, ea_list *attrs, byte *buf, byte *end)
{
  byte *pos = buf;
  int i, len;

  for (i = 0; i < attrs->count; i++)
  {
    len = bgp_encode_attr(s, &attrs->attrs[i], pos, end - pos);

    if (len < 0)
      return -1;

    pos += len;
  }

  return pos - buf;
}


/*
 *	Attribute decoding
 */

static void bgp_process_as4_attrs(ea_list **attrs, struct linpool *pool);

static inline int
bgp_as_path_loopy(struct bgp_proto *p, ea_list *attrs, u32 asn)
{
  eattr *e = bgp_find_attr(attrs, BA_AS_PATH);
  int num = p->cf->allow_local_as + 1;
  return (e && (num > 0) && as_path_contains(e->u.ptr, asn, num));
}

static inline int
bgp_originator_id_loopy(struct bgp_proto *p, ea_list *attrs)
{
  eattr *e = bgp_find_attr(attrs, BA_ORIGINATOR_ID);
  return (e && (e->u.data == p->local_id));
}

static inline int
bgp_cluster_list_loopy(struct bgp_proto *p, ea_list *attrs)
{
  eattr *e = bgp_find_attr(attrs, BA_CLUSTER_LIST);
  return (e && int_set_contains(e->u.ptr, p->rr_cluster_id));
}

static inline void
bgp_decode_attr(struct bgp_parse_state *s, byte code, byte flags, byte *data, uint len, ea_list **to)
{
  /* Handle duplicate attributes; RFC 7606 3 (g) */
  if (BIT32_TEST(s->attrs_seen, code))
  {
    if ((code == BA_MP_REACH_NLRI) || (code == BA_MP_UNREACH_NLRI))
      bgp_parse_error(s, 1);
    else
      DISCARD("Discarding duplicate attribute (code %u)", code);
  }
  BIT32_SET(s->attrs_seen, code);

  ASSERT_DIE(bgp_attr_table[code].id);
  const union bgp_attr_desc *desc = &bgp_attr_table[code];

  /* Handle conflicting flags; RFC 7606 3 (c) */
  if (((flags ^ desc->flags) & (BAF_OPTIONAL | BAF_TRANSITIVE)) &&
      !(desc->flags & BAF_DECODE_FLAGS))
    WITHDRAW("Malformed %s attribute - conflicting flags (%02x, expected %02x)", desc->name, flags, desc->flags);

  desc->decode(s, code, flags, data, len, to);
}

/**
 * bgp_decode_attrs - check and decode BGP attributes
 * @s: BGP parse state
 * @data: start of attribute block
 * @len: length of attribute block
 *
 * This function takes a BGP attribute block (a part of an Update message), checks
 * its consistency and converts it to a list of BIRD route attributes represented
 * by an (uncached) &rta.
 */
ea_list *
bgp_decode_attrs(struct bgp_parse_state *s, byte *data, uint len)
{
  struct bgp_proto *p = s->proto;
  ea_list *attrs = NULL;
  uint alen;
  byte code, flags;
  byte *pos = data;

  /* Parse the attributes */
  while (len)
  {
    alen = 0;

    /* Read attribute type */
    if (len < 2)
      goto framing_error;
    flags = pos[0];
    code = pos[1];
    ADVANCE(pos, len, 2);

    /* Read attribute length */
    if (flags & BAF_EXT_LEN)
    {
      if (len < 2)
	goto framing_error;
      alen = get_u16(pos);
      ADVANCE(pos, len, 2);
    }
    else
    {
      if (len < 1)
	goto framing_error;
      alen = *pos;
      ADVANCE(pos, len, 1);
    }

    if (alen > len)
      goto framing_error;

    DBG("Attr %02x %02x %u\n", code, flags, alen);

    bgp_decode_attr(s, code, flags, pos, alen, &attrs);
    ADVANCE(pos, len, alen);
  }

  if (s->err_withdraw)
    goto withdraw;

  /* If there is no reachability NLRI, we are finished */
  if (!s->ip_reach_len && !s->mp_reach_len)
    return NULL;


  /* Handle missing mandatory attributes; RFC 7606 3 (d) */
  if (!BIT32_TEST(s->attrs_seen, BA_ORIGIN))
  { REPORT(NO_MANDATORY, "ORIGIN"); goto withdraw; }

  if (!BIT32_TEST(s->attrs_seen, BA_AS_PATH))
  { REPORT(NO_MANDATORY, "AS_PATH"); goto withdraw; }

  if (s->ip_reach_len && !BIT32_TEST(s->attrs_seen, BA_NEXT_HOP))
  { REPORT(NO_MANDATORY, "NEXT_HOP"); goto withdraw; }

  /* When receiving attributes from non-AS4-aware BGP speaker, we have to
     reconstruct AS_PATH and AGGREGATOR attributes; RFC 6793 4.2.3 */
  if (!p->as4_session)
    bgp_process_as4_attrs(&attrs, s->pool);

  /* Reject routes with our ASN in AS_PATH attribute */
  if (bgp_as_path_loopy(p, attrs, p->local_as))
    goto loop;

  /* Reject routes with our Confederation ID in AS_PATH attribute; RFC 5065 4.0 */
  if ((p->public_as != p->local_as) && bgp_as_path_loopy(p, attrs, p->public_as))
    goto loop;

  /* Reject routes with our Router ID in ORIGINATOR_ID attribute; RFC 4456 8 */
  if (p->is_internal && bgp_originator_id_loopy(p, attrs))
    goto loop;

  /* Reject routes with our Cluster ID in CLUSTER_LIST attribute; RFC 4456 8 */
  if (p->rr_client && bgp_cluster_list_loopy(p, attrs))
    goto loop;

  /* If there is no local preference, define one */
  if (!BIT32_TEST(s->attrs_seen, BA_LOCAL_PREF))
    bgp_set_attr_u32(&attrs, BA_LOCAL_PREF, 0, p->cf->default_local_pref);

  return attrs;


framing_error:
  /* RFC 7606 4 - handle attribute framing errors */
  REPORT("Malformed attribute list - framing error (%u/%u) at %d",
	 alen, len, (int) (pos - s->attrs));

withdraw:
  /* RFC 7606 5.2 - handle missing NLRI during errors */
  if (!s->ip_reach_len && !s->mp_reach_len)
    bgp_parse_error(s, 1);

  s->err_withdraw = 1;
  return NULL;

loop:
  /* Loops are handled as withdraws, but ignored silently. Do not set err_withdraw. */
  return NULL;
}

void
bgp_finish_attrs(struct bgp_parse_state *s, ea_list **to)
{
  /* AIGP test here instead of in bgp_decode_aigp() - we need to know channel */
  if (BIT32_TEST(s->attrs_seen, BA_AIGP) && !s->channel->cf->aigp)
  {
    REPORT("Discarding AIGP attribute received on non-AIGP session");
    bgp_unset_attr(to, BA_AIGP);
  }
}


/*
 *	Route bucket hash table
 */

#define RBH_KEY(b)		b->eattrs, b->hash
#define RBH_NEXT(b)		b->next
#define RBH_EQ(a1,h1,a2,h2)	h1 == h2 && ea_same(a1, a2)
#define RBH_FN(a,h)		h

#define RBH_REHASH		bgp_rbh_rehash
#define RBH_PARAMS		/8, *2, 2, 2, 12, 20


HASH_DEFINE_REHASH_FN(RBH, struct bgp_bucket)

void
bgp_init_bucket_table(struct bgp_channel *c)
{
  HASH_INIT(c->bucket_hash, c->pool, 8);

  init_list(&c->bucket_queue);
  c->withdraw_bucket = NULL;
}

void
bgp_free_bucket_table(struct bgp_channel *c)
{
  HASH_FREE(c->bucket_hash);

  struct bgp_bucket *b;
  WALK_LIST_FIRST(b, c->bucket_queue)
  {
    rem_node(&b->send_node);
    mb_free(b);
  }

  mb_free(c->withdraw_bucket);
  c->withdraw_bucket = NULL;
}

static struct bgp_bucket *
bgp_get_bucket(struct bgp_channel *c, ea_list *new)
{
  /* Hash and lookup */
  u32 hash = ea_hash(new);
  struct bgp_bucket *b = HASH_FIND(c->bucket_hash, RBH, new, hash);

  if (b)
    return b;

  /* Scan the list for total size */
  uint ea_size = BIRD_CPU_ALIGN(ea_list_size(new));
  uint size = sizeof(struct bgp_bucket) + ea_size;

  /* Allocate the bucket */
  b = mb_alloc(c->pool, size);
  *b = (struct bgp_bucket) { };
  init_list(&b->prefixes);
  b->hash = hash;

  /* Copy the ea_list */
  ea_list_copy(b->eattrs, new, ea_size);

  /* Insert the bucket to bucket hash */
  HASH_INSERT2(c->bucket_hash, RBH, c->pool, b);

  return b;
}

static struct bgp_bucket *
bgp_get_withdraw_bucket(struct bgp_channel *c)
{
  if (!c->withdraw_bucket)
  {
    c->withdraw_bucket = mb_allocz(c->pool, sizeof(struct bgp_bucket));
    init_list(&c->withdraw_bucket->prefixes);
  }

  return c->withdraw_bucket;
}

static void
bgp_free_bucket_xx(struct bgp_channel *c, struct bgp_bucket *b)
{
  HASH_REMOVE2(c->bucket_hash, RBH, c->pool, b);
  mb_free(b);
}

int
bgp_done_bucket(struct bgp_channel *c, struct bgp_bucket *b)
{
  /* Won't free the withdraw bucket */
  if (b == c->withdraw_bucket)
    return 0;

  if (EMPTY_LIST(b->prefixes))
    rem_node(&b->send_node);

  if (b->px_uc || !EMPTY_LIST(b->prefixes))
    return 0;

  bgp_free_bucket_xx(c, b);
  return 1;
}

void
bgp_defer_bucket(struct bgp_channel *c, struct bgp_bucket *b)
{
  rem_node(&b->send_node);
  add_tail(&c->bucket_queue, &b->send_node);
}

void
bgp_withdraw_bucket(struct bgp_channel *c, struct bgp_bucket *b)
{
  struct bgp_proto *p = (void *) c->c.proto;
  struct bgp_bucket *wb = bgp_get_withdraw_bucket(c);

  log(L_ERR "%s: Attribute list too long", p->p.name);
  while (!EMPTY_LIST(b->prefixes))
  {
    struct bgp_prefix *px = HEAD(b->prefixes);

    log(L_ERR "%s: - withdrawing %N", p->p.name, &px->net);
    rem_node(&px->buck_node_xx);
    add_tail(&wb->prefixes, &px->buck_node_xx);
  }
}


/*
 *	Prefix hash table
 */

#define PXH_KEY(px)		px->net, px->path_id, px->hash
#define PXH_NEXT(px)		px->next
#define PXH_EQ(n1,i1,h1,n2,i2,h2) h1 == h2 && (c->add_path_tx ? (i1 == i2) : 1) && net_equal(n1, n2)
#define PXH_FN(n,i,h)		h

#define PXH_REHASH		bgp_pxh_rehash
#define PXH_PARAMS		/8, *2, 2, 2, 12, 24


HASH_DEFINE_REHASH_FN(PXH, struct bgp_prefix)

void
bgp_init_prefix_table(struct bgp_channel *c)
{
  HASH_INIT(c->prefix_hash, c->pool, 8);

  uint alen = net_addr_length[c->c.net_type];
  c->prefix_slab = alen ? sl_new(c->pool, sizeof(struct bgp_prefix) + alen) : NULL;
}

void
bgp_free_prefix_table(struct bgp_channel *c)
{
  HASH_FREE(c->prefix_hash);

  rfree(c->prefix_slab);
  c->prefix_slab = NULL;
}

static struct bgp_prefix *
bgp_get_prefix(struct bgp_channel *c, const net_addr *net, u32 path_id)
{
  u32 path_id_hash = c->add_path_tx ? path_id : 0;
  /* We must use a different hash function than the rtable */
  u32 hash = u32_hash(net_hash(net) ^ u32_hash(path_id_hash));
  struct bgp_prefix *px = HASH_FIND(c->prefix_hash, PXH, net, path_id_hash, hash);

  if (px)
    return px;

  if (c->prefix_slab)
    px = sl_alloc(c->prefix_slab);
  else
    px = mb_alloc(c->pool, sizeof(struct bgp_prefix) + net->length);

  *px = (struct bgp_prefix) { };
  px->hash = hash;
  px->path_id = path_id;
  net_copy(px->net, net);

  HASH_INSERT2(c->prefix_hash, PXH, c->pool, px);

  return px;
}

static void bgp_free_prefix(struct bgp_channel *c, struct bgp_prefix *px);

static inline int
bgp_update_prefix(struct bgp_channel *c, struct bgp_prefix *px, struct bgp_bucket *b)
{
#define BPX_TRACE(what)	do { \
  if (c->c.debug & D_ROUTES) log(L_TRACE "%s.%s < %s %N %uG %s", \
      c->c.proto->name, c->c.name, what, \
      px->net, px->path_id, (b == c->withdraw_bucket) ? "withdraw" : "update"); } while (0)
  px->lastmod = current_time();

  /* Already queued for the same bucket */
  if (px->cur == b)
  {
    BPX_TRACE("already queued");
    return 0;
  }

  /* Unqueue from the old bucket */
  if (px->cur)
  {
    rem_node(&px->buck_node_xx);
    bgp_done_bucket(c, px->cur);
  }

  /* The new bucket is the same as we sent before */
  if ((px->last == b) || c->c.out_table && !px->last && (b == c->withdraw_bucket))
  {
    if (px->cur)
      BPX_TRACE("reverted");
    else
      BPX_TRACE("already sent");

    /* Well, we haven't sent anything yet */
    if (!px->last)
      bgp_free_prefix(c, px);

    px->cur = NULL;
    return 0;
  }

  /* Enqueue the bucket if it has been empty */
  if ((b != c->withdraw_bucket) && EMPTY_LIST(b->prefixes))
    add_tail(&c->bucket_queue, &b->send_node);

  /* Enqueue to the new bucket and indicate the change */
  add_tail(&b->prefixes, &px->buck_node_xx);
  px->cur = b;

  BPX_TRACE("queued");
  return 1;

#undef BPX_TRACE
}

static void
bgp_free_prefix(struct bgp_channel *c, struct bgp_prefix *px)
{
  HASH_REMOVE2(c->prefix_hash, PXH, c->pool, px);

  if (c->prefix_slab)
    sl_free(px);
  else
    mb_free(px);
}

void
bgp_done_prefix(struct bgp_channel *c, struct bgp_prefix *px, struct bgp_bucket *buck)
{
  /* Cleanup: We're called from bucket senders. */
  ASSERT_DIE(px->cur == buck);
  rem_node(&px->buck_node_xx);

  /* We may want to store the updates */
  if (c->c.out_table)
  {
    /* Nothing to be sent right now */
    px->cur = NULL;

    /* Unref the previous sent version */
    if (px->last)
      px->last->px_uc--;

    /* Ref the current sent version */
    if (buck != c->withdraw_bucket)
    {
      px->last = buck;
      px->last->px_uc++;
      return;
    }

    /* Prefixes belonging to the withdraw bucket are freed always */
  }

  bgp_free_prefix(c, px);
}


/*
 *	Prefix hash table exporter
 */

static void
bgp_out_table_feed(void *data)
{
  struct rt_export_hook *hook = data;
  struct bgp_channel *c = SKIP_BACK(struct bgp_channel, prefix_exporter, hook->table);

  int max = 512;

  const net_addr *neq = (hook->req->addr_mode == TE_ADDR_EQUAL) ? hook->req->addr : NULL;
  const net_addr *cand = NULL;

  do {
    HASH_WALK_ITER(c->prefix_hash, PXH, n, hook->hash_iter)
    {
      switch (hook->req->addr_mode)
      {
	case TE_ADDR_IN:
	  if (!net_in_netX(n->net, hook->req->addr))
	    continue;
	  /* fall through */
	case TE_ADDR_NONE:
	  /* Splitting only for multi-net exports */
	  if (--max <= 0)
	    HASH_WALK_ITER_PUT;
	  break;

	case TE_ADDR_FOR:
	  if (!neq)
	  {
	    if (net_in_netX(hook->req->addr, n->net) && (!cand || (n->net->length > cand->length)))
	      cand = n->net;
	    continue;
	  }
	  /* fall through */
	case TE_ADDR_EQUAL:
	  if (!net_equal(n->net, neq))
	    continue;
	  break;
      }

      struct bgp_bucket *buck = n->cur ?: n->last;
      ea_list *ea = NULL;
      if (buck == c->withdraw_bucket)
	ea_set_dest(&ea, 0, RTD_UNREACHABLE);
      else
      {
	ea = buck->eattrs;
	eattr *eanh = bgp_find_attr(ea, BA_NEXT_HOP);
	ASSERT_DIE(eanh);
	const ip_addr *nh = (const void *) eanh->u.ptr->data;

	struct nexthop_adata nhad = {
	  .ad = { .length = sizeof (struct nexthop_adata) - sizeof (struct adata), },
	  .nh = { .gw = nh[0], },
	};

	ea_set_attr(&ea, EA_LITERAL_DIRECT_ADATA(&ea_gen_nexthop, 0, tmp_copy_adata(&nhad.ad)));
      }

      struct rte_storage es = {
	.rte = {
	  .attrs = ea,
	  .net = n->net,
	  .src = rt_find_source_global(n->path_id),
	  .sender = NULL,
	  .lastmod = n->lastmod,
	  .flags = n->cur ? REF_PENDING : 0,
	},
      };

      struct rt_pending_export rpe = {
	.new = &es, .new_best = &es,
      };

      if (hook->req->export_bulk)
      {
	rte *feed = &es.rte;
	hook->req->export_bulk(hook->req, n->net, &rpe, &feed, 1);
      }
      else if (hook->req->export_one)
	hook->req->export_one(hook->req, n->net, &rpe);
      else
	bug("No export method in export request");
    }
    HASH_WALK_ITER_END;

    neq = cand;
    cand = NULL;
  } while (neq);

  if (hook->hash_iter)
    ev_schedule_work(hook->event);
  else
    rt_set_export_state(hook, TES_READY);
}

static struct rt_export_hook *
bgp_out_table_export_start(struct rt_exporter *re, struct rt_export_request *req UNUSED)
{
  struct bgp_channel *c = SKIP_BACK(struct bgp_channel, prefix_exporter, re);
  pool *p = rp_new(c->c.proto->pool, "Export hook");
  struct rt_export_hook *hook = mb_allocz(p, sizeof(struct rt_export_hook));
  hook->pool = p;
  hook->lp = lp_new_default(p);
  hook->event = ev_new_init(p, bgp_out_table_feed, hook);
  hook->feed_type = TFT_HASH;

  return hook;
}

void
bgp_setup_out_table(struct bgp_channel *c)
{
  ASSERT_DIE(c->c.out_table == NULL);

  c->prefix_exporter = (struct rt_exporter) {
    .addr_type = c->c.table->addr_type,
    .start = bgp_out_table_export_start,
  };

  init_list(&c->prefix_exporter.hooks);

  c->c.out_table = &c->prefix_exporter;
}


/*
 *	BGP protocol glue
 */

int
<<<<<<< HEAD
bgp_preexport(struct channel *c, rte *e)
{
  struct proto *SRC = e->src->proto;
  struct bgp_proto *p = (struct bgp_proto *) (c->proto);
=======
bgp_preexport(struct channel *C, rte *e)
{
  struct proto *SRC = e->src->proto;
  struct bgp_proto *p = (struct bgp_proto *) C->proto;
>>>>>>> d429bc5c
  struct bgp_proto *src = (SRC->proto == &proto_bgp) ? (struct bgp_proto *) SRC : NULL;

  /* Reject our routes */
  if (src == p)
    return -1;

  /* Accept non-BGP routes */
  if (src == NULL)
    return 0;

  /* Reject flowspec that failed validation */
  if (net_is_flow(e->net))
    switch (rt_get_flowspec_valid(e))
    {
      case FLOWSPEC_VALID:
	break;
      case FLOWSPEC_INVALID:
	return -1;
      case FLOWSPEC_UNKNOWN:
 	ASSUME((rt_get_source_attr(e) != RTS_BGP) ||
	    !((struct bgp_channel *) SKIP_BACK(struct channel, in_req, e->sender->req))->base_table);
	break;
      case FLOWSPEC__MAX:
	bug("This never happens.");
    }

  /* IBGP route reflection, RFC 4456 */
  if (p->is_internal && src->is_internal && (p->local_as == src->local_as))
  {
    /* Rejected unless configured as route reflector */
    if (!p->rr_client && !src->rr_client)
      return -1;

    /* Generally, this should be handled when path is received, but we check it
       also here as rr_cluster_id may be undefined or different in src. */
    if (p->rr_cluster_id && bgp_cluster_list_loopy(p, e->attrs))
      return -1;
  }

  /* Handle well-known communities, RFC 1997 */
  struct eattr *com;
  if (p->cf->interpret_communities &&
      (com = ea_find(e->attrs, BGP_EA_ID(BA_COMMUNITY))))
  {
    const struct adata *d = com->u.ptr;

    /* Do not export anywhere */
    if (int_set_contains(d, BGP_COMM_NO_ADVERTISE))
      return -1;

    /* Do not export outside of AS (or member-AS) */
    if (!p->is_internal && int_set_contains(d, BGP_COMM_NO_EXPORT_SUBCONFED))
      return -1;

    /* Do not export outside of AS (or confederation) */
    if (!p->is_interior && int_set_contains(d, BGP_COMM_NO_EXPORT))
      return -1;

    /* Do not export LLGR_STALE routes to LLGR-ignorant peers */
    if (!p->conn->remote_caps->llgr_aware && int_set_contains(d, BGP_COMM_LLGR_STALE))
      return -1;
  }

  return 0;
}

static ea_list *
bgp_update_attrs(struct bgp_proto *p, struct bgp_channel *c, rte *e, ea_list *attrs0, struct linpool *pool)
{
  struct proto *SRC = e->src->proto;
  struct bgp_proto *src = (SRC->proto == &proto_bgp) ? (void *) SRC : NULL;
  struct bgp_export_state s = { .proto = p, .channel = c, .pool = pool, .src = src, .route = e, .mpls = c->desc->mpls };
  ea_list *attrs = attrs0;
  eattr *a;
  const adata *ad;

  /* ORIGIN attribute - mandatory, attach if missing */
  if (! bgp_find_attr(attrs0, BA_ORIGIN))
    bgp_set_attr_u32(&attrs, BA_ORIGIN, 0, src ? ORIGIN_INCOMPLETE : ORIGIN_IGP);

  /* AS_PATH attribute - mandatory */
  a = bgp_find_attr(attrs0, BA_AS_PATH);
  ad = a ? a->u.ptr : &null_adata;

  /* AS_PATH attribute - strip AS_CONFED* segments outside confederation */
  if ((!p->cf->confederation || !p->is_interior) && as_path_contains_confed(ad))
    ad = as_path_strip_confed(pool, ad);

  /* AS_PATH attribute - keep or prepend ASN */
  if (p->is_internal || p->rs_client)
  {
    /* IBGP or route server -> just ensure there is one */
    if (!a)
      bgp_set_attr_ptr(&attrs, BA_AS_PATH, 0, &null_adata);
  }
  else if (p->is_interior)
  {
    /* Confederation -> prepend ASN as AS_CONFED_SEQUENCE */
    ad = as_path_prepend2(pool, ad, AS_PATH_CONFED_SEQUENCE, p->public_as);
    bgp_set_attr_ptr(&attrs, BA_AS_PATH, 0, ad);
  }
  else /* Regular EBGP (no RS, no confederation) */
  {
    /* Regular EBGP -> prepend ASN as regular sequence */
    ad = as_path_prepend2(pool, ad, AS_PATH_SEQUENCE, p->public_as);
    bgp_set_attr_ptr(&attrs, BA_AS_PATH, 0, ad);

    /* MULTI_EXIT_DESC attribute - accept only if set in export filter */
    a = bgp_find_attr(attrs0, BA_MULTI_EXIT_DISC);
    if (a && !(a->fresh))
      bgp_unset_attr(&attrs, BA_MULTI_EXIT_DISC);
  }

  /* NEXT_HOP attribute - delegated to AF-specific hook */
  a = bgp_find_attr(attrs0, BA_NEXT_HOP);
  bgp_update_next_hop(&s, a, &attrs);

  /* LOCAL_PREF attribute - required for IBGP, attach if missing */
  if (p->is_interior && ! bgp_find_attr(attrs0, BA_LOCAL_PREF))
    bgp_set_attr_u32(&attrs, BA_LOCAL_PREF, 0, p->cf->default_local_pref);

  /* AIGP attribute - accumulate local metric or originate new one */
  u64 metric;
  if (s.local_next_hop &&
      (bgp_total_aigp_metric_(e, &metric, &ad) ||
       (c->cf->aigp_originate && bgp_init_aigp_metric(e, &metric, &ad))))
  {
    ad = bgp_aigp_set_metric(pool, ad, metric);
    bgp_set_attr_ptr(&attrs, BA_AIGP, 0, ad);
  }

  /* IBGP route reflection, RFC 4456 */
  if (src && src->is_internal && p->is_internal && (src->local_as == p->local_as))
  {
    /* ORIGINATOR_ID attribute - attach if not already set */
    if (! bgp_find_attr(attrs0, BA_ORIGINATOR_ID))
      bgp_set_attr_u32(&attrs, BA_ORIGINATOR_ID, 0, src->remote_id);

    /* CLUSTER_LIST attribute - prepend cluster ID */
    a = bgp_find_attr(attrs0, BA_CLUSTER_LIST);
    ad = a ? a->u.ptr : NULL;

    /* Prepend src cluster ID */
    if (src->rr_cluster_id)
      ad = int_set_prepend(pool, ad, src->rr_cluster_id);

    /* Prepend dst cluster ID if src and dst clusters are different */
    if (p->rr_cluster_id && (src->rr_cluster_id != p->rr_cluster_id))
      ad = int_set_prepend(pool, ad, p->rr_cluster_id);

    /* Should be at least one prepended cluster ID */
    bgp_set_attr_ptr(&attrs, BA_CLUSTER_LIST, 0, ad);
  }

  /* AS4_* transition attributes, RFC 6793 4.2.2 */
  if (! p->as4_session)
  {
    a = bgp_find_attr(attrs, BA_AS_PATH);
    if (a && as_path_contains_as4(a->u.ptr))
    {
      bgp_set_attr_ptr(&attrs, BA_AS_PATH, 0, as_path_to_old(pool, a->u.ptr));
      bgp_set_attr_ptr(&attrs, BA_AS4_PATH, 0, as_path_strip_confed(pool, a->u.ptr));
    }

    a = bgp_find_attr(attrs, BA_AGGREGATOR);
    if (a && aggregator_contains_as4(a->u.ptr))
    {
      bgp_set_attr_ptr(&attrs, BA_AGGREGATOR, 0, aggregator_to_old(pool, a->u.ptr));
      bgp_set_attr_ptr(&attrs, BA_AS4_AGGREGATOR, 0, a->u.ptr);
    }
  }

  /*
   * Presence of mandatory attributes ORIGIN and AS_PATH is ensured by above
   * conditions. Presence and validity of quasi-mandatory NEXT_HOP attribute
   * should be checked in AF-specific hooks.
   */

  /* Apply per-attribute export hooks for validatation and normalization */
  return bgp_export_attrs(&s, attrs);
}

void
bgp_rt_notify(struct proto *P, struct channel *C, const net_addr *n, rte *new, const rte *old)
{
  struct bgp_proto *p = (void *) P;
  struct bgp_channel *c = (void *) C;
  struct bgp_bucket *buck;
  u32 path;

  if (new)
  {
    struct ea_list *attrs = bgp_update_attrs(p, c, new, new->attrs, tmp_linpool);

    /* Error during attribute processing */
    if (!attrs)
      log(L_ERR "%s: Invalid route %N withdrawn", p->p.name, n);

    /* If attributes are invalid, we fail back to withdraw */
    buck = attrs ? bgp_get_bucket(c, attrs) : bgp_get_withdraw_bucket(c);
    path = new->src->global_id;
  }
  else
  {
    buck = bgp_get_withdraw_bucket(c);
    path = old->src->global_id;
  }

  if (bgp_update_prefix(c, bgp_get_prefix(c, n, path), buck))
    bgp_schedule_packet(p->conn, c, PKT_UPDATE);
}


static inline u32
bgp_get_neighbor(rte *r)
{
  eattr *e = ea_find(r->attrs, BGP_EA_ID(BA_AS_PATH));
  u32 as;

  if (e && as_path_get_first_regular(e->u.ptr, &as))
    return as;

  /* If AS_PATH is not defined, we treat rte as locally originated */
  struct bgp_proto *p = (void *) r->src->proto;
  return p->cf->confederation ?: p->local_as;
}

static inline int
rte_stale(rte *r)
{
  if (r->pflags & BGP_REF_STALE)
    return 1;

  if (r->pflags & BGP_REF_NOT_STALE)
    return 0;

  /* If staleness is unknown, compute and cache it */
  eattr *a = ea_find(r->attrs, BGP_EA_ID(BA_COMMUNITY));
  if (a && int_set_contains(a->u.ptr, BGP_COMM_LLGR_STALE))
  {
    r->pflags |= BGP_REF_STALE;
    return 1;
  }
  else
  {
    r->pflags |= BGP_REF_NOT_STALE;
    return 0;
  }
}

int
bgp_rte_better(rte *new, rte *old)
{
  struct bgp_proto *new_bgp = (struct bgp_proto *) new->src->proto;
  struct bgp_proto *old_bgp = (struct bgp_proto *) old->src->proto;
  eattr *x, *y;
  u32 n, o;

  /* Skip suppressed routes (see bgp_rte_recalculate()) */
  n = new->pflags & BGP_REF_SUPPRESSED;
  o = old->pflags & BGP_REF_SUPPRESSED;
  if (n > o)
    return 0;
  if (n < o)
    return 1;

  /* RFC 4271 9.1.2.1. Route resolvability test */
  n = rte_resolvable(new);
  o = rte_resolvable(old);
  if (n > o)
    return 1;
  if (n < o)
    return 0;

  /* LLGR draft - depreference stale routes */
  n = rte_stale(new);
  o = rte_stale(old);
  if (n > o)
    return 0;
  if (n < o)
    return 1;

 /* Start with local preferences */
  x = ea_find(new->attrs, BGP_EA_ID(BA_LOCAL_PREF));
  y = ea_find(old->attrs, BGP_EA_ID(BA_LOCAL_PREF));
  n = x ? x->u.data : new_bgp->cf->default_local_pref;
  o = y ? y->u.data : old_bgp->cf->default_local_pref;
  if (n > o)
    return 1;
  if (n < o)
    return 0;

  /* RFC 7311 4.1 - Apply AIGP metric */
  u64 n2 = bgp_total_aigp_metric(new);
  u64 o2 = bgp_total_aigp_metric(old);
  if (n2 < o2)
    return 1;
  if (n2 > o2)
    return 0;

  /* RFC 4271 9.1.2.2. a)  Use AS path lengths */
  if (new_bgp->cf->compare_path_lengths || old_bgp->cf->compare_path_lengths)
  {
    x = ea_find(new->attrs, BGP_EA_ID(BA_AS_PATH));
    y = ea_find(old->attrs, BGP_EA_ID(BA_AS_PATH));
    n = x ? as_path_getlen(x->u.ptr) : AS_PATH_MAXLEN;
    o = y ? as_path_getlen(y->u.ptr) : AS_PATH_MAXLEN;
    if (n < o)
      return 1;
    if (n > o)
      return 0;
  }

  /* RFC 4271 9.1.2.2. b) Use origins */
  x = ea_find(new->attrs, BGP_EA_ID(BA_ORIGIN));
  y = ea_find(old->attrs, BGP_EA_ID(BA_ORIGIN));
  n = x ? x->u.data : ORIGIN_INCOMPLETE;
  o = y ? y->u.data : ORIGIN_INCOMPLETE;
  if (n < o)
    return 1;
  if (n > o)
    return 0;

  /* RFC 4271 9.1.2.2. c) Compare MED's */
  /* Proper RFC 4271 path selection cannot be interpreted as finding
   * the best path in some ordering. It is implemented partially in
   * bgp_rte_recalculate() when deterministic_med option is
   * active. Without that option, the behavior is just an
   * approximation, which in specific situations may lead to
   * persistent routing loops, because it is nondeterministic - it
   * depends on the order in which routes appeared. But it is also the
   * same behavior as used by default in Cisco routers, so it is
   * probably not a big issue.
   */
  if (new_bgp->cf->med_metric || old_bgp->cf->med_metric ||
      (bgp_get_neighbor(new) == bgp_get_neighbor(old)))
  {
    x = ea_find(new->attrs, BGP_EA_ID(BA_MULTI_EXIT_DISC));
    y = ea_find(old->attrs, BGP_EA_ID(BA_MULTI_EXIT_DISC));
    n = x ? x->u.data : new_bgp->cf->default_med;
    o = y ? y->u.data : old_bgp->cf->default_med;
    if (n < o)
      return 1;
    if (n > o)
      return 0;
  }

  /* RFC 4271 9.1.2.2. d) Prefer external peers */
  if (new_bgp->is_interior > old_bgp->is_interior)
    return 0;
  if (new_bgp->is_interior < old_bgp->is_interior)
    return 1;

  /* RFC 4271 9.1.2.2. e) Compare IGP metrics */
  n = new_bgp->cf->igp_metric ? rt_get_igp_metric(new) : 0;
  o = old_bgp->cf->igp_metric ? rt_get_igp_metric(old) : 0;
  if (n < o)
    return 1;
  if (n > o)
    return 0;

  /* RFC 4271 9.1.2.2. f) Compare BGP identifiers */
  /* RFC 4456 9. a) Use ORIGINATOR_ID instead of local neighbor ID */
  x = ea_find(new->attrs, BGP_EA_ID(BA_ORIGINATOR_ID));
  y = ea_find(old->attrs, BGP_EA_ID(BA_ORIGINATOR_ID));
  n = x ? x->u.data : new_bgp->remote_id;
  o = y ? y->u.data : old_bgp->remote_id;

  /* RFC 5004 - prefer older routes */
  /* (if both are external and from different peer) */
  if ((new_bgp->cf->prefer_older || old_bgp->cf->prefer_older) &&
      !new_bgp->is_internal && n != o)
    return 0;

  /* rest of RFC 4271 9.1.2.2. f) */
  if (n < o)
    return 1;
  if (n > o)
    return 0;

  /* RFC 4456 9. b) Compare cluster list lengths */
  x = ea_find(new->attrs, BGP_EA_ID(BA_CLUSTER_LIST));
  y = ea_find(old->attrs, BGP_EA_ID(BA_CLUSTER_LIST));
  n = x ? int_set_get_size(x->u.ptr) : 0;
  o = y ? int_set_get_size(y->u.ptr) : 0;
  if (n < o)
    return 1;
  if (n > o)
    return 0;

  /* RFC 4271 9.1.2.2. g) Compare peer IP adresses */
  return ipa_compare(new_bgp->remote_ip, old_bgp->remote_ip) < 0;
}


int
bgp_rte_mergable(rte *pri, rte *sec)
{
  struct bgp_proto *pri_bgp = (struct bgp_proto *) pri->src->proto;
  struct bgp_proto *sec_bgp = (struct bgp_proto *) sec->src->proto;
  eattr *x, *y;
  u32 p, s;

  /* Skip suppressed routes (see bgp_rte_recalculate()) */
  if ((pri->pflags ^ sec->pflags) & BGP_REF_SUPPRESSED)
    return 0;

  /* RFC 4271 9.1.2.1. Route resolvability test */
  if (rte_resolvable(pri) != rte_resolvable(sec))
    return 0;

  /* LLGR draft - depreference stale routes */
  if (rte_stale(pri) != rte_stale(sec))
    return 0;

  /* Start with local preferences */
  x = ea_find(pri->attrs, BGP_EA_ID(BA_LOCAL_PREF));
  y = ea_find(sec->attrs, BGP_EA_ID(BA_LOCAL_PREF));
  p = x ? x->u.data : pri_bgp->cf->default_local_pref;
  s = y ? y->u.data : sec_bgp->cf->default_local_pref;
  if (p != s)
    return 0;

  /* RFC 4271 9.1.2.2. a)  Use AS path lengths */
  if (pri_bgp->cf->compare_path_lengths || sec_bgp->cf->compare_path_lengths)
  {
    x = ea_find(pri->attrs, BGP_EA_ID(BA_AS_PATH));
    y = ea_find(sec->attrs, BGP_EA_ID(BA_AS_PATH));
    p = x ? as_path_getlen(x->u.ptr) : AS_PATH_MAXLEN;
    s = y ? as_path_getlen(y->u.ptr) : AS_PATH_MAXLEN;

    if (p != s)
      return 0;

//    if (DELTA(p, s) > pri_bgp->cf->relax_multipath)
//      return 0;
  }

  /* RFC 4271 9.1.2.2. b) Use origins */
  x = ea_find(pri->attrs, BGP_EA_ID(BA_ORIGIN));
  y = ea_find(sec->attrs, BGP_EA_ID(BA_ORIGIN));
  p = x ? x->u.data : ORIGIN_INCOMPLETE;
  s = y ? y->u.data : ORIGIN_INCOMPLETE;
  if (p != s)
    return 0;

  /* RFC 4271 9.1.2.2. c) Compare MED's */
  if (pri_bgp->cf->med_metric || sec_bgp->cf->med_metric ||
      (bgp_get_neighbor(pri) == bgp_get_neighbor(sec)))
  {
    x = ea_find(pri->attrs, BGP_EA_ID(BA_MULTI_EXIT_DISC));
    y = ea_find(sec->attrs, BGP_EA_ID(BA_MULTI_EXIT_DISC));
    p = x ? x->u.data : pri_bgp->cf->default_med;
    s = y ? y->u.data : sec_bgp->cf->default_med;
    if (p != s)
      return 0;
  }

  /* RFC 4271 9.1.2.2. d) Prefer external peers */
  if (pri_bgp->is_interior != sec_bgp->is_interior)
    return 0;

  /* RFC 4271 9.1.2.2. e) Compare IGP metrics */
  p = pri_bgp->cf->igp_metric ? rt_get_igp_metric(pri) : 0;
  s = sec_bgp->cf->igp_metric ? rt_get_igp_metric(sec) : 0;
  if (p != s)
    return 0;

  /* Remaining criteria are ignored */

  return 1;
}


static inline int
same_group(rte *r, u32 lpref, u32 lasn)
{
  return (rt_get_preference(r) == lpref) && (bgp_get_neighbor(r) == lasn);
}

static inline int
use_deterministic_med(struct rte_storage *r)
{
  struct proto *P = r->rte.src->proto;
  return (P->proto == &proto_bgp) && ((struct bgp_proto *) P)->cf->deterministic_med;
}

int
bgp_rte_recalculate(rtable *table, net *net, rte *new, rte *old, rte *old_best)
{
  rte *key = new ? new : old;
  u32 lpref = rt_get_preference(key);
  u32 lasn = bgp_get_neighbor(key);
  int old_suppressed = old ? !!(old->pflags & BGP_REF_SUPPRESSED) : 0;

  /*
   * Proper RFC 4271 path selection is a bit complicated, it cannot be
   * implemented just by rte_better(), because it is not a linear
   * ordering. But it can be splitted to two levels, where the lower
   * level chooses the best routes in each group of routes from the
   * same neighboring AS and higher level chooses the best route (with
   * a slightly different ordering) between the best-in-group routes.
   *
   * When deterministic_med is disabled, we just ignore this issue and
   * choose the best route by bgp_rte_better() alone. If enabled, the
   * lower level of the route selection is done here (for the group
   * to which the changed route belongs), all routes in group are
   * marked as suppressed, just chosen best-in-group is not.
   *
   * Global best route selection then implements higher level by
   * choosing between non-suppressed routes (as they are always
   * preferred over suppressed routes). Routes from BGP protocols
   * that do not set deterministic_med are just never suppressed. As
   * they do not participate in the lower level selection, it is OK
   * that this fn is not called for them.
   *
   * The idea is simple, the implementation is more problematic,
   * mostly because of optimizations in rte_recalculate() that
   * avoids full recalculation in most cases.
   *
   * We can assume that at least one of new, old is non-NULL and both
   * are from the same protocol with enabled deterministic_med. We
   * group routes by both neighbor AS (lasn) and preference (lpref),
   * because bgp_rte_better() does not handle preference itself.
   */

  /* If new and old are from different groups, we just process that
     as two independent events */
  if (new && old && !same_group(old, lpref, lasn))
  {
    int i1, i2;
    i1 = bgp_rte_recalculate(table, net, NULL, old, old_best);
    i2 = bgp_rte_recalculate(table, net, new, NULL, old_best);
    return i1 || i2;
  }

  /*
   * We could find the best-in-group and then make some shortcuts like
   * in rte_recalculate, but as we would have to walk through all
   * net->routes just to find it, it is probably not worth. So we
   * just have one simple fast case that use just the old route.
   * We also set suppressed flag to avoid using it in bgp_rte_better().
   */

  if (new)
    new->pflags |= BGP_REF_SUPPRESSED;

  if (old)
  {
    old->pflags |= BGP_REF_SUPPRESSED;

    /* The fast case - replace not best with worse (or remove not best) */
    if (old_suppressed && !(new && bgp_rte_better(new, old)))
      return 0;
  }

  /* The default case - find a new best-in-group route */
  rte *r = new; /* new may not be in the list */
  for (struct rte_storage *s = net->routes; rte_is_valid(RTE_OR_NULL(s)); s = s->next)
    if (use_deterministic_med(s) && same_group(&s->rte, lpref, lasn))
    {
      s->rte.pflags |= BGP_REF_SUPPRESSED;
      if (!r || bgp_rte_better(&s->rte, r))
	r = &s->rte;
    }

  /* Simple case - the last route in group disappears */
  if (!r)
    return 0;

  /* Found if new is mergable with best-in-group */
  if (new && (new != r) && bgp_rte_mergable(r, new))
    new->pflags &= ~BGP_REF_SUPPRESSED;

  /* Found all existing routes mergable with best-in-group */
  for (struct rte_storage *s = net->routes; rte_is_valid(RTE_OR_NULL(s)); s = s->next)
    if (use_deterministic_med(s) && same_group(&s->rte, lpref, lasn))
      if ((&s->rte != r) && bgp_rte_mergable(r, &s->rte))
	s->rte.pflags &= ~BGP_REF_SUPPRESSED;

  /* Found best-in-group */
  r->pflags &= ~BGP_REF_SUPPRESSED;

  /*
   * There are generally two reasons why we have to force
   * recalculation (return 1): First, the new route may be wrongfully
   * chosen to be the best in the first case check in
   * rte_recalculate(), this may happen only if old_best is from the
   * same group. Second, another (different than new route)
   * best-in-group is chosen and that may be the proper best (although
   * rte_recalculate() without ignore that possibility).
   *
   * There are three possible cases according to whether the old route
   * was the best in group (OBG, i.e. !old_suppressed) and whether the
   * new route is the best in group (NBG, tested by r == new). These
   * cases work even if old or new is NULL.
   *
   * NBG -> new is a possible candidate for the best route, so we just
   *        check for the first reason using same_group().
   *
   * !NBG && OBG -> Second reason applies, return 1
   *
   * !NBG && !OBG -> Best in group does not change, old != old_best,
   *                 rte_better(new, old_best) is false and therefore
   *                 the first reason does not apply, return 0
   */

  if (r == new)
    return old_best && same_group(old_best, lpref, lasn);
  else
    return !old_suppressed;
}

void
bgp_rte_modify_stale(struct rt_export_request *req, const net_addr *n, struct rt_pending_export *rpe UNUSED, rte **feed, uint count)
{
  struct bgp_channel *c = SKIP_BACK(struct bgp_channel, stale_feed, req);
  struct rt_import_hook *irh = c->c.in_req.hook;

  /* Find our routes among others */
  for (uint i=0; i<count; i++)
  {
    rte *r = feed[i];

    /* Not our route */
    if (r->sender != irh)
      continue;

    /* A new route, do not mark as stale */
    if (r->stale_cycle == irh->stale_set)
      continue;

    eattr *ea = ea_find(r->attrs, BGP_EA_ID(BA_COMMUNITY));
    const struct adata *ad = ea ? ea->u.ptr : NULL;
    uint flags = ea ? ea->flags : BAF_PARTIAL;

    /* LLGR not allowed, withdraw the route */
    if (ad && int_set_contains(ad, BGP_COMM_NO_LLGR))
    {
      rte_import(&c->c.in_req, n, NULL, r->src);
      continue;
    }

    /* Route already marked as LLGR, do nothing */
    if (ad && int_set_contains(ad, BGP_COMM_LLGR_STALE))
      continue;

    /* Store the tmp_linpool state to aggresively save memory */
    struct lp_state tmpp;
    lp_save(tmp_linpool, &tmpp);

    /* Mark the route as LLGR */
    rte e0 = *r;
    bgp_set_attr_ptr(&e0.attrs, BA_COMMUNITY, flags, int_set_add(tmp_linpool, ad, BGP_COMM_LLGR_STALE));
    e0.pflags &= ~BGP_REF_NOT_STALE;
    e0.pflags |= BGP_REF_STALE;

    /* We need to update the route but keep it stale. */
    ASSERT_DIE(irh->stale_set == irh->stale_valid + 1);
    irh->stale_set--;
    rte_import(&c->c.in_req, n, &e0, r->src);
    irh->stale_set++;

    /* Restore the memory state */
    lp_restore(tmp_linpool, &tmpp);
  }
}


/*
 * Reconstruct AS_PATH and AGGREGATOR according to RFC 6793 4.2.3
 */
static void
bgp_process_as4_attrs(ea_list **attrs, struct linpool *pool)
{
  eattr *p2 = bgp_find_attr(*attrs, BA_AS_PATH);
  eattr *p4 = bgp_find_attr(*attrs, BA_AS4_PATH);
  eattr *a2 = bgp_find_attr(*attrs, BA_AGGREGATOR);
  eattr *a4 = bgp_find_attr(*attrs, BA_AS4_AGGREGATOR);

  /* First, unset AS4_* attributes */
  if (p4) bgp_unset_attr(attrs, BA_AS4_PATH);
  if (a4) bgp_unset_attr(attrs, BA_AS4_AGGREGATOR);

  /* Handle AGGREGATOR attribute */
  if (a2 && a4)
  {
    u32 a2_asn = get_u32(a2->u.ptr->data);

    /* If routes were aggregated by an old router, then AS4_PATH and
       AS4_AGGREGATOR are invalid. In that case we give up. */
    if (a2_asn != AS_TRANS)
      return;

    /* Use AS4_AGGREGATOR instead of AGGREGATOR */
    a2->u.ptr = a4->u.ptr;
  }

  /* Handle AS_PATH attribute */
  if (p2 && p4)
  {
    /* Both as_path_getlen() and as_path_cut() take AS_CONFED* as zero length */
    int p2_len = as_path_getlen(p2->u.ptr);
    int p4_len = as_path_getlen(p4->u.ptr);

    /* AS_PATH is too short, give up */
    if (p2_len < p4_len)
      return;

    /* Merge AS_PATH and AS4_PATH */
    struct adata *apc = as_path_cut(pool, p2->u.ptr, p2_len - p4_len);
    p2->u.ptr = as_path_merge(pool, apc, p4->u.ptr);
  }
}

void
bgp_get_route_info(rte *e, byte *buf)
{
  eattr *p = ea_find(e->attrs, BGP_EA_ID(BA_AS_PATH));
  eattr *o = ea_find(e->attrs, BGP_EA_ID(BA_ORIGIN));
  u32 origas;

  buf += bsprintf(buf, " (%d", rt_get_preference(e));

  if (!net_is_flow(e->net))
  {
    if (e->pflags & BGP_REF_SUPPRESSED)
      buf += bsprintf(buf, "-");

    if (rte_stale(e))
      buf += bsprintf(buf, "s");

    u64 metric = bgp_total_aigp_metric(e);
    if (metric < BGP_AIGP_MAX)
    {
      buf += bsprintf(buf, "/%lu", metric);
    }
    else if (metric = rt_get_igp_metric(e))
    {
      if (!rte_resolvable(e))
	buf += bsprintf(buf, "/-");
      else if (metric >= IGP_METRIC_UNKNOWN)
	buf += bsprintf(buf, "/?");
      else
	buf += bsprintf(buf, "/%d", metric);
    }
  }
  buf += bsprintf(buf, ") [");

  if (p && as_path_get_last(p->u.ptr, &origas))
    buf += bsprintf(buf, "AS%u", origas);
  if (o)
    buf += bsprintf(buf, "%c", "ie?"[o->u.data]);
  strcpy(buf, "]");
}<|MERGE_RESOLUTION|>--- conflicted
+++ resolved
@@ -1929,17 +1929,10 @@
  */
 
 int
-<<<<<<< HEAD
-bgp_preexport(struct channel *c, rte *e)
-{
-  struct proto *SRC = e->src->proto;
-  struct bgp_proto *p = (struct bgp_proto *) (c->proto);
-=======
 bgp_preexport(struct channel *C, rte *e)
 {
   struct proto *SRC = e->src->proto;
   struct bgp_proto *p = (struct bgp_proto *) C->proto;
->>>>>>> d429bc5c
   struct bgp_proto *src = (SRC->proto == &proto_bgp) ? (struct bgp_proto *) SRC : NULL;
 
   /* Reject our routes */

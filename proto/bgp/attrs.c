--- conflicted
+++ resolved
@@ -2154,13 +2154,8 @@
 
     /* MULTI_EXIT_DESC attribute - accept only if set in export filter */
     a = bgp_find_attr(attrs0, BA_MULTI_EXIT_DISC);
-<<<<<<< HEAD
-    if (a && !(a->fresh))
+    if (a && !a->fresh && !p->cf->allow_med)
       bgp_unset_attr(&attrs, BA_MULTI_EXIT_DISC);
-=======
-    if (a && !a->fresh && !p->cf->allow_med)
-      bgp_unset_attr(&attrs, pool, BA_MULTI_EXIT_DISC);
->>>>>>> 9e44ace3
   }
 
   /* NEXT_HOP attribute - delegated to AF-specific hook */

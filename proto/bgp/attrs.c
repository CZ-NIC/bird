--- conflicted
+++ resolved
@@ -1152,23 +1152,12 @@
   return (code < ARRAY_SIZE(bgp_attr_table)) && bgp_attr_table[code].name;
 }
 
-<<<<<<< HEAD
 const char *
 bgp_attr_name(uint code)
 {
   return (code < ARRAY_SIZE(bgp_attr_table)) ? bgp_attr_table[code].name : NULL;
 }
 
-void bgp_fix_attr_flags(ea_list *attrs)
-{
-  for (u8 i = 0; i < attrs->count; i++)
-  {
-    attrs->attrs[i].flags = bgp_attr_table[EA_ID(attrs->attrs[i].id)].flags;
-  }
-}
-
-=======
->>>>>>> e2f08c38
 /*
  *	Attribute export
  */

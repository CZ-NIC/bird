--- conflicted
+++ resolved
@@ -16,12 +16,8 @@
 #include "nest/iface.h"
 #include "nest/protocol.h"
 #include "nest/route.h"
-<<<<<<< HEAD
 #include "lib/attrs.h"
-=======
-#include "nest/attrs.h"
 #include "nest/mpls.h"
->>>>>>> 4c07f332
 #include "conf/conf.h"
 #include "lib/resource.h"
 #include "lib/string.h"
@@ -1569,7 +1565,7 @@
   if (s->mpls && s->proto->p.mpls_channel)
   {
     struct mpls_channel *mc = (void *) s->proto->p.mpls_channel;
-    ea_set_attr_u32(&a->eattrs, s->pool, EA_MPLS_POLICY, 0, EAF_TYPE_INT, mc->label_policy);
+    ea_set_attr_u32(to, &ea_gen_mpls_policy, 0, mc->label_policy);
   }
 }
 

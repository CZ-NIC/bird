--- conflicted
+++ resolved
@@ -74,12 +74,8 @@
   /* Empty bucket */
   if (!bucket->rte)
   {
-<<<<<<< HEAD
     rte_update(p->dst, net, NULL, bucket->last_src);
-=======
-    rte_update2(p->dst, net->n.addr, NULL, bucket->last_src);
     rt_unlock_source(bucket->last_src);
->>>>>>> 5f166f67
     bucket->last_src = NULL;
     return;
   }

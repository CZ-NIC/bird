--- conflicted
+++ resolved
@@ -1104,11 +1104,7 @@
    */
   while (1)
   {
-<<<<<<< HEAD
-    if (IN_FIB == node->status && node != updated_node)
-=======
     if (IN_FIB == node->status)
->>>>>>> 36c60e17
       break;
 
     node = node->parent;

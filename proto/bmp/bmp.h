/*
 *	BIRD -- The BGP Monitoring Protocol (BMP)
 *
 *	(c) 2020 Akamai Technologies, Inc. (Pawel Maslanka, pmaslank@akamai.com)
 *
 *	Can be freely distributed and used under the terms of the GNU GPL.
 */

#ifndef _BIRD_BMP_H_
#define _BIRD_BMP_H_

#include "nest/bird.h"
#include "nest/protocol.h"
#include "lib/lists.h"
#include "nest/route.h"
#include "lib/event.h"
#include "lib/hash.h"
#include "lib/socket.h"
#include "proto/bgp/bgp.h"
#include "proto/bmp/map.h"

// Max length of MIB-II description object
#define MIB_II_STR_LEN 255

// Total size of Common Header
#define BMP_COMMON_HDR_SIZE 6

/* BMP Per-Peer Header [RFC 7854 - Section 4.2] */
// Total size of Per-Peer Header
#define BMP_PER_PEER_HDR_SIZE 42

// Maximum length of BMP message altogether
#define BMP_MSGBUF_LEN (BGP_MAX_EXT_MSG_LENGTH + BMP_PER_PEER_HDR_SIZE + BMP_COMMON_HDR_SIZE + 1)

// The following fields of this structure controls whether there will be put
// specific routes into Route Monitoring message and send to BMP collector
struct monitoring_rib {
  bool in_pre_policy;  // Monitoring pre-policy Adj-Rib-In
  bool in_post_policy; // Monitoring post-policy Adj-Rib-In
  bool local;          // Monitoring Local Rib
};

struct bmp_config {
  struct proto_config c;
  const char *sys_descr;              // sysDescr MIB-II [RFC1213] object
  const char *sys_name;               // sysName MIB-II [RFC1213] object
  ip_addr local_addr;                 // Local IP address
  ip_addr station_ip;                 // Monitoring station address
  u16 station_port;                   // Monitoring station TCP port
  bool monitoring_rib_in_pre_policy;  // Route monitoring pre-policy Adj-Rib-In
  bool monitoring_rib_in_post_policy;  // Route monitoring post-policy Adj-Rib-In
  uint tx_pending_limit;	      // Maximum on pending TX buffer count
};

/* Forward declarations */
struct bgp_proto;
struct bmp_proto;

struct bmp_proto {
  struct proto p;                  // Parent proto
  const struct bmp_config *cf;     // Shortcut to BMP configuration

  HASH(struct bmp_peer) peer_map;
  HASH(struct bmp_stream) stream_map;
  HASH(struct bmp_table) table_map;

  sock *sk;                        // TCP connection
  event *tx_ev;                    // TX event
  event *update_ev;                // Update event
  char sys_descr[MIB_II_STR_LEN];  // sysDescr MIB-II [RFC1213] object
  char sys_name[MIB_II_STR_LEN];   // sysName MIB-II [RFC1213] object
  ip_addr local_addr;              // Source local IP address
  ip_addr station_ip;              // Monitoring station IP address
  u16 station_port;                // Monitoring station TCP port
  struct monitoring_rib monitoring_rib;
  // Below fields are for internal use
  // struct bmp_peer_map bgp_peers;   // Stores 'bgp_proto' structure per BGP peer
  struct bmp_tx_buffer *tx_pending;// This buffer waits for socket to flush
  struct bmp_tx_buffer *tx_last;   // This buffer is the last to flush 
  uint tx_pending_count;	   // How many buffers waiting for flush
  uint tx_pending_limit;	   // Maximum on buffer count
  u64 tx_sent;			   // Amount of data sent
  u64 tx_sent_total;		   // Amount of data sent accumulated over reconnections
  event *tx_overflow_event;	   // Too many buffers waiting for flush
  timer *connect_retry_timer;      // Timer for retrying connection to the BMP collector
  bool started;                    // Flag that stores running status of BMP instance
  int sock_err;                    // Last socket error code
<<<<<<< HEAD

  struct lfjour_recipient proto_state_reader; // Reader of protocol states
  event proto_state_changed;
=======
  byte msgbuf[BMP_MSGBUF_LEN];     // Buffer for preparing the messages before sending them out
>>>>>>> e6a100b3
};

struct bmp_peer {
  ea_list *bgp;
  struct bmp_peer *next;
  list streams;
};

struct bmp_stream {
  node n;
  ea_list *bgp;
  u32 key;
  bool sync;
  bool shutting_down;
  struct bmp_stream *next;
  struct bmp_table *table;
  ea_list *sender;
  int in_pre_policy;
};

struct bmp_table {
  rtable *table;
  struct bmp_table *next;
  struct channel *channel;
  struct rt_export_request out_req;
  struct bmp_proto *p;
  struct rt_export_feeder in_req;
  event event;
  atomic_int uc;
};


#ifdef CONFIG_BMP

/**
 * bmp_peer_up - send notification that BGP peer connection is established
 */
void
bmp_peer_up(struct ea_list *bgp,
	    const byte *tx_open_msg, uint tx_open_length,
	    const byte *rx_open_msg, uint rx_open_length);

/**
 * bmp_peer_down - send notification that BGP peer connection is not in
 * established state
 */
void
bmp_peer_down(const struct bgp_proto *bgp, int err_class, int code, int subcode, const byte *data, int length);


#else /* BMP build disabled */

static inline void bmp_peer_up(struct bgp_proto *bgp UNUSED, const byte *tx_open_msg UNUSED, uint tx_open_length UNUSED, const byte *rx_open_msg UNUSED, uint rx_open_length UNUSED) { }
static inline void bmp_peer_down(const struct bgp_proto *bgp UNUSED, const int err_class UNUSED, int code UNUSED, int subcode UNUSED, const byte *data UNUSED, int length UNUSED) { }

#endif /* CONFIG_BMP */

#endif /* _BIRD_BMP_H_ */<|MERGE_RESOLUTION|>--- conflicted
+++ resolved
@@ -85,13 +85,10 @@
   timer *connect_retry_timer;      // Timer for retrying connection to the BMP collector
   bool started;                    // Flag that stores running status of BMP instance
   int sock_err;                    // Last socket error code
-<<<<<<< HEAD
 
   struct lfjour_recipient proto_state_reader; // Reader of protocol states
   event proto_state_changed;
-=======
   byte msgbuf[BMP_MSGBUF_LEN];     // Buffer for preparing the messages before sending them out
->>>>>>> e6a100b3
 };
 
 struct bmp_peer {

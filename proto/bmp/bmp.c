/*
 *	BIRD -- The BGP Monitoring Protocol (BMP)
 *
 *	(c) 2020 Akamai Technologies, Inc. (Pawel Maslanka, pmaslank@akamai.com)
 *
 *	Can be freely distributed and used under the terms of the GNU GPL.
 */

/**
 * DOC: BGP Monitoring Protocol (BMP)
 *
 * Supported standards:
 * o RFC 7854 - BMP standard
 *
 * TODO:
 * - Support Peer Distinguisher ID in Per-Peer Header
 * - Support peer type as RD Instance in Peer Type field of Per-Peer Header.
 *   Currently, there are supported Global and Local Instance Peer types
 * - Support corresponding FSM event code during send PEER DOWN NOTIFICATION
 * - Support DE_CONFIGURED PEER DOWN REASON code in PEER DOWN NOTIFICATION message
 * - If connection with BMP collector will lost then we don't establish connection again
 * - Set Peer Type by its a global and local-scope IP address
 *
 * The BMP session is managed by a simple state machine with three states: Idle
 * (!started, !sk), Connect (!started, sk active), and Established (started). It
 * has three events: connect successful (Connect -> Established), socket error
 * (any -> Idle), and connect timeout (Idle/Connect -> Connect, resetting the
 * TCP socket).
 */

#include "proto/bmp/bmp.h"
#include "proto/bmp/map.h"

#include <sys/socket.h>
#include <sys/time.h>
#include <sys/types.h>
#include <netinet/in.h>
#include <netdb.h>
#include <string.h>
#include <stdlib.h>
#include <unistd.h>
#include <errno.h>
#include <arpa/inet.h>
#include <limits.h>

#include "nest/cli.h"
#include "filter/filter.h"
#include "proto/bgp/bgp.h"
#include "sysdep/unix/unix.h"
#include "sysdep/unix/io-loop.h"
#include "lib/event.h"
#include "lib/ip.h"
#include "lib/lists.h"
#include "lib/resource.h"
#include "lib/unaligned.h"
#include "lib/tlists.h"
#include "nest/iface.h"
#include "nest/route.h"

#define HASH_PEER_KEY(n)		n->bgp
#define HASH_PEER_NEXT(n)		n->next
#define HASH_PEER_EQ(b1,b2)		b1 == b2
#define HASH_PEER_FN(b)			ptr_hash(b)

#define BMP_STREAM_KEY_POLICY		0x100

#define HASH_STREAM_KEY(n)		n->bgp, n->key
#define HASH_STREAM_NEXT(n)		n->next
#define HASH_STREAM_EQ(b1,k1,b2,k2)	b1 == b2 && k1 == k2
#define HASH_STREAM_FN(b,k)		ptr_hash(b) ^ u32_hash(k)

#define HASH_TABLE_KEY(n)		n->table
#define HASH_TABLE_NEXT(n)		n->next
#define HASH_TABLE_EQ(t1,t2)		t1 == t2
#define HASH_TABLE_FN(t)		ptr_hash(t)

/* BMP Common Header [RFC 7854 - Section 4.1] */
enum bmp_version {
  BMP_VER_UNUSED = 0, // Version 0 is reserved and MUST NOT be sent
  BMP_VERSION_1 = 1,  // Version 1 was used by draft version of RFC 7854
  BMP_VERSION_2 = 2,  // Version 2 was used by draft version of RFC 7854
  BMP_VERSION_3 = 3   // Version 3 is used by all messages defined in RFC 7854
};

enum bmp_message_type {
  BMP_ROUTE_MONITOR = 0,   // Route Monitoring
  BMP_STATS_REPORT = 1,    // Statistics Report
  BMP_PEER_DOWN_NOTIF = 2, // Peer Down Notification
  BMP_PEER_UP_NOTIF = 3,   // Peer Up Notification
  BMP_INIT_MSG = 4,        // Initiation Message
  BMP_TERM_MSG = 5,        // Termination Message
  BMP_ROUTE_MIRROR_MSG = 6 // Route Mirroring Message
};

// Defines size of padding when IPv4 address is going to be put into field
// which can accept also IPv6 address
#define BMP_PADDING_IP4_ADDR_SIZE 12

enum bmp_peer_type {
  BMP_PEER_TYPE_GLOBAL_INSTANCE = 0,
  BMP_PEER_TYPE_RD_INSTANCE = 1,
  BMP_PEER_TYPE_LOCAL_INSTANCE = 2
};

#define BMP_PEER_HDR_FLAG_V_SHIFT 7
enum bmp_peer_flag_v_t {
  // The Peer address is an IPv4 address
  BMP_PEER_HDR_FLAG_V_IP4 = (0 << BMP_PEER_HDR_FLAG_V_SHIFT),
  // The Peer address is an IPv6 address
  BMP_PEER_HDR_FLAG_V_IP6 = (1 << BMP_PEER_HDR_FLAG_V_SHIFT)
};

#define BMP_PEER_HDR_FLAG_L_SHIFT 6
enum bmp_peer_flag_l {
  BMP_PEER_HDR_FLAG_L_PRE_POLICY_ADJ_RIB_IN = (0 << BMP_PEER_HDR_FLAG_L_SHIFT),
  BMP_PEER_HDR_FLAG_L_POST_POLICY_ADJ_RIB_IN = (1 << BMP_PEER_HDR_FLAG_L_SHIFT)
};

#define BMP_PEER_HDR_FLAG_A_SHIFT 5
enum bmp_peer_flag_a {
  // The 4-byte AS_PATH format
  BMP_PEER_HDR_FLAG_A_AS_PATH_4B = (0 << BMP_PEER_HDR_FLAG_A_SHIFT),
  // The legacy 2-byte AS_PATH format
  BMP_PEER_HDR_FLAG_A_AS_PATH_2B = (1 << BMP_PEER_HDR_FLAG_A_SHIFT)
};

#define BMP_PEER_HDR_FLAGS_INIT(flags) \
  (flags) = 0
#define BMP_PEER_HDR_FLAGS_SET(flags, bit_mask) \
  (flags) |= (bit_mask)

/* BMP Information TLV header [RFC 7854 - Section 4.4] */
// Total size of Type and Length fields of Information TLV Header without
// variable part
#define BMP_INFO_TLV_FIX_SIZE 4

enum bmp_info_tlv_type {
  BMP_INFO_TLV_TYPE_STRING = 0,    // String
  BMP_INFO_TLV_TYPE_SYS_DESCR = 1, // SysDescr
  BMP_INFO_TLV_TYPE_SYS_NAME = 2   // SysName
};

/* BMP Peer Up Notification message header [RFC 7854 - Section 4.10] */
// Total size of all fields of Peer Up Notification message except variable part
#define BMP_PEER_UP_NOTIF_MSG_FIX_SIZE 20

enum bmp_peer_down_notif_reason {
  // The local system closed the session
  BMP_PEER_DOWN_REASON_LOCAL_BGP_NOTIFICATION = 1,
  // The local system closed the session
  BMP_PEER_DOWN_REASON_LOCAL_NO_NOTIFICATION = 2,
  // The remote system closed the session with a notification message
  BMP_PEER_DOWN_REASON_REMOTE_BGP_NOTIFICATION = 3,
  // The remote system closed the session without a notification message
  BMP_PEER_DOWN_REASON_REMOTE_NO_NOTIFICATION = 4,
  // Information for this peer will no longer be sent to the monitoring station
  // for configuration reasons
  BMP_PEER_DOWN_REASON_PEER_DE_CONFIGURED = 5
};

struct bmp_peer_down_info {
  u8 reason;
  u8 fsm_code;
  u8 err_code;
  u8 err_subcode;
  const byte *data;
  int length;
};

/* BMP Termination Message [RFC 7854 - Section 4.5] */
#define BMP_TERM_INFO_TYPE_SIZE 2
enum bmp_term_info_type {
  BMP_TERM_INFO_STRING = 0, // The Information field contains string
  BMP_TERM_INFO_REASON = 1, // The Information field contains 2-byte reason code
};

// 2-byte code in the Information field
#define BMP_TERM_REASON_CODE_SIZE 2
enum bmp_term_reason {
  BMP_TERM_REASON_ADM = 0,  // Session administratively closed
  BMP_TERM_REASON_UNK = 1,  // Unspecified reason
  BMP_TERM_REASON_OOR = 2,  // Out of resources
  BMP_TERM_REASON_DUP = 3,  // Redundant connection
  BMP_TERM_REASON_PERM = 4, // Session permanently administratively closed
};

// Size of Information Length field in Termination Message header
#define BMP_TERM_INFO_LEN_FIELD_SIZE 2

// Default chunk size request when memory allocation
#define DEFAULT_MEM_BLOCK_SIZE 4096

// Initial delay for connection to the BMP collector
#define CONNECT_INIT_TIME (200 MS)

// Timeout for connection to the BMP collector retry
#define CONNECT_RETRY_TIME (10 S)

#define IP4_MAX_TTL 255


#define bmp_buffer_need(b, sz)  ASSERT_DIE((b)->pos + (sz) <= (b)->end)

// Idea for following macros has been taken from |proto/mrt/mrt.c|
#define BMP_DEFINE_PUT_FUNC(S, T)                               \
  static inline void                                            \
  bmp_put_##S(buffer *b, const T x)                             \
  {                                                             \
    bmp_buffer_need(b, sizeof(T));			   \
    put_##S(b->pos, x);                                    \
    b->pos += sizeof(T);                                   \
  }

BMP_DEFINE_PUT_FUNC(u8, u8)
BMP_DEFINE_PUT_FUNC(u16, u16)
BMP_DEFINE_PUT_FUNC(u32, u32)
BMP_DEFINE_PUT_FUNC(u64, u64)
BMP_DEFINE_PUT_FUNC(ip4, ip4_addr)
BMP_DEFINE_PUT_FUNC(ip6, ip6_addr)

<<<<<<< HEAD
static const struct ea_class *bgp_next_hop_ea_class = NULL;
=======
static inline void
bmp_put_data(buffer *b, const void *src, const size_t len)
{
  ASSERT_DIE(b->pos + len <= b->end);
  memcpy(b->pos, src, len);
  b->pos += len;
}

static inline buffer
bmp_default_buffer(struct bmp_proto *p)
{
  return (buffer) {
    .start = p->msgbuf,
    .pos = p->msgbuf,
    .end = p->msgbuf + sizeof p->msgbuf,
  };
}
>>>>>>> e6a100b3

static void bmp_connected(struct birdsock *sk);
static void bmp_sock_err(sock *sk, int err);
static void bmp_close_socket(struct bmp_proto *p);
static void bmp_check_routes(void *bt_);
static void bmp_feed_end(struct rt_export_request *req);
static void bmp_process_proto_state_change(struct bmp_proto *p, struct lfjour_item *last_up);
static void bmp_proto_state_changed(void *_p);

static void
bmp_send_peer_up_notif_msg(struct bmp_proto *p, ea_list *bgp,
    const adata *tx_data, const adata *rx_data, struct bgp_conn_sk_ad *sk);

static void bmp_route_monitor_end_of_rib(struct bmp_proto *p, struct bmp_stream *bs);

// Stores TX data
struct bmp_tx_buffer {
  struct bmp_tx_buffer *next;
  byte *pos;
  byte data[];
};

#define bmp_tx_remains(b) (((byte *) (b) + page_size) - (b)->pos)

/* A dummy resource to accurately show memory pages allocated for pending TX */
struct bmp_tx_resource {
  resource r;
  struct bmp_proto *p;
};

static void
bmp_tx_resource_free(resource *r UNUSED) {}

static void
bmp_tx_resource_dump(resource *r UNUSED) {}

static struct resmem
bmp_tx_resource_memsize(resource *r)
{
  struct bmp_proto *p = SKIP_BACK(struct bmp_tx_resource, r, r)->p;

  return (struct resmem) {
    .effective = p->tx_pending_count * page_size,
    .overhead = sizeof(struct bmp_tx_resource),
  };
}

static struct resclass bmp_tx_resource_class = {
  .name = "BMP TX buffers",
  .size = sizeof(struct bmp_tx_resource),
  .free = bmp_tx_resource_free,
  .dump = bmp_tx_resource_dump,
  .memsize = bmp_tx_resource_memsize,
};

static void
bmp_common_hdr_serialize(buffer *stream, const enum bmp_message_type type, const u32 data_size)
{
  bmp_put_u8(stream, BMP_VERSION_3);
  bmp_put_u32(stream, BMP_COMMON_HDR_SIZE + data_size);
  bmp_put_u8(stream, type);
}

static void
bmp_info_tlv_hdr_serialize(buffer *stream, const enum bmp_info_tlv_type type,
  const char *str)
{
  size_t str_len = strlen(str);
  str_len = MIN(str_len, MIB_II_STR_LEN);

  bmp_put_u16(stream, type);
  bmp_put_u16(stream, str_len);
  bmp_put_data(stream, str, str_len);
}

// Serializes BMP Initiation message header [RFC 7854 - Section 4.3]
static void
bmp_init_msg_serialize(buffer *stream, const char *sys_descr, const char *sys_name)
{
  const size_t sys_descr_len = strlen(sys_descr);
  const size_t sys_name_len = strlen(sys_name);
  // We include MIB-II sysDescr and sysName in BMP INIT MSG so that's why
  // allocated 2x BMP_INFO_TLV_FIX_SIZE memory pool size
  const size_t data_size = (2 * BMP_INFO_TLV_FIX_SIZE) + sys_descr_len + sys_name_len;

  bmp_buffer_need(stream, BMP_COMMON_HDR_SIZE + data_size);
  bmp_common_hdr_serialize(stream, BMP_INIT_MSG, data_size);
  bmp_info_tlv_hdr_serialize(stream, BMP_INFO_TLV_TYPE_SYS_DESCR, sys_descr);
  bmp_info_tlv_hdr_serialize(stream, BMP_INFO_TLV_TYPE_SYS_NAME, sys_name);
}

static void
bmp_schedule_tx_packet(struct bmp_proto *p, const byte *payload, size_t size)
{
  ASSERT(p->started);

<<<<<<< HEAD
  struct bmp_data_node *tx_data = mb_allocz(p->tx_mem_pool, sizeof (struct bmp_data_node));
  tx_data->data = mb_allocz(p->tx_mem_pool, size);
  memcpy(tx_data->data, payload, size);
  tx_data->data_size = size;
  add_tail(&p->tx_queue, &tx_data->n);

  if (sk_tx_buffer_empty(p->sk)
      && !ev_active(p->tx_ev))
  {
    ev_send_loop(p->p.loop, p->tx_ev);
=======
  while (size)
  {
    if (!p->tx_last || !bmp_tx_remains(p->tx_last))
    {
      if (p->tx_pending_count >= p->tx_pending_limit)
	return ev_schedule(p->tx_overflow_event);

      p->tx_pending_count++;

      struct bmp_tx_buffer *btb = alloc_page();
      btb->pos = btb->data;
      btb->next = NULL;

      if (p->tx_last)
      {
	ASSERT_DIE(!p->tx_last->next);
	p->tx_last->next = btb;
      }
      else
	ASSERT_DIE(p->tx_pending_count == 1);

      p->tx_last = btb;

      if (!p->tx_pending)
	p->tx_pending = btb;
    }

    size_t cpylen = bmp_tx_remains(p->tx_last);
    if (size < cpylen)
      cpylen = size;

    memcpy(p->tx_last->pos, payload, cpylen);
    p->tx_last->pos += cpylen;

    payload += cpylen;
    size -= cpylen;
  }

  if (!p->sk->tbuf && !ev_active(p->tx_ev))
    ev_schedule(p->tx_ev);
}

static void
bmp_tx_buffer_free(struct bmp_proto *p, struct bmp_tx_buffer *btb)
{
  if (btb == p->tx_last)
  {
    p->tx_last = NULL;
    ASSERT_DIE(!p->tx_pending_count);
>>>>>>> e6a100b3
  }

  free_page(btb);
}

static void
bmp_fire_tx(void *p_)
{
  struct bmp_proto *p = p_;

  if (!p->started)
    return;

  int cnt = 0;
  for (struct bmp_tx_buffer *btb; btb = p->tx_pending; )
  {
    ASSERT_DIE(!p->sk->tbuf);

    p->sk->tbuf = btb->data;
    u64 sz = btb->pos - btb->data;

    p->tx_sent += sz;
    p->tx_sent_total += sz;

    if (p->tx_pending == p->tx_last)
      p->tx_last = NULL;

    p->tx_pending = btb->next;
    p->tx_pending_count--;

    if (sk_send(p->sk, sz) <= 0)
      return;

    p->sk->tbuf = NULL;
    bmp_tx_buffer_free(p, btb);

    if (cnt++ > 1024)
    {
      if (!ev_active(p->tx_ev))
<<<<<<< HEAD
      {
        ev_send_loop(p->p.loop, p->tx_ev);
      }

=======
	ev_schedule(p->tx_ev);
>>>>>>> e6a100b3
      return;
    }
  }
}

static void
bmp_tx(struct birdsock *sk)
{
  struct bmp_proto *p = sk->data;

  struct bmp_tx_buffer *btb = SKIP_BACK(struct bmp_tx_buffer, data, sk->tbuf);
  bmp_tx_buffer_free(p, btb);

  sk->tbuf = NULL;

  bmp_fire_tx(sk->data);
}

/* We need RX hook just to accept socket close events */
static int
bmp_rx(struct birdsock *sk UNUSED, uint size UNUSED)
{
  return 0;
}


static inline void
bmp_put_ipa(buffer *stream, const ip_addr addr)
{
  bmp_put_ip6(stream, ipa_is_ip4(addr) ?
	      ip6_build(0,0,0, ipa_to_u32(addr)) :
	      ipa_to_ip6(addr));
}

static void
bmp_put_bgp_hdr(buffer *stream, const u8 msg_type, const u16 msg_length)
{
  bmp_buffer_need(stream, BGP_HEADER_LENGTH);

  memset(stream->pos, 0xff, BGP_HDR_MARKER_LENGTH);
  stream->pos += BGP_HDR_MARKER_LENGTH;

  bmp_put_u16(stream, msg_length);
  bmp_put_u8(stream, msg_type);
}

/**
 * bmp_per_peer_hdr_serialize - serializes Per-Peer Header
 *
 * @is_post_policy: indicate the message reflects the post-policy Adj-RIB-In
 * @peer_addr: the remote IP address associated with the TCP session
 * @peer_as: the Autonomous System number of the peer
 * @peer_bgp_id: the BGP Identifier of the peer
 * @ts_sec: the time in seconds when the encapsulated routes were received
 * @ts_usec: the time in microseconds when the encapsulated routes were received
 */
static void
bmp_per_peer_hdr_serialize(buffer *stream, const bool is_global_instance_peer,
  const bool is_post_policy, const bool is_as_path_4bytes,
  const ip_addr peer_addr, const u32 peer_as, const u32 peer_bgp_id,
  const u32 ts_sec, const u32 ts_usec)
{
  // TODO: ATM we don't support BMP_PEER_TYPE_RD_INSTANCE
  const enum bmp_peer_type peer_type = is_global_instance_peer
                                      ? BMP_PEER_TYPE_GLOBAL_INSTANCE
                                      : BMP_PEER_TYPE_LOCAL_INSTANCE;
  const u8 peer_flag_v = ipa_is_ip4(peer_addr)
                           ? BMP_PEER_HDR_FLAG_V_IP4
                           : BMP_PEER_HDR_FLAG_V_IP6;
  const u8 peer_flag_l = is_post_policy
                           ? BMP_PEER_HDR_FLAG_L_POST_POLICY_ADJ_RIB_IN
                           : BMP_PEER_HDR_FLAG_L_PRE_POLICY_ADJ_RIB_IN;
  const u8 peer_flag_a = is_as_path_4bytes
                           ? BMP_PEER_HDR_FLAG_A_AS_PATH_4B
                           : BMP_PEER_HDR_FLAG_A_AS_PATH_2B;
  u8 peer_flags;
  BMP_PEER_HDR_FLAGS_INIT(peer_flags);
  BMP_PEER_HDR_FLAGS_SET(peer_flags, peer_flag_v);
  BMP_PEER_HDR_FLAGS_SET(peer_flags, peer_flag_l);
  BMP_PEER_HDR_FLAGS_SET(peer_flags, peer_flag_a);

  bmp_put_u8(stream, peer_type);
  bmp_put_u8(stream, peer_flags);
  // TODO: Provide appropriate peer Route Distinguisher if applicable
  bmp_put_u64(stream, 0x00); // 0x00 - Not supported peer distinguisher
  bmp_put_ipa(stream, peer_addr);
  bmp_put_u32(stream, peer_as);
  bmp_put_u32(stream, peer_bgp_id);
  bmp_put_u32(stream, ts_sec);
  bmp_put_u32(stream, ts_usec);
}

/* [4.6] Route Monitoring */
static byte *
bmp_route_monitor_msg_serialize(struct bmp_proto *p, const bool is_peer_global,
  const bool table_in_post_policy, const u32 peer_as, const u32 peer_bgp_id,
  const bool as4_support, const ip_addr remote_addr, byte *update_msg,
  const size_t update_msg_size, btime timestamp)
{
  ASSERT_DIE(update_msg < &p->msgbuf[sizeof p->msgbuf]);

  buffer stream;
  STACK_BUFFER_INIT(stream, BMP_PER_PEER_HDR_SIZE + BMP_COMMON_HDR_SIZE);

  const size_t data_size = BMP_PER_PEER_HDR_SIZE + update_msg_size;
  u32 ts_sec = timestamp TO_S;
  u32 ts_usec = timestamp - (ts_sec S);

  bmp_common_hdr_serialize(&stream, BMP_ROUTE_MONITOR, data_size);
  bmp_per_peer_hdr_serialize(&stream, is_peer_global, table_in_post_policy,
    as4_support, remote_addr, peer_as, peer_bgp_id, ts_sec, ts_usec);

  size_t hdr_sz = stream.pos - stream.start;
  ASSERT_DIE(update_msg >= &p->msgbuf[hdr_sz]);

  byte *begin = &update_msg[-hdr_sz];
  memcpy(begin, stream.start, hdr_sz);
  return begin;
}

static void
bmp_peer_up_notif_msg_serialize(buffer *stream, const bool is_peer_global,
  const u32 peer_as, const u32 peer_bgp_id, const bool as4_support,
  const ip_addr local_addr, const ip_addr remote_addr, const u16 local_port,
  const u16 remote_port, const adata *sent_msg, const adata *recv_msg)
{
  const size_t data_size =
    BMP_PER_PEER_HDR_SIZE + BMP_PEER_UP_NOTIF_MSG_FIX_SIZE +
    BGP_HEADER_LENGTH + sent_msg->length + BGP_HEADER_LENGTH + recv_msg->length;

  bmp_buffer_need(stream, BMP_COMMON_HDR_SIZE + data_size);
  bmp_common_hdr_serialize(stream, BMP_PEER_UP_NOTIF, data_size);
  bmp_per_peer_hdr_serialize(stream, is_peer_global,
    false /* TODO: Hardcoded pre-policy Adj-RIB-In */, as4_support, remote_addr,
    peer_as, peer_bgp_id, 0, 0); // 0, 0 - No timestamp provided

  bmp_put_ipa(stream, local_addr);
  bmp_put_u16(stream, local_port);
  bmp_put_u16(stream, remote_port);
  bmp_put_bgp_hdr(stream, PKT_OPEN, BGP_HEADER_LENGTH + sent_msg->length);
  bmp_put_data(stream, sent_msg->data, sent_msg->length);
  bmp_put_bgp_hdr(stream, PKT_OPEN, BGP_HEADER_LENGTH + recv_msg->length);
  bmp_put_data(stream, recv_msg->data, recv_msg->length);
}

static void
bmp_peer_down_notif_msg_serialize(buffer *stream, const bool is_peer_global,
  const u32 peer_as, const u32 peer_bgp_id, const bool as4_support,
  const ip_addr remote_addr, const struct bmp_peer_down_info *info)
{
  const size_t data_size = BMP_PER_PEER_HDR_SIZE + 1 +
    (((info->reason == BMP_PEER_DOWN_REASON_LOCAL_BGP_NOTIFICATION) ||
      (info->reason == BMP_PEER_DOWN_REASON_REMOTE_BGP_NOTIFICATION)) ? (BGP_HEADER_LENGTH + 2 + info->length) :
     (info->reason == BMP_PEER_DOWN_REASON_LOCAL_NO_NOTIFICATION) ? 2 : 0);

  bmp_buffer_need(stream, BMP_COMMON_HDR_SIZE + data_size);
  bmp_common_hdr_serialize(stream, BMP_PEER_DOWN_NOTIF, data_size);
  bmp_per_peer_hdr_serialize(stream, is_peer_global,
    false /* TODO: Hardcoded pre-policy adj RIB IN */,  as4_support, remote_addr,
    peer_as, peer_bgp_id, 0, 0); // 0, 0 - No timestamp provided

  bmp_put_u8(stream, info->reason);

  switch (info->reason)
  {
  case BMP_PEER_DOWN_REASON_LOCAL_BGP_NOTIFICATION:
  case BMP_PEER_DOWN_REASON_REMOTE_BGP_NOTIFICATION:;
    uint bgp_msg_length = BGP_HEADER_LENGTH + 2 + info->length;
    bmp_buffer_need(stream, bgp_msg_length);
    bmp_put_bgp_hdr(stream, bgp_msg_length, PKT_NOTIFICATION);
    bmp_put_u8(stream, info->err_code);
    bmp_put_u8(stream, info->err_subcode);
    bmp_put_data(stream, info->data, info->length);
    break;

  case BMP_PEER_DOWN_REASON_LOCAL_NO_NOTIFICATION:
    bmp_put_u16(stream, info->fsm_code);
    break;
  }
}


/*
 *	BMP tables
 */

static struct bmp_table *
bmp_find_table(struct bmp_proto *p, rtable *tab)
{
  return HASH_FIND(p->table_map, HASH_TABLE, tab);
}

const struct channel_class channel_bmp = {
  .channel_size =	sizeof(struct channel),
  .config_size =	sizeof(struct channel_config),
  /*.init =		
  .start =		
  .shutdown =		
  .cleanup =		
  .reconfigure =	*/
};

static struct bmp_table *
bmp_add_table(struct bmp_proto *p, rtable *tab)
{
  struct bmp_table *bt = mb_allocz(p->p.pool, sizeof(struct bmp_table));
  bt->table = tab;
  bt->p = p;
  rt_lock_table(bt->table);

  HASH_INSERT(p->table_map, HASH_TABLE, bt);

  bt->event.data = bt;

  bt->event.hook = bmp_check_routes;
  bt->out_req = (struct rt_export_request) {
    .name = mb_sprintf(p->p.pool, "%s.export", p->p.name),
    .r = (struct lfjour_recipient) {
      .target = proto_event_list(&p->p),
      .event = &bt->event,
    },
    .pool = p->p.pool,
    .trace_routes = p->p.debug,
    //.dump = channel_dump_export_req, TODO: this will crash on `dump tables` from CLI
    .fed = bmp_feed_end,
  };

  rt_export_subscribe(tab, all, &bt->out_req);
  return bt;
}


static void
bmp_remove_table(struct bmp_proto *p, struct bmp_table *bt)
{
  if (bt->channel)
  {
    channel_set_state(bt->channel, CS_STOP);
    channel_set_state(bt->channel, CS_DOWN);
  }
    rt_export_unsubscribe(all, &bt->out_req);

  HASH_REMOVE(p->table_map, HASH_TABLE, bt);

  rt_unlock_table(bt->table);
  bt->table = NULL;

  mb_free(bt);
}

static inline void bmp_lock_table(struct bmp_proto *p UNUSED, struct bmp_table *bt)
{ bt->uc++; }

struct bmp_table *
bmp_get_table(struct bmp_proto *p, rtable *tab)
{
  struct bmp_table *bt = bmp_find_table(p, tab);
  if (bt)
  {
   while (true) {
      atomic_int i = bt->uc;
      if (i == 0)
      {
        struct bmp_table *new = bmp_add_table(p, tab);
        bmp_lock_table(p, new);
        return new;
      }
      if (atomic_compare_exchange_strong_explicit(&bt->uc, &i, i+1, memory_order_acq_rel, memory_order_relaxed))
        return bt;
    }
  }
  struct bmp_table *new = bmp_add_table(p, tab);
  bmp_lock_table(p, new);
  return new;
}

static inline void bmp_unlock_table(struct bmp_proto *p, struct bmp_table *bt)
{ atomic_int i = 1;
  if (atomic_compare_exchange_strong_explicit(&bt->uc, &i, 0, memory_order_acq_rel, memory_order_relaxed))
    bmp_remove_table(p, bt);
  else
    bt->uc--;
}


/*
 *	BMP streams
 */

static inline u32 bmp_stream_key(u32 afi, bool policy)
{ return afi ^ (policy ? BMP_STREAM_KEY_POLICY : 0); }

static inline bool bmp_stream_policy(struct bmp_stream *bs)
{ return !!(bs->key & BMP_STREAM_KEY_POLICY); }

static struct bmp_stream *
bmp_find_stream(struct bmp_proto *p, const struct bgp_proto *bgp, u32 afi, bool policy)
{
  ea_list *bgp_attr = proto_get_state(bgp->p.id);
  struct bmp_stream *s = HASH_FIND(p->stream_map, HASH_STREAM, bgp_attr, bmp_stream_key(afi, policy));

  while (s == NULL)
  {
    struct lfjour_item *li = lfjour_get(&p->proto_state_reader);
    if (!li)
      return NULL;

    bmp_process_proto_state_change(p, li);
    s = HASH_FIND(p->stream_map, HASH_STREAM, bgp_attr, bmp_stream_key(afi, policy));
  }
  return s;
}

static struct bmp_stream *
bmp_add_stream(struct bmp_proto *p, struct bmp_peer *bp, u32 afi, bool policy, rtable *tab, ea_list *sender, int in_pre_policy)
{
  struct bmp_stream *bs = mb_allocz(p->p.pool, sizeof(struct bmp_stream));
  bs->bgp = bp->bgp;
  bs->key = bmp_stream_key(afi, policy);

  add_tail(&bp->streams, &bs->n);
  HASH_INSERT(p->stream_map, HASH_STREAM, bs);

  bs->table = bmp_get_table(p, tab);

  bs->sender = sender;
  bs->sync = false;
  bs->in_pre_policy = in_pre_policy;

  return bs;
}

static void
bmp_remove_stream(struct bmp_proto *p, struct bmp_stream *bs)
{
  rem_node(&bs->n);
  HASH_REMOVE(p->stream_map, HASH_STREAM, bs);

  bmp_unlock_table(p, bs->table);
  bs->table = NULL;

  mb_free(bs);
}


/*
 *	BMP peers
 */

static struct bmp_peer *
bmp_find_peer(struct bmp_proto *p, ea_list *bgp_attr)
{
  return HASH_FIND(p->peer_map, HASH_PEER, bgp_attr);
}

static struct bmp_peer *
bmp_add_peer(struct bmp_proto *p, ea_list *bgp_attr)
{
  struct bmp_peer *bp;
  if (DG_IS_LOCKED(p->p.pool->domain))
    bp = mb_allocz(p->p.pool, sizeof(struct bmp_peer));
  else
  {
    DG_LOCK(p->p.pool->domain);
    bp = mb_allocz(p->p.pool, sizeof(struct bmp_peer));
    DG_UNLOCK(p->p.pool->domain);
  }
  bp->bgp = bgp_attr;

  init_list(&bp->streams);

  HASH_INSERT(p->peer_map, HASH_PEER, bp);

  const adata *channels_adata = ea_get_adata(bgp_attr, &ea_proto_channel_list);
  int id_count = channels_adata->length / sizeof(u32);
  u32 *chann_ids = (u32 *) channels_adata->data;

  for (int i = 0; i < id_count; i++)
  {
    ea_list *chan_attr;
    PST_LOCKED(ts)
      chan_attr = ts->channels[chann_ids[i]];

    if (chan_attr == NULL)
      continue;

    rtable *ch_table = (rtable *) ea_get_ptr(chan_attr, &ea_rtable, 0);
    int in_keep = ea_get_int(chan_attr, &ea_in_keep, 0);

    if (p->monitoring_rib.in_pre_policy && ch_table)
    {
      if (in_keep == RIK_PREFILTER)
        bmp_add_stream(p, bp, ea_get_int(chan_attr, &ea_bgp_afi, 0), false, ch_table, chan_attr, 1);
      else
        log(L_WARN "%s: Failed to request pre-policy for %s.%s, import table disabled",
	    p->p.name,
	    ea_get_adata(bgp_attr, &ea_name)->data,
	    ea_get_adata(chan_attr, &ea_name)->data);
    }

    if (p->monitoring_rib.in_post_policy && ch_table)
      bmp_add_stream(p, bp, ea_get_int(chan_attr, &ea_bgp_afi, 0), true, ch_table, chan_attr, 0);
  }

  return bp;
}

static void
bmp_remove_peer(struct bmp_proto *p, struct bmp_peer *bp)
{
  struct bmp_stream *bs, *bs_next;
  WALK_LIST_DELSAFE(bs, bs_next, bp->streams)
    bmp_remove_stream(p, bs);

  HASH_REMOVE(p->peer_map, HASH_PEER, bp);

  mb_free(bp);
}

static void
bmp_peer_up_(struct bmp_proto *p, ea_list *bgp_attr, bool sync,
	     const adata *tx_open_msg, const adata *rx_open_msg,
	     struct bgp_conn_sk_ad *sk)
{
  if (!p->started)
    return;

  struct bmp_peer *bp = bmp_find_peer(p, bgp_attr);
  if (bp)
    return;

  const char *name = ea_get_adata(bgp_attr, &ea_name)->data;
  TRACE(D_STATES, "Peer up for %s", name);

  bp = bmp_add_peer(p, bgp_attr);

  bmp_send_peer_up_notif_msg(p, bgp_attr, tx_open_msg, rx_open_msg, sk);

  /*
   * We asssume peer_up() notifications are received before any route
   * notifications from that peer. Therefore, peers established after BMP
   * session coould be considered synced with empty RIB.
   */
  if (sync)
  {
    struct bmp_stream *bs;
    WALK_LIST(bs, bp->streams)
    {
      bmp_route_monitor_end_of_rib(p, bs);
      bs->sync = true;
    }
  }
}

static bool
bmp_peer_up_inout(struct bmp_proto *p, ea_list *bgp_attr, bool sync)
{
  int in_state = ea_get_int(bgp_attr, &ea_bgp_in_conn_state, 0);
  int out_state = ea_get_int(bgp_attr, &ea_bgp_out_conn_state, 0);

  if (in_state == BS_ESTABLISHED)
  {
    ASSERT_DIE(out_state != BS_ESTABLISHED);

    const adata *loc_open = ea_get_adata(bgp_attr, &ea_bgp_in_conn_local_open_msg);
    const adata *rem_open = ea_get_adata(bgp_attr, &ea_bgp_in_conn_remote_open_msg);
    SKIP_BACK_DECLARE(struct bgp_conn_sk_ad, sk, ad, ea_get_adata(bgp_attr, &ea_bgp_in_conn_sk));

    ASSERT_DIE(loc_open && rem_open);
    bmp_peer_up_(p, bgp_attr, sync, loc_open, rem_open, sk);

    return true;
  }

  if (out_state == BS_ESTABLISHED)
  {
    const adata *loc_open = ea_get_adata(bgp_attr, &ea_bgp_out_conn_local_open_msg);
    const adata *rem_open = ea_get_adata(bgp_attr, &ea_bgp_out_conn_remote_open_msg);
    SKIP_BACK_DECLARE(struct bgp_conn_sk_ad, sk, ad, ea_get_adata(bgp_attr, &ea_bgp_out_conn_sk));

    ASSERT_DIE(loc_open && rem_open);
    bmp_peer_up_(p, bgp_attr, sync, loc_open, rem_open, sk);

    return true;
  }

  return false;
}

static bool
bmp_is_peer_global_instance(ea_list *bgp)
{
  int peer_type = ea_get_int(bgp, &ea_bgp_peer_type, 0);
  int local_as = ea_get_int(bgp, &ea_bgp_loc_as, 0);
  int remote_as = ea_get_int(bgp, &ea_bgp_rem_as, 0);

  return (peer_type != BGP_PT_EXTERNAL &&
            peer_type != BGP_PT_INTERNAL)
              ? (local_as != remote_as)
              : (peer_type == BGP_PT_EXTERNAL);
}

static void
bmp_send_peer_up_notif_msg(struct bmp_proto *p, ea_list *bgp,
    const adata *tx_data, const adata *rx_data, struct bgp_conn_sk_ad *sk)
{
  ASSERT(p->started);

<<<<<<< HEAD
  const int rem_as = ea_get_int(bgp, &ea_bgp_rem_as, 0);
  const int rem_id = ea_get_int(bgp, &ea_bgp_rem_id, 0);
  const bool is_global_instance_peer = bmp_is_peer_global_instance(bgp);
  buffer payload = bmp_buffer_alloc(p->buffer_mpool, DEFAULT_MEM_BLOCK_SIZE);

  bmp_peer_up_notif_msg_serialize(&payload, is_global_instance_peer,
    rem_as, rem_id, 1,
    sk->saddr, sk->daddr, sk->sport, sk->dport, tx_data, rx_data);
  bmp_schedule_tx_packet(p, bmp_buffer_data(&payload), bmp_buffer_pos(&payload));
  bmp_buffer_free(&payload);
=======
  const struct birdsock *sk = bmp_get_birdsock_ext(bgp);
  if (!sk)
  {
    log(L_WARN "%s: No BGP socket", p->p.name);
    return;
  }

  const bool is_global_instance_peer = bmp_is_peer_global_instance(bgp);
  buffer payload = bmp_default_buffer(p);
  bmp_peer_up_notif_msg_serialize(&payload, is_global_instance_peer,
    bgp->remote_as, bgp->remote_id, 1,
    sk->saddr, sk->daddr, sk->sport, sk->dport, tx_data, tx_data_size,
    rx_data, rx_data_size);
  bmp_schedule_tx_packet(p, payload.start, payload.pos - payload.start);
>>>>>>> e6a100b3
}

static void
bmp_route_monitor_put_update(struct bmp_proto *p, struct bmp_stream *bs, byte *data, size_t length, btime timestamp)
{
<<<<<<< HEAD
  struct bmp_data_node *upd_msg = mb_allocz(p->update_msg_mem_pool,
                               sizeof (struct bmp_data_node));
  upd_msg->data = mb_alloc(p->update_msg_mem_pool, length);
  memcpy(upd_msg->data, data, length);
  upd_msg->data_size = length;

  add_tail(&p->update_msg_queue, &upd_msg->n);

  /* Save some metadata */
  ea_list *bgp = bs->bgp;
  upd_msg->remote_as = ea_get_int(bgp, &ea_bgp_rem_as, 0);
  upd_msg->remote_id = ea_get_int(bgp, &ea_bgp_rem_id, 0);
  upd_msg->remote_ip = ea_get_ip(bgp, &ea_bgp_rem_ip, IPA_NONE);
  upd_msg->timestamp = timestamp;
  upd_msg->global_peer = bmp_is_peer_global_instance(bgp);
  upd_msg->policy = bmp_stream_policy(bs);

  /* Kick the commit */
  if (!ev_active(p->update_ev))
    ev_send_loop(p->p.loop, p->update_ev);
=======
  struct bgp_proto *bgp = bs->bgp;
  const byte *start = bmp_route_monitor_msg_serialize(p,
      bmp_is_peer_global_instance(bgp),
      bmp_stream_policy(bs),
      bgp->remote_as,
      bgp->remote_id,
      true,
      bgp->remote_ip,
      data,
      length,
      timestamp
      );

  bmp_schedule_tx_packet(p, start, (data - start) + length);
>>>>>>> e6a100b3
}

static void
bmp_route_monitor_notify(struct bmp_proto *p, struct bgp_proto *bgp_p, u32 afi, bool policy, const rte *new, ea_list *old)
{
<<<<<<< HEAD
  /* Idempotent update */
  if ((old == new->attrs) || old && new->attrs && ea_same(old, new->attrs))
    return;

  /* No stream, probably flushed already */
  struct bmp_stream *bs = bmp_find_stream(p, bgp_p, afi, policy);
  if (!bs)
    return;

  byte buf[BGP_MAX_EXT_MSG_LENGTH];
  byte *end = bgp_bmp_encode_rte(bs->sender, bgp_p, buf, new);
=======
  byte *bufend = &p->msgbuf[sizeof p->msgbuf];
  byte *begin = bufend - BGP_MAX_EXT_MSG_LENGTH;
  byte *end = bgp_bmp_encode_rte(bs->sender, begin, bufend, n, new, src);
>>>>>>> e6a100b3

  btime delta_t = new->attrs ? current_time() - new->lastmod : 0;
  btime timestamp = current_real_time() - delta_t;

  if (end)
    bmp_route_monitor_put_update(p, bs, begin, end - begin, timestamp);
  else
    log(L_WARN "%s: Cannot encode update for %N", p->p.name, new->net);
}

static void
bmp_route_monitor_end_of_rib(struct bmp_proto *p, struct bmp_stream *bs)
{
  TRACE(D_PACKETS, "Sending END-OF-RIB for %s.%s", ea_get_adata(bs->bgp, &ea_name)->data, ea_get_adata(bs->sender, &ea_name)->data);

<<<<<<< HEAD
  byte rx_end_payload[DEFAULT_MEM_BLOCK_SIZE];
  byte *pos = bgp_create_end_mark_ea_(bs->sender, rx_end_payload + BGP_HEADER_LENGTH);
=======
  byte *rx_end_payload = p->msgbuf + BMP_PER_PEER_HDR_SIZE + BMP_COMMON_HDR_SIZE;
  byte *pos = bgp_create_end_mark_(bs->sender, rx_end_payload + BGP_HEADER_LENGTH);
>>>>>>> e6a100b3
  memset(rx_end_payload + BGP_MSG_HDR_MARKER_POS, 0xff,
	 BGP_MSG_HDR_MARKER_SIZE); // BGP UPDATE MSG marker
  put_u16(rx_end_payload + BGP_MSG_HDR_LENGTH_POS, pos - rx_end_payload);
  put_u8(rx_end_payload + BGP_MSG_HDR_TYPE_POS, PKT_UPDATE);

  bmp_route_monitor_put_update(p, bs, rx_end_payload, pos - rx_end_payload, current_real_time());
}

static void
<<<<<<< HEAD
bmp_send_peer_down_notif_msg(struct bmp_proto *p, ea_list *bgp,
  const byte *data, const size_t data_size)
=======
bmp_send_peer_down_notif_msg(struct bmp_proto *p, const struct bgp_proto *bgp,
			     const struct bmp_peer_down_info *info)
>>>>>>> e6a100b3
{
  ASSERT(p->started);

  //const struct bgp_caps *remote_caps = bmp_get_bgp_remote_caps_ext(bgp);
  int remote_caps = ea_get_int(bgp, &ea_bgp_as4_session, 0);
  int in_state = ea_get_int(bgp, &ea_bgp_in_conn_state, 0);
  int out_state = ea_get_int(bgp, &ea_bgp_out_conn_state, 0);
  int in_as4 = ea_get_int(bgp, &ea_bgp_as4_in_conn, 0);
  int out_as4 = ea_get_int(bgp, &ea_bgp_as4_out_conn, 0);

  if (in_state && in_as4)
    remote_caps = in_as4;
  else if (out_state && out_as4)
    remote_caps = out_as4;

  bool is_global_instance_peer = bmp_is_peer_global_instance(bgp);
<<<<<<< HEAD
  buffer payload = bmp_buffer_alloc(p->buffer_mpool, DEFAULT_MEM_BLOCK_SIZE);
  bmp_peer_down_notif_msg_serialize(
      &payload,
      is_global_instance_peer,
      ea_get_int(bgp, &ea_bgp_rem_as, 0),
      ea_get_int(bgp, &ea_bgp_rem_id, 0),
      remote_caps,
      *((ip_addr *) ea_get_adata(bgp, &ea_bgp_rem_ip)->data),
      data,
      data_size
      );
  bmp_schedule_tx_packet(p, bmp_buffer_data(&payload), bmp_buffer_pos(&payload));

  bmp_buffer_free(&payload);
=======
  buffer payload = bmp_default_buffer(p);
  bmp_peer_down_notif_msg_serialize(&payload, is_global_instance_peer,
    bgp->remote_as, bgp->remote_id,
    remote_caps ? remote_caps->as4_support : bgp->as4_session,
    bgp->remote_ip, info);
  bmp_schedule_tx_packet(p, payload.start, payload.pos - payload.start);
>>>>>>> e6a100b3
}

static void
bmp_peer_down_(struct bmp_proto *p, ea_list *bgp, struct bgp_session_close_ad *bscad)
{
  if (!p->started)
    return;

  struct bmp_peer *bp = bmp_find_peer(p, bgp);
  if (!bp)
    return;

  TRACE(D_STATES, "Peer down for %s", ea_find(bgp, &ea_name)->u.ad->data);

  struct bmp_peer_down_info info = {
    .err_code = err_code,
    .err_subcode = err_subcode,
    .data = data,
    .length = length,
  };

  switch (bscad->last_error_class)
  {
  case BE_BGP_RX:
    info.reason = BMP_PEER_DOWN_REASON_REMOTE_BGP_NOTIFICATION;
    break;

  case BE_BGP_TX:
  case BE_AUTO_DOWN:
  case BE_MAN_DOWN:
    info.reason = BMP_PEER_DOWN_REASON_LOCAL_BGP_NOTIFICATION;
    break;

  default:
<<<<<<< HEAD
    bmp_code = BMP_PEER_DOWN_REASON_REMOTE_NO_NOTIFICATION;
    break;
  }

  uint length = bscad->ad.length - sizeof *bscad + sizeof bscad->ad;
  buffer payload = bmp_buffer_alloc(p->buffer_mpool, 1 + BGP_HEADER_LENGTH + 2 + length);
  bmp_put_u8(&payload, bmp_code);

  switch (bmp_code)
  {
  case BMP_PEER_DOWN_REASON_LOCAL_BGP_NOTIFICATION:
  case BMP_PEER_DOWN_REASON_REMOTE_BGP_NOTIFICATION:
    bmp_put_bgp_hdr(&payload, BGP_HEADER_LENGTH + 2 + length, PKT_NOTIFICATION);
    bmp_put_u8(&payload, bscad->notify_code);
    bmp_put_u8(&payload, bscad->notify_subcode);
    bmp_put_data(&payload, bscad->data, length);
    break;

  case BMP_PEER_DOWN_REASON_LOCAL_NO_NOTIFICATION:
    bmp_put_u16(&payload, fsm_code);
    break;
  }

  bmp_send_peer_down_notif_msg(p, bgp, bmp_buffer_data(&payload), bmp_buffer_pos(&payload));

  bmp_buffer_free(&payload);
=======
    info.reason = BMP_PEER_DOWN_REASON_REMOTE_NO_NOTIFICATION;
    info.length = 0;
    break;
  }

  bmp_send_peer_down_notif_msg(p, bgp, &info);
>>>>>>> e6a100b3

  bmp_remove_peer(p, bp);
}


static void
bmp_send_termination_msg(struct bmp_proto *p,
  const enum bmp_term_reason reason)
{
  const size_t term_msg_hdr_size = BMP_TERM_INFO_TYPE_SIZE
                                     + BMP_TERM_INFO_LEN_FIELD_SIZE
                                     + BMP_TERM_REASON_CODE_SIZE;
  const size_t term_msg_size = BMP_COMMON_HDR_SIZE + term_msg_hdr_size;
  buffer stream = bmp_default_buffer(p);
  bmp_buffer_need(&stream, term_msg_size);

  bmp_common_hdr_serialize(&stream, BMP_TERM_MSG, term_msg_hdr_size);
  bmp_put_u16(&stream, BMP_TERM_INFO_REASON);
  bmp_put_u16(&stream, BMP_TERM_REASON_CODE_SIZE); // 2-byte code indication the reason
  bmp_put_u16(&stream, reason);

  if (p->sk->tbuf)
    bmp_tx_buffer_free(p, SKIP_BACK(struct bmp_tx_buffer, data, p->sk->tbuf));

  p->sk->tbuf = stream.start;
  if (sk_send(p->sk, stream.pos - stream.start) < 0)
    log(L_WARN "%s: Cannot send BMP termination message", p->p.name);
  p->sk->tbuf = NULL;
}

static void
bmp_split_policy(struct bmp_proto *p, const rte *new, const rte *old)
{
  rte loc = *(new ?: old);

  struct proto *rte_proto = (struct proto*) SKIP_BACK(struct proto, sources, loc.src->owner);
  struct bgp_proto *bgp = (struct bgp_proto *) rte_proto;
  struct bgp_channel *src_ch = SKIP_BACK(struct bgp_channel, c.in_req, loc.sender->req);

  /* Ignore piped routes */
  if (src_ch->c.proto != rte_proto)
    return;

  /* Ignore non-BGP routes */
  if (rte_proto->proto != &proto_bgp)
    return;

  /* Checking the pre policy */
  if (p->monitoring_rib.in_pre_policy)
  {
    /* Compute the pre policy attributes */
    loc.attrs = new ? ea_strip_to(new->attrs, BIT32_ALL(EALS_PREIMPORT)) : NULL;
    ea_list *old_attrs = old ? ea_strip_to(old->attrs, BIT32_ALL(EALS_PREIMPORT)) : NULL;

    bmp_route_monitor_notify(p, bgp, src_ch->afi, false, &loc, old_attrs);
  }

  /* Checking the post policy */
  if (p->monitoring_rib.in_post_policy)
  {
    /* Compute the post policy attributes */
    loc.attrs = new ? ea_normalize(new->attrs, 0) : NULL;
    ea_list *old_attrs = old ? ea_normalize(old->attrs, 0) : NULL;

    bmp_route_monitor_notify(p, bgp, src_ch->afi, true, &loc, old_attrs);
  }
}

static void
bmp_check_routes(void *bt_)
{
  struct bmp_table *bt = (struct bmp_table *)bt_;
  struct bmp_proto *p = bt->p;

  RT_EXPORT_WALK(&bt->out_req, u)
  {
    switch (u->kind)
    {
      case RT_EXPORT_STOP:
	bug("Main table export stopped");

      case RT_EXPORT_FEED:
	/* Send updates one after another */
	for (uint i = 0; i < u->feed->count_routes; i++)
	{
	  rte *new = &u->feed->block[i];
	  if (new->flags & REF_OBSOLETE)
	    break;

	  bmp_split_policy(p, new, NULL);
	}
	break;

      case RT_EXPORT_UPDATE:
	bmp_split_policy(p, u->update->new, u->update->old);
	break;
    }
  }
}

static void
bmp_feed_end(struct rt_export_request *req)
{
  SKIP_BACK_DECLARE(struct bmp_table, bt, out_req, req);

  struct bmp_proto *p = bt->p;

  /*
   * Unsynced streams are added in one moment during BMP session establishment,
   * therefore we can assume that all unsynced streams (for given channel)
   * already received full feed now and are synced.
   *
   * TODO: Use more efficent way to find bmp_stream from bmp_table
   */

  HASH_WALK(p->stream_map, next, bs)
  {
    if ((bs->table == bt) && !bs->sync)
    {
      bmp_route_monitor_end_of_rib(p, bs);
      bs->sync = true;
    }
  }
  HASH_WALK_END;
}


/**
 * bmp_startup - enter established state
 * @p: BMP instance
 *
 * The bgp_startup() function is called when the BMP session is established.
 * It sends initiation and peer up messagages.
 */
static void
bmp_startup(struct bmp_proto *p)
{
  ASSERT(!p->started);
  p->started = true;
  p->sock_err = 0;

  TRACE(D_EVENTS, "BMP session established");

  proto_notify_state(&p->p, PS_UP);

  /* Send initiation message */
  buffer payload = bmp_default_buffer(p);
  bmp_init_msg_serialize(&payload, p->sys_descr, p->sys_name);
  bmp_schedule_tx_packet(p, payload.start, payload.pos - payload.start);

  /* Send Peer Up messages */
  u32 length;
  PST_LOCKED(ts) /* The size of protos field will never decrease, the inconsistency caused by growing is not important */
    length = ts->length_states;

  /* Subscribe to protocol state changes */
  p->proto_state_reader = (struct lfjour_recipient) {
    .event = &p->proto_state_changed,
    .target = proto_event_list(&p->p),
  };

  p->proto_state_changed = (event) {
    .hook = bmp_proto_state_changed,
    .data = p,
  };

  proto_states_subscribe(&p->proto_state_reader);

  /* Load protocol states */
  for (u32 i = 0; i < length; i++)
  {
    ea_list *proto_attr = proto_get_state(i);
    if (proto_attr == NULL)
      continue;

    struct protocol *proto = (struct protocol *) ea_get_ptr(proto_attr, &ea_protocol_type, 0);
    const int state = ea_get_int(proto_attr, &ea_state, 0);

    if (proto != &proto_bgp || state != PS_UP)
      continue;

    bmp_peer_up_inout(p, proto_attr, false);
  }
}

/**
 * bmp_down - leave established state
 * @p: BMP instance
 *
 * The bgp_down() function is called when the BMP session fails. The caller is
 * responsible for changing protocol state.
 */
static void
bmp_down(struct bmp_proto *p)
{
  ASSERT(p->started);
  p->started = false;
  p->tx_sent = 0;

  TRACE(D_EVENTS, "BMP session closed");

  proto_states_unsubscribe(&p->proto_state_reader);
  ev_postpone(&p->proto_state_changed);

  /* Unregister existing peer structures */
  HASH_WALK_DELSAFE(p->peer_map, next, bp)
  {
    bmp_remove_peer(p, bp);
  }
  HASH_WALK_END;

  /* Removing peers should also remove all streams and tables */
  ASSERT(!p->peer_map.count && !p->stream_map.count && !p->table_map.count);
}

/**
 * bmp_connect - initiate an outgoing connection
 * @p: BMP instance
 *
 * The bmp_connect() function creates the socket and initiates an outgoing TCP
 * connection to the monitoring station. It is called to enter Connect state.
 */
static void
bmp_connect(struct bmp_proto *p)
{
  ASSERT(!p->started);

  sock *sk = sk_new(p->p.pool);
  sk->type = SK_TCP_ACTIVE;
  sk->saddr = p->local_addr;
  sk->daddr = p->station_ip;
  sk->dport = p->station_port;
  sk->ttl = IP4_MAX_TTL;
  sk->tos = IP_PREC_INTERNET_CONTROL;
  sk->tx_hook = bmp_connected;
  sk->err_hook = bmp_sock_err;

  p->sk = sk;
  sk->data = p;

  TRACE(D_EVENTS, "Connecting to %I port %u", sk->daddr, sk->dport);

  int rc = sk_open(sk, p->p.loop);

  if (rc < 0)
    sk_log_error(sk, p->p.name);

  tm_start_in(p->connect_retry_timer, CONNECT_RETRY_TIME, p->p.loop);
}

/* BMP connect successful event - switch from Connect to Established state */
static void
bmp_connected(struct birdsock *sk)
{
  struct bmp_proto *p = (void *) sk->data;

  TRACE(D_EVENTS, "Connected");

  sk->rx_hook = bmp_rx;
  sk->tx_hook = bmp_tx;
  tm_stop(p->connect_retry_timer);

  bmp_startup(p);
}

/* BMPbmp_startup socket error event - switch from any state to Idle state */
static void
bmp_sock_err(sock *sk, int err)
{
  struct bmp_proto *p = sk->data;

  p->sock_err = err;

  if (err)
    TRACE(D_EVENTS, "Connection lost (%M)", err);
  else
    TRACE(D_EVENTS, "Connection closed");

  if (p->started)
    bmp_down(p);

  bmp_close_socket(p);
  tm_start_in(p->connect_retry_timer, CONNECT_RETRY_TIME, p->p.loop);

  if (p->p.proto_state == PS_UP)
    proto_notify_state(&p->p, PS_START);
}

static void
bmp_tx_overflow(void *_p)
{
  struct bmp_proto *p = _p;
  if (p->tx_pending_count < p->tx_pending_limit)
    return;

  p->sock_err = 0;

  log(L_ERR "%s: Connection stalled", p->p.name);

  if (p->started)
    bmp_down(p);

  bmp_close_socket(p);
  tm_start(p->connect_retry_timer, CONNECT_RETRY_TIME);

  proto_notify_state(&p->p, PS_START);
}

/* BMP connect timeout event - switch from Idle/Connect state to Connect state */
static void
bmp_connection_retry(timer *t)
{
  struct bmp_proto *p = t->data;

  if (p->started)
    return;

  bmp_close_socket(p);
  bmp_connect(p);
}

static void
bmp_close_socket(struct bmp_proto *p)
{
  if (p->sk && p->sk->tbuf)
    bmp_tx_buffer_free(p, SKIP_BACK(struct bmp_tx_buffer, data, p->sk->tbuf));

  struct bmp_tx_buffer *btb = p->tx_pending;
  while (btb)
  {
    p->tx_pending_count--;

    struct bmp_tx_buffer *next = btb->next;
    bmp_tx_buffer_free(p, btb);
    btb = next;
  }

  p->tx_pending = NULL;

  ASSERT_DIE(!p->tx_last);
  ASSERT_DIE(!p->tx_pending_count);

  rfree(p->sk);
  p->sk = NULL;
}


static void
bmp_postconfig(struct proto_config *CF)
{
  struct bmp_config *cf = (void *) CF;

  /* Do not check templates at all */
  if (cf->c.class == SYM_TEMPLATE)
    return;

  if (ipa_zero(cf->station_ip))
    cf_error("Station IP address not specified");

  if (!cf->station_port)
    cf_error("Station port number not specified");
}


static void
bmp_process_proto_state_change(struct bmp_proto *p, struct lfjour_item *last_up)
{
  struct proto_pending_update *ppu = SKIP_BACK(struct proto_pending_update, li, last_up);
  if (!ppu)
    return;

  if (bmp_peer_up_inout(p, ppu->new, true))
    goto done;

  SKIP_BACK_DECLARE(struct bgp_session_close_ad, bscad, ad, ea_get_adata(ppu->new, &ea_bgp_close_bmp));
  if (bscad)
  {
    bmp_peer_down_(p, ppu->new, bscad);
    goto done;
  }

done:
  lfjour_release(&p->proto_state_reader, last_up);
}

static void
bmp_proto_state_changed(void *_p)
{
  struct bmp_proto *p = _p;

  ASSERT_DIE(birdloop_inside(p->p.loop));

  struct lfjour_item *last_up;
  while (last_up = lfjour_get(&p->proto_state_reader))
    bmp_process_proto_state_change(p, last_up);
}

/** Configuration handle section **/
static struct proto *
bmp_init(struct proto_config *CF)
{
  struct proto *P = proto_new(CF);
  struct bmp_proto *p = (void *) P;
  struct bmp_config *cf = (void *) CF;

  ASSERT_DIE(birdloop_inside(&main_birdloop));
  if (!bgp_next_hop_ea_class)
    bgp_next_hop_ea_class = ea_class_find_by_name("bgp_next_hop");

  p->cf = cf;
  p->local_addr = cf->local_addr;
  p->station_ip = cf->station_ip;
  p->station_port = cf->station_port;
  strcpy(p->sys_descr, cf->sys_descr);
  strcpy(p->sys_name, cf->sys_name);
  p->monitoring_rib.in_pre_policy = cf->monitoring_rib_in_pre_policy;
  p->monitoring_rib.in_post_policy = cf->monitoring_rib_in_post_policy;
  p->tx_pending_limit = cf->tx_pending_limit;

  return P;
}

/**
 * bmp_start - initialize internal resources of BMP implementation.
 * NOTE: It does not connect to BMP collector yet.
 */
static int
bmp_start(struct proto *P)
{
  struct bmp_proto *p = (void *) P;

<<<<<<< HEAD
  p->buffer_mpool = rp_new(P->pool, proto_domain(&p->p), "BMP Buffer");
  p->tx_mem_pool = rp_new(P->pool, proto_domain(&p->p), "BMP Tx");
  p->update_msg_mem_pool = rp_new(P->pool, proto_domain(&p->p), "BMP Update");
=======
>>>>>>> e6a100b3
  p->tx_ev = ev_new_init(p->p.pool, bmp_fire_tx, p);
  p->tx_pending = NULL;
  p->tx_pending_count = 0;
  p->tx_overflow_event = ev_new_init(p->p.pool, bmp_tx_overflow, p);
  p->connect_retry_timer = tm_new_init(p->p.pool, bmp_connection_retry, p, 0, 0);
  p->sk = NULL;

  resource *r = ralloc(P->pool, &bmp_tx_resource_class);
  SKIP_BACK(struct bmp_tx_resource, r, r)->p = p;

  HASH_INIT(p->peer_map, P->pool, 4);
  HASH_INIT(p->stream_map, P->pool, 4);
  HASH_INIT(p->table_map, P->pool, 4);

  p->started = false;
  p->sock_err = 0;

  tm_start_in(p->connect_retry_timer, CONNECT_INIT_TIME, p->p.loop);

  return PS_START;
}

static int
bmp_shutdown(struct proto *P)
{
  struct bmp_proto *p = (void *) P;

  if (p->started)
  {
    bmp_send_termination_msg(p, BMP_TERM_REASON_ADM);
    bmp_down(p);
    bmp_close_socket(p);
  }

  p->sock_err = 0;

  return PS_FLUSH;
}

static int
bmp_reconfigure(struct proto *P, struct proto_config *CF)
{
  struct bmp_proto *p = (void *) P;
  const struct bmp_config *new = (void *) CF;
  const struct bmp_config *old = p->cf;

  int needs_restart = bstrcmp(new->sys_descr, old->sys_descr)
    || bstrcmp(new->sys_name, old->sys_name)
    || !ipa_equal(new->local_addr, old->local_addr)
    || !ipa_equal(new->station_ip, old->station_ip)
    || (new->station_port != old->station_port)
    || (new->monitoring_rib_in_pre_policy != old->monitoring_rib_in_pre_policy)
    || (new->monitoring_rib_in_post_policy != old->monitoring_rib_in_post_policy);

  /* If there is any change, restart the protocol */
  if (needs_restart)
    return 0;

  /* We must update our copy of configuration ptr */
  p->cf = new;

  /* Reconfigure tx buffer size limits */
  p->tx_pending_limit = new->tx_pending_limit;

  return 1;
}

static void
bmp_get_status(struct proto *P, byte *buf)
{
  struct bmp_proto *p = (void *) P;

  if (P->proto_state == PS_DOWN_XX)
    bsprintf(buf, "Down");
  else if (P->proto_state == PS_FLUSH)
    bsprintf(buf, "Flush");
  else
  {
    const char *state = !p->started ? (!p->sk ? "Idle" : "Connect") : "Established";

    if (!p->sock_err)
      bsprintf(buf, "%s", state);
    else
      bsprintf(buf, "%-14s%s %M", state, "Error:", p->sock_err);
  }
}

static void
bmp_show_proto_info(struct proto *P)
{
  struct bmp_proto *p = (void *) P;

  if (P->proto_state != PS_DOWN_XX)
  {
    cli_msg(-1006, "  %-19s %I", "Station address:", p->station_ip);
    cli_msg(-1006, "  %-19s %u", "Station port:", p->station_port);

    if (!ipa_zero(p->local_addr))
      cli_msg(-1006, "  %-19s %I", "Local address:", p->local_addr);

    if (p->sock_err)
      cli_msg(-1006, "  %-19s %M", "Last error:", p->sock_err);

    cli_msg(-1006, "  %-19s % 9sB (limit %sB)", "Pending TX:",
	fmt_order(p->tx_pending_count * (u64) page_size, 1, 10000),
	fmt_order(p->tx_pending_limit * (u64) page_size, 1, 10000));

    cli_msg(-1006, "  %-19s % 9sB", "Session TX:", fmt_order(p->tx_sent, 1, 10000));
    cli_msg(-1006, "  %-19s % 9sB", "Total TX:", fmt_order(p->tx_sent_total, 1, 10000));
  }
}

struct protocol proto_bmp = {
  .name = "BMP",
  .template = "bmp%d",
  .proto_size = sizeof(struct bmp_proto),
  .config_size = sizeof(struct bmp_config),
  .postconfig = bmp_postconfig,
  .init = bmp_init,
  .start = bmp_start,
  .shutdown = bmp_shutdown,
  .reconfigure = bmp_reconfigure,
  .get_status = bmp_get_status,
  .show_proto_info = bmp_show_proto_info,
};

void
bmp_build(void)
{
  proto_build(&proto_bmp);
}<|MERGE_RESOLUTION|>--- conflicted
+++ resolved
@@ -218,9 +218,6 @@
 BMP_DEFINE_PUT_FUNC(ip4, ip4_addr)
 BMP_DEFINE_PUT_FUNC(ip6, ip6_addr)
 
-<<<<<<< HEAD
-static const struct ea_class *bgp_next_hop_ea_class = NULL;
-=======
 static inline void
 bmp_put_data(buffer *b, const void *src, const size_t len)
 {
@@ -238,7 +235,8 @@
     .end = p->msgbuf + sizeof p->msgbuf,
   };
 }
->>>>>>> e6a100b3
+
+static const struct ea_class *bgp_next_hop_ea_class = NULL;
 
 static void bmp_connected(struct birdsock *sk);
 static void bmp_sock_err(sock *sk, int err);
@@ -273,7 +271,7 @@
 bmp_tx_resource_free(resource *r UNUSED) {}
 
 static void
-bmp_tx_resource_dump(resource *r UNUSED) {}
+bmp_tx_resource_dump(resource *r UNUSED, uint indent UNUSED) {}
 
 static struct resmem
 bmp_tx_resource_memsize(resource *r)
@@ -335,24 +333,12 @@
 {
   ASSERT(p->started);
 
-<<<<<<< HEAD
-  struct bmp_data_node *tx_data = mb_allocz(p->tx_mem_pool, sizeof (struct bmp_data_node));
-  tx_data->data = mb_allocz(p->tx_mem_pool, size);
-  memcpy(tx_data->data, payload, size);
-  tx_data->data_size = size;
-  add_tail(&p->tx_queue, &tx_data->n);
-
-  if (sk_tx_buffer_empty(p->sk)
-      && !ev_active(p->tx_ev))
-  {
-    ev_send_loop(p->p.loop, p->tx_ev);
-=======
   while (size)
   {
     if (!p->tx_last || !bmp_tx_remains(p->tx_last))
     {
       if (p->tx_pending_count >= p->tx_pending_limit)
-	return ev_schedule(p->tx_overflow_event);
+	return ev_send_loop(p->p.loop, p->tx_overflow_event);
 
       p->tx_pending_count++;
 
@@ -386,7 +372,7 @@
   }
 
   if (!p->sk->tbuf && !ev_active(p->tx_ev))
-    ev_schedule(p->tx_ev);
+    ev_send_loop(p->p.loop, p->tx_ev);
 }
 
 static void
@@ -396,7 +382,6 @@
   {
     p->tx_last = NULL;
     ASSERT_DIE(!p->tx_pending_count);
->>>>>>> e6a100b3
   }
 
   free_page(btb);
@@ -436,14 +421,7 @@
     if (cnt++ > 1024)
     {
       if (!ev_active(p->tx_ev))
-<<<<<<< HEAD
-      {
         ev_send_loop(p->p.loop, p->tx_ev);
-      }
-
-=======
-	ev_schedule(p->tx_ev);
->>>>>>> e6a100b3
       return;
     }
   }
@@ -952,81 +930,39 @@
 {
   ASSERT(p->started);
 
-<<<<<<< HEAD
   const int rem_as = ea_get_int(bgp, &ea_bgp_rem_as, 0);
   const int rem_id = ea_get_int(bgp, &ea_bgp_rem_id, 0);
   const bool is_global_instance_peer = bmp_is_peer_global_instance(bgp);
-  buffer payload = bmp_buffer_alloc(p->buffer_mpool, DEFAULT_MEM_BLOCK_SIZE);
-
+
+  buffer payload = bmp_default_buffer(p);
   bmp_peer_up_notif_msg_serialize(&payload, is_global_instance_peer,
     rem_as, rem_id, 1,
     sk->saddr, sk->daddr, sk->sport, sk->dport, tx_data, rx_data);
-  bmp_schedule_tx_packet(p, bmp_buffer_data(&payload), bmp_buffer_pos(&payload));
-  bmp_buffer_free(&payload);
-=======
-  const struct birdsock *sk = bmp_get_birdsock_ext(bgp);
-  if (!sk)
-  {
-    log(L_WARN "%s: No BGP socket", p->p.name);
-    return;
-  }
-
-  const bool is_global_instance_peer = bmp_is_peer_global_instance(bgp);
-  buffer payload = bmp_default_buffer(p);
-  bmp_peer_up_notif_msg_serialize(&payload, is_global_instance_peer,
-    bgp->remote_as, bgp->remote_id, 1,
-    sk->saddr, sk->daddr, sk->sport, sk->dport, tx_data, tx_data_size,
-    rx_data, rx_data_size);
   bmp_schedule_tx_packet(p, payload.start, payload.pos - payload.start);
->>>>>>> e6a100b3
 }
 
 static void
 bmp_route_monitor_put_update(struct bmp_proto *p, struct bmp_stream *bs, byte *data, size_t length, btime timestamp)
 {
-<<<<<<< HEAD
-  struct bmp_data_node *upd_msg = mb_allocz(p->update_msg_mem_pool,
-                               sizeof (struct bmp_data_node));
-  upd_msg->data = mb_alloc(p->update_msg_mem_pool, length);
-  memcpy(upd_msg->data, data, length);
-  upd_msg->data_size = length;
-
-  add_tail(&p->update_msg_queue, &upd_msg->n);
-
-  /* Save some metadata */
   ea_list *bgp = bs->bgp;
-  upd_msg->remote_as = ea_get_int(bgp, &ea_bgp_rem_as, 0);
-  upd_msg->remote_id = ea_get_int(bgp, &ea_bgp_rem_id, 0);
-  upd_msg->remote_ip = ea_get_ip(bgp, &ea_bgp_rem_ip, IPA_NONE);
-  upd_msg->timestamp = timestamp;
-  upd_msg->global_peer = bmp_is_peer_global_instance(bgp);
-  upd_msg->policy = bmp_stream_policy(bs);
-
-  /* Kick the commit */
-  if (!ev_active(p->update_ev))
-    ev_send_loop(p->p.loop, p->update_ev);
-=======
-  struct bgp_proto *bgp = bs->bgp;
   const byte *start = bmp_route_monitor_msg_serialize(p,
       bmp_is_peer_global_instance(bgp),
       bmp_stream_policy(bs),
-      bgp->remote_as,
-      bgp->remote_id,
+      ea_get_int(bgp, &ea_bgp_rem_as, 0),
+      ea_get_int(bgp, &ea_bgp_rem_id, 0),
       true,
-      bgp->remote_ip,
+      ea_get_ip(bgp, &ea_bgp_rem_ip, IPA_NONE),
       data,
       length,
       timestamp
       );
 
   bmp_schedule_tx_packet(p, start, (data - start) + length);
->>>>>>> e6a100b3
 }
 
 static void
 bmp_route_monitor_notify(struct bmp_proto *p, struct bgp_proto *bgp_p, u32 afi, bool policy, const rte *new, ea_list *old)
 {
-<<<<<<< HEAD
   /* Idempotent update */
   if ((old == new->attrs) || old && new->attrs && ea_same(old, new->attrs))
     return;
@@ -1036,13 +972,9 @@
   if (!bs)
     return;
 
-  byte buf[BGP_MAX_EXT_MSG_LENGTH];
-  byte *end = bgp_bmp_encode_rte(bs->sender, bgp_p, buf, new);
-=======
   byte *bufend = &p->msgbuf[sizeof p->msgbuf];
   byte *begin = bufend - BGP_MAX_EXT_MSG_LENGTH;
-  byte *end = bgp_bmp_encode_rte(bs->sender, begin, bufend, n, new, src);
->>>>>>> e6a100b3
+  byte *end = bgp_bmp_encode_rte(bs->sender, bgp_p, begin, bufend, new);
 
   btime delta_t = new->attrs ? current_time() - new->lastmod : 0;
   btime timestamp = current_real_time() - delta_t;
@@ -1058,13 +990,8 @@
 {
   TRACE(D_PACKETS, "Sending END-OF-RIB for %s.%s", ea_get_adata(bs->bgp, &ea_name)->data, ea_get_adata(bs->sender, &ea_name)->data);
 
-<<<<<<< HEAD
-  byte rx_end_payload[DEFAULT_MEM_BLOCK_SIZE];
+  byte *rx_end_payload = p->msgbuf + BMP_PER_PEER_HDR_SIZE + BMP_COMMON_HDR_SIZE;
   byte *pos = bgp_create_end_mark_ea_(bs->sender, rx_end_payload + BGP_HEADER_LENGTH);
-=======
-  byte *rx_end_payload = p->msgbuf + BMP_PER_PEER_HDR_SIZE + BMP_COMMON_HDR_SIZE;
-  byte *pos = bgp_create_end_mark_(bs->sender, rx_end_payload + BGP_HEADER_LENGTH);
->>>>>>> e6a100b3
   memset(rx_end_payload + BGP_MSG_HDR_MARKER_POS, 0xff,
 	 BGP_MSG_HDR_MARKER_SIZE); // BGP UPDATE MSG marker
   put_u16(rx_end_payload + BGP_MSG_HDR_LENGTH_POS, pos - rx_end_payload);
@@ -1074,13 +1001,8 @@
 }
 
 static void
-<<<<<<< HEAD
 bmp_send_peer_down_notif_msg(struct bmp_proto *p, ea_list *bgp,
-  const byte *data, const size_t data_size)
-=======
-bmp_send_peer_down_notif_msg(struct bmp_proto *p, const struct bgp_proto *bgp,
 			     const struct bmp_peer_down_info *info)
->>>>>>> e6a100b3
 {
   ASSERT(p->started);
 
@@ -1097,8 +1019,7 @@
     remote_caps = out_as4;
 
   bool is_global_instance_peer = bmp_is_peer_global_instance(bgp);
-<<<<<<< HEAD
-  buffer payload = bmp_buffer_alloc(p->buffer_mpool, DEFAULT_MEM_BLOCK_SIZE);
+  buffer payload = bmp_default_buffer(p);
   bmp_peer_down_notif_msg_serialize(
       &payload,
       is_global_instance_peer,
@@ -1106,20 +1027,9 @@
       ea_get_int(bgp, &ea_bgp_rem_id, 0),
       remote_caps,
       *((ip_addr *) ea_get_adata(bgp, &ea_bgp_rem_ip)->data),
-      data,
-      data_size
+      info
       );
-  bmp_schedule_tx_packet(p, bmp_buffer_data(&payload), bmp_buffer_pos(&payload));
-
-  bmp_buffer_free(&payload);
-=======
-  buffer payload = bmp_default_buffer(p);
-  bmp_peer_down_notif_msg_serialize(&payload, is_global_instance_peer,
-    bgp->remote_as, bgp->remote_id,
-    remote_caps ? remote_caps->as4_support : bgp->as4_session,
-    bgp->remote_ip, info);
   bmp_schedule_tx_packet(p, payload.start, payload.pos - payload.start);
->>>>>>> e6a100b3
 }
 
 static void
@@ -1135,10 +1045,10 @@
   TRACE(D_STATES, "Peer down for %s", ea_find(bgp, &ea_name)->u.ad->data);
 
   struct bmp_peer_down_info info = {
-    .err_code = err_code,
-    .err_subcode = err_subcode,
-    .data = data,
-    .length = length,
+    .err_code = bscad->notify_code,
+    .err_subcode = bscad->notify_subcode,
+    .data = bscad->data,
+    .length = bscad->ad.length - sizeof *bscad + sizeof bscad->ad,
   };
 
   switch (bscad->last_error_class)
@@ -1154,41 +1064,12 @@
     break;
 
   default:
-<<<<<<< HEAD
-    bmp_code = BMP_PEER_DOWN_REASON_REMOTE_NO_NOTIFICATION;
-    break;
-  }
-
-  uint length = bscad->ad.length - sizeof *bscad + sizeof bscad->ad;
-  buffer payload = bmp_buffer_alloc(p->buffer_mpool, 1 + BGP_HEADER_LENGTH + 2 + length);
-  bmp_put_u8(&payload, bmp_code);
-
-  switch (bmp_code)
-  {
-  case BMP_PEER_DOWN_REASON_LOCAL_BGP_NOTIFICATION:
-  case BMP_PEER_DOWN_REASON_REMOTE_BGP_NOTIFICATION:
-    bmp_put_bgp_hdr(&payload, BGP_HEADER_LENGTH + 2 + length, PKT_NOTIFICATION);
-    bmp_put_u8(&payload, bscad->notify_code);
-    bmp_put_u8(&payload, bscad->notify_subcode);
-    bmp_put_data(&payload, bscad->data, length);
-    break;
-
-  case BMP_PEER_DOWN_REASON_LOCAL_NO_NOTIFICATION:
-    bmp_put_u16(&payload, fsm_code);
-    break;
-  }
-
-  bmp_send_peer_down_notif_msg(p, bgp, bmp_buffer_data(&payload), bmp_buffer_pos(&payload));
-
-  bmp_buffer_free(&payload);
-=======
     info.reason = BMP_PEER_DOWN_REASON_REMOTE_NO_NOTIFICATION;
     info.length = 0;
     break;
   }
 
   bmp_send_peer_down_notif_msg(p, bgp, &info);
->>>>>>> e6a100b3
 
   bmp_remove_peer(p, bp);
 }
@@ -1620,12 +1501,6 @@
 {
   struct bmp_proto *p = (void *) P;
 
-<<<<<<< HEAD
-  p->buffer_mpool = rp_new(P->pool, proto_domain(&p->p), "BMP Buffer");
-  p->tx_mem_pool = rp_new(P->pool, proto_domain(&p->p), "BMP Tx");
-  p->update_msg_mem_pool = rp_new(P->pool, proto_domain(&p->p), "BMP Update");
-=======
->>>>>>> e6a100b3
   p->tx_ev = ev_new_init(p->p.pool, bmp_fire_tx, p);
   p->tx_pending = NULL;
   p->tx_pending_count = 0;

--- conflicted
+++ resolved
@@ -1392,16 +1392,9 @@
 {
   struct bmp_proto *p = (void *) P;
 
-<<<<<<< HEAD
   p->buffer_mpool = rp_new(P->pool, proto_domain(&p->p), "BMP Buffer");
-  p->map_mem_pool = rp_new(P->pool, proto_domain(&p->p), "BMP Map");
   p->tx_mem_pool = rp_new(P->pool, proto_domain(&p->p), "BMP Tx");
   p->update_msg_mem_pool = rp_new(P->pool, proto_domain(&p->p), "BMP Update");
-=======
-  p->buffer_mpool = rp_new(P->pool, "BMP Buffer");
-  p->tx_mem_pool = rp_new(P->pool, "BMP Tx");
-  p->update_msg_mem_pool = rp_new(P->pool, "BMP Update");
->>>>>>> 460321cf
   p->tx_ev = ev_new_init(p->p.pool, bmp_fire_tx, p);
   p->update_ev = ev_new_init(p->p.pool, bmp_route_monitor_commit, p);
   p->connect_retry_timer = tm_new_init(p->p.pool, bmp_connection_retry, p, 0, 0);

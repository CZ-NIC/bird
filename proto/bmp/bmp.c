--- conflicted
+++ resolved
@@ -866,28 +866,26 @@
   };
 
   buffer payload = bmp_default_buffer(p);
-<<<<<<< HEAD
   bmp_peer_up_notif_msg_serialize(&payload, &peer, sk->saddr, sk->sport, sk->dport, tx_data, rx_data);
-  bmp_schedule_tx_packet(p, payload.start, payload.pos - payload.start);
-=======
-  bmp_peer_up_notif_msg_serialize(&payload, &peer, sk->saddr, sk->sport, sk->dport,
-				  tx_data, tx_data_size, rx_data, rx_data_size);
   bmp_schedule_tx_packet(p, &payload);
->>>>>>> a47704a5
-}
-
-static void
-bmp_route_monitor_notify(struct bmp_proto *p, struct bmp_stream *bs,
-			 const net_addr *n, const struct rte *new, const struct rte_src *src)
-{
-<<<<<<< HEAD
+}
+
+static void
+bmp_route_monitor_notify(struct bmp_proto *p, struct bgp_proto *bgp_p, u32 afi, bool policy, const rte *new, ea_list *old)
+{
+  /* Idempotent update */
+  if ((old == new->attrs) || old && new->attrs && ea_same(old, new->attrs))
+    return;
+
+  /* No stream, probably flushed already */
+  struct bmp_stream *bs = bmp_find_stream(p, bgp_p, afi, policy);
+  if (!bs)
+    return;
+
   ea_list *bgp = bs->bgp;
-=======
-  struct bgp_proto *bgp = bs->bgp;
-  struct bgp_channel *c = bs->sender;
+  ea_list *c = bs->sender;
 
   btime delta_t = new ? current_time() - new->lastmod : 0;
->>>>>>> a47704a5
 
   struct bmp_peer_hdr_info peer = {
     .address = ea_get_ip(bgp, &ea_bgp_rem_ip, IPA_NONE),
@@ -898,44 +896,15 @@
     .timestamp = current_real_time() - delta_t,
   };
 
-<<<<<<< HEAD
-  const byte *start = bmp_route_monitor_msg_serialize(p, &peer, data, length);
-  bmp_schedule_tx_packet(p, start, (data - start) + length);
-}
-
-static void
-bmp_route_monitor_notify(struct bmp_proto *p, struct bgp_proto *bgp_p, u32 afi, bool policy, const rte *new, ea_list *old)
-{
-  /* Idempotent update */
-  if ((old == new->attrs) || old && new->attrs && ea_same(old, new->attrs))
-    return;
-
-  /* No stream, probably flushed already */
-  struct bmp_stream *bs = bmp_find_stream(p, bgp_p, afi, policy);
-  if (!bs)
-    return;
-
-  byte *bufend = &p->msgbuf[sizeof p->msgbuf];
-  byte *begin = bufend - BGP_MAX_EXT_MSG_LENGTH;
-  byte *end = bgp_bmp_encode_rte(bs->sender, bgp_p, begin, bufend, new);
-
-  btime delta_t = new->attrs ? current_time() - new->lastmod : 0;
-  btime timestamp = current_real_time() - delta_t;
-
-  if (end)
-    bmp_route_monitor_put_update(p, bs, begin, end - begin, timestamp);
-  else
-    log(L_WARN "%s: Cannot encode update for %N", p->p.name, new->net);
-=======
   buffer msg = bmp_default_buffer(p);
   bmp_put_common_hdr(&msg, BMP_ROUTE_MONITOR, 0);
   bmp_put_per_peer_hdr(&msg, &peer);
 
   bmp_buffer_need(&msg, BGP_MAX_EXT_MSG_LENGTH);
-  byte *pos = bgp_bmp_encode_rte(c, msg.pos + BGP_HEADER_LENGTH, msg.end, n, new, src);
+  byte *pos = bgp_bmp_encode_rte(c, bgp_p, msg.pos + BGP_HEADER_LENGTH, msg.end, new);
   if (!pos)
   {
-    log(L_WARN "%s: Cannot encode update for %N", p->p.name, n);
+    log(L_WARN "%s: Cannot encode update for %N", p->p.name, new->net);
     return;
   }
   bmp_put_bgp_hdr(&msg, PKT_UPDATE, pos - msg.pos);
@@ -943,45 +912,33 @@
 
   bmp_fix_common_hdr(&msg);
   bmp_schedule_tx_packet(p, &msg);
->>>>>>> a47704a5
 }
 
 static void
 bmp_route_monitor_end_of_rib(struct bmp_proto *p, struct bmp_stream *bs)
 {
-<<<<<<< HEAD
-  TRACE(D_PACKETS, "Sending END-OF-RIB for %s.%s", ea_get_adata(bs->bgp, &ea_name)->data, ea_get_adata(bs->sender, &ea_name)->data);
-
-  byte *rx_end_payload = p->msgbuf + BMP_PER_PEER_HDR_SIZE + BMP_COMMON_HDR_SIZE;
-  byte *pos = bgp_create_end_mark_ea_(bs->sender, rx_end_payload + BGP_HEADER_LENGTH);
-  memset(rx_end_payload + BGP_MSG_HDR_MARKER_POS, 0xff,
-	 BGP_MSG_HDR_MARKER_SIZE); // BGP UPDATE MSG marker
-  put_u16(rx_end_payload + BGP_MSG_HDR_LENGTH_POS, pos - rx_end_payload);
-  put_u8(rx_end_payload + BGP_MSG_HDR_TYPE_POS, PKT_UPDATE);
-=======
-  struct bgp_proto *bgp = bs->bgp;
-  struct bgp_channel *c = bs->sender;
+  ea_list *bgp = bs->bgp;
+  ea_list *c = bs->sender;
 
   struct bmp_peer_hdr_info peer = {
-    .address = bgp->remote_ip,
-    .as = bgp->remote_as,
-    .id = bgp->remote_id,
+    .address = ea_get_ip(bgp, &ea_bgp_rem_ip, IPA_NONE),
+    .as = ea_get_int(bgp, &ea_bgp_rem_as, 0),
+    .id = ea_get_int(bgp, &ea_bgp_rem_id, 0),
     .global = bmp_is_peer_global_instance(bgp),
     .policy = bmp_stream_policy(bs),
     .timestamp = current_real_time(),
   };
 
-  TRACE(D_PACKETS, "Sending END-OF-RIB for %s.%s", bgp->p.name, c->c.name);
+  TRACE(D_PACKETS, "Sending END-OF-RIB for %s.%s", ea_get_adata(bgp, &ea_name)->data, ea_get_adata(c, &ea_name)->data);
 
   buffer msg = bmp_default_buffer(p);
   bmp_put_common_hdr(&msg, BMP_ROUTE_MONITOR, 0);
   bmp_put_per_peer_hdr(&msg, &peer);
 
   bmp_buffer_need(&msg, BGP_MAX_EXT_MSG_LENGTH);
-  byte *pos = bgp_create_end_mark_(c, msg.pos + BGP_HEADER_LENGTH);
+  byte *pos = bgp_create_end_mark_ea_(c, msg.pos + BGP_HEADER_LENGTH);
   bmp_put_bgp_hdr(&msg, PKT_UPDATE, pos - msg.pos);
   msg.pos = pos;
->>>>>>> a47704a5
 
   bmp_fix_common_hdr(&msg);
   bmp_schedule_tx_packet(p, &msg);

--- conflicted
+++ resolved
@@ -222,17 +222,12 @@
       },
     };
 
-<<<<<<< HEAD
+    a0.eattrs = &ea_block.l;
+
     rte e0 = {
       .attrs = &a0,
       .src = p->p.main_source,
     };
-=======
-    a0.eattrs = &ea_block.l;
-
-    rta *a = rta_lookup(&a0);
-    rte *e = rte_get_temp(a, p->p.main_source);
->>>>>>> 98fd158e
 
     rte_update(p->p.main_channel, en->n.addr, &e0, p->p.main_source);
   }

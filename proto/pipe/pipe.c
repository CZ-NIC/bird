/*
 *	BIRD -- Table-to-Table Routing Protocol a.k.a Pipe
 *
 *	(c) 1999--2000 Martin Mares <mj@ucw.cz>
 *
 *	Can be freely distributed and used under the terms of the GNU GPL.
 */

/**
 * DOC: Pipe
 *
 * The Pipe protocol is very simple. It just connects to two routing tables
 * using proto_add_announce_hook() and whenever it receives a rt_notify()
 * about a change in one of the tables, it converts it to a rte_update()
 * in the other one.
 *
 * To avoid pipe loops, Pipe keeps a `being updated' flag in each routing
 * table.
 *
 * A pipe has two announce hooks, the first connected to the main
 * table, the second connected to the peer table. When a new route is
 * announced on the main table, it gets checked by an export filter in
 * ahook 1, and, after that, it is announced to the peer table via
 * rte_update(), an import filter in ahook 2 is called. When a new
 * route is announced in the peer table, an export filter in ahook2
 * and an import filter in ahook 1 are used. Oviously, there is no
 * need in filtering the same route twice, so both import filters are
 * set to accept, while user configured 'import' and 'export' filters
 * are used as export filters in ahooks 2 and 1. Route limits are
 * handled similarly, but on the import side of ahooks.
 */

#undef LOCAL_DEBUG

#include "nest/bird.h"
#include "nest/iface.h"
#include "nest/protocol.h"
#include "nest/rt.h"
#include "nest/cli.h"
#include "conf/conf.h"
#include "filter/filter.h"
#include "lib/string.h"

#include "pipe.h"

#ifdef CONFIG_BGP
#include "proto/bgp/bgp.h"
#endif

static void
pipe_rt_notify(struct proto *P, struct channel *src_ch, const net_addr *n, rte *new, const rte *old)
{
  struct pipe_proto *p = (void *) P;
  struct channel *dst = (src_ch == p->pri) ? p->sec : p->pri;

  if (!new && !old)
    return;

  if (new)
    {
      rta *a = alloca(rta_size(new->attrs));
      memcpy(a, new->attrs, rta_size(new->attrs));

      a->cached = 0;
<<<<<<< HEAD
      a->hostentry = NULL;
=======
      ea_unset_attr(&a->eattrs, 0, &ea_gen_hostentry);

      e = rte_get_temp(a, src);
      e->pflags = new->pflags;
>>>>>>> 4fe9881d

      rte e0 = {
	.attrs = a,
	.src = new->src,
	.generation = new->generation + 1,
      };

      rte_update(dst, n, &e0, new->src);
    }
  else
    rte_update(dst, n, NULL, old->src);
}

static int
pipe_preexport(struct channel *c, rte *e)
{
  struct pipe_proto *p = (void *) c->proto;

  /* Avoid direct loopbacks */
  if (e->sender == c->in_req.hook)
    return -1;

  /* Indirection check */
  uint max_generation = ((struct pipe_config *) p->p.cf)->max_generation;
  if (e->generation >= max_generation)
  {
    log_rl(&p->rl_gen, L_ERR "Route overpiped (%u hops of %u configured in %s) in table %s: %N %s/%u:%u",
	e->generation, max_generation, c->proto->name,
	c->table->name, e->net, e->src->proto->name, e->src->private_id, e->src->global_id);

    return -1;
  }

  return 0;
}

static void
pipe_reload_routes(struct channel *C)
{
  struct pipe_proto *p = (void *) C->proto;

  /* Route reload on one channel is just refeed on the other */
  channel_request_feeding((C == p->pri) ? p->sec : p->pri);
}


static void
pipe_postconfig(struct proto_config *CF)
{
  struct pipe_config *cf = (void *) CF;
  struct channel_config *cc = proto_cf_main_channel(CF);

  if (!cc->table)
    cf_error("Primary routing table not specified");

  if (!cf->peer)
    cf_error("Secondary routing table not specified");

  if (cc->table == cf->peer)
    cf_error("Primary table and peer table must be different");

  if (cc->table->addr_type != cf->peer->addr_type)
    cf_error("Primary table and peer table must have the same type");

  if (cc->rx_limit.action)
    cf_error("Pipe protocol does not support receive limits");

  if (cc->in_keep_filtered)
    cf_error("Pipe protocol prohibits keeping filtered routes");

  cc->debug = cf->c.debug;
}

static int
pipe_configure_channels(struct pipe_proto *p, struct pipe_config *cf)
{
  struct channel_config *cc = proto_cf_main_channel(&cf->c);

  struct channel_config pri_cf = {
    .name = "pri",
    .channel = cc->channel,
    .table = cc->table,
    .out_filter = cc->out_filter,
    .in_limit = cc->in_limit,
    .ra_mode = RA_ANY,
    .debug = cc->debug,
    .rpki_reload = cc->rpki_reload,
  };

  struct channel_config sec_cf = {
    .name = "sec",
    .channel = cc->channel,
    .table = cf->peer,
    .out_filter = cc->in_filter,
    .in_limit = cc->out_limit,
    .ra_mode = RA_ANY,
    .debug = cc->debug,
    .rpki_reload = cc->rpki_reload,
  };

  return
    proto_configure_channel(&p->p, &p->pri, &pri_cf) &&
    proto_configure_channel(&p->p, &p->sec, &sec_cf);
}

static struct proto *
pipe_init(struct proto_config *CF)
{
  struct proto *P = proto_new(CF);
  struct pipe_proto *p = (void *) P;
  struct pipe_config *cf = (void *) CF;

  P->rt_notify = pipe_rt_notify;
  P->preexport = pipe_preexport;
  P->reload_routes = pipe_reload_routes;

  p->rl_gen = (struct tbf) TBF_DEFAULT_LOG_LIMITS;

  pipe_configure_channels(p, cf);

  return P;
}

static int
pipe_reconfigure(struct proto *P, struct proto_config *CF)
{
  struct pipe_proto *p = (void *) P;
  struct pipe_config *cf = (void *) CF;

  return pipe_configure_channels(p, cf);
}

static void
pipe_copy_config(struct proto_config *dest UNUSED, struct proto_config *src UNUSED)
{
  /* Just a shallow copy, not many items here */
}

static void
pipe_get_status(struct proto *P, byte *buf)
{
  struct pipe_proto *p = (void *) P;

  bsprintf(buf, "%s <=> %s", p->pri->table->name, p->sec->table->name);
}

static void
pipe_show_stats(struct pipe_proto *p)
{
  struct channel_import_stats *s1i = &p->pri->import_stats;
  struct channel_export_stats *s1e = &p->pri->export_stats;
  struct channel_import_stats *s2i = &p->sec->import_stats;
  struct channel_export_stats *s2e = &p->sec->export_stats;

  struct rt_import_stats *rs1i = p->pri->in_req.hook ? &p->pri->in_req.hook->stats : NULL;
  struct rt_export_stats *rs1e = p->pri->out_req.hook ? &p->pri->out_req.hook->stats : NULL;
  struct rt_import_stats *rs2i = p->sec->in_req.hook ? &p->sec->in_req.hook->stats : NULL;
  struct rt_export_stats *rs2e = p->sec->out_req.hook ? &p->sec->out_req.hook->stats : NULL;

  u32 pri_routes = p->pri->in_limit.count;
  u32 sec_routes = p->sec->in_limit.count;

  /*
   * Pipe stats (as anything related to pipes) are a bit tricky. There
   * are two sets of stats - s1 for ahook to the primary routing and
   * s2 for the ahook to the secondary routing table. The user point
   * of view is that routes going from the primary routing table to
   * the secondary routing table are 'exported', while routes going in
   * the other direction are 'imported'.
   *
   * Each route going through a pipe is, technically, first exported
   * to the pipe and then imported from that pipe and such operations
   * are counted in one set of stats according to the direction of the
   * route propagation. Filtering is done just in the first part
   * (export). Therefore, we compose stats for one directon for one
   * user direction from both import and export stats, skipping
   * immediate and irrelevant steps (exp_updates_accepted,
   * imp_updates_received, imp_updates_filtered, ...).
   *
   * Rule of thumb is that stats s1 have the correct 'polarity'
   * (imp/exp), while stats s2 have switched 'polarity'.
   */

  cli_msg(-1006, "  Routes:         %u imported, %u exported",
	  pri_routes, sec_routes);
  cli_msg(-1006, "  Route change stats:     received   rejected   filtered    ignored   accepted");
  cli_msg(-1006, "    Import updates:     %10u %10u %10u %10u %10u",
	  rs2e->updates_received, s2e->updates_rejected + s1i->updates_invalid,
	  s2e->updates_filtered, rs1i->updates_ignored, rs1i->updates_accepted);
  cli_msg(-1006, "    Import withdraws:   %10u %10u        --- %10u %10u",
	  rs2e->withdraws_received, s1i->withdraws_invalid,
	  rs1i->withdraws_ignored, rs1i->withdraws_accepted);
  cli_msg(-1006, "    Export updates:     %10u %10u %10u %10u %10u",
	  rs1e->updates_received, s1e->updates_rejected + s2i->updates_invalid,
	  s1e->updates_filtered, rs2i->updates_ignored, rs2i->updates_accepted);
  cli_msg(-1006, "    Export withdraws:   %10u %10u        --- %10u %10u",
	  rs1e->withdraws_received, s2i->withdraws_invalid,
	  rs2i->withdraws_ignored, rs2i->withdraws_accepted);
}

static void
pipe_show_proto_info(struct proto *P)
{
  struct pipe_proto *p = (void *) P;

  cli_msg(-1006, "  Channel %s", "main");
  cli_msg(-1006, "    Table:          %s", p->pri->table->name);
  cli_msg(-1006, "    Peer table:     %s", p->sec->table->name);
  cli_msg(-1006, "    Import state:   %s", rt_export_state_name(rt_export_get_state(p->sec->out_req.hook)));
  cli_msg(-1006, "    Export state:   %s", rt_export_state_name(rt_export_get_state(p->pri->out_req.hook)));
  cli_msg(-1006, "    Import filter:  %s", filter_name(p->sec->out_filter));
  cli_msg(-1006, "    Export filter:  %s", filter_name(p->pri->out_filter));



  channel_show_limit(&p->pri->in_limit, "Import limit:",
      (p->pri->limit_active & (1 << PLD_IN)), p->pri->limit_actions[PLD_IN]);
  channel_show_limit(&p->sec->in_limit, "Export limit:",
      (p->sec->limit_active & (1 << PLD_IN)), p->sec->limit_actions[PLD_IN]);

  if (P->proto_state != PS_DOWN)
    pipe_show_stats(p);
}

void
pipe_update_debug(struct proto *P)
{
  struct pipe_proto *p = (void *) P;

  p->pri->debug = p->sec->debug = p->p.debug;
}


struct protocol proto_pipe = {
  .name =		"Pipe",
  .template =		"pipe%d",
  .proto_size =		sizeof(struct pipe_proto),
  .config_size =	sizeof(struct pipe_config),
  .postconfig =		pipe_postconfig,
  .init =		pipe_init,
  .reconfigure =	pipe_reconfigure,
  .copy_config = 	pipe_copy_config,
  .get_status = 	pipe_get_status,
  .show_proto_info = 	pipe_show_proto_info
};

void
pipe_build(void)
{
  proto_build(&proto_pipe);
}<|MERGE_RESOLUTION|>--- conflicted
+++ resolved
@@ -62,14 +62,8 @@
       memcpy(a, new->attrs, rta_size(new->attrs));
 
       a->cached = 0;
-<<<<<<< HEAD
-      a->hostentry = NULL;
-=======
       ea_unset_attr(&a->eattrs, 0, &ea_gen_hostentry);
 
-      e = rte_get_temp(a, src);
-      e->pflags = new->pflags;
->>>>>>> 4fe9881d
 
       rte e0 = {
 	.attrs = a,

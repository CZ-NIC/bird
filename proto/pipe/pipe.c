--- conflicted
+++ resolved
@@ -52,37 +52,19 @@
 {
   struct pipe_proto *p = (void *) P;
   struct channel *dst = (src_ch == p->pri) ? p->sec : p->pri;
-<<<<<<< HEAD
-=======
-  struct rte_src *src;
-
-  rte *e;
->>>>>>> 938742de
 
   if (!new && !old)
     return;
 
   if (new)
     {
-<<<<<<< HEAD
-      rta *a = alloca(rta_size(new->attrs));
-      memcpy(a, new->attrs, rta_size(new->attrs));
-
-      a->cached = 0;
-      ea_unset_attr(&a->eattrs, 0, &ea_gen_hostentry);
-=======
-      src = new->src;
-
-      ea_list *a = new->attrs;
-      ea_unset_attr(&a, 0, &ea_gen_hostentry);
->>>>>>> 938742de
-
-
       rte e0 = {
-	.attrs = a,
+	.attrs = new->attrs,
 	.src = new->src,
 	.generation = new->generation + 1,
       };
+
+      ea_unset_attr(&e0.attrs, 0, &ea_gen_hostentry);
 
       rte_update(dst, n, &e0, new->src);
     }

--- conflicted
+++ resolved
@@ -73,17 +73,12 @@
 }
 
 static int
-<<<<<<< HEAD
-pipe_preexport(struct channel *c, rte *e)
-=======
 pipe_preexport(struct channel *C, rte *e)
->>>>>>> d429bc5c
-{
-  struct pipe_proto *p = (void *) c->proto;
-
-<<<<<<< HEAD
+{
+  struct pipe_proto *p = (void *) C->proto;
+
   /* Avoid direct loopbacks */
-  if (e->sender == c->in_req.hook)
+  if (e->sender == C->in_req.hook)
     return -1;
 
   /* Indirection check */
@@ -91,15 +86,11 @@
   if (e->generation >= max_generation)
   {
     log_rl(&p->rl_gen, L_ERR "Route overpiped (%u hops of %u configured in %s) in table %s: %N %s/%u:%u",
-	e->generation, max_generation, c->proto->name,
-	c->table->name, e->net, e->src->proto->name, e->src->private_id, e->src->global_id);
+	e->generation, max_generation, C->proto->name,
+	C->table->name, e->net, e->src->proto->name, e->src->private_id, e->src->global_id);
 
     return -1;
   }
-=======
-  if (pp == C->proto)
-    return -1;	/* Avoid local loops automatically */
->>>>>>> d429bc5c
 
   return 0;
 }

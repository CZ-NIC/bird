/*
 *	BIRD -- Simple Network Management Protocol (SNMP)
 *
 *      (c) 2022 Vojtech Vilimek <vojtech.vilimek@nic.cz>
 *      (c) 2022 CZ.NIC z.s.p.o
 *
 *	Can be freely distributed and used under the terms of the GNU GPL.
 *
 */

#include "lib/unaligned.h"
#include "subagent.h"
#include "snmp_utils.h"
#include "bgp_mib.h"

/* =============================================================
 *  Problems
 *  ------------------------------------------------------------
 *
 *    change of remote ip -> no notification, no update
 *    same ip, different ports
 *    distinct VRF (two interfaces with overlapping private addrs)
 *    posible link-local addresses in LOCAL_IP
 *
 *    context is allocated as copied, is it approach really needed? wouldn't it
 *	sufficient just use the context in rx-buffer?
 *
 */

static void snmp_mib_fill2(struct snmp_proto *p, struct oid *oid, struct snmp_pdu *c);
static uint parse_response(struct snmp_proto *p, byte *buf, uint size);
static void do_response(struct snmp_proto *p, byte *buf, uint size);
static uint parse_gets2_pdu(struct snmp_proto *p, byte *buf, uint size, uint *skip);
static struct agentx_response *prepare_response(struct snmp_proto *p, struct snmp_pdu *c);
static void response_err_ind(struct agentx_response *res, uint err, uint ind);
static uint update_packet_size(struct snmp_proto *p, const byte *start, byte *end);
static struct oid *search_mib(struct snmp_proto *p, const struct oid *o_start, const struct oid *o_end, struct oid *o_curr, struct snmp_pdu *c, enum snmp_search_res *result);

u32 snmp_internet[] = { SNMP_ISO, SNMP_ORG, SNMP_DOD, SNMP_INTERNET };

static const char * const snmp_errs[] UNUSED = {
  #define SNMP_ERR_SHIFT 256
  [AGENTX_RES_OPEN_FAILED	  - SNMP_ERR_SHIFT] = "Open failed",
  [AGENTX_RES_NOT_OPEN		  - SNMP_ERR_SHIFT] = "Not open",
  [AGENTX_RES_INDEX_WRONG_TYPE	  - SNMP_ERR_SHIFT] = "Index wrong type",
  [AGENTX_RES_INDEX_ALREADY_ALLOC - SNMP_ERR_SHIFT] = "Index already allocated",
  [AGENTX_RES_INDEX_NONE_AVAIL	  - SNMP_ERR_SHIFT] = "Index none availlable",
  [AGENTX_RES_NOT_ALLOCATED	  - SNMP_ERR_SHIFT] = "Not allocated",
  [AGENTX_RES_UNSUPPORTED_CONTEXT - SNMP_ERR_SHIFT] = "Unsupported contex",
  [AGENTX_RES_DUPLICATE_REGISTER  - SNMP_ERR_SHIFT] = "Duplicate registration",
  [AGENTX_RES_UNKNOWN_REGISTER	  - SNMP_ERR_SHIFT] = "Unknown registration",
  [AGENTX_RES_UNKNOWN_AGENT_CAPS  - SNMP_ERR_SHIFT] = "Unknown agent caps",
  [AGENTX_RES_PARSE_ERROR	  - SNMP_ERR_SHIFT] = "Parse error",
  [AGENTX_RES_REQUEST_DENIED	  - SNMP_ERR_SHIFT] = "Request denied",
  [AGENTX_RES_PROCESSING_ERR	  - SNMP_ERR_SHIFT] = "Processing error",
};

static const char * const snmp_pkt_type[] UNUSED = {
  [AGENTX_OPEN_PDU]		  =  "Open-PDU",
  [AGENTX_CLOSE_PDU]		  =  "Close-PDU",
  [AGENTX_REGISTER_PDU]		  =  "Register-PDU",
  [AGENTX_UNREGISTER_PDU]	  =  "Unregister-PDU",
  [AGENTX_GET_PDU]		  =  "Get-PDU",
  [AGENTX_GET_NEXT_PDU]		  =  "GetNext-PDU",
  [AGENTX_GET_BULK_PDU]		  =  "GetBulk-PDU",
  [AGENTX_TEST_SET_PDU]		  =  "TestSet-PDU",
  [AGENTX_COMMIT_SET_PDU]	  =  "CommitSet-PDU",
  [AGENTX_UNDO_SET_PDU]		  =  "UndoSet-PDU",
  [AGENTX_CLEANUP_SET_PDU]	  =  "CleanupSet-PDU",
  [AGENTX_NOTIFY_PDU]		  =  "Notify-PDU",
  [AGENTX_PING_PDU]		  =  "Ping-PDU",
  [AGENTX_INDEX_ALLOCATE_PDU]     =  "IndexAllocate-PDU",
  [AGENTX_INDEX_DEALLOCATE_PDU]   =  "IndexDeallocate-PDU",
  [AGENTX_ADD_AGENT_CAPS_PDU]	  =  "AddAgentCaps-PDU",
  [AGENTX_REMOVE_AGENT_CAPS_PDU]  =  "RemoveAgentCaps-PDU",
  [AGENTX_RESPONSE_PDU]		  =  "Response-PDU",
};

static void
open_pdu(struct snmp_proto *p, struct oid *oid)
{
  const struct snmp_config *cf = SKIP_BACK(struct snmp_config, cf, p->p.cf);
  sock *sk = p->sock;

  struct snmp_pdu c = SNMP_PDU_CONTEXT(sk);
  byte *buf = c.buffer;

#define TIMEOUT_SIZE 4 /* 1B timeout, 3B zero padding */
  if (c.size < AGENTX_HEADER_SIZE + TIMEOUT_SIZE + snmp_oid_size(oid) +
      + snmp_str_size(cf->description))
  {
    snmp_manage_tbuf(p, &c);
    buf = c.buffer;
  }

  struct agentx_header *h = (struct agentx_header *) c.buffer;
  ADVANCE(c.buffer, c.size, AGENTX_HEADER_SIZE);
  SNMP_BLANK_HEADER(h, AGENTX_OPEN_PDU);
  c.byte_ord = h->flags & AGENTX_NETWORK_BYTE_ORDER;

  STORE_U32(h->session_id, 1);
  STORE_U32(h->transaction_id, 1);
  STORE_U32(h->packet_id, 1);

  c.size -= (4 + snmp_oid_size(oid) + snmp_str_size(cf->description));
  c.buffer = snmp_put_fbyte(c.buffer, p->timeout);
  c.buffer = snmp_put_oid(c.buffer, oid);
  c.buffer = snmp_put_str(c.buffer, cf->description);

  uint s = update_packet_size(p, buf, c.buffer);
<<<<<<< HEAD
  int ret = sk_send(sk, s);
  if (ret > 0)
    snmp_log("sk_send OK!");
  else if (ret == 0)
    snmp_log("sk_send sleep");
  else
    snmp_log("sk_send error");
=======
  sk_send(sk, s);
>>>>>>> e15f38e0
#undef TIMEOUT_SIZE
}

void
snmp_notify_pdu(struct snmp_proto *p, struct oid *oid, void *data, uint size, int include_uptime)
{
  sock *sk = p->sock;

  struct snmp_pdu c = SNMP_PDU_CONTEXT(sk);

#define UPTIME_SIZE \
  (6 * sizeof(u32)) /* sizeof( { u32 vb_type, u32 oid_hdr, u32 ids[4] } )*/
#define TRAP0_HEADER_SIZE \
  (7 * sizeof(u32)) /* sizeof( { u32 vb_type, u32 oid_hdr, u32 ids[6] } ) */

  uint sz = AGENTX_HEADER_SIZE + TRAP0_HEADER_SIZE + snmp_oid_size(oid) \
    + size;

  if (include_uptime)
    sz += UPTIME_SIZE;

  if (c.size < sz)
    snmp_manage_tbuf(p, &c);

  struct agentx_header *h = (struct agentx_header *) c.buffer;
  ADVANCE(c.buffer, c.size, AGENTX_HEADER_SIZE);
  SNMP_BLANK_HEADER(h, AGENTX_NOTIFY_PDU);
  p->packet_id++;
  SNMP_SESSION(h, p);
  c.byte_ord = h->flags & AGENTX_NETWORK_BYTE_ORDER;

  if (include_uptime)
  {
    /* sysUpTime.0 oid */
    struct oid uptime = {
      .n_subid = 4,
      .prefix = SNMP_MGMT,
      .include = 0,
      .pad = 0,
    };
    u32 uptime_ids[] = { 1, 1, 3, 0 };

    struct agentx_varbind *vb = snmp_create_varbind(c.buffer, &uptime);
    for (uint i = 0; i < uptime.n_subid; i++)
      STORE_U32(vb->name.ids[i], uptime_ids[i]);
    snmp_varbind_ticks(vb, c.size, (current_time() TO_S) / 100);
    ADVANCE(c.buffer, c.size, snmp_varbind_size(vb, c.byte_ord));
  }

  /* snmpTrapOID.0 oid */
  struct oid trap0 = {
    .n_subid = 6,
    .prefix = 6,
    .include = 0,
    .pad = 0,
  };
  u32 trap0_ids[] = { 3, 1, 1, 4, 1, 0 };

  struct agentx_varbind *trap_vb = snmp_create_varbind(c.buffer, &trap0);
  for (uint i = 0; i < trap0.n_subid; i++)
    STORE_U32(trap_vb->name.ids[i], trap0_ids[i]);
  trap_vb->type = AGENTX_OBJECT_ID;
  snmp_put_oid(SNMP_VB_DATA(trap_vb), oid);
  ADVANCE(c.buffer, c.size, snmp_varbind_size(trap_vb, c.byte_ord));

  memcpy(c.buffer, data, size);
  ADVANCE(c.buffer, c.size, size);

  uint s = update_packet_size(p, sk->tbuf, c.buffer);
  sk_send(sk, s);

#undef TRAP0_HEADER_SIZE
#undef UPTIME_SIZE
}

/* index allocate / deallocate pdu * /
static void
de_allocate_pdu(struct snmp_proto *p, struct oid *oid, u8 type)
{
  sock *sk = p->sock;
  byte *buf, *pkt;
  buf = pkt = sk->tbuf;
  uint size = sk->tbsize;


  if (size > AGENTX_HEADER_SIZE + )
  {
    //snmp_log("de_allocate_pdu()");

    struct agentx_header *h;
    SNMP_CREATE(pkt, struct agentx_header, h);
    SNMP_BLANK_HEADER(h, type);
    SNMP_SESSION(h,p);

    struct agentx_varbind *vb = (struct agentx_varbind *) pkt;
    STORE_16(vb->type, AGENTX_OBJECT_ID);
    STORE(vb->oid,
  }

  else
    {}//snmp_log("de_allocate_pdu(): insufficient size");
}
*/

/* Register-PDU / Unregister-PDU */
static void
un_register_pdu(struct snmp_proto *p, struct oid *oid, uint len, uint index, u8 type, u8 is_instance, uint contid)
{
  const struct snmp_config *cf = SKIP_BACK(struct snmp_config, cf, p->p.cf);
  sock *sk = p->sock;
  struct snmp_pdu c = SNMP_PDU_CONTEXT(sk);
  byte *buf = c.buffer;

  /* conditional +4 for upper-bound (optinal field) */
  uint sz = AGENTX_HEADER_SIZE + snmp_oid_size(oid) + ((len > 1) ? 4 : 0);

  const struct snmp_context *sc = NULL;
  if (contid)
  {
    sc = snmp_cont_get(p, contid);
    sz += snmp_str_size(sc->context);
  }

  if (c.size < sz)
  {
    //snmp_log("un_register_pdu() insufficient size");
    snmp_manage_tbuf(p, &c);
    buf = c.buffer;
  }

  //snmp_log("un_register_pdu()");
  struct agentx_header *h = (struct agentx_header *) c.buffer;
  ADVANCE(c.buffer, c.size, AGENTX_HEADER_SIZE);

  SNMP_HEADER(h, type, is_instance ? AGENTX_FLAG_INSTANCE_REGISTRATION : 0);
  p->packet_id++;
  SNMP_SESSION(h, p);
  c.byte_ord = h->flags & AGENTX_NETWORK_BYTE_ORDER;

/*
  log("un_register_pdu contid %u s_cont (at 0x%p) %s", contid, sc, (sc &&
      sc->context) ? sc->context : "<not_avail>");
*/
  SNMP_NON_DEFAULT_CONTEXT(h, c, contid);

  struct agentx_un_register_hdr *ur = (struct agentx_un_register_hdr *) c.buffer;

  /* do not override timeout */
  STORE_U8(ur->timeout, p->timeout);
  /* default priority */
  STORE_U8(ur->priority, cf->priority);
  STORE_U8(ur->range_subid, (len > 1) ? index : 0);
  STORE_U8(ur->pad, 0);
  ADVANCE(c.buffer, c.size, sizeof(struct agentx_un_register_hdr));

  snmp_put_oid(c.buffer, oid);
  ADVANCE(c.buffer, c.size, snmp_oid_size(oid));

  /* place upper-bound if needed */
  if (len > 1)
  {
    STORE_PTR(c.buffer, len);
    ADVANCE(c.buffer, c.size, 4);
  }

  uint s = update_packet_size(p, buf, c.buffer);

  //snmp_log("sending (un)register %s", snmp_pkt_type[type]);
<<<<<<< HEAD
  int ret = sk_send(sk, s);
  if (ret > 0)
    snmp_log("sk_send OK!");
  else if (ret == 0)
    snmp_log("sk_send sleep");
  else
    snmp_log("sk_send error");
=======
  sk_send(sk, s);
>>>>>>> e15f38e0
}

/* Register-PDU */
void
snmp_register(struct snmp_proto *p, struct oid *oid, uint len, uint index, u8 is_instance, uint contid)
{
  un_register_pdu(p, oid, len, index, AGENTX_REGISTER_PDU, is_instance, contid);
}

/* Unregister-PDU */
void UNUSED
snmp_unregister(struct snmp_proto *p, struct oid *oid, uint len, uint index, uint contid)
{
  un_register_pdu(p, oid, len, index, AGENTX_UNREGISTER_PDU, 0, contid);
}

static void
close_pdu(struct snmp_proto *p, u8 reason)
{
  sock *sk = p->sock;
  struct snmp_pdu c = SNMP_PDU_CONTEXT(sk);
  byte *buf = c.buffer;

  /*snmp_log("close_pdu() size: %u %c %u", c.size, (c.size > AGENTX_HEADER_SIZE + 4)
? '>':'<', AGENTX_HEADER_SIZE);
*/

  /* +4B for reason */
  if (c.size < AGENTX_HEADER_SIZE + 4)
  {
    snmp_manage_tbuf(p, &c);
    buf = c.buffer;
  }

  struct agentx_header *h = (struct agentx_header *) c.buffer;
  ADVANCE(c.buffer, c.size, AGENTX_HEADER_SIZE);
  SNMP_BLANK_HEADER(h, AGENTX_CLOSE_PDU);
  p->packet_id++;
  SNMP_SESSION(h, p);
  c.byte_ord = h->flags & AGENTX_NETWORK_BYTE_ORDER;

  snmp_put_fbyte(c.buffer, reason);
  ADVANCE(c.buffer, c.size, 4);

  uint s = update_packet_size(p, buf, c.buffer);

  //snmp_log("preparing to sk_send() (close)");
<<<<<<< HEAD
  int ret = sk_send(sk, s);
  if (ret > 0)
    snmp_log("sk_send OK!");
  else if (ret == 0)
    snmp_log("sk_send sleep");
  else
    snmp_log("sk_send error");
=======
  sk_send(sk, s);
}

static uint UNUSED
parse_close_pdu(struct snmp_proto UNUSED *p, byte UNUSED *req, uint UNUSED size)
{
  /*
  snmp_log("parse_close_pdu()");

  // byte *pkt = req;
  // sock *sk = p->sock;

  if (size < sizeof(struct agentx_header))
  {
    snmp_log("p_close early return");
    return 0;
  }

  // struct agentx_header *h = (void *) req;
  ADVANCE(req, size, AGENTX_HEADER_SIZE);
  //snmp_log("after header %p", req);

  p->state = SNMP_ERR;

  // or snmp_cleanup(); // ??!
  proto_notify_state(&p->p, PS_DOWN);
  */
  return 0;
}

/* MUCH better signature would be
    static int snmp_testset(struct snmp_proto *p, const struct agentx_varbind *vb, uint pkt_size);
 */
/* return 1 if the value could be set */
static int
snmp_testset(struct snmp_proto *p, const struct agentx_varbind *vb, struct oid *oid, uint pkt_size)
{
  /* Hard-coded no support for writing */
  (void)p;(void)vb;(void)oid;(void)pkt_size;
  return 0;
#if 0
  // TODO better logic
  if (!oid)
    return 0;

  switch (oid->ids[1])
  {
    case SNMP_BGP4_MIB:
      return snmp_bgp_testset(p, vb, oid, pkt_size);
    default:
      return 0;
  }
#endif
>>>>>>> e15f38e0
}


#if 0
static void UNUSED
addagentcaps_pdu(struct snmp_proto *p, struct oid *cap, char *descr,
		 uint descr_len, struct agentx_context *c)
{
  ASSUME(descr != NULL && descr_len > 0);
  sock *sk = p->sock;
  //byte *buf = sk->tbuf;
  //uint size = sk->tbsize;
  // TO-DO rename to pkt and add pkt_start
  byte *buf = sk->tpos;
  uint size = sk->tbuf + sk->tbsize - sk->tpos;

  if (size < AGENTX_HEADER_SIZE + snmp_context_size(c) + snmp_oid_size(cap) + snmp_str_size_from_len(descr_len))
  {
    /* TO-DO need more mem */
    return;
  }

  struct agentx_header *h;
  SNMP_CREATE(buf, struct agentx_header, h);
  SNMP_BLANK_HEADER(h, AGENTX_ADD_AGENT_CAPS_PDU);
  SNMP_SESSION(h, p);
  ADVANCE(buf, size, AGENTX_HEADER_SIZE);

  uint in_pkt;
  if (c && c->length)
  {
    SNMP_HAS_CONTEXT(h);
    in_pkt = snmp_put_nstr(buf, c->context, c->length) - buf;
    ADVANCE(buf, size, in_pkt);
  }

  // memcpy(buf, cap, snmp_oid_size(cap));
  ADVANCE(buf, size, snmp_oid_size(cap));

  in_pkt = snmp_put_nstr(buf, descr, descr_len) - buf;
  ADVANCE(buf, size, in_pkt);

  // make a note in the snmp_proto structure

  //int ret = sk_send(sk, buf - sk->tbuf);
  sk_send(sk, buf - sk->tpos);
}

static void UNUSED
removeagentcaps_pdu(struct snmp_proto *p, struct oid *cap, struct agentx_context *c)
{
  sock *sk = p->sock;

  //byte *buf = sk->tbuf;
  //uint size = sk->tbsize;
  // TO-DO rename to pkt and add pkt_start
  byte *buf = sk->tpos;
  uint size = sk->tbuf + sk->tbsize - sk->tpos;

  if (size < AGENTX_HEADER_SIZE + snmp_context_size(c) + snmp_oid_size(cap))
  {
    /* TO-DO need more mem */
    return;
  }

  struct agentx_header *h;
  SNMP_CREATE(buf, struct agentx_header, h);
  SNMP_SESSION(h, p);
  ADVANCE(buf, size, AGENTX_HEADER_SIZE);

  uint in_pkt;
  if (c && c->length)
  {
    SNMP_HAS_CONTEXT(h);
    in_pkt = snmp_put_nstr(buf, c->context, c->length) - buf;
    ADVANCE(buf, size, in_pkt);
  }

  memcpy(buf, cap, snmp_oid_size(cap));
  ADVANCE(buf, size, snmp_oid_size(cap));

  // update state in snmp_proto structure

  sk_send(sk, buf - sk->tpos);
}
#endif

static inline void
refresh_ids(struct snmp_proto *p, struct agentx_header *h)
{
  int byte_ord = h->flags & AGENTX_NETWORK_BYTE_ORDER;
  p->transaction_id = LOAD_U32(h->transaction_id, byte_ord);
  p->packet_id = LOAD_U32(h->packet_id, byte_ord);
}

static uint
parse_test_set_pdu(struct snmp_proto *p, byte *pkt, uint size)
{
  //snmp_log("parse_test_set");
  const byte *pkt_start = pkt;	  /* start of packet in RX-buffer */
  uint ind = 0; /* index of the error */
  uint s; /* final packat size */
  struct agentx_response *res; /* pointer to reponse in TX-buffer */

  struct agentx_header *h = (void *) pkt;
  ADVANCE(pkt, size, AGENTX_HEADER_SIZE);
  uint pkt_size = LOAD_U32(h->payload, h->flags & AGENTX_NETWORK_BYTE_ORDER);

  sock *sk = p->sock;
  struct snmp_pdu c = SNMP_PDU_CONTEXT(sk);
  byte *buf = c.buffer;	/* start of packet in TX-buffer */
  c.byte_ord = 0; /* use little-endian */

  if (c.size < AGENTX_HEADER_SIZE)
  {
    snmp_manage_tbuf(p, &c);
    // TODO renew all pointers
  }

  res = prepare_response(p, &c);

  uint clen;
  const char *context;
  SNMP_LOAD_CONTEXT(h, pkt, context, clen);

  if (size < clen)
    return 0;

  if (pkt_size < clen)
  {
    c.error = AGENTX_RES_PARSE_ERROR;
    goto error;
  }

  ADVANCE(pkt, pkt_size, clen);
  size -= clen;

  //snmp_log("test_set: parsed header and context");
  /* 0 if there is piece, that we cannot set */
  int all_possible = 0;
  /* the all_possible is currently hard-coded with no support for writing to mib
   * variables, when implementing the mentioned support, change the initializer
   * to 1
   */

#if 0
  // TODO think about future value setting data structure
  //struct agentx_transaction *tr = mb_alloc(...);
  void *tr = mb_alloc(p->pool, 16);

  struct agentx_varbind *vb;
  uint sz;
  while (size > 0 && all_possible)
  {
    vb = (void *) pkt;
    sz = snmp_varbind_size(vb, 0);

    if (sz > size)
    /* wait for more data to arive */
      return 0;

    if (sz > pkt_size)
    {
      c.error = AGENTX_RES_PARSE_ERROR;
      goto error;
    }

    /* Unknown VarBind type check */
    if (!snmp_test_varbind(vb))
    {
      c.error = AGENTX_RES_PARSE_ERROR;
      goto error;
    }
    ADVANCE(pkt, size, snmp_varbind_size(vb, 0));

    // TODO remove the mb_alloc() in prefixize()
    struct oid *work = snmp_prefixize(p, &vb->name, c.byte_ord);
    (void)work;
    all_possible = snmp_testset(p, vb, tr, work, pkt_size);
    mb_free(work);
  }
  //snmp_log("test_set parsed all varbinds");
  mb_free(tr);
#endif

error:
  s = update_packet_size(p, buf, c.buffer);

  if (c.error != AGENTX_RES_NO_ERROR)
    response_err_ind(res, c.error, ind + 1);
  else if (all_possible)
    response_err_ind(res, AGENTX_RES_NO_ERROR, 0);
  else
    //response_err_ind(res, AGENTX_RES_RESOURCE_UNAVAILABLE, ind + 1);
    response_err_ind(res, AGENTX_RES_NOT_WRITABLE, ind + 1);

  //snmp_log("test_set sending response");
  sk_send(sk, s);
  return pkt - pkt_start;
}

static uint
parse_set_pdu(struct snmp_proto *p, byte *pkt, uint size, uint err)
{
  const byte *pkt_start = pkt;

  if (size < AGENTX_HEADER_SIZE)
    return 0;

  struct agentx_header *h = (void *) pkt;
  ADVANCE(pkt, size, AGENTX_HEADER_SIZE);
  uint pkt_size = LOAD_U32(h->payload, h->flags & AGENTX_NETWORK_BYTE_ORDER);

  struct snmp_pdu c = SNMP_PDU_CONTEXT(p->sock);
  if (c.size < sizeof(struct agentx_response))
  {
    snmp_manage_tbuf(p, &c);
    // TODO renew all pointers
  }

  struct agentx_response *r = prepare_response(p, &c);

  uint clen;
  const char *context;
  SNMP_LOAD_CONTEXT(h, pkt, context, clen);

  if (size < snmp_str_size_from_len(clen))
    return 0;

  if (size < pkt_size)
  {
    c.error = AGENTX_RES_PARSE_ERROR;
    goto error;
  }

  ADVANCE(pkt, size, snmp_str_size_from_len(clen));
  // TODO: work with context

  // TODO: free resource allocated by parse_test_set_pdu()
  // TODO: do something meaningful
  //mb_free(tr);
  c.error = err;

error:;
  response_err_ind(r, c.error, 0);
  sk_send(p->sock, AGENTX_HEADER_SIZE);
  return pkt - pkt_start;
}

/* agentx-CommitSet-PDU */
static uint
parse_commit_set_pdu(struct snmp_proto *p, byte *pkt, uint size)
{
  // don't forget to free resoures allocated by parse_test_set_pdu()
  //mb_free(tr);
  return parse_set_pdu(p, pkt, size, AGENTX_RES_COMMIT_FAILED);
}

/* agentx-UndoSet-PDU */
static uint
parse_undo_set_pdu(struct snmp_proto *p, byte *pkt, uint size)
{
  // don't forget to free resources allocated by parse_test_set_pdu()
  //mb_free(tr);
  return parse_set_pdu(p, pkt, size, AGENTX_RES_UNDO_FAILED);
}

/* agentx-CleanupSet-PDU */
static uint
parse_cleanup_set_pdu(struct snmp_proto *p, byte *pkt, uint size)
{
  // don't forget to free resources allocated by parse_test_set_pdu()
  //mb_free(tr);

  if (size < AGENTX_HEADER_SIZE)
    return 0;

  struct agentx_header *h = (void *) pkt;
  return LOAD_U32(h->payload, h->flags & AGENTX_NETWORK_BYTE_ORDER);

  /* No agentx-Response-PDU is sent in response to agentx-CleanupSet-PDU */
}

/**
 * parse_pkt - parse recieved response packet
 * @p:
 * @pkt: packet buffer
 * @size: number of packet bytes in buffer
 * retval number of byte parsed
 *
 * Returns number of bytes parsed from RX-buffer.
 */
static uint
parse_pkt(struct snmp_proto *p, byte *pkt, uint size, uint *skip)
{
  //snmp_log("parse_pkt() pkt start: %p", pkt);

  if (size < AGENTX_HEADER_SIZE)
    return 0;

  struct agentx_header *h = (void *) pkt;

  //snmp_log("parse_pkt got type %s (%d)", snmp_pkt_type[h->type], h->type);
  //snmp_log("parse_pkt rx size %u", size);
  //snmp_dump_packet((void *)h, MIN(h->payload, 256));
  switch (h->type)
  {
    case AGENTX_RESPONSE_PDU:
      //snmp_log("parse_pkt returning parse_response");
<<<<<<< HEAD
      parsed_len = parse_response(p, pkt, size);
      break;
=======
      return parse_response(p, pkt, size);
>>>>>>> e15f38e0

    case AGENTX_GET_PDU:
    case AGENTX_GET_NEXT_PDU:
    case AGENTX_GET_BULK_PDU:
      refresh_ids(p, h);
      return parse_gets2_pdu(p, pkt, size, skip);

    case AGENTX_CLOSE_PDU:
      refresh_ids(p, h);
      return parse_close_pdu(p, pkt, size);

    case AGENTX_TEST_SET_PDU:
      refresh_ids(p, h);
      return parse_test_set_pdu(p, pkt, size);

    case AGENTX_COMMIT_SET_PDU:
      refresh_ids(p, h);
      return parse_commit_set_pdu(p, pkt, size);

    case AGENTX_UNDO_SET_PDU:
      refresh_ids(p, h);
      return parse_undo_set_pdu(p, pkt, size);

    case AGENTX_CLEANUP_SET_PDU:
      refresh_ids(p, h);
      return parse_cleanup_set_pdu(p, pkt, size);

    default:
      /* drop the packet with unknown type silently */
      //snmp_log("unknown packet type %u", h->type);
      return 0;
  }
}

<<<<<<< HEAD
  //snmp_log("parse_pkt returning parsed length");
  return parsed_len;
=======
static void
snmp_register_ok(struct snmp_proto *p, struct agentx_response *r, uint size, u8 type)
{
  (void)p;(void)r;(void)size;(void)type;
}

static void
snmp_register_failed(struct snmp_proto *p, struct agentx_response *r, uint size, u8 type)
{
  (void)p;(void)r;(void)size;(void)type;
}

static void
unsupported_context(struct snmp_proto *p, struct agentx_response *r, uint size)
{
  (void)p;(void)r;(void)size;
  // TODO unsupported_context
>>>>>>> e15f38e0
}

static uint
parse_response(struct snmp_proto *p, byte *res, uint size)
{
  //snmp_log("parse_response() g%u h%u", size, sizeof(struct agentx_header));

  if (size < sizeof(struct agentx_response))
    return 0;

  struct agentx_response *r = (void *) res;
  struct agentx_header *h = &r->h;

  int byte_ord = h->flags & AGENTX_NETWORK_BYTE_ORDER;

  uint pkt_size = LOAD_U32(h->payload, byte_ord);
  //snmp_log("p_res pkt_size %u", pkt_size);
  if (size < pkt_size + AGENTX_HEADER_SIZE)
  {
    //snmp_log("parse_response early return");
    return 0;
  }

  /*snmp_log("  endianity: %s, session %u, transaction: %u",
	   (h->flags & AGENTX_NETWORK_BYTE_ORDER) ? "big end": "little end",
	   h->session_id, h->transaction_id);
*/
  /*snmp_log("  sid: %3u\ttid: %3u\tpid: %3u", p->session_id, p->transaction_id,
	   p->packet_id);
*/
  //snmp_log("  pkt size %u", h->payload);
<<<<<<< HEAD

  //snmp_log("  pkt size %u", h->payload);

  if (r->error == AGENTX_RES_NO_ERROR)
    do_response(p, res, size);
  else
    /* erronous packet should be dropped quietly */
    {}//snmp_log("an error occured '%s'", snmp_errs[get_u16(&r->error) - SNMP_ERR_SHIFT]);
=======

  switch (r->error)
  {
    case AGENTX_RES_NO_ERROR:
      do_response(p, res, size);
      break;

    case AGENTX_RES_NOT_OPEN:
      if (p->state == SNMP_LOCKED || p->state == SNMP_INIT)
	snmp_startup(p);
      else
	snmp_connected(p->sock);
      break;

    case AGENTX_RES_OPEN_FAILED:
      if (p->state == SNMP_LOCKED || p->state == SNMP_INIT)
      {
	ASSUME(p->startup_timer);
	p->startup_timer->hook = snmp_startup_timeout;
	// TODO: better timeout
	tm_set(p->startup_timer, current_time() + p->timeout S);
      }
      else
      {
	ASSUME(p->startup_timer);
	p->startup_timer->hook = snmp_reconnect;
	// TODO: better timeout
	tm_set(p->startup_timer, current_time() + p->timeout S);
      }
      break;

    /* Registration errors */
    case AGENTX_RES_DUPLICATE_REGISTER:
    case AGENTX_RES_REQUEST_DENIED:
      snmp_register_failed(p, r, size, h->type);
      break;

    case AGENTX_RES_UNSUPPORTED_CONTEXT:
      unsupported_context(p, r, size);
      break;

    /* We are trying to unregister a MIB, the unknownRegistration has same
     * effect as success */
    case AGENTX_RES_UNKNOWN_REGISTER:
    case AGENTX_RES_UNKNOWN_AGENT_CAPS:
    case AGENTX_RES_PARSE_ERROR:
    case AGENTX_RES_PROCESSING_ERR:
    default:
      /* erronous packet should be dropped quietly */
      // TODO correct error?
      snmp_log("recieved response with error '%s'", snmp_errs[get_u16(&r->error) - SNMP_ERR_SHIFT]);
      break;
  }
>>>>>>> e15f38e0

  return pkt_size + AGENTX_HEADER_SIZE;
}

static void
snmp_register_mibs(struct snmp_proto *p)
{
  //snmp_log("snmp_register_mibs()");

  snmp_bgp_register(p);
  /* snmp_ospf_regsiter(p); ... */

  //snmp_log("registering all done");
}

static void
do_response(struct snmp_proto *p, byte *buf, uint size)
{
  //snmp_log("do_response()");
  struct agentx_response *r = (void *) buf;
  struct agentx_header *h = &r->h;
  int byte_ord = h->flags & AGENTX_NETWORK_BYTE_ORDER;

  /* TODO make it asynchronous for better speed */
  switch (p->state)
  {
    case SNMP_INIT:
    case SNMP_LOCKED:
      /* silent drop of recieved packet */
      break;

    case SNMP_OPEN:
      /* copy session info from recieved packet */
      p->session_id = LOAD_U32(h->session_id, byte_ord);
      refresh_ids(p, h);

      /* the state needs to be changed before sending registering PDUs to
       * use correct do_response action on them
       */
      snmp_log("changing state to REGISTER");
      p->state = SNMP_REGISTER;
      snmp_register_mibs(p);
      //snmp_log("do_response state SNMP_INIT register list %u", list_length(&p->register_queue));
      break;

    case SNMP_REGISTER:;
      //snmp_log("do_response state SNMP_REGISTER register list %u", list_length(&p->register_queue));

      byte *pkt = buf;
      ADVANCE(pkt, size, AGENTX_HEADER_SIZE);

      uint clen;
      const char *context;
      SNMP_LOAD_CONTEXT((struct agentx_header *) buf, pkt, context, clen);

      if (size < snmp_str_size_from_len(clen))
	return;

      ADVANCE(pkt, size, snmp_str_size_from_len(clen));
      const struct oid *oid = (void *) pkt;

      snmp_register_ack(p, h, snmp_get_mib_class(oid));

      if (p->register_to_ack == 0)
      {
	snmp_log("changing state to CONNECTED");
	p->state = SNMP_CONN;
	proto_notify_state(&p->p, PS_UP);
      }
      break;

    case SNMP_CONN:
      break;

    case SNMP_STOP:
      break;

    default:
      die("unkonwn SNMP state");
  }
}

u8
snmp_get_mib_class(const struct oid *oid)
{
  // TODO check code paths for oid->n_subid < 3
  if (oid->prefix != SNMP_MGMT && oid->ids[0] != SNMP_MIB_2)
    return SNMP_CLASS_INVALID;

  switch (oid->ids[1])
  {
    case SNMP_BGP4_MIB:
      return SNMP_CLASS_BGP;

    default:
      return SNMP_CLASS_END;
  }
}

/* return 0 if the created varbind type is END_OF_MIB_VIEW, 1 otherwise */
static int
snmp_get_next2(struct snmp_proto *p, struct oid *o_start, struct oid *o_end,
	       struct snmp_pdu *c)
{
  //snmp_log("get_next2()");
  enum snmp_search_res r;
  //snmp_log("next2() o_end %p", o_end);
  struct oid *o_copy = search_mib(p, o_start, o_end, NULL, c, &r);
  //snmp_log("next2()2 o_end %p", o_end);

  struct agentx_varbind *vb = NULL;
  switch (r)
  {
    case SNMP_SEARCH_NO_OBJECT:
    case SNMP_SEARCH_NO_INSTANCE:
    case SNMP_SEARCH_END_OF_VIEW:;
      uint sz = snmp_varbind_hdr_size_from_oid(o_start);

      if (c->size < sz)
      {
	/* TODO create NULL varbind */
	c->error = AGENTX_RES_GEN_ERROR;
	return 0;
      }

      vb = snmp_create_varbind(c->buffer, o_start);
      vb->type = AGENTX_END_OF_MIB_VIEW;
      ADVANCE(c->buffer, c->size, snmp_varbind_header_size(vb));
      return 0;

    case SNMP_SEARCH_OK:
    default:
      break;
  }

  if (o_copy)
  {
    /* basicaly snmp_create_varbind(c->buffer, o_copy), but without any copying */
    vb = (void *) c->buffer;
    snmp_mib_fill2(p, o_copy, c);

    /* override the error for GetNext-PDU object not find */
    switch (vb->type)
    {
      case AGENTX_NO_SUCH_OBJECT:
      case AGENTX_NO_SUCH_INSTANCE:
      case AGENTX_END_OF_MIB_VIEW:
	vb->type = AGENTX_END_OF_MIB_VIEW;
	return 0;

      default:
	return 1;
    }
  }

  if (c->size < snmp_varbind_hdr_size_from_oid(o_start))
  {
    // TODO FIXME this is a bit tricky as we need to renew all TX buffer pointers
    snmp_manage_tbuf(p, c);
  }

  vb = snmp_create_varbind(c->buffer, o_start);
  vb->type = AGENTX_END_OF_MIB_VIEW;
  ADVANCE(c->buffer, c->size, snmp_varbind_header_size(vb));
  return 0;
}

/* returns 0 if the created varbind has type EndOfMibView, 1 otherwise */
static int
snmp_get_bulk2(struct snmp_proto *p, struct oid *o_start, struct oid *o_end,
	       struct agentx_bulk_state *state, struct snmp_pdu *c)
{
  struct oid *o_curr = NULL;
  struct oid *o_predecessor = NULL;
  enum snmp_search_res r;

  uint i = 0;
  do
  {
    o_predecessor = o_curr;
    o_curr = search_mib(p, o_start, o_end, o_curr, c, &r);
    i++;
  } while (o_curr && i < state->repetition);

  // TODO check if the approach below works
  // it need to generate varbinds that will be only of type EndOfMibView
  /* Object Identifier fall-backs */
  if (!o_curr)
    o_curr = o_predecessor;

  if (!o_curr)
    o_curr = o_start;

  uint sz = snmp_varbind_hdr_size_from_oid(o_curr);

  if (c->size < sz)
  {
    c->error = AGENTX_RES_GEN_ERROR;
    return 0;
  }

  /* we need the varbind handle to be able to override it's type */
  struct agentx_varbind *vb = (void *) c->buffer;
  vb->type = AGENTX_END_OF_MIB_VIEW;

  if (r == SNMP_SEARCH_OK)
    /* the varbind will be recreated inside the snmp_mib_fill2() */
    snmp_mib_fill2(p, o_curr, c);
  else
    ADVANCE(c->buffer, c->size, snmp_varbind_header_size(vb));

  /* override the error for GetBulk-PDU object not found */
  switch (vb->type)
  {
    case AGENTX_NO_SUCH_OBJECT:
    case AGENTX_NO_SUCH_INSTANCE:
    case AGENTX_END_OF_MIB_VIEW:
      vb->type = AGENTX_END_OF_MIB_VIEW;
      return 0;

    default:
      return 1;
  }
}

static inline uint
update_packet_size(struct snmp_proto *p, const byte *start, byte *end)
{
  struct agentx_header *h = (void *) p->sock->tpos;
  size_t s = snmp_pkt_len(start, end);
  STORE_U32(h->payload, s);
  return AGENTX_HEADER_SIZE + s;
}

static inline void
response_err_ind(struct agentx_response *res, uint err, uint ind)
{
  STORE_U32(res->error, err);
  if (err != AGENTX_RES_NO_ERROR && err != AGENTX_RES_PARSE_ERROR)
    STORE_U32(res->index, ind);
  else
    STORE_U32(res->index, 0);
}

static uint
parse_gets2_pdu(struct snmp_proto *p, byte * const pkt_start, uint size, uint *skip)
{
  // TODO checks for c.size underflow
  //snmp_log("parse_gets2_pdu()");

  struct oid *o_start = NULL, *o_end = NULL;
  byte *pkt = pkt_start;

  struct agentx_header *h = (void *) pkt;
  ADVANCE(pkt, size, AGENTX_HEADER_SIZE);
  uint pkt_size = LOAD_U32(h->payload, h->flags & AGENTX_NETWORK_BYTE_ORDER);

  sock *sk = p->sock;
  struct snmp_pdu c = SNMP_PDU_CONTEXT(sk);
  // TODO better handling of endianness
  c.byte_ord = 0; /* use little-endian */

  uint clen;	  /* count of characters in context (without last '\0') */
  const char *context;  /* pointer to RX-buffer context */

  /* alters pkt; assign context, clen */
  SNMP_LOAD_CONTEXT(h, pkt, context, clen);

  /*
   * We need more data; for valid response we need to know full
   * header picture, including the context octet string
   */
  if (size < clen)
  {
    //snmp_log("size %u < %u clen, returning 0", size, clen);
    goto wait;
  }

  /*
   * It is a malformed packet if the context octet string should be longer than
   * whole packet.
   */
  if (pkt_size < clen)
  {
    /* for malformed packets consume full pkt_size [or size] */
    c.error = AGENTX_RES_PARSE_ERROR;
    goto send;
  }

  /* The RFC does not consider the context octet string as a part of a header */
  ADVANCE(pkt, pkt_size, clen);
  size -= clen;

  /* FIXME add support for c.context hashing
   c.context = ...
   */

  /*
   * Get-Bulk processing stops if all the varbind have type END_OF_MIB_VIEW
   * has_any is true if some varbind has type other than END_OF_MIB_VIEW
   */
  int has_any = 0;
  struct agentx_bulk_state bulk_state = { };
  if (h->type == AGENTX_GET_BULK_PDU)
  {
    if (size < sizeof(struct agentx_getbulk))
      goto wait;

    if (pkt_size < sizeof(struct agentx_getbulk))
    {
      c.error = AGENTX_RES_PARSE_ERROR;
      goto send;
    }

    struct agentx_getbulk *bulk_info = (void *) pkt;
    ADVANCE(pkt, pkt_size, sizeof(struct agentx_getbulk));

    bulk_state = (struct agentx_bulk_state) {
      .getbulk = {
	.non_repeaters = LOAD_U32(bulk_info->non_repeaters, c.byte_ord),
	.max_repetitions = LOAD_U32(bulk_info->max_repetitions, c.byte_ord),
      },
      /* In contrast to the RFC, we use 0-based indices. */
      .index = 0,
      .repetition = 0,
    };
  }

  if (c.size < sizeof(struct agentx_response))
  {
    snmp_manage_tbuf(p, &c);
    // TODO renew pkt, pkt_start pointers context clen
  }

  struct agentx_response *response_header = prepare_response(p, &c);

  uint ind = 0;
  while (c.error == AGENTX_RES_NO_ERROR && size > 0 && pkt_size > 0)
  {
    //snmp_log("iter %u  size %u remaining %u/%u", ind + 1, c.buffer - sk->tpos, size, pkt_size);

    if (size < snmp_oid_sizeof(0))
      goto partial;

    /* We load search range start OID */
    const struct oid *o_start_b = (void *) pkt;
    uint sz;
    if ((sz = snmp_oid_size(o_start_b)) > pkt_size)
    {
      /* for malformed packets consume full pkt_size [or size] */
      c.error = AGENTX_RES_PARSE_ERROR;  /* Packet error, inconsistent values */
      goto send;
    }

    /*
     * If we already have written same relevant data to the TX buffer, then
     * we send processed part, otherwise we don't have anything to send and
     * need to wait for more data to be recieved.
     */
    if (sz > size && ind > 0)
    {
      //snmp_log("sz %u > %u size && ind %u > 1", sz, size, ind + 1);
      goto partial;  /* send already processed part */
    }
    else if (sz > size)
    {
      //snmp_log("sz %u > %u size; returning 0", sz, size);
      goto wait;
    }

    /* Update buffer pointer and remaining size counters. */
    ADVANCE(pkt, pkt_size, sz);
    size -= sz;

    /*
     * We load search range end OID
     * The exactly same process of sanity checking is preformed while loading
     * the SearchRange's end OID
     */
    const struct oid *o_end_b = (void *) pkt;
    if ((sz = snmp_oid_size(o_end_b)) > pkt_size)
    {
      c.error = AGENTX_RES_PARSE_ERROR;  /* Packet error, inconsistent values */
      goto send;
    }

    if (sz > size && ind > 0)
    {
      //snmp_log("sz2 %u > %u size && ind %u > 1", sz, size, ind + 1);
      size += snmp_oid_size(o_start_b);
      goto partial;
    }
    else if (sz > size)
    {
      //snmp_log("sz2 %u > %u size; returning 0", sz, size);
      goto wait;
    }

    ADVANCE(pkt, pkt_size, sz);
    size -= sz;

    // TODO check for oversized OIDs before any allocation (in prefixize())

    /* We create copy of OIDs outside of rx-buffer and also prefixize them */
    o_start = snmp_prefixize(p, o_start_b, c.byte_ord);
    o_end = snmp_prefixize(p, o_end_b, c.byte_ord);

    if (!snmp_is_oid_empty(o_end) && snmp_oid_compare(o_start, o_end) > 0)
    {
      //snmp_log("snmp_gets2() o_start does not preceed o_end, returning GEN_ERROR");
      c.error = AGENTX_RES_GEN_ERROR;
      goto send;
    }

    /* TODO find mib_class, check if type is GET of GET_NEXT, act acordingly */
    switch (h->type)
    {
      case AGENTX_GET_PDU:
	snmp_mib_fill2(p, o_start, &c);
	break;

      case AGENTX_GET_NEXT_PDU:
	snmp_get_next2(p, o_start, o_end, &c);
	break;

      case AGENTX_GET_BULK_PDU:
	if (ind >= bulk_state.getbulk.non_repeaters)
	  bulk_state.repeaters++;

	// store the o_start, o_end

	/* The behavior of GetBulk pdu in the first iteration is
	 * identical to GetNext pdu. */
	has_any = has_any || snmp_get_next2(p, o_start, o_end, &c);
	break;

      default:
	die("incorrect usage");
    }

    mb_free(o_start);
    o_start = NULL;
    mb_free(o_end);
    o_end = NULL;

    ind++;
  } /* while (c.error == AGENTX_RES_NO_ERROR && size > 0) */

  if (h->type == AGENTX_GET_BULK_PDU)
  {
    for (bulk_state.repetition++;
	 has_any && bulk_state.repetition < bulk_state.getbulk.max_repetitions;
	 bulk_state.repetition++)
    {
      // TODO find propper start and end
      struct oid *start = NULL;
      struct oid *end = NULL;
      has_any = 0;
      for (bulk_state.index = 0; bulk_state.index < bulk_state.repeaters;
	   bulk_state.repeaters++)
	has_any = has_any || snmp_get_bulk2(p, start, end, &bulk_state, &c);
    }
  }

send:;
  //snmp_log("gets2: sending response ...");
  struct agentx_response *res = (void *) sk->tbuf;
  /* We update the error, index pair on the beginning of the packet. */
  response_err_ind(res, c.error, ind + 1);
  uint s = update_packet_size(p, (byte *) response_header, c.buffer);

  //snmp_log("sending response to Get-PDU, GetNext-PDU or GetBulk-PDU request (size %u)...", s);

  /* We send the message in TX-buffer. */
  sk_send(sk, s);
  // TODO think through the error state

  mb_free(o_start);
  mb_free(o_end);

  /* number of bytes parsed from RX-buffer */
  return pkt - pkt_start;


partial:
  //snmp_log("partial packet");
  /* The context octet is not added into response pdu. */

  /* need to tweak RX buffer packet size */
  //snmp_log("old rx-buffer size %u", h->payload);
  (c.byte_ord) ? put_u32(&h->payload, pkt_size) : (h->payload = pkt_size);
  //snmp_log("new rx-buffer size %u", h->payload);
  *skip = AGENTX_HEADER_SIZE;

  /* number of bytes parsed from RX-buffer */
  return pkt - pkt_start;


wait:
  mb_free(o_start);
  mb_free(o_end);
  p->packet_id--; /* we did not use the packetID */

  return 0;
}

void
snmp_start_subagent(struct snmp_proto *p)
{
  //snmp_log("snmp_start_subagent() starting subagent");
  //snmp_log("DEBUG p->bgp_local_as %u", p->bgp_local_as);

  /* blank oid means unsupported */
  struct oid *blank = snmp_oid_blank(p);
  open_pdu(p, blank);

  p->state = SNMP_OPEN;

  mb_free(blank);
}

void
snmp_stop_subagent(struct snmp_proto *p)
{
  //snmp_log("snmp_stop_subagent() state %d", p->state);

  if (p->state == SNMP_STOP)
    close_pdu(p, AGENTX_CLOSE_SHUTDOWN);
}

static inline int
oid_prefix(struct oid *o, u32 *prefix, uint len)
{
  for (uint i = 0; i < len; i++)
    if (o->ids[i] != prefix[i])
      return 0;

  return 1;
}

int
snmp_rx(sock *sk, uint size)
{
  //snmp_log("snmp_rx() size %u", size);
  //snmp_dump_packet(sk->tbuf, 64);
  struct snmp_proto *p = sk->data;
  byte *pkt_start = sk->rbuf;
  byte *end = pkt_start + size;
  //snmp_log("snmp_rx rbuf 0x%p  rpos 0x%p", sk->rbuf, sk->rpos);

  /*
   * In some cases we want to save the header for future parsing, skip is number
   * of bytes that should not be overriden by memmove()
   */
  uint skip = 0;

  //snmp_log("snmp_rx before loop");
  while (end >= pkt_start + AGENTX_HEADER_SIZE && skip == 0)
  {
    uint parsed_len = parse_pkt(p, pkt_start, size, &skip);

    /*snmp_log("snmp_rx loop end %p parsed >>>  %u  <<< curr %p", end, parsed_len,
	      pkt_start + parsed_len);
*/
    //snmp_log("snmp_rx loop2 rpos 0x%p", sk->rpos);

    if (parsed_len == 0)
      break;

    pkt_start += parsed_len;
    size -= parsed_len;
  }
  //snmp_log("snmp_rx loop finished");

  /* Incomplete packets */
  if (skip != 0 || pkt_start != end)
  {
    //snmp_log("snmp_rx memmove");
    //snmp_dump_packet(sk->rbuf, SNMP_RX_BUFFER_SIZE);
    memmove(sk->rbuf + skip, pkt_start, size);
    //snmp_log("after change; sk->rbuf 0x%p  sk->rpos 0x%p", sk->rbuf, sk->rpos);
    //snmp_dump_packet(sk->rbuf, size + skip);
    //snmp_log("tweaking rpos 0x%p  (size %u skip %u)", sk->rpos, size, skip);
    sk->rpos = sk->rbuf + size + skip;
    //snmp_log("snmp_rx returing 0");
    return 0;
  }

  //snmp_log("snmp_rx returning 1");
  return 1;
}

/* Ping-PDU */
void
snmp_ping(struct snmp_proto *p)
{
  sock *sk = p->sock;
  //snmp_dump_packet(sk->tpos, AGENTX_HEADER_SIZE + 4);
  //snmp_log("snmp_ping sk->tpos 0x%p", sk->tpos);
  struct snmp_pdu c = SNMP_PDU_CONTEXT(sk);

  if (c.size < AGENTX_HEADER_SIZE)
    snmp_manage_tbuf(p, &c);

  //snmp_log("ping_pdu()");
  struct agentx_header *h = (struct agentx_header *) c.buffer;
  ADVANCE(c.buffer, c.size, AGENTX_HEADER_SIZE);
  SNMP_BLANK_HEADER(h, AGENTX_PING_PDU);
  p->packet_id++;
  SNMP_SESSION(h, p);
  c.byte_ord = AGENTX_NETWORK_BYTE_ORDER;

  //snmp_log("sending ping packet ... tpos 0x%p", sk->tpos);
  //snmp_dump_packet(sk->tpos, AGENTX_HEADER_SIZE + 4);
  /* sending only header -> pkt - buf */
  uint s = update_packet_size(p, sk->tpos, c.buffer);

  sk_send(sk, s);
}

static inline int
is_bgp4_mib_prefix(struct oid *o)
{
  if (o->prefix == SNMP_MGMT && o->ids[0] == SNMP_MIB_2 &&
      o->ids[1] == SNMP_BGP4_MIB)
    return 1;
  else
    return 0;
}

static inline int
has_inet_prefix(struct oid *o)
{
  return (o->n_subid > 4 && o->ids[0] == 1 &&
	  o->ids[1] == 3 && o->ids[2] == 6 &&
	  o->ids[3] == 1);
}

/**
 * snmp_search_check_end_oid - check if oid is before SearchRange end
 *
 * @found: best oid found in MIB tree
 * @bound: upper bound specified in SearchRange
 *
 * check if found oid meet the SearchRange upper bound condition in
 * lexicographical order, returns boolean value
 */
int snmp_search_check_end_oid(const struct oid *found, const struct oid *bound)
{
  /*snmp_log("upper_bound_check(*f, *b) %p %p is_empty() %d", found, bound,
	  snmp_is_oid_empty(bound));
*/

  if (snmp_is_oid_empty(bound))
    return 1;

  return (snmp_oid_compare(found, bound) < 0);
}

/* tree is tree with "internet" prefix .1.3.6.1
   working only with o_start, o_end allocated in heap (not from buffer)*/
static struct oid *
search_mib(struct snmp_proto *p, const struct oid *o_start, const struct oid *o_end,
	   struct oid *o_curr, struct snmp_pdu *c,
	   enum snmp_search_res *result)
{
  //snmp_log("search_mib()");
  ASSUME(o_start != NULL);

  if (o_curr && (o_curr->n_subid < 2 || o_curr->ids[0] != 1))
    return NULL;
  if (!o_curr && (o_start->n_subid < 2 || o_start->ids[0] != 1))
    return NULL;

  if (!o_curr)
  {
    o_curr = snmp_oid_duplicate(p->pool, o_start);
    // XXX is it right time to free o_start right now (here) ?
	// not for use in snmp_get_next2() the o_start comes and ends in _gets2_()
  }

  const struct oid *blank = NULL;
  if (!snmp_is_oid_empty(o_end) &&
      snmp_get_mib_class(o_curr) < snmp_get_mib_class(o_end))
  {
    o_end = blank = snmp_oid_blank(p);
    //snmp_log("search_mib() o_end points to blank oid now %p", o_end);
  }

  enum snmp_search_res r;
  switch (o_curr->ids[1])
  {
    case SNMP_BGP4_MIB:
      r = snmp_bgp_search2(p, &o_curr, o_end, c->context);

      if (r == SNMP_SEARCH_OK)
      {
	*result = r;
	break;
	return o_curr;
      }

      // TODO add early break for o_end less then thinkable maximum in each tree

      /* fall through */

    default:
      if (o_curr) mb_free(o_curr);
      o_curr = snmp_oid_duplicate(p->pool, o_start);
      *result = SNMP_SEARCH_END_OF_VIEW;
      break;
  }

  if (o_end == blank)
    mb_free((void *) blank);

  return o_curr;
}

/**
 * snmp_prefixize - return prefixed oid copy if possible
 * @proto: allocation pool holder
 * @oid: from packet loaded object identifier
 * @byte_ord: byte order of @oid
 *
 * Returns prefixed (meaning with nonzero prefix field) oid copy of @oid if
 * possible, NULL otherwise. Returned pointer is always allocated from @proto's
 * pool not a pointer to recieve buffer (from which is most likely @oid).
 */
struct oid *
snmp_prefixize(struct snmp_proto *proto, const struct oid *oid, int byte_ord)
{
  ASSERT(oid != NULL);
  //snmp_log("snmp_prefixize()");

  if (snmp_is_oid_empty(oid))
  {
    /* allocate new zeroed oid */
    //snmp_log("blank");
    return snmp_oid_blank(proto);
  }

  /* already in prefixed form */
  else if (oid->prefix != 0) {
    struct oid *new = snmp_oid_duplicate(proto->pool, oid);
    //snmp_log("already prefixed");
    return new;
  }

  if (oid->n_subid < 5)
    return NULL;
  //{  snmp_log("too small"); return NULL; }

  for (int i = 0; i < 4; i++)
    if (LOAD_U32(oid->ids[i], byte_ord) != snmp_internet[i])
      return NULL;
      //{ snmp_log("different prefix"); return NULL; }

  /* validity check here */
  if (oid->ids[4] >= 256)
    return NULL;
    //{ snmp_log("outside byte first id"); return NULL; }

  struct oid *new = mb_alloc(proto->pool,
          sizeof(struct oid) + MAX((oid->n_subid - 5) * sizeof(u32), 0));

  memcpy(new, oid, sizeof(struct oid));
  new->n_subid = oid->n_subid - 5;

  /* validity check before allocation => ids[4] < 256
     and can be copied to one byte new->prefix */
  new->prefix = oid->ids[4];

  memcpy(&new->ids, &oid->ids[5], new->n_subid * sizeof(u32));
  return new;
}

static void
snmp_mib_fill2(struct snmp_proto *p, struct oid *oid,
	       struct snmp_pdu *c)
{
  ASSUME(oid != NULL);

  if (c->size < snmp_varbind_hdr_size_from_oid(oid))
    snmp_manage_tbuf(p, c);

  struct agentx_varbind *vb = snmp_create_varbind(c->buffer, oid);

  if (oid->n_subid < 2 || (oid->prefix != SNMP_MGMT && oid->ids[0] != SNMP_MIB_2))
  {
    vb->type = AGENTX_NO_SUCH_OBJECT;
    ADVANCE(c->buffer, c->size, snmp_varbind_header_size(vb));
    return;
  }

  u8 mib_class = snmp_get_mib_class(oid);
  switch (mib_class)
  {
    case SNMP_CLASS_BGP:
      snmp_bgp_fill(p, vb, c);
      break;

    case SNMP_CLASS_INVALID:
    case SNMP_CLASS_END:
    default:
      break;
      vb->type = AGENTX_NO_SUCH_OBJECT;
      ADVANCE(c->buffer, c->size, snmp_varbind_header_size(vb));
  }
}

/**
 *
 * Important note: After managing insufficient buffer size all in buffer pointers
 *  are invalidated!
 */
void
snmp_manage_tbuf(struct snmp_proto UNUSED *p, struct snmp_pdu *c)
{
  //snmp_log("snmp_manage_tbuf()");
  sock *sk = p->sock;

  sk_set_tbsize(sk, sk->tbsize + 2048);
  c->size += 2048;
}

static struct agentx_response *
prepare_response(struct snmp_proto *p, struct snmp_pdu *c)
{
  //snmp_log("prepare_response()");
<<<<<<< HEAD

  if (!p->partial_response)
  {
    struct agentx_response *r = (void *) c->buffer;
    struct agentx_header *h = &r->h;
=======
>>>>>>> e15f38e0

  struct agentx_response *r = (void *) c->buffer;
  struct agentx_header *h = &r->h;

  SNMP_BLANK_HEADER(h, AGENTX_RESPONSE_PDU);
  SNMP_SESSION(h, p);

  /* protocol doesn't care about subagent upTime */
  STORE_U32(r->uptime, 0);
  STORE_U16(r->error, AGENTX_RES_NO_ERROR);
  STORE_U16(r->index, 0);

  ADVANCE(c->buffer, c->size, sizeof(struct agentx_response));
  return r;
}


#undef SNMP_ERR_SHIFT<|MERGE_RESOLUTION|>--- conflicted
+++ resolved
@@ -108,17 +108,7 @@
   c.buffer = snmp_put_str(c.buffer, cf->description);
 
   uint s = update_packet_size(p, buf, c.buffer);
-<<<<<<< HEAD
-  int ret = sk_send(sk, s);
-  if (ret > 0)
-    snmp_log("sk_send OK!");
-  else if (ret == 0)
-    snmp_log("sk_send sleep");
-  else
-    snmp_log("sk_send error");
-=======
   sk_send(sk, s);
->>>>>>> e15f38e0
 #undef TIMEOUT_SIZE
 }
 
@@ -287,17 +277,7 @@
   uint s = update_packet_size(p, buf, c.buffer);
 
   //snmp_log("sending (un)register %s", snmp_pkt_type[type]);
-<<<<<<< HEAD
-  int ret = sk_send(sk, s);
-  if (ret > 0)
-    snmp_log("sk_send OK!");
-  else if (ret == 0)
-    snmp_log("sk_send sleep");
-  else
-    snmp_log("sk_send error");
-=======
   sk_send(sk, s);
->>>>>>> e15f38e0
 }
 
 /* Register-PDU */
@@ -345,15 +325,6 @@
   uint s = update_packet_size(p, buf, c.buffer);
 
   //snmp_log("preparing to sk_send() (close)");
-<<<<<<< HEAD
-  int ret = sk_send(sk, s);
-  if (ret > 0)
-    snmp_log("sk_send OK!");
-  else if (ret == 0)
-    snmp_log("sk_send sleep");
-  else
-    snmp_log("sk_send error");
-=======
   sk_send(sk, s);
 }
 
@@ -407,7 +378,6 @@
       return 0;
   }
 #endif
->>>>>>> e15f38e0
 }
 
 
@@ -717,12 +687,7 @@
   {
     case AGENTX_RESPONSE_PDU:
       //snmp_log("parse_pkt returning parse_response");
-<<<<<<< HEAD
-      parsed_len = parse_response(p, pkt, size);
-      break;
-=======
-      return parse_response(p, pkt, size);
->>>>>>> e15f38e0
+     return parse_response(p, pkt, size);
 
     case AGENTX_GET_PDU:
     case AGENTX_GET_NEXT_PDU:
@@ -757,10 +722,6 @@
   }
 }
 
-<<<<<<< HEAD
-  //snmp_log("parse_pkt returning parsed length");
-  return parsed_len;
-=======
 static void
 snmp_register_ok(struct snmp_proto *p, struct agentx_response *r, uint size, u8 type)
 {
@@ -778,7 +739,6 @@
 {
   (void)p;(void)r;(void)size;
   // TODO unsupported_context
->>>>>>> e15f38e0
 }
 
 static uint
@@ -810,16 +770,6 @@
 	   p->packet_id);
 */
   //snmp_log("  pkt size %u", h->payload);
-<<<<<<< HEAD
-
-  //snmp_log("  pkt size %u", h->payload);
-
-  if (r->error == AGENTX_RES_NO_ERROR)
-    do_response(p, res, size);
-  else
-    /* erronous packet should be dropped quietly */
-    {}//snmp_log("an error occured '%s'", snmp_errs[get_u16(&r->error) - SNMP_ERR_SHIFT]);
-=======
 
   switch (r->error)
   {
@@ -873,7 +823,6 @@
       snmp_log("recieved response with error '%s'", snmp_errs[get_u16(&r->error) - SNMP_ERR_SHIFT]);
       break;
   }
->>>>>>> e15f38e0
 
   return pkt_size + AGENTX_HEADER_SIZE;
 }
@@ -1704,14 +1653,6 @@
 prepare_response(struct snmp_proto *p, struct snmp_pdu *c)
 {
   //snmp_log("prepare_response()");
-<<<<<<< HEAD
-
-  if (!p->partial_response)
-  {
-    struct agentx_response *r = (void *) c->buffer;
-    struct agentx_header *h = &r->h;
-=======
->>>>>>> e15f38e0
 
   struct agentx_response *r = (void *) c->buffer;
   struct agentx_header *h = &r->h;

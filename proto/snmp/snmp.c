--- conflicted
+++ resolved
@@ -252,10 +252,7 @@
   }
 
   snmp_log("opening socket");
-<<<<<<< HEAD
-=======
   /* Try opening the socket, schedule a retry on fail */
->>>>>>> e15f38e0
   if (sk_open(s) < 0)
     tm_set(p->startup_timer, current_time() + p->timeout S);
 }

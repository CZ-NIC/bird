dnl ** Additional Autoconf tests for BIRD configure script
dnl ** (c) 1999 Martin Mares <mj@ucw.cz>

<<<<<<< HEAD
AC_DEFUN([BIRD_CHECK_STRUCT_ALIGN],
[AC_CACHE_CHECK([usual alignment of structures],bird_cv_c_struct_align,[
AC_TRY_RUN([
#include <stdio.h>

struct { char x; long int y; } ary[2];

int main(void)
{
  FILE *f = fopen("conftestresult", "w");
  if (!f) return 10;
  fprintf(f, "%d", sizeof(ary)/2);
  fclose(f);
  exit(0);
}
],[
bird_cv_c_struct_align=`cat conftestresult`
],[
AC_MSG_RESULT([test program failed])
AC_MSG_ERROR([Cannot determine structure alignment])
],[bird_cv_c_struct_align=16])
])
AC_DEFINE_UNQUOTED([CPU_STRUCT_ALIGN], [$bird_cv_c_struct_align], [Usual alignment of structures])
])

AC_DEFUN([BIRD_CHECK_TIME_T],
[AC_CACHE_CHECK([characteristics of time_t], bird_cv_type_time_t, [
AC_TRY_RUN([
#include <stdio.h>
#include <sys/time.h>
#include <limits.h>

int main(void)
{
  FILE *f = fopen("conftestresult", "w");
  if (!f) return 10;
  fprintf(f, "%d-bit ", sizeof(time_t)*CHAR_BIT);
  if ((time_t) -1 > 0) fprintf(f, "un");
  fprintf(f, "signed");
  fclose(f);
  exit(0);
}
],[bird_cv_type_time_t=`cat conftestresult`
],[	AC_MSG_RESULT([test program failed])
	AC_MSG_ERROR([Cannot determine time_t size and signedness.])
],[bird_cv_type_time_t="32-bit signed"])
])
case "$bird_cv_type_time_t" in
	*64-bit*)	AC_DEFINE([TIME_T_IS_64BIT], [1], [Define to 1 if time_t is 64 bit]) ;;
	esac
case "$bird_cv_type_time_t" in
	*unsigned*)	;;
	*)		AC_DEFINE([TIME_T_IS_SIGNED], [1], [Define to 1 if time_t is signed]) ;;
	esac
])

=======
>>>>>>> b845ea09
AC_DEFUN([BIRD_CHECK_PTHREADS],
[
  bird_tmp_cflags="$CFLAGS"
  CFLAGS="$CFLAGS -pthread"

  AC_CACHE_CHECK(
    [whether POSIX threads are available],
    [bird_cv_lib_pthreads],
    [
      AC_LINK_IFELSE(
	[
	  AC_LANG_PROGRAM(
	    [ #include <pthread.h> ],
	    [
	      pthread_t pt;
	      pthread_create(&pt, NULL, NULL, NULL);
	      pthread_spinlock_t lock;
	      pthread_spin_lock(&lock);
	    ]
	  )
	],
	[bird_cv_lib_pthreads=yes],
	[bird_cv_lib_pthreads=no]
      )
    ]
  )

  CFLAGS="$bird_tmp_cflags"
])

AC_DEFUN([BIRD_CHECK_GCC_OPTION],
[
  bird_tmp_cflags="$CFLAGS"
  CFLAGS="$3 $2"

  AC_CACHE_CHECK(
    [whether CC supports $2],
    [$1],
    [
      AC_COMPILE_IFELSE(
	[AC_LANG_PROGRAM()],
	[$1=yes],
	[$1=no]
      )
    ]
  )

  CFLAGS="$bird_tmp_cflags"
])

AC_DEFUN([BIRD_ADD_GCC_OPTION],
[
  if test "$$1" = yes ; then
    CFLAGS="$CFLAGS $2"
  fi
])

# BIRD_CHECK_PROG_FLAVOR_GNU(PROGRAM-PATH, IF-SUCCESS, [IF-FAILURE])
<<<<<<< HEAD
# copied autoconf internal _AC_PATH_PROG_FLAVOR_GNU
AC_DEFUN([BIRD_CHECK_PROG_FLAVOR_GNU],
[# Check for GNU $1
case `"$1" --version 2>&1` in
*GNU*)
  $2;;
m4_ifval([$3],
[*)
  $3;;
])esac
=======
# copied from autoconf internal _AC_PATH_PROG_FLAVOR_GNU
AC_DEFUN([BIRD_CHECK_PROG_FLAVOR_GNU],
[
  # Check for GNU $1
  case `"$1" --version 2>&1` in
    *GNU*)
      $2
      ;;
  m4_ifval([$3],
    [*)
      $3
      ;;
    ]
  )
  esac
>>>>>>> b845ea09
])<|MERGE_RESOLUTION|>--- conflicted
+++ resolved
@@ -1,65 +1,6 @@
 dnl ** Additional Autoconf tests for BIRD configure script
 dnl ** (c) 1999 Martin Mares <mj@ucw.cz>
 
-<<<<<<< HEAD
-AC_DEFUN([BIRD_CHECK_STRUCT_ALIGN],
-[AC_CACHE_CHECK([usual alignment of structures],bird_cv_c_struct_align,[
-AC_TRY_RUN([
-#include <stdio.h>
-
-struct { char x; long int y; } ary[2];
-
-int main(void)
-{
-  FILE *f = fopen("conftestresult", "w");
-  if (!f) return 10;
-  fprintf(f, "%d", sizeof(ary)/2);
-  fclose(f);
-  exit(0);
-}
-],[
-bird_cv_c_struct_align=`cat conftestresult`
-],[
-AC_MSG_RESULT([test program failed])
-AC_MSG_ERROR([Cannot determine structure alignment])
-],[bird_cv_c_struct_align=16])
-])
-AC_DEFINE_UNQUOTED([CPU_STRUCT_ALIGN], [$bird_cv_c_struct_align], [Usual alignment of structures])
-])
-
-AC_DEFUN([BIRD_CHECK_TIME_T],
-[AC_CACHE_CHECK([characteristics of time_t], bird_cv_type_time_t, [
-AC_TRY_RUN([
-#include <stdio.h>
-#include <sys/time.h>
-#include <limits.h>
-
-int main(void)
-{
-  FILE *f = fopen("conftestresult", "w");
-  if (!f) return 10;
-  fprintf(f, "%d-bit ", sizeof(time_t)*CHAR_BIT);
-  if ((time_t) -1 > 0) fprintf(f, "un");
-  fprintf(f, "signed");
-  fclose(f);
-  exit(0);
-}
-],[bird_cv_type_time_t=`cat conftestresult`
-],[	AC_MSG_RESULT([test program failed])
-	AC_MSG_ERROR([Cannot determine time_t size and signedness.])
-],[bird_cv_type_time_t="32-bit signed"])
-])
-case "$bird_cv_type_time_t" in
-	*64-bit*)	AC_DEFINE([TIME_T_IS_64BIT], [1], [Define to 1 if time_t is 64 bit]) ;;
-	esac
-case "$bird_cv_type_time_t" in
-	*unsigned*)	;;
-	*)		AC_DEFINE([TIME_T_IS_SIGNED], [1], [Define to 1 if time_t is signed]) ;;
-	esac
-])
-
-=======
->>>>>>> b845ea09
 AC_DEFUN([BIRD_CHECK_PTHREADS],
 [
   bird_tmp_cflags="$CFLAGS"
@@ -118,18 +59,6 @@
 ])
 
 # BIRD_CHECK_PROG_FLAVOR_GNU(PROGRAM-PATH, IF-SUCCESS, [IF-FAILURE])
-<<<<<<< HEAD
-# copied autoconf internal _AC_PATH_PROG_FLAVOR_GNU
-AC_DEFUN([BIRD_CHECK_PROG_FLAVOR_GNU],
-[# Check for GNU $1
-case `"$1" --version 2>&1` in
-*GNU*)
-  $2;;
-m4_ifval([$3],
-[*)
-  $3;;
-])esac
-=======
 # copied from autoconf internal _AC_PATH_PROG_FLAVOR_GNU
 AC_DEFUN([BIRD_CHECK_PROG_FLAVOR_GNU],
 [
@@ -145,5 +74,4 @@
     ]
   )
   esac
->>>>>>> b845ea09
 ])
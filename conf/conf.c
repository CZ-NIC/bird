/*
 *	BIRD Internet Routing Daemon -- Configuration File Handling
 *
 *	(c) 1998--2000 Martin Mares <mj@ucw.cz>
 *
 *	Can be freely distributed and used under the terms of the GNU GPL.
 */

/**
 * DOC: Configuration manager
 *
 * Configuration of BIRD is complex, yet straightforward. There are three
 * modules taking care of the configuration: config manager (which takes care
 * of storage of the config information and controls switching between configs),
 * lexical analyzer and parser.
 *
 * The configuration manager stores each config as a &config structure
 * accompanied by a linear pool from which all information associated
 * with the config and pointed to by the &config structure is allocated.
 *
 * There can exist up to four different configurations at one time: an active
 * one (pointed to by @config), configuration we are just switching from
 * (@old_config), one queued for the next reconfiguration (@future_config; if
 * there is one and the user wants to reconfigure once again, we just free the
 * previous queued config and replace it with the new one) and finally a config
 * being parsed (@new_config). The stored @old_config is also used for undo
 * reconfiguration, which works in a similar way. Reconfiguration could also
 * have timeout (using @config_timer) and undo is automatically called if the
 * new configuration is not confirmed later. The new config (@new_config) and
 * associated linear pool (@cfg_mem) is non-NULL only during parsing.
 *
 * Loading of new configuration is very simple: just call config_alloc() to get
 * a new &config structure, then use config_parse() to parse a configuration
 * file and fill all fields of the structure and finally ask the config manager
 * to switch to the new config by calling config_commit().
 *
 * CLI commands are parsed in a very similar way -- there is also a stripped-down
 * &config structure associated with them and they are lex-ed and parsed by the
 * same functions, only a special fake token is prepended before the command
 * text to make the parser recognize only the rules corresponding to CLI commands.
 */

#include <stdarg.h>

#undef LOCAL_DEBUG

#include "nest/bird.h"
#include "nest/route.h"
#include "nest/protocol.h"
#include "nest/iface.h"
#include "nest/mpls.h"
#include "lib/resource.h"
#include "lib/string.h"
#include "lib/event.h"
#include "lib/timer.h"
#include "conf/conf.h"
#include "filter/filter.h"
#include "sysdep/unix/unix.h"


static jmp_buf conf_jmpbuf;

config_ref config;
_Thread_local struct config *new_config;
pool *config_pool;

struct config *old_config;		/* Old configuration */
static config_ref future_config;	/* New config held here if recon requested during recon */
static int old_cftype;			/* Type of transition old_config -> config (RECONFIG_SOFT/HARD) */
static int future_cftype;		/* Type of scheduled transition, may also be RECONFIG_UNDO */
/* Note that when future_cftype is RECONFIG_UNDO, then future_config is NULL,
   therefore proper check for future scheduled config checks future_cftype */

static void config_done(void);
static timer *config_timer;		/* Timer for scheduled configuration rollback */

/* These are public just for cmd_show_status(), should not be accessed elsewhere */
int shutting_down;			/* Shutdown requested, do not accept new config changes */
int configuring;			/* Reconfiguration is running */
int undo_available;			/* Undo was not requested from last reconfiguration */
/* Note that both shutting_down and undo_available are related to requests, not processing */

static void
config_obstacles_cleared(struct callback *_ UNUSED)
{
  ASSERT_DIE(birdloop_inside(&main_birdloop));
  ASSERT_DIE(configuring);
  config_done();
}

/**
 * config_alloc - allocate a new configuration
 * @name: name of the config
 *
 * This function creates new &config structure, attaches a resource
 * pool and a linear memory pool to it and makes it available for
 * further use. Returns a pointer to the structure.
 */
struct config *
config_alloc(const char *name)
{
  pool *p = rp_new(config_pool, the_bird_domain.the_bird, "Config");
  linpool *l = lp_new_default(p);
  struct config *c = lp_allocz(l, sizeof(struct config));

  /* Duplication of name string in local linear pool */
  uint nlen = strlen(name) + 1;
  char *ndup = lp_allocu(l, nlen);
  memcpy(ndup, name, nlen);

  init_list(&c->tests);
  init_list(&c->symbols);
  c->pool = p;
  c->mem = l;
  c->file_name = ndup;
  c->tf_route = c->tf_proto = TM_ISO_SHORT_MS;
  c->tf_base = c->tf_log = TM_ISO_LONG_MS;
  c->gr_wait = DEFAULT_GR_WAIT;

  callback_init(&c->obstacles_cleared, config_obstacles_cleared, &main_birdloop);
  obstacle_target_init(&c->obstacles, &c->obstacles_cleared, p, "Config");

  return c;
}

/**
 * config_parse - parse a configuration
 * @c: configuration
 *
 * config_parse() reads input by calling a hook function pointed to
 * by @cf_read_hook and parses it according to the configuration
 * grammar. It also calls all the preconfig and postconfig hooks
 * before, resp. after parsing.
 *
 * Result: 1 if the config has been parsed successfully, 0 if any
 * error has occurred (such as anybody calling cf_error()) and
 * the @err_msg field has been set to the error message.
 */
int
config_parse(struct config *c)
{
  int done = 0;
  DBG("Parsing configuration file `%s'\n", c->file_name);
  new_config = c;
  cfg_mem = c->mem;
  if (setjmp(conf_jmpbuf))
    goto cleanup;

  cf_lex_init(NULL, c);
  filter_preconfig(c);
  sysdep_preconfig(c);
  protos_preconfig(c);
  mpls_preconfig(c);
  rt_preconfig(c);
  cf_parse();
  rt_postconfig(c);

  if (EMPTY_LIST(c->protos))
    cf_error("No protocol is specified in the config file");

  done = 1;

cleanup:
  new_config = NULL;
  cfg_mem = NULL;
  return done;
}

/**
 * cli_parse - parse a CLI command
 * @c: temporary config structure
 *
 * cli_parse() is similar to config_parse(), but instead of a configuration,
 * it parses a CLI command. See the CLI module for more information.
 */
int
cli_parse(struct config *main_config, struct config *c)
{
  int done = 0;
  new_config = c;
  cfg_mem = c->mem;
  if (setjmp(conf_jmpbuf))
    goto cleanup;

  cf_lex_init(main_config, c);
  cf_parse();
  done = 1;

cleanup:
  new_config = NULL;
  cfg_mem = NULL;
  return done;
}

/**
 * config_free - free a configuration
 * @c: configuration to be freed
 *
 * This function takes a &config structure and frees all resources
 * associated with it.
 */
void
config_free(struct config *c)
{
  if (!c)
    return;

  synchronize_rcu();
  ASSERT_DIE(!obstacle_target_count(&c->obstacles));

  rp_free(c->pool);
}

/**
 * config_free_old - free stored old configuration
 *
 * This function frees the old configuration (%old_config) that is saved for the
 * purpose of undo. It is useful before parsing a new config when reconfig is
 * requested, to avoid keeping three (perhaps memory-heavy) configs together.
 * Configuration is not freed when it is still active during reconfiguration.
 */
void
config_free_old(void)
{
  tm_stop(config_timer);
  undo_available = 0;

  config_free(old_config);
  old_config = NULL;
}

struct global_runtime global_runtime_internal[2] = {{
  .tf_log = {
    .fmt1 = "%F %T.%3f",
  },
}};
struct global_runtime * _Atomic global_runtime = &global_runtime_internal[0];

static void
global_commit(struct config *new, struct config *old)
{
  /* Updating the global runtime. */
  struct global_runtime *og = atomic_load_explicit(&global_runtime, memory_order_relaxed);
  struct global_runtime *ng = &global_runtime_internal[og == &global_runtime_internal[0]];
  ASSERT_DIE(ng != og);

#define COPY(x)	ng->x = new->x;
  MACRO_FOREACH(COPY,
      tf_route,
      tf_proto,
      tf_log,
      tf_base,
      cli_debug,
      latency_debug,
      latency_limit,
      watchdog_warning,
      watchdog_timeout,
      gr_wait,
      hostname
      );
#undef COPY

  ng->load_time = current_time();

  if (new->router_id)
    ng->router_id = new->router_id;
  else if (old)
  {
    /* The startup router ID must be determined after start of device protocol,
     * thus if old == NULL then we do nothing */
    ng->router_id = og->router_id;

    if (new->router_id_from)
    {
      u32 id = if_choose_router_id(new->router_id_from, og->router_id);
      if (!id)
	log(L_WARN "Cannot determine router ID, using old one");
      else
	ng->router_id = id;
    }
  }

  atomic_store_explicit(&global_runtime, ng, memory_order_release);

  /* We have to wait until every reader surely doesn't read the old values */
  synchronize_rcu();
}

static int
config_do_commit(config_ref *cr, int type)
{
  if (type == RECONFIG_UNDO)
    {
      OBSREF_SET(*cr, old_config);
      type = old_cftype;
    }
  else
    config_free(old_config);

  old_config = NULL;
  old_cftype = type;

  struct config *c = OBSREF_GET(*cr);
  old_config = OBSREF_GET(config);

  OBSREF_CLEAR(config);
  OBSREF_SET(config, OBSREF_GET(*cr));

  if (!c->hostname)
    {
      c->hostname = get_hostname(c->mem);

      if (!c->hostname)
        log(L_WARN "Cannot determine hostname");
    }

  configuring = 1;
  if (old_config && !c->shutdown)
    log(L_INFO "Reconfiguring");

  DBG("filter_commit\n");
  filter_commit(c, old_config);
  DBG("sysdep_commit\n");
  sysdep_commit(c, old_config);
  DBG("global_commit\n");
  global_commit(c, old_config);
  mpls_commit(c, old_config);
  DBG("rt_commit\n");
  rt_commit(c, old_config);
  DBG("protos_commit\n");
  protos_commit(c, old_config, type);

  /* Can be cleared directly? */
  if (!old_config)
    return 1;

  if (!callback_is_active(&old_config->obstacles_cleared))
    return 0;

  callback_cancel(&old_config->obstacles_cleared);
  return 1;
}

static void
config_done(void)
{
  struct config *c = OBSREF_GET(config);
  ASSERT_DIE(c);

  if (c->shutdown)
    sysdep_shutdown_done();

  configuring = 0;

  if (old_config)
    log(L_INFO "Reconfigured");

  if (future_cftype)
    {
      int type = future_cftype;
      struct config *fc = OBSREF_GET(future_config);

      if (type == RECONFIG_UNDO)
      {
	ASSERT_DIE(!fc);
	ASSERT_DIE(old_config);
	fc = old_config;
      }

      CONFIG_REF_LOCAL(conf, fc);

      future_cftype = RECONFIG_NONE;
      OBSREF_CLEAR(future_config);

      log(L_INFO "Reconfiguring to queued configuration");
      if (config_do_commit(&conf, type))
	config_done();
    }
}

/**
 * config_commit - commit a configuration
 * @c: new configuration
 * @type: type of reconfiguration (RECONFIG_SOFT or RECONFIG_HARD)
 * @timeout: timeout for undo (in seconds; or 0 for no timeout)
 *
 * When a configuration is parsed and prepared for use, the
 * config_commit() function starts the process of reconfiguration.
 * It checks whether there is already a reconfiguration in progress
 * in which case it just queues the new config for later processing.
 * Else it notifies all modules about the new configuration by calling
 * their commit() functions which can either accept it immediately
 * or call config_add_obstacle() to report that they need some time
 * to complete the reconfiguration. After all such obstacles are removed
 * using config_del_obstacle(), the old configuration is freed and
 * everything runs according to the new one.
 *
 * When @timeout is nonzero, the undo timer is activated with given
 * timeout. The timer is deactivated when config_commit(),
 * config_confirm() or config_undo() is called.
 *
 * Result: %CONF_DONE if the configuration has been accepted immediately,
 * %CONF_PROGRESS if it will take some time to switch to it, %CONF_QUEUED
 * if it's been queued due to another reconfiguration being in progress now
 * or %CONF_SHUTDOWN if BIRD is in shutdown mode and no new configurations
 * are accepted.
 */
int
config_commit(config_ref *cr, int type, uint timeout)
{
  if (shutting_down)
    {
      OBSREF_CLEAR(*cr);
      return CONF_SHUTDOWN;
    }

  undo_available = 1;
  if (timeout)
    tm_start(config_timer, timeout S);
  else
    tm_stop(config_timer);

  if (configuring)
    {
      if (future_cftype)
	{
	  log(L_INFO "Queueing new configuration, ignoring the one already queued");
	  OBSREF_CLEAR(future_config);
	}
      else
	log(L_INFO "Queueing new configuration");

      future_cftype = type;
      OBSREF_SET(future_config, OBSREF_GET(*cr));
      return CONF_QUEUED;
    }

  if (config_do_commit(cr, type))
    {
      config_done();
      return CONF_DONE;
    }
  return CONF_PROGRESS;
}

/**
 * config_confirm - confirm a commited configuration
 *
 * When the undo timer is activated by config_commit() with nonzero timeout,
 * this function can be used to deactivate it and therefore confirm
 * the current configuration.
 *
 * Result: %CONF_CONFIRM when the current configuration is confirmed,
 * %CONF_NONE when there is nothing to confirm (i.e. undo timer is not active).
 */
int
config_confirm(void)
{
  if (config_timer->expires == 0)
    return CONF_NOTHING;

  tm_stop(config_timer);

  return CONF_CONFIRM;
}

/**
 * config_undo - undo a configuration
 *
 * Function config_undo() can be used to change the current
 * configuration back to stored %old_config. If no reconfiguration is
 * running, this stored configuration is commited in the same way as a
 * new configuration in config_commit(). If there is already a
 * reconfiguration in progress and no next reconfiguration is
 * scheduled, then the undo is scheduled for later processing as
 * usual, but if another reconfiguration is already scheduled, then
 * such reconfiguration is removed instead (i.e. undo is applied on
 * the last commit that scheduled it).
 *
 * Result: %CONF_DONE if the configuration has been accepted immediately,
 * %CONF_PROGRESS if it will take some time to switch to it, %CONF_QUEUED
 * if it's been queued due to another reconfiguration being in progress now,
 * %CONF_UNQUEUED if a scheduled reconfiguration is removed, %CONF_NOTHING
 * if there is no relevant configuration to undo (the previous config request
 * was config_undo() too)  or %CONF_SHUTDOWN if BIRD is in shutdown mode and
 * no new configuration changes  are accepted.
 */
int
config_undo(void)
{
  if (shutting_down)
    return CONF_SHUTDOWN;

  if (!undo_available || !old_config)
    return CONF_NOTHING;

  undo_available = 0;
  tm_stop(config_timer);

  if (configuring)
    {
      if (future_cftype)
	{
	  OBSREF_CLEAR(future_config);

	  log(L_INFO "Removing queued configuration");
	  future_cftype = RECONFIG_NONE;
	  return CONF_UNQUEUED;
	}
      else
	{
	  log(L_INFO "Queueing undo configuration");
	  future_cftype = RECONFIG_UNDO;
	  return CONF_QUEUED;
	}
    }

  CONFIG_REF_LOCAL_EMPTY(undo_conf);
  if (config_do_commit(&undo_conf, RECONFIG_UNDO))
    {
      OBSREF_CLEAR(undo_conf);
      config_done();
      return CONF_DONE;
    }
  return CONF_PROGRESS;
}

int
config_status(void)
{
  if (shutting_down)
    return CONF_SHUTDOWN;

  if (configuring)
    return future_cftype ? CONF_QUEUED : CONF_PROGRESS;

  return CONF_DONE;
}

btime
config_timer_status(void)
{
  return tm_active(config_timer) ? tm_remains(config_timer) : -1;
}

extern void cmd_reconfig_undo_notify(void);

static void
config_timeout(timer *t UNUSED)
{
  log(L_INFO "Config timeout expired, starting undo");
  cmd_reconfig_undo_notify();

  int r = config_undo();
  if (r < 0)
    log(L_ERR "Undo request failed");
}

void
config_init(void)
{
  config_pool = rp_new(&root_pool, the_bird_domain.the_bird, "Configurations");

  config_timer = tm_new(config_pool);
  config_timer->hook = config_timeout;
}

/**
 * order_shutdown - order BIRD shutdown
 *
 * This function initiates shutdown of BIRD. It's accomplished by asking
 * for switching to an empty configuration.
 */
void
order_shutdown(int gr)
{
  if (shutting_down)
    return;

  if (!gr)
    log(L_INFO "Shutting down");
  else
    log(L_INFO "Shutting down for graceful restart");

  struct config *c = lp_alloc(OBSREF_GET(config)->mem, sizeof(struct config));
  memcpy(c, OBSREF_GET(config), sizeof(struct config));
  init_list(&c->protos);
  init_list(&c->tables);
  init_list(&c->mpls_domains);
  init_list(&c->symbols);
<<<<<<< HEAD
  obstacle_target_init(&c->obstacles, &c->obstacles_cleared, c->pool, "Config");
=======
  c->cli = (struct cli_config_list) {};
>>>>>>> f3b6661d
  memset(c->def_tables, 0, sizeof(c->def_tables));
  c->shutdown = 1;
  c->gr_down = gr;

  CONFIG_REF_LOCAL(cr, c);
  config_commit(&cr, RECONFIG_HARD, 0);
  shutting_down = 1;
}

/**
 * cf_error - report a configuration error
 * @msg: printf-like format string
 *
 * cf_error() can be called during execution of config_parse(), that is
 * from the parser, a preconfig hook or a postconfig hook, to report an
 * error in the configuration.
 */
void
cf_error(const char *msg, ...)
{
  char buf[1024];
  va_list args;

  va_start(args, msg);
  if (bvsnprintf(buf, sizeof(buf), msg, args) < 0)
    strcpy(buf, "<bug: error message too long>");
  va_end(args);
  new_config->err_msg = cfg_strdup(buf);
  new_config->err_lino = ifs->lino;
  new_config->err_chno = ifs->chno - ifs->toklen + 1;
  new_config->err_file_name = ifs->file_name;
  cf_lex_unwind();
  longjmp(conf_jmpbuf, 1);
}

/**
 * cfg_strdup - copy a string to config memory
 * @c: string to copy
 *
 * cfg_strdup() creates a new copy of the string in the memory
 * pool associated with the configuration being currently parsed.
 * It's often used when a string literal occurs in the configuration
 * and we want to preserve it for further use.
 */
char *
cfg_strdup(const char *c)
{
  int l = strlen(c) + 1;
  char *z = cfg_allocu(l);
  memcpy(z, c, l);
  return z;
}


void
cfg_copy_list(list *dest, list *src, unsigned node_size)
{
  node *dn, *sn;

  init_list(dest);
  WALK_LIST(sn, *src)
  {
    dn = cfg_alloc(node_size);
    memcpy(dn, sn, node_size);
    memset(dn, 0, sizeof(node));
    add_tail(dest, dn);
  }
}<|MERGE_RESOLUTION|>--- conflicted
+++ resolved
@@ -588,11 +588,8 @@
   init_list(&c->tables);
   init_list(&c->mpls_domains);
   init_list(&c->symbols);
-<<<<<<< HEAD
   obstacle_target_init(&c->obstacles, &c->obstacles_cleared, c->pool, "Config");
-=======
   c->cli = (struct cli_config_list) {};
->>>>>>> f3b6661d
   memset(c->def_tables, 0, sizeof(c->def_tables));
   c->shutdown = 1;
   c->gr_down = gr;

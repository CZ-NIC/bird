/*
 *	BIRD -- Configuration Lexer
 *
 *	(c) 1998--2000 Martin Mares <mj@ucw.cz>
 *
 *	Can be freely distributed and used under the terms of the GNU GPL.
 */

/**
 * DOC: Lexical analyzer
 *
 * The lexical analyzer used for configuration files and CLI commands
 * is generated using the |flex| tool accompanied by a couple of
 * functions maintaining the hash tables containing information about
 * symbols and keywords.
 *
 * Each symbol is represented by a &symbol structure containing name
 * of the symbol, its lexical scope, symbol class (%SYM_PROTO for a
 * name of a protocol, %SYM_CONSTANT for a constant etc.) and class
 * dependent data.  When an unknown symbol is encountered, it's
 * automatically added to the symbol table with class %SYM_VOID.
 *
 * The keyword tables are generated from the grammar templates
 * using the |gen_keywords.m4| script.
 */

%{
#undef REJECT     /* Avoid name clashes */

#include <errno.h>
#include <stdlib.h>
#include <stdarg.h>
#include <stdint.h>
#include <unistd.h>
#include <libgen.h>
#include <glob.h>
#include <fcntl.h>
#include <sys/stat.h>
#include <sys/types.h>
#include <sys/stat.h>

#define PARSER 1

#include "nest/bird.h"
#include "nest/rt.h"
#include "nest/protocol.h"
#include "filter/filter.h"
#include "filter/f-inst.h"
#include "conf/conf.h"
#include "conf/cf-parse.tab.h"
#include "lib/string.h"
#include "lib/hash.h"

struct keyword {
  byte *name;
  int value;
};

#include "conf/keywords.h"

/* Could be defined by Bison in cf-parse.tab.h, inteferes with SYM hash */
#ifdef SYM
#undef SYM
#endif


static uint cf_hash(const byte *c);

<<<<<<< HEAD
#define KW_KEY(n)		n->name
#define KW_NEXT(n)		n->next
#define KW_EQ(a,b)		!strcmp(a,b)
#define KW_FN(k)		cf_hash(k)
#define KW_ORDER		8 /* Fixed */

#define SYM_KEY(n)		n->name, n->scope->active
#define SYM_NEXT(n)		n->next
#define SYM_EQ(a,s1,b,s2)	!strcmp(a,b) && s1 == s2
#define SYM_FN(k,s)		cf_hash(k)
=======
#define SYM_KEY(n)		n->name
#define SYM_NEXT(n)		n->next
#define SYM_EQ(a,b)		!strcmp(a,b)
#define SYM_FN(k)		cf_hash(k)
>>>>>>> 58efa944
#define SYM_ORDER		4 /* Initial */

#define SYM_REHASH		sym_rehash
#define SYM_PARAMS		/8, *1, 2, 2, 4, 20


HASH_DEFINE_REHASH_FN(SYM, struct symbol)

<<<<<<< HEAD
HASH(struct keyword) kw_hash;
HASH(struct ea_class) ea_name_hash;

=======
>>>>>>> 58efa944
struct sym_scope *conf_this_scope;
struct sym_scope *global_root_scope;
static pool *global_root_scope_pool;

static struct sym_scope global_root_scope__init = { .active = 1, };
struct sym_scope *global_root_scope = &global_root_scope__init;

linpool *cfg_mem;

int (*cf_read_hook)(byte *buf, unsigned int max, int fd);
struct include_file_stack *ifs;
static struct include_file_stack *ifs_head;

#define QUOTED_BUFFER_SIZE  4096
static BUFFER_(char) quoted_buffer;
static char quoted_buffer_data[QUOTED_BUFFER_SIZE];
static inline void quoted_buffer_init(void) {
  quoted_buffer.used = 0;
  quoted_buffer.size = QUOTED_BUFFER_SIZE;
  quoted_buffer.data = quoted_buffer_data;
}

#define MAX_INCLUDE_DEPTH 8

#define YY_INPUT(buf,result,max) result = cf_read_hook(buf, max, ifs->fd);
#define YY_NO_UNPUT
#define YY_FATAL_ERROR(msg) cf_error(msg)
#define YY_USER_ACTION ifs->chno += yyleng; ifs->toklen = yyleng;

static void cf_include(char *arg, int alen);
static int check_eof(void);

static enum yytokentype cf_lex_symbol(const char *data);

%}

%option noyywrap
%option noinput
%option nounput
%option noreject

%x COMMENT CCOMM CLI QUOTED APOSTROPHED INCLUDE

ALPHA [a-zA-Z_]
DIGIT [0-9]
XIGIT [0-9a-fA-F]
ALNUM [a-zA-Z_0-9]
WHITE [ \t]

%%
^{WHITE}*include{WHITE}*\" {
  if (!ifs->depth)
    cf_error("Include not allowed in CLI");

  BEGIN(INCLUDE);
}

<INCLUDE>[^"\n]+["]{WHITE}*; {
  char *start, *end;

  start = yytext;

  end = strchr(start, '"');
  *end = 0;

  if (start == end)
    cf_error("Include with empty argument");

  cf_include(start, end-start);

  BEGIN(INITIAL);
}

<INCLUDE>["]	        cf_error("Include with empty argument");
<INCLUDE>.		cf_error("Unterminated include");
<INCLUDE>\n		cf_error("Unterminated include");
<INCLUDE><<EOF>>	cf_error("Unterminated include");


{DIGIT}+:{DIGIT}+ {
  uint len1 UNUSED, len2;
  u64 l;
  char *e;

  errno = 0;
  l = bstrtoul10(yytext, &e);
  if (!e || (*e != ':') || (errno == ERANGE) || (l >> 32))
    cf_error("ASN out of range");

  if (l >> 16)
  {
    len1 = 32;
    len2 = 16;
    cf_lval.i64 = (2ULL << 48) | (((u64) l) << len2);
  }
  else
  {
    len1 = 16;
    len2 = 32;
    cf_lval.i64 = 0 | (((u64) l) << len2);
  }

  errno = 0;
  l = bstrtoul10(e+1, &e);
  if (!e || *e || (errno == ERANGE) || (l >> len2))
    cf_error("Number out of range");
  cf_lval.i64 |= l;

  return VPN_RD;
}

[02]:{DIGIT}+:{DIGIT}+ {
  uint len1, len2;
  u64 l;
  char *e;

  if (yytext[0] == '0')
  {
    cf_lval.i64 = 0;
    len1 = 16;
    len2 = 32;
  }
  else
  {
    cf_lval.i64 = 2ULL << 48;
    len1 = 32;
    len2 = 16;
  }

  errno = 0;
  l = bstrtoul10(yytext+2, &e);
  if (!e || (*e != ':') || (errno == ERANGE) || (l >> len1))
    cf_error("ASN out of range");
  cf_lval.i64 |= ((u64) l) << len2;

  errno = 0;
  l = bstrtoul10(e+1, &e);
  if (!e || *e || (errno == ERANGE) || (l >> len2))
    cf_error("Number out of range");
  cf_lval.i64 |= l;

  return VPN_RD;
}

{DIGIT}+\.{DIGIT}+\.{DIGIT}+\.{DIGIT}+:{DIGIT}+ {
  unsigned long int l;
  ip4_addr ip4;
  char *e;

  cf_lval.i64 = 1ULL << 48;

  e = strchr(yytext, ':');
  *e++ = '\0';
  if (!ip4_pton(yytext, &ip4))
    cf_error("Invalid IPv4 address %s in Route Distinguisher", yytext);
  cf_lval.i64 |= ((u64) ip4_to_u32(ip4)) << 16;

  errno = 0;
  l = bstrtoul10(e, &e);
  if (!e || *e || (errno == ERANGE) || (l >> 16))
    cf_error("Number out of range");
  cf_lval.i64 |= l;

  return VPN_RD;
}

{DIGIT}+\.{DIGIT}+\.{DIGIT}+\.{DIGIT}+ {
  if (!ip4_pton(yytext, &cf_lval.ip4))
    cf_error("Invalid IPv4 address %s", yytext);
  return IP4;
}

({XIGIT}{2}){16,}|{XIGIT}{2}(:{XIGIT}{2}){15,}|hex:({XIGIT}{2}(:?{XIGIT}{2})*)? {
  char *s = yytext;
  struct bytestring *bs;

  /* Skip 'hex:' prefix */
  if (s[0] == 'h' && s[1] == 'e' && s[2] == 'x' && s[3] == ':')
    s += 4;

  int len = bstrhextobin(s, NULL);
  if (len < 0)
    cf_error("Invalid hex string");

  bs = cfg_allocz(sizeof(struct bytestring) + len);
  bs->length = bstrhextobin(s, bs->data);
  ASSERT(bs->length == len);

  cf_lval.bs = bs;
  return BYTETEXT;
}

({XIGIT}*::|({XIGIT}*:){3,})({XIGIT}*|{DIGIT}+\.{DIGIT}+\.{DIGIT}+\.{DIGIT}+) {
  if (!ip6_pton(yytext, &cf_lval.ip6))
    cf_error("Invalid IPv6 address %s", yytext);
  return IP6;
}

0x{XIGIT}+ {
  char *e;
  unsigned long int l;
  errno = 0;
  l = bstrtoul16(yytext+2, &e);
  if (!e || *e || errno == ERANGE || (unsigned long int)(unsigned int) l != l)
    cf_error("Number out of range");
  cf_lval.i = l;
  return NUM;
}

{DIGIT}+ {
  char *e;
  unsigned long int l;
  errno = 0;
  l = bstrtoul10(yytext, &e);
  if (!e || *e || errno == ERANGE || (unsigned long int)(unsigned int) l != l)
    cf_error("Number out of range");
  cf_lval.i = l;
  return NUM;
}

else: {
  /* Hack to distinguish if..else from else: in case */
  return ELSECOL;
}

['] {
  BEGIN(APOSTROPHED);
  quoted_buffer_init();
}

<APOSTROPHED>{ALNUM}|[-]|[.:]	BUFFER_PUSH(quoted_buffer) = yytext[0];
<APOSTROPHED>\n			cf_error("Unterminated symbol");
<APOSTROPHED><<EOF>>		cf_error("Unterminated symbol");
<APOSTROPHED>['] {
  BEGIN(INITIAL);
  BUFFER_PUSH(quoted_buffer) = 0;
  return cf_lex_symbol(quoted_buffer_data);
}
<APOSTROPHED>.			cf_error("Invalid character in apostrophed symbol");

({ALPHA}{ALNUM}*) {
  return cf_lex_symbol(yytext);
}

<CLI>(.|\n) {
  BEGIN(INITIAL);
  return CLI_MARKER;
}

\.\. {
  return DDOT;
}

[={}:;,.()+*/%<>~\[\]?!\|&-] {
  return yytext[0];
}

["] {
  BEGIN(QUOTED);
  quoted_buffer_init();
}

<QUOTED>\n	cf_error("Unterminated string");
<QUOTED><<EOF>> cf_error("Unterminated string");
<QUOTED>["]	{
  BEGIN(INITIAL);
  BUFFER_PUSH(quoted_buffer) = 0;
  cf_lval.t = cfg_strdup(quoted_buffer_data);
  return TEXT;
}

<QUOTED>.	BUFFER_PUSH(quoted_buffer) = yytext[0];

<INITIAL,COMMENT><<EOF>>	{ if (check_eof()) return END; }

{WHITE}+

\n	ifs->lino++; ifs->chno = 0;

#	BEGIN(COMMENT);

\/\*	BEGIN(CCOMM);

.	cf_error("Unknown character");

<COMMENT>\n {
  ifs->lino++;
  ifs->chno = 0;
  BEGIN(INITIAL);
}

<COMMENT>.

<CCOMM>\*\/	BEGIN(INITIAL);
<CCOMM>\n	ifs->lino++; ifs->chno = 0;
<CCOMM>\/\*	cf_error("Comment nesting not supported");
<CCOMM><<EOF>>	cf_error("Unterminated comment");
<CCOMM>.

\!\= return NEQ;
\!\~ return NMA;
\<\= return LEQ;
\>\= return GEQ;
\&\& return AND;
\|\| return OR;

\[\= return PO;
\=\] return PC;

%%

static uint
cf_hash(const byte *c)
{
  uint h = 13 << 24;

  while (*c)
    h = h + (h >> 2) + (h >> 5) + ((uint) *c++ << 24);
  return h;
}

/*
 * IFS stack - it contains structures needed for recursive processing
 * of include in config files. On the top of the stack is a structure
 * for currently processed file. Other structures are either for
 * active files interrupted because of include directive (these have
 * fd and flex buffer) or for inactive files scheduled to be processed
 * later (when parent requested including of several files by wildcard
 * match - these do not have fd and flex buffer yet).
 *
 * FIXME: Most of these ifs and include functions are really sysdep/unix.
 */

static struct include_file_stack *
push_ifs(struct include_file_stack *old)
{
  struct include_file_stack *ret;
  ret = cfg_allocz(sizeof(struct include_file_stack));
  ret->lino = 1;
  ret->prev = old;
  return ret;
}

static struct include_file_stack *
pop_ifs(struct include_file_stack *old)
{
 yy_delete_buffer(old->buffer);
 close(old->fd);
 return old->prev;
}

static void
enter_ifs(struct include_file_stack *new)
{
  if (!new->buffer)
    {
      new->fd = open(new->file_name, O_RDONLY);
      if (new->fd < 0)
        {
          ifs = ifs->up;
	  cf_error("Unable to open included file %s: %m", new->file_name);
        }

      new->buffer = yy_create_buffer(NULL, YY_BUF_SIZE);
    }

  yy_switch_to_buffer(new->buffer);
}

/**
 * cf_lex_unwind - unwind lexer state during error
 *
 * cf_lex_unwind() frees the internal state on IFS stack when the lexical
 * analyzer is terminated by cf_error().
 */
void
cf_lex_unwind(void)
{
  struct include_file_stack *n;

  for (n = ifs; n != ifs_head; n = n->prev)
    {
      /* Memory is freed automatically */
      if (n->buffer)
	yy_delete_buffer(n->buffer);
      if (n->fd)
        close(n->fd);
    }

  ifs = ifs_head;
}

static void
cf_include(char *arg, int alen)
{
  struct include_file_stack *base_ifs = ifs;
  int new_depth, rv, i;
  char *patt;
  glob_t g = {};

  new_depth = ifs->depth + 1;
  if (new_depth > MAX_INCLUDE_DEPTH)
    cf_error("Max include depth reached");

  /* expand arg to properly handle relative filenames */
  if (*arg != '/')
    {
      int dlen = strlen(ifs->file_name);
      char *dir = alloca(dlen + 1);
      patt = alloca(dlen + alen + 2);
      memcpy(dir, ifs->file_name, dlen + 1);
      sprintf(patt, "%s/%s", dirname(dir), arg);
    }
  else
    patt = arg;

  /* Skip globbing if there are no wildcards, mainly to get proper
     response when the included config file is missing */
  if (!strpbrk(arg, "?*["))
    {
      ifs = push_ifs(ifs);
      ifs->file_name = cfg_strdup(patt);
      ifs->depth = new_depth;
      ifs->up = base_ifs;
      enter_ifs(ifs);
      return;
    }

  /* Expand the pattern */
  rv = glob(patt, GLOB_ERR | GLOB_NOESCAPE, NULL, &g);
  if (rv == GLOB_ABORTED)
    cf_error("Unable to match pattern %s: %m", patt);
  if ((rv != 0) || (g.gl_pathc <= 0))
    return;

  /*
   * Now we put all found files to ifs stack in reverse order, they
   * will be activated and processed in order as ifs stack is popped
   * by pop_ifs() and enter_ifs() in check_eof().
   */
  for(i = g.gl_pathc - 1; i >= 0; i--)
    {
      char *fname = g.gl_pathv[i];
      struct stat fs;

      if (stat(fname, &fs) < 0)
	{
	  globfree(&g);
	  cf_error("Unable to stat included file %s: %m", fname);
	}

      if (fs.st_mode & S_IFDIR)
        continue;

      /* Prepare new stack item */
      ifs = push_ifs(ifs);
      ifs->file_name = cfg_strdup(fname);
      ifs->depth = new_depth;
      ifs->up = base_ifs;
    }

  globfree(&g);
  enter_ifs(ifs);
}

static int
check_eof(void)
{
  if (ifs == ifs_head)
    {
      /* EOF in main config file */
      ifs->lino = 1; /* Why this? */
      return 1;
    }

  ifs = pop_ifs(ifs);
  enter_ifs(ifs);
  return 0;
}

static inline void cf_swap_soft_scope(void);

static struct symbol *
cf_new_symbol(const byte *c)
{
  struct symbol *s;

  uint l = strlen(c);
  if (l > SYM_MAX_LEN)
    cf_error("Symbol too long");

  cf_swap_soft_scope();

  pool *p = new_config->pool;

  if (conf_this_scope == global_root_scope)
    s = mb_allocz(p = global_root_scope_pool, sizeof(struct symbol) + l + 1);
  else
    s = cfg_allocz(sizeof(struct symbol) + l + 1);
  *s = (struct symbol) { .scope = conf_this_scope, .class = SYM_VOID, };
  strcpy(s->name, c);

  if (!conf_this_scope->hash.data)
<<<<<<< HEAD
    HASH_INIT(conf_this_scope->hash, new_config->pool, SYM_ORDER);

  HASH_INSERT2(conf_this_scope->hash, SYM, new_config->pool, s);
=======
    HASH_INIT(conf_this_scope->hash, p, SYM_ORDER);

  HASH_INSERT2(conf_this_scope->hash, SYM, p, s);
>>>>>>> 58efa944

  if (conf_this_scope == new_config->root_scope)
    add_tail(&(new_config->symbols), &(s->n));

  return s;
}

static struct symbol *
cf_root_symbol(const byte *c)
{
  uint l = strlen(c);
  if (l > SYM_MAX_LEN)
    bug("Root symbol %s too long", c);

  struct symbol *s = mb_alloc(&root_pool, sizeof(struct symbol) + l + 1);
  *s = (struct symbol) { .scope = global_root_scope, .class = SYM_VOID, };
  memcpy(s->name, c, l+1);

  if (!global_root_scope->hash.data)
    HASH_INIT(global_root_scope->hash, &root_pool, SYM_ORDER);

  HASH_INSERT2(global_root_scope->hash, SYM, &root_pool, s);
  return s;
}


/**
 * cf_find_symbol_scope - find a symbol by name
 * @scope: config scope
 * @c: symbol name
 *
 * This functions searches the symbol table in the scope @scope for a symbol of
 * given name. First it examines the current scope, then the underlying one
 * and so on until it either finds the symbol and returns a pointer to its
 * &symbol structure or reaches the end of the scope chain and returns %NULL to
 * signify no match.
 */
struct symbol *
cf_find_symbol_scope(const struct sym_scope *scope, const byte *c)
{
  struct symbol *s;

  /* Find the symbol here or anywhere below */
  while (scope)
<<<<<<< HEAD
    if (scope->hash.data && (s = HASH_FIND(scope->hash, SYM, c, 1)))
=======
    if (scope->hash.data && (s = HASH_FIND(scope->hash, SYM, c)))
>>>>>>> 58efa944
      return s;
    else
      scope = scope->next;

  return NULL;
}

/**
 * cf_get_symbol - get a symbol by name
 * @c: symbol name
 *
 * This functions searches the symbol table of the currently parsed config
 * (@new_config) for a symbol of given name. It returns either the already
 * existing symbol or a newly allocated undefined (%SYM_VOID) symbol if no
 * existing symbol is found.
 */
struct symbol *
cf_get_symbol(const byte *c)
{
  return cf_find_symbol_scope(conf_this_scope, c) ?: cf_new_symbol(c);
}

/**
 * cf_localize_symbol - get the local instance of given symbol
 * @sym: the symbol to localize
 *
 * This functions finds the symbol that is local to current scope
 * for purposes of cf_define_symbol().
 */
struct symbol *
cf_localize_symbol(struct symbol *sym)
{
  /* If the symbol type is void, it has been recently allocated just in this scope. */
  if (!sym->class)
    return sym;

  /* If the scope is the current, it is already defined in this scope. */
  if (cf_symbol_is_local(sym))
    cf_error("Symbol '%s' already defined", sym->name);

  /* Not allocated here yet, doing it now. */
  return cf_new_symbol(sym->name);
}

struct symbol *
cf_default_name(char *template, int *counter)
{
  char buf[SYM_MAX_LEN];
  struct symbol *s;
  char *perc = strchr(template, '%');

  for(;;)
    {
      bsprintf(buf, template, ++(*counter));
      s = cf_get_symbol(buf);
      if (s->class == SYM_VOID)
	return s;
      if (!perc)
	break;
    }
  cf_error("Unable to generate default name");
}

static enum yytokentype
cf_lex_symbol(const char *data)
{
  /* Have we defined such a symbol? */
  struct symbol *sym = cf_get_symbol(data);
  cf_lval.s = sym;

<<<<<<< HEAD
  /* Is it a keyword? Prefer the keyword. */
  struct keyword *k = HASH_FIND(kw_hash, KW, data);
  if (k)
  {
    if (k->value > 0)
      return k->value;
    else
=======
  switch (sym->class)
  {
    case SYM_KEYWORD:
>>>>>>> 58efa944
    {
      int val = sym->keyword->value;
      if (val > 0) return val;
      cf_lval.i = -val;
      return ENUM;
    }
    case SYM_VOID:
      return CF_SYM_UNDEFINED;
    default:
      return CF_SYM_KNOWN;
  }
<<<<<<< HEAD

  /* OK, only a symbol. */
  if (sym->class == SYM_VOID)
    return CF_SYM_UNDEFINED;
  else
    return CF_SYM_KNOWN;
}

static void
cf_lex_init_kh(void)
{
  HASH_INIT(kw_hash, config_pool, KW_ORDER);

  struct keyword *k;
  for (k=keyword_list; k->name; k++)
    HASH_INSERT(kw_hash, KW, k);
=======
>>>>>>> 58efa944
}

void
ea_lex_register(struct ea_class *def)
{
  struct symbol *sym = cf_root_symbol(def->name);
  sym->class = SYM_ATTRIBUTE;
  sym->attribute = def;
  def->sym = sym;
}

void
ea_lex_unregister(struct ea_class *def)
{
  struct symbol *sym = def->sym;
  HASH_REMOVE2(global_root_scope->hash, SYM, &root_pool, sym);
  mb_free(sym);
  def->sym = NULL;
}

struct ea_class *
ea_class_find_by_name(const char *name)
{
  struct symbol *sym = cf_find_symbol(global_root_scope, name);
  if (!sym || (sym->class != SYM_ATTRIBUTE))
    return NULL;
  else
    return sym->attribute;
}

/**
 * cf_lex_init - initialize the lexer
 * @is_cli: true if we're going to parse CLI command, false for configuration
 * @c: configuration structure
 *
 * cf_lex_init() initializes the lexical analyzer and prepares it for
 * parsing of a new input.
 */
void
cf_lex_init(int is_cli, struct config *c)
{
  if (!global_root_scope_pool)
  {
    global_root_scope_pool = rp_new(&root_pool, "Keywords pool");
    conf_this_scope = global_root_scope = mb_allocz(global_root_scope_pool, sizeof(*global_root_scope));

    for (const struct keyword *k = keyword_list; k->name; k++)
      cf_define_symbol(cf_get_symbol(k->name), SYM_KEYWORD, keyword, k);
  }

  ifs_head = ifs = push_ifs(NULL);
  if (!is_cli)
    {
      ifs->file_name = c->file_name;
      ifs->fd = c->file_fd;
      ifs->depth = 1;
    }

  yyrestart(NULL);
  ifs->buffer = YY_CURRENT_BUFFER;

  if (is_cli)
    BEGIN(CLI);
  else
    BEGIN(INITIAL);

  c->root_scope = cfg_allocz(sizeof(struct sym_scope));
  conf_this_scope = c->root_scope;
  conf_this_scope->active = 1;

  if (is_cli)
    conf_this_scope->next = config->root_scope;
  else
    conf_this_scope->next = global_root_scope;
}

/**
 * cf_push_scope - enter new scope
 * @sym: symbol representing scope name
 *
 * If we want to enter a new scope to process declarations inside
 * a nested block, we can just call cf_push_scope() to push a new
 * scope onto the scope stack which will cause all new symbols to be
 * defined in this scope and all existing symbols to be sought for
 * in all scopes stored on the stack.
 */
void
cf_push_scope(struct symbol *sym)
{
  struct sym_scope *s = cfg_allocz(sizeof(struct sym_scope));

  s->next = conf_this_scope;
  conf_this_scope = s;
  s->active = 1;
  s->name = sym;
  s->slots = 0;
}

/**
 * cf_pop_scope - leave a scope
 *
 * cf_pop_scope() pops the topmost scope from the scope stack,
 * leaving all its symbols in the symbol table, but making them
 * invisible to the rest of the config.
 */
void
cf_pop_scope(void)
{
  ASSERT(!conf_this_scope->soft_scopes);

  conf_this_scope->active = 0;
  conf_this_scope = conf_this_scope->next;

  ASSERT(conf_this_scope);
}

/**
 * cf_push_soft_scope - enter new soft scope
 *
 * If we want to enter a new anonymous scope that most likely will not contain
 * any symbols, we can use cf_push_soft_scope() insteas of cf_push_scope().
 * Such scope will be converted to a regular scope on first use.
 */
void
cf_push_soft_scope(void)
{
  if (conf_this_scope->soft_scopes < 0xfe)
    conf_this_scope->soft_scopes++;
  else
    cf_push_block_scope();
}

/**
 * cf_pop_soft_scope - leave a soft scope
 *
 * Leave a soft scope entered by cf_push_soft_scope().
 */
void
cf_pop_soft_scope(void)
{
  if (conf_this_scope->soft_scopes)
    conf_this_scope->soft_scopes--;
  else
    cf_pop_block_scope();
}

/**
 * cf_swap_soft_scope - convert soft scope to regular scope
 *
 * Soft scopes cannot hold symbols, so they must be converted to regular scopes
 * on first use. It is done automatically by cf_new_symbol().
 */
static inline void
cf_swap_soft_scope(void)
{
  if (conf_this_scope->soft_scopes)
  {
    conf_this_scope->soft_scopes--;
    cf_push_block_scope();
  }
}

/**
 * cf_symbol_class_name - get name of a symbol class
 * @sym: symbol
 *
 * This function returns a string representing the class
 * of the given symbol.
 */
char *
cf_symbol_class_name(struct symbol *sym)
{
  switch (sym->class)
    {
    case SYM_VOID:
      return "undefined";
    case SYM_PROTO:
      return "protocol";
    case SYM_TEMPLATE:
      return "protocol template";
    case SYM_FUNCTION:
      return "function";
    case SYM_FILTER:
      return "filter";
    case SYM_TABLE:
      return "routing table";
    case SYM_ATTRIBUTE:
      return "custom attribute";
    case SYM_CONSTANT_RANGE:
      return "constant";
    case SYM_VARIABLE_RANGE:
      return "variable";
    default:
      return "unknown type";
    }
}


/**
 * DOC: Parser
 *
 * Both the configuration and CLI commands are analyzed using a syntax
 * driven parser generated by the |bison| tool from a grammar which
 * is constructed from information gathered from grammar snippets by
 * the |gen_parser.m4| script.
 *
 * Grammar snippets are files (usually with extension |.Y|) contributed
 * by various BIRD modules in order to provide information about syntax of their
 * configuration and their CLI commands. Each snipped consists of several
 * sections, each of them starting with a special keyword: |CF_HDR| for
 * a list of |#include| directives needed by the C code, |CF_DEFINES|
 * for a list of C declarations, |CF_DECLS| for |bison| declarations
 * including keyword definitions specified as |CF_KEYWORDS|, |CF_GRAMMAR|
 * for the grammar rules, |CF_CODE| for auxiliary C code and finally
 * |CF_END| at the end of the snippet.
 *
 * To create references between the snippets, it's possible to define
 * multi-part rules by utilizing the |CF_ADDTO| macro which adds a new
 * alternative to a multi-part rule.
 *
 * CLI commands are defined using a |CF_CLI| macro. Its parameters are:
 * the list of keywords determining the command, the list of parameters,
 * help text for the parameters and help text for the command.
 *
 * Values of |enum| filter types can be defined using |CF_ENUM| with
 * the following parameters: name of filter type, prefix common for all
 * literals of this type and names of all the possible values.
 */<|MERGE_RESOLUTION|>--- conflicted
+++ resolved
@@ -66,23 +66,10 @@
 
 static uint cf_hash(const byte *c);
 
-<<<<<<< HEAD
-#define KW_KEY(n)		n->name
-#define KW_NEXT(n)		n->next
-#define KW_EQ(a,b)		!strcmp(a,b)
-#define KW_FN(k)		cf_hash(k)
-#define KW_ORDER		8 /* Fixed */
-
-#define SYM_KEY(n)		n->name, n->scope->active
-#define SYM_NEXT(n)		n->next
-#define SYM_EQ(a,s1,b,s2)	!strcmp(a,b) && s1 == s2
-#define SYM_FN(k,s)		cf_hash(k)
-=======
 #define SYM_KEY(n)		n->name
 #define SYM_NEXT(n)		n->next
 #define SYM_EQ(a,b)		!strcmp(a,b)
 #define SYM_FN(k)		cf_hash(k)
->>>>>>> 58efa944
 #define SYM_ORDER		4 /* Initial */
 
 #define SYM_REHASH		sym_rehash
@@ -91,18 +78,19 @@
 
 HASH_DEFINE_REHASH_FN(SYM, struct symbol)
 
-<<<<<<< HEAD
-HASH(struct keyword) kw_hash;
-HASH(struct ea_class) ea_name_hash;
-
-=======
->>>>>>> 58efa944
+/* Global symbol scopes */
+static pool *global_root_scope_pool;
+static struct sym_scope
+  global_root_scope = {
+    .active = 1,
+  },
+  global_filter_scope = {
+    .active = 0,
+    .next = &global_root_scope,
+  };
+
+/* Local symbol scope: TODO this isn't thread-safe */
 struct sym_scope *conf_this_scope;
-struct sym_scope *global_root_scope;
-static pool *global_root_scope_pool;
-
-static struct sym_scope global_root_scope__init = { .active = 1, };
-struct sym_scope *global_root_scope = &global_root_scope__init;
 
 linpool *cfg_mem;
 
@@ -590,25 +578,14 @@
 
   cf_swap_soft_scope();
 
-  pool *p = new_config->pool;
-
-  if (conf_this_scope == global_root_scope)
-    s = mb_allocz(p = global_root_scope_pool, sizeof(struct symbol) + l + 1);
-  else
-    s = cfg_allocz(sizeof(struct symbol) + l + 1);
+  s = cfg_allocz(sizeof(struct symbol) + l + 1);
   *s = (struct symbol) { .scope = conf_this_scope, .class = SYM_VOID, };
-  strcpy(s->name, c);
+  memcpy(s->name, c, l+1);
 
   if (!conf_this_scope->hash.data)
-<<<<<<< HEAD
     HASH_INIT(conf_this_scope->hash, new_config->pool, SYM_ORDER);
 
   HASH_INSERT2(conf_this_scope->hash, SYM, new_config->pool, s);
-=======
-    HASH_INIT(conf_this_scope->hash, p, SYM_ORDER);
-
-  HASH_INSERT2(conf_this_scope->hash, SYM, p, s);
->>>>>>> 58efa944
 
   if (conf_this_scope == new_config->root_scope)
     add_tail(&(new_config->symbols), &(s->n));
@@ -617,20 +594,20 @@
 }
 
 static struct symbol *
-cf_root_symbol(const byte *c)
+cf_root_symbol(const byte *c, struct sym_scope *ss)
 {
   uint l = strlen(c);
   if (l > SYM_MAX_LEN)
     bug("Root symbol %s too long", c);
 
   struct symbol *s = mb_alloc(&root_pool, sizeof(struct symbol) + l + 1);
-  *s = (struct symbol) { .scope = global_root_scope, .class = SYM_VOID, };
+  *s = (struct symbol) { .scope = ss, .class = SYM_VOID, };
   memcpy(s->name, c, l+1);
 
-  if (!global_root_scope->hash.data)
-    HASH_INIT(global_root_scope->hash, &root_pool, SYM_ORDER);
-
-  HASH_INSERT2(global_root_scope->hash, SYM, &root_pool, s);
+  if (!ss->hash.data)
+    HASH_INIT(ss->hash, &root_pool, SYM_ORDER);
+
+  HASH_INSERT2(ss->hash, SYM, &root_pool, s);
   return s;
 }
 
@@ -653,11 +630,7 @@
 
   /* Find the symbol here or anywhere below */
   while (scope)
-<<<<<<< HEAD
-    if (scope->hash.data && (s = HASH_FIND(scope->hash, SYM, c, 1)))
-=======
-    if (scope->hash.data && (s = HASH_FIND(scope->hash, SYM, c)))
->>>>>>> 58efa944
+    if (scope->active && scope->hash.data && (s = HASH_FIND(scope->hash, SYM, c)))
       return s;
     else
       scope = scope->next;
@@ -728,65 +701,34 @@
   struct symbol *sym = cf_get_symbol(data);
   cf_lval.s = sym;
 
-<<<<<<< HEAD
-  /* Is it a keyword? Prefer the keyword. */
-  struct keyword *k = HASH_FIND(kw_hash, KW, data);
-  if (k)
-  {
-    if (k->value > 0)
-      return k->value;
-    else
-=======
   switch (sym->class)
   {
     case SYM_KEYWORD:
->>>>>>> 58efa944
-    {
-      int val = sym->keyword->value;
-      if (val > 0) return val;
-      cf_lval.i = -val;
-      return ENUM;
-    }
+      if (sym->keyword->value > 0)
+	return sym->keyword->value;
+      else
+      {
+	cf_lval.i = -sym->keyword->value;
+	return ENUM;
+      }
     case SYM_VOID:
       return CF_SYM_UNDEFINED;
     default:
       return CF_SYM_KNOWN;
   }
-<<<<<<< HEAD
-
-  /* OK, only a symbol. */
-  if (sym->class == SYM_VOID)
-    return CF_SYM_UNDEFINED;
-  else
-    return CF_SYM_KNOWN;
-}
-
-static void
-cf_lex_init_kh(void)
-{
-  HASH_INIT(kw_hash, config_pool, KW_ORDER);
-
-  struct keyword *k;
-  for (k=keyword_list; k->name; k++)
-    HASH_INSERT(kw_hash, KW, k);
-=======
->>>>>>> 58efa944
 }
 
 void
 ea_lex_register(struct ea_class *def)
 {
-  struct symbol *sym = cf_root_symbol(def->name);
-  sym->class = SYM_ATTRIBUTE;
-  sym->attribute = def;
-  def->sym = sym;
+  def->sym = cf_define_symbol(cf_root_symbol(def->name, &global_filter_scope), SYM_ATTRIBUTE, attribute, def);
 }
 
 void
 ea_lex_unregister(struct ea_class *def)
 {
   struct symbol *sym = def->sym;
-  HASH_REMOVE2(global_root_scope->hash, SYM, &root_pool, sym);
+  HASH_REMOVE2(global_filter_scope.hash, SYM, &root_pool, sym);
   mb_free(sym);
   def->sym = NULL;
 }
@@ -794,7 +736,11 @@
 struct ea_class *
 ea_class_find_by_name(const char *name)
 {
-  struct symbol *sym = cf_find_symbol(global_root_scope, name);
+  if (!global_filter_scope.hash.data)
+    return NULL;
+
+  struct symbol *sym = HASH_FIND(global_filter_scope.hash, SYM, name);
+
   if (!sym || (sym->class != SYM_ATTRIBUTE))
     return NULL;
   else
@@ -814,11 +760,10 @@
 {
   if (!global_root_scope_pool)
   {
-    global_root_scope_pool = rp_new(&root_pool, "Keywords pool");
-    conf_this_scope = global_root_scope = mb_allocz(global_root_scope_pool, sizeof(*global_root_scope));
+    global_root_scope_pool = rp_new(&root_pool, the_bird_domain.the_bird, "Keywords pool");
 
     for (const struct keyword *k = keyword_list; k->name; k++)
-      cf_define_symbol(cf_get_symbol(k->name), SYM_KEYWORD, keyword, k);
+      cf_define_symbol(cf_root_symbol(k->name, &global_root_scope), SYM_KEYWORD, keyword, k);
   }
 
   ifs_head = ifs = push_ifs(NULL);
@@ -844,7 +789,7 @@
   if (is_cli)
     conf_this_scope->next = config->root_scope;
   else
-    conf_this_scope->next = global_root_scope;
+    conf_this_scope->next = &global_filter_scope;
 }
 
 /**
@@ -932,6 +877,27 @@
     cf_push_block_scope();
   }
 }
+
+/**
+ * cf_enter_filters - enable filter / route attributes namespace
+ */
+void
+cf_enter_filters(void)
+{
+  ASSERT_DIE(!global_filter_scope.active);
+  global_filter_scope.active = 1;
+}
+
+/**
+ * cf_exit_filters - disable filter / route attributes namespace
+ */
+void
+cf_exit_filters(void)
+{
+  ASSERT_DIE(global_filter_scope.active);
+  global_filter_scope.active = 0;
+}
+
 
 /**
  * cf_symbol_class_name - get name of a symbol class
@@ -959,6 +925,8 @@
       return "routing table";
     case SYM_ATTRIBUTE:
       return "custom attribute";
+    case SYM_KEYWORD:
+      return "symbol";
     case SYM_CONSTANT_RANGE:
       return "constant";
     case SYM_VARIABLE_RANGE:

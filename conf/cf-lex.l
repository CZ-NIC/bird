/*
 *	BIRD -- Configuration Lexer
 *
 *	(c) 1998--2000 Martin Mares <mj@ucw.cz>
 *
 *	Can be freely distributed and used under the terms of the GNU GPL.
 */

/**
 * DOC: Lexical analyzer
 *
 * The lexical analyzer used for configuration files and CLI commands
 * is generated using the |flex| tool accompanied by a couple of
 * functions maintaining the hash tables containing information about
 * symbols and keywords.
 *
 * Each symbol is represented by a &symbol structure containing name
 * of the symbol, its lexical scope, symbol class (%SYM_PROTO for a
 * name of a protocol, %SYM_CONSTANT for a constant etc.) and class
 * dependent data.  When an unknown symbol is encountered, it's
 * automatically added to the symbol table with class %SYM_VOID.
 *
 * The keyword tables are generated from the grammar templates
 * using the |gen_keywords.m4| script.
 */

%{
#undef REJECT     /* Avoid name clashes */

#include <errno.h>
#include <stdlib.h>
#include <stdarg.h>
#include <stdint.h>
#include <unistd.h>
#include <libgen.h>
#include <glob.h>
#include <fcntl.h>
#include <sys/stat.h>
#include <sys/types.h>
#include <sys/stat.h>

#define PARSER 1

#include "nest/bird.h"
#include "nest/rt.h"
#include "nest/protocol.h"
#include "filter/filter.h"
#include "filter/f-inst.h"
#include "conf/conf.h"
#include "conf/cf-parse.tab.h"
#include "lib/string.h"
#include "lib/hash.h"

struct keyword {
  byte *name;
  int value;
};

#include "conf/keywords.h"

/* Could be defined by Bison in cf-parse.tab.h, inteferes with SYM hash */
#ifdef SYM
#undef SYM
#endif


static uint cf_hash(const byte *c);

#define SYM_KEY(n)		n->name
#define SYM_NEXT(n)		n->next
#define SYM_EQ(a,b)		!strcmp(a,b)
#define SYM_FN(k)		cf_hash(k)
#define SYM_ORDER		4 /* Initial */

#define SYM_REHASH		sym_rehash
#define SYM_PARAMS		/8, *1, 2, 2, 4, 20


HASH_DEFINE_REHASH_FN(SYM, struct symbol)

<<<<<<< HEAD
/* Global symbol scopes */
=======
struct sym_scope *global_root_scope;
>>>>>>> 51f2e7af
static pool *global_root_scope_pool;
static struct sym_scope
  global_root_scope = {
    .active = 1,
  },
  global_filter_scope = {
    .active = 0,
    .next = &global_root_scope,
  };

/* Local symbol scope: TODO this isn't thread-safe */
struct sym_scope *conf_this_scope;

linpool *cfg_mem;

int (*cf_read_hook)(byte *buf, unsigned int max, int fd);
struct include_file_stack *ifs;
static struct include_file_stack *ifs_head;

#define QUOTED_BUFFER_SIZE  4096
static BUFFER_(char) quoted_buffer;
static char quoted_buffer_data[QUOTED_BUFFER_SIZE];
static inline void quoted_buffer_init(void) {
  quoted_buffer.used = 0;
  quoted_buffer.size = QUOTED_BUFFER_SIZE;
  quoted_buffer.data = quoted_buffer_data;
}

#define MAX_INCLUDE_DEPTH 8

#define YY_INPUT(buf,result,max) result = cf_read_hook(buf, max, ifs->fd);
#define YY_NO_UNPUT
#define YY_FATAL_ERROR(msg) cf_error(msg)
#define YY_USER_ACTION ifs->chno += yyleng; ifs->toklen = yyleng;

static void cf_include(char *arg, int alen);
static int check_eof(void);

static enum yytokentype cf_lex_symbol(const char *data);

%}

%option noyywrap
%option noinput
%option nounput
%option noreject

%x COMMENT CCOMM CLI QUOTED APOSTROPHED INCLUDE

ALPHA [a-zA-Z_]
DIGIT [0-9]
XIGIT [0-9a-fA-F]
ALNUM [a-zA-Z_0-9]
WHITE [ \t]

%%
^{WHITE}*include{WHITE}*\" {
  if (!ifs->depth)
    cf_error("Include not allowed in CLI");

  BEGIN(INCLUDE);
}

<INCLUDE>[^"\n]+["]{WHITE}*; {
  char *start, *end;

  start = yytext;

  end = strchr(start, '"');
  *end = 0;

  if (start == end)
    cf_error("Include with empty argument");

  cf_include(start, end-start);

  BEGIN(INITIAL);
}

<INCLUDE>["]	        cf_error("Include with empty argument");
<INCLUDE>.		cf_error("Unterminated include");
<INCLUDE>\n		cf_error("Unterminated include");
<INCLUDE><<EOF>>	cf_error("Unterminated include");


{DIGIT}+:{DIGIT}+ {
  uint len1 UNUSED, len2;
  u64 l;
  char *e;

  errno = 0;
  l = bstrtoul10(yytext, &e);
  if (!e || (*e != ':') || (errno == ERANGE) || (l >> 32))
    cf_error("ASN out of range");

  if (l >> 16)
  {
    len1 = 32;
    len2 = 16;
    cf_lval.i64 = (2ULL << 48) | (((u64) l) << len2);
  }
  else
  {
    len1 = 16;
    len2 = 32;
    cf_lval.i64 = 0 | (((u64) l) << len2);
  }

  errno = 0;
  l = bstrtoul10(e+1, &e);
  if (!e || *e || (errno == ERANGE) || (l >> len2))
    cf_error("Number out of range");
  cf_lval.i64 |= l;

  return VPN_RD;
}

[02]:{DIGIT}+:{DIGIT}+ {
  uint len1, len2;
  u64 l;
  char *e;

  if (yytext[0] == '0')
  {
    cf_lval.i64 = 0;
    len1 = 16;
    len2 = 32;
  }
  else
  {
    cf_lval.i64 = 2ULL << 48;
    len1 = 32;
    len2 = 16;
  }

  errno = 0;
  l = bstrtoul10(yytext+2, &e);
  if (!e || (*e != ':') || (errno == ERANGE) || (l >> len1))
    cf_error("ASN out of range");
  cf_lval.i64 |= ((u64) l) << len2;

  errno = 0;
  l = bstrtoul10(e+1, &e);
  if (!e || *e || (errno == ERANGE) || (l >> len2))
    cf_error("Number out of range");
  cf_lval.i64 |= l;

  return VPN_RD;
}

{DIGIT}+\.{DIGIT}+\.{DIGIT}+\.{DIGIT}+:{DIGIT}+ {
  unsigned long int l;
  ip4_addr ip4;
  char *e;

  cf_lval.i64 = 1ULL << 48;

  e = strchr(yytext, ':');
  *e++ = '\0';
  if (!ip4_pton(yytext, &ip4))
    cf_error("Invalid IPv4 address %s in Route Distinguisher", yytext);
  cf_lval.i64 |= ((u64) ip4_to_u32(ip4)) << 16;

  errno = 0;
  l = bstrtoul10(e, &e);
  if (!e || *e || (errno == ERANGE) || (l >> 16))
    cf_error("Number out of range");
  cf_lval.i64 |= l;

  return VPN_RD;
}

{DIGIT}+\.{DIGIT}+\.{DIGIT}+\.{DIGIT}+ {
  if (!ip4_pton(yytext, &cf_lval.ip4))
    cf_error("Invalid IPv4 address %s", yytext);
  return IP4;
}

({XIGIT}{2}){16,}|{XIGIT}{2}(:{XIGIT}{2}){15,}|hex:({XIGIT}{2}(:?{XIGIT}{2})*)? {
  char *s = yytext;
  struct bytestring *bs;

  /* Skip 'hex:' prefix */
  if (s[0] == 'h' && s[1] == 'e' && s[2] == 'x' && s[3] == ':')
    s += 4;

  int len = bstrhextobin(s, NULL);
  if (len < 0)
    cf_error("Invalid hex string");

  bs = cfg_allocz(sizeof(struct bytestring) + len);
  bs->length = bstrhextobin(s, bs->data);
  ASSERT(bs->length == len);

  cf_lval.bs = bs;
  return BYTETEXT;
}

({XIGIT}*::|({XIGIT}*:){3,})({XIGIT}*|{DIGIT}+\.{DIGIT}+\.{DIGIT}+\.{DIGIT}+) {
  if (!ip6_pton(yytext, &cf_lval.ip6))
    cf_error("Invalid IPv6 address %s", yytext);
  return IP6;
}

0x{XIGIT}+ {
  char *e;
  unsigned long int l;
  errno = 0;
  l = bstrtoul16(yytext+2, &e);
  if (!e || *e || errno == ERANGE || (unsigned long int)(unsigned int) l != l)
    cf_error("Number out of range");
  cf_lval.i = l;
  return NUM;
}

{DIGIT}+ {
  char *e;
  unsigned long int l;
  errno = 0;
  l = bstrtoul10(yytext, &e);
  if (!e || *e || errno == ERANGE || (unsigned long int)(unsigned int) l != l)
    cf_error("Number out of range");
  cf_lval.i = l;
  return NUM;
}

else: {
  /* Hack to distinguish if..else from else: in case */
  return ELSECOL;
}

['] {
  BEGIN(APOSTROPHED);
  quoted_buffer_init();
}

<APOSTROPHED>{ALNUM}|[-]|[.:]	BUFFER_PUSH(quoted_buffer) = yytext[0];
<APOSTROPHED>\n			cf_error("Unterminated symbol");
<APOSTROPHED><<EOF>>		cf_error("Unterminated symbol");
<APOSTROPHED>['] {
  BEGIN(INITIAL);
  BUFFER_PUSH(quoted_buffer) = 0;
  return cf_lex_symbol(quoted_buffer_data);
}
<APOSTROPHED>.			cf_error("Invalid character in apostrophed symbol");

({ALPHA}{ALNUM}*) {
  return cf_lex_symbol(yytext);
}

<CLI>(.|\n) {
  BEGIN(INITIAL);
  return CLI_MARKER;
}

\.\. {
  return DDOT;
}

[={}:;,.()+*/%<>~\[\]?!\|&-] {
  return yytext[0];
}

["] {
  BEGIN(QUOTED);
  quoted_buffer_init();
}

<QUOTED>\n	cf_error("Unterminated string");
<QUOTED><<EOF>> cf_error("Unterminated string");
<QUOTED>["]	{
  BEGIN(INITIAL);
  BUFFER_PUSH(quoted_buffer) = 0;
  cf_lval.t = cfg_strdup(quoted_buffer_data);
  return TEXT;
}

<QUOTED>.	BUFFER_PUSH(quoted_buffer) = yytext[0];

<INITIAL,COMMENT><<EOF>>	{ if (check_eof()) return END; }

{WHITE}+

\n	ifs->lino++; ifs->chno = 0;

#	BEGIN(COMMENT);

\/\*	BEGIN(CCOMM);

.	cf_error("Unknown character");

<COMMENT>\n {
  ifs->lino++;
  ifs->chno = 0;
  BEGIN(INITIAL);
}

<COMMENT>.

<CCOMM>\*\/	BEGIN(INITIAL);
<CCOMM>\n	ifs->lino++; ifs->chno = 0;
<CCOMM>\/\*	cf_error("Comment nesting not supported");
<CCOMM><<EOF>>	cf_error("Unterminated comment");
<CCOMM>.

\!\= return NEQ;
\!\~ return NMA;
\<\= return LEQ;
\>\= return GEQ;
\&\& return AND;
\|\| return OR;

\[\= return PO;
\=\] return PC;

%%

static uint
cf_hash(const byte *c)
{
  uint h = 13 << 24;

  while (*c)
    h = h + (h >> 2) + (h >> 5) + ((uint) *c++ << 24);
  return h;
}

/*
 * IFS stack - it contains structures needed for recursive processing
 * of include in config files. On the top of the stack is a structure
 * for currently processed file. Other structures are either for
 * active files interrupted because of include directive (these have
 * fd and flex buffer) or for inactive files scheduled to be processed
 * later (when parent requested including of several files by wildcard
 * match - these do not have fd and flex buffer yet).
 *
 * FIXME: Most of these ifs and include functions are really sysdep/unix.
 */

static struct include_file_stack *
push_ifs(struct include_file_stack *old)
{
  struct include_file_stack *ret;
  ret = cfg_allocz(sizeof(struct include_file_stack));
  ret->lino = 1;
  ret->prev = old;
  return ret;
}

static struct include_file_stack *
pop_ifs(struct include_file_stack *old)
{
 yy_delete_buffer(old->buffer);
 close(old->fd);
 return old->prev;
}

static void
enter_ifs(struct include_file_stack *new)
{
  if (!new->buffer)
    {
      new->fd = open(new->file_name, O_RDONLY);
      if (new->fd < 0)
        {
          ifs = ifs->up;
	  cf_error("Unable to open included file %s: %m", new->file_name);
        }

      new->buffer = yy_create_buffer(NULL, YY_BUF_SIZE);
    }

  yy_switch_to_buffer(new->buffer);
}

/**
 * cf_lex_unwind - unwind lexer state during error
 *
 * cf_lex_unwind() frees the internal state on IFS stack when the lexical
 * analyzer is terminated by cf_error().
 */
void
cf_lex_unwind(void)
{
  struct include_file_stack *n;

  for (n = ifs; n != ifs_head; n = n->prev)
    {
      /* Memory is freed automatically */
      if (n->buffer)
	yy_delete_buffer(n->buffer);
      if (n->fd)
        close(n->fd);
    }

  ifs = ifs_head;
}

static void
cf_include(char *arg, int alen)
{
  struct include_file_stack *base_ifs = ifs;
  int new_depth, rv, i;
  char *patt;
  glob_t g = {};

  new_depth = ifs->depth + 1;
  if (new_depth > MAX_INCLUDE_DEPTH)
    cf_error("Max include depth reached");

  /* expand arg to properly handle relative filenames */
  if (*arg != '/')
    {
      int dlen = strlen(ifs->file_name);
      char *dir = alloca(dlen + 1);
      patt = alloca(dlen + alen + 2);
      memcpy(dir, ifs->file_name, dlen + 1);
      sprintf(patt, "%s/%s", dirname(dir), arg);
    }
  else
    patt = arg;

  /* Skip globbing if there are no wildcards, mainly to get proper
     response when the included config file is missing */
  if (!strpbrk(arg, "?*["))
    {
      ifs = push_ifs(ifs);
      ifs->file_name = cfg_strdup(patt);
      ifs->depth = new_depth;
      ifs->up = base_ifs;
      enter_ifs(ifs);
      return;
    }

  /* Expand the pattern */
  rv = glob(patt, GLOB_ERR | GLOB_NOESCAPE, NULL, &g);
  if (rv == GLOB_ABORTED)
    cf_error("Unable to match pattern %s: %m", patt);
  if ((rv != 0) || (g.gl_pathc <= 0))
    return;

  /*
   * Now we put all found files to ifs stack in reverse order, they
   * will be activated and processed in order as ifs stack is popped
   * by pop_ifs() and enter_ifs() in check_eof().
   */
  for(i = g.gl_pathc - 1; i >= 0; i--)
    {
      char *fname = g.gl_pathv[i];
      struct stat fs;

      if (stat(fname, &fs) < 0)
	{
	  globfree(&g);
	  cf_error("Unable to stat included file %s: %m", fname);
	}

      if (fs.st_mode & S_IFDIR)
        continue;

      /* Prepare new stack item */
      ifs = push_ifs(ifs);
      ifs->file_name = cfg_strdup(fname);
      ifs->depth = new_depth;
      ifs->up = base_ifs;
    }

  globfree(&g);
  enter_ifs(ifs);
}

static int
check_eof(void)
{
  if (ifs == ifs_head)
    {
      /* EOF in main config file */
      ifs->lino = 1; /* Why this? */
      return 1;
    }

  ifs = pop_ifs(ifs);
  enter_ifs(ifs);
  return 0;
}

static inline void cf_swap_soft_scope(struct config *conf);

static struct symbol *
cf_new_symbol(struct sym_scope *scope, pool *p, struct linpool *lp, const byte *c)
{
  struct symbol *s;

  uint l = strlen(c);
  if (l > SYM_MAX_LEN)
    cf_error("Symbol too long");

<<<<<<< HEAD
  cf_swap_soft_scope();

  s = cfg_allocz(sizeof(struct symbol) + l + 1);
  *s = (struct symbol) { .scope = conf_this_scope, .class = SYM_VOID, };
  memcpy(s->name, c, l+1);

  if (!conf_this_scope->hash.data)
    HASH_INIT(conf_this_scope->hash, new_config->pool, SYM_ORDER);

  HASH_INSERT2(conf_this_scope->hash, SYM, new_config->pool, s);
=======
  s = lp_alloc(lp, sizeof(struct symbol) + l + 1);
  *s = (struct symbol) { .scope = scope, .class = SYM_VOID, };
  strcpy(s->name, c);

  if (!scope->hash.data)
    HASH_INIT(scope->hash, p, SYM_ORDER);

  HASH_INSERT2(scope->hash, SYM, p, s);
>>>>>>> 51f2e7af

  if (new_config && (scope == new_config->root_scope))
    add_tail(&(new_config->symbols), &(s->n));

  return s;
}

<<<<<<< HEAD
static struct symbol *
cf_root_symbol(const byte *c, struct sym_scope *ss)
{
  uint l = strlen(c);
  if (l > SYM_MAX_LEN)
    bug("Root symbol %s too long", c);

  struct symbol *s = mb_alloc(&root_pool, sizeof(struct symbol) + l + 1);
  *s = (struct symbol) { .scope = ss, .class = SYM_VOID, };
  memcpy(s->name, c, l+1);

  if (!ss->hash.data)
    HASH_INIT(ss->hash, &root_pool, SYM_ORDER);

  HASH_INSERT2(ss->hash, SYM, &root_pool, s);
  return s;
}


=======
>>>>>>> 51f2e7af
/**
 * cf_find_symbol_scope - find a symbol by name
 * @scope: config scope
 * @c: symbol name
 *
 * This functions searches the symbol table in the scope @scope for a symbol of
 * given name. First it examines the current scope, then the underlying one
 * and so on until it either finds the symbol and returns a pointer to its
 * &symbol structure or reaches the end of the scope chain and returns %NULL to
 * signify no match.
 */
struct symbol *
cf_find_symbol_scope(const struct sym_scope *scope, const byte *c)
{
  struct symbol *s;

  /* Find the symbol here or anywhere below */
  while (scope)
    if (scope->active && scope->hash.data && (s = HASH_FIND(scope->hash, SYM, c)))
      return s;
    else
      scope = scope->next;

  return NULL;
}

/**
 * cf_get_symbol - get a symbol by name
 * @c: symbol name
 *
 * This functions searches the symbol table of the currently parsed config
 * (@new_config) for a symbol of given name. It returns either the already
 * existing symbol or a newly allocated undefined (%SYM_VOID) symbol if no
 * existing symbol is found.
 */
struct symbol *
cf_get_symbol(struct config *conf, const byte *c)
{
  return cf_find_symbol_scope(conf->current_scope, c) ?: (
      cf_swap_soft_scope(conf),
      cf_new_symbol(conf->current_scope, conf->pool, conf->mem, c)
      );
}

/**
 * cf_localize_symbol - get the local instance of given symbol
 * @sym: the symbol to localize
 *
 * This functions finds the symbol that is local to current scope
 * for purposes of cf_define_symbol().
 */
struct symbol *
cf_localize_symbol(struct config *conf, struct symbol *sym)
{
  /* If the symbol type is void, it has been recently allocated just in this scope. */
  if (!sym->class)
    return sym;

  /* If the scope is the current, it is already defined in this scope. */
  if (cf_symbol_is_local(conf, sym))
    cf_error("Symbol '%s' already defined", sym->name);

  /* Not allocated here yet, doing it now. */
  cf_swap_soft_scope(conf);
  return cf_new_symbol(conf->current_scope, conf->pool, conf->mem, sym->name);
}

struct symbol *
cf_default_name(struct config *conf, char *template, int *counter)
{
  char buf[SYM_MAX_LEN];
  struct symbol *s;
  char *perc = strchr(template, '%');

  for(;;)
    {
      bsprintf(buf, template, ++(*counter));
      s = cf_get_symbol(conf, buf);
      if (s->class == SYM_VOID)
	return s;
      if (!perc)
	break;
    }
  cf_error("Unable to generate default name");
}

static enum yytokentype
cf_lex_symbol(const char *data)
{
  /* Have we defined such a symbol? */
  struct symbol *sym = cf_get_symbol(new_config, data);
  cf_lval.s = sym;

  switch (sym->class)
  {
    case SYM_KEYWORD:
      if (sym->keyword->value > 0)
	return sym->keyword->value;
      else
      {
	cf_lval.i = -sym->keyword->value;
	return ENUM;
      }
    case SYM_VOID:
      return CF_SYM_UNDEFINED;
    default:
      return CF_SYM_KNOWN;
  }
}

void
ea_lex_register(struct ea_class *def)
{
  def->sym = cf_define_symbol(cf_root_symbol(def->name, &global_filter_scope), SYM_ATTRIBUTE, attribute, def);
}

void
ea_lex_unregister(struct ea_class *def)
{
  struct symbol *sym = def->sym;
  HASH_REMOVE2(global_filter_scope.hash, SYM, &root_pool, sym);
  mb_free(sym);
  def->sym = NULL;
}

struct ea_class *
ea_class_find_by_name(const char *name)
{
  if (!global_filter_scope.hash.data)
    return NULL;

  struct symbol *sym = HASH_FIND(global_filter_scope.hash, SYM, name);

  if (!sym || (sym->class != SYM_ATTRIBUTE))
    return NULL;
  else
    return sym->attribute;
}

/**
 * cf_lex_init - initialize the lexer
 * @is_cli: true if we're going to parse CLI command, false for configuration
 * @c: configuration structure
 *
 * cf_lex_init() initializes the lexical analyzer and prepares it for
 * parsing of a new input.
 */
void
cf_lex_init(int is_cli, struct config *c)
{
  if (!global_root_scope_pool)
  {
<<<<<<< HEAD
    global_root_scope_pool = rp_new(&root_pool, the_bird_domain.the_bird, "Keywords pool");

    for (const struct keyword *k = keyword_list; k->name; k++)
      cf_define_symbol(cf_root_symbol(k->name, &global_root_scope), SYM_KEYWORD, keyword, k);
=======
    global_root_scope_pool = rp_new(&root_pool, "Keywords pool");
    linpool *kwlp = lp_new(global_root_scope_pool);
    global_root_scope = lp_allocz(kwlp, sizeof(*global_root_scope));

    for (const struct keyword *k = keyword_list; k->name; k++)
    {
      struct symbol *sym = cf_new_symbol(global_root_scope, global_root_scope_pool, kwlp, k->name);
      sym->class = SYM_KEYWORD;
      sym->keyword = k;
    }
>>>>>>> 51f2e7af
  }

  ifs_head = ifs = push_ifs(NULL);
  if (!is_cli)
    {
      ifs->file_name = c->file_name;
      ifs->fd = c->file_fd;
      ifs->depth = 1;
    }

  yyrestart(NULL);
  ifs->buffer = YY_CURRENT_BUFFER;

  if (is_cli)
    BEGIN(CLI);
  else
    BEGIN(INITIAL);

  c->root_scope = c->current_scope = cfg_allocz(sizeof(struct sym_scope));

  if (is_cli)
    c->current_scope->next = config->root_scope;
  else
<<<<<<< HEAD
    conf_this_scope->next = &global_filter_scope;
=======
    c->current_scope->next = global_root_scope;
>>>>>>> 51f2e7af
}

/**
 * cf_push_scope - enter new scope
 * @sym: symbol representing scope name
 *
 * If we want to enter a new scope to process declarations inside
 * a nested block, we can just call cf_push_scope() to push a new
 * scope onto the scope stack which will cause all new symbols to be
 * defined in this scope and all existing symbols to be sought for
 * in all scopes stored on the stack.
 */
void
cf_push_scope(struct config *conf, struct symbol *sym)
{
  struct sym_scope *s = cfg_allocz(sizeof(struct sym_scope));

  s->next = conf->current_scope;
  conf->current_scope = s;
  s->active = 1;
  s->name = sym;
  s->slots = 0;
}

/**
 * cf_pop_scope - leave a scope
 *
 * cf_pop_scope() pops the topmost scope from the scope stack,
 * leaving all its symbols in the symbol table, but making them
 * invisible to the rest of the config.
 */
void
cf_pop_scope(struct config *conf)
{
  ASSERT(!conf->current_scope->soft_scopes);

  conf->current_scope->active = 0;
  conf->current_scope = conf->current_scope->next;

  ASSERT(conf->current_scope);
}

/**
 * cf_push_soft_scope - enter new soft scope
 *
 * If we want to enter a new anonymous scope that most likely will not contain
 * any symbols, we can use cf_push_soft_scope() insteas of cf_push_scope().
 * Such scope will be converted to a regular scope on first use.
 */
void
cf_push_soft_scope(struct config *conf)
{
  if (conf->current_scope->soft_scopes < 0xfe)
    conf->current_scope->soft_scopes++;
  else
    cf_push_block_scope(conf);
}

/**
 * cf_pop_soft_scope - leave a soft scope
 *
 * Leave a soft scope entered by cf_push_soft_scope().
 */
void
cf_pop_soft_scope(struct config *conf)
{
  if (conf->current_scope->soft_scopes)
    conf->current_scope->soft_scopes--;
  else
    cf_pop_block_scope(conf);
}

/**
 * cf_swap_soft_scope - convert soft scope to regular scope
 *
 * Soft scopes cannot hold symbols, so they must be converted to regular scopes
 * on first use. It is done automatically by cf_new_symbol().
 */
static inline void
cf_swap_soft_scope(struct config *conf)
{
  if (conf->current_scope->soft_scopes)
  {
    conf->current_scope->soft_scopes--;
    cf_push_block_scope(conf);
  }
}

/**
 * cf_enter_filters - enable filter / route attributes namespace
 */
void
cf_enter_filters(void)
{
  ASSERT_DIE(!global_filter_scope.active);
  global_filter_scope.active = 1;
}

/**
 * cf_exit_filters - disable filter / route attributes namespace
 */
void
cf_exit_filters(void)
{
  ASSERT_DIE(global_filter_scope.active);
  global_filter_scope.active = 0;
}


/**
 * cf_symbol_class_name - get name of a symbol class
 * @sym: symbol
 *
 * This function returns a string representing the class
 * of the given symbol.
 */
char *
cf_symbol_class_name(struct symbol *sym)
{
  switch (sym->class)
    {
    case SYM_VOID:
      return "undefined";
    case SYM_PROTO:
      return "protocol";
    case SYM_TEMPLATE:
      return "protocol template";
    case SYM_FUNCTION:
      return "function";
    case SYM_FILTER:
      return "filter";
    case SYM_TABLE:
      return "routing table";
    case SYM_ATTRIBUTE:
      return "custom attribute";
    case SYM_KEYWORD:
      return "symbol";
    case SYM_CONSTANT_RANGE:
      return "constant";
    case SYM_VARIABLE_RANGE:
      return "variable";
    default:
      return "unknown type";
    }
}


/**
 * DOC: Parser
 *
 * Both the configuration and CLI commands are analyzed using a syntax
 * driven parser generated by the |bison| tool from a grammar which
 * is constructed from information gathered from grammar snippets by
 * the |gen_parser.m4| script.
 *
 * Grammar snippets are files (usually with extension |.Y|) contributed
 * by various BIRD modules in order to provide information about syntax of their
 * configuration and their CLI commands. Each snipped consists of several
 * sections, each of them starting with a special keyword: |CF_HDR| for
 * a list of |#include| directives needed by the C code, |CF_DEFINES|
 * for a list of C declarations, |CF_DECLS| for |bison| declarations
 * including keyword definitions specified as |CF_KEYWORDS|, |CF_GRAMMAR|
 * for the grammar rules, |CF_CODE| for auxiliary C code and finally
 * |CF_END| at the end of the snippet.
 *
 * To create references between the snippets, it's possible to define
 * multi-part rules by utilizing the |CF_ADDTO| macro which adds a new
 * alternative to a multi-part rule.
 *
 * CLI commands are defined using a |CF_CLI| macro. Its parameters are:
 * the list of keywords determining the command, the list of parameters,
 * help text for the parameters and help text for the command.
 *
 * Values of |enum| filter types can be defined using |CF_ENUM| with
 * the following parameters: name of filter type, prefix common for all
 * literals of this type and names of all the possible values.
 */<|MERGE_RESOLUTION|>--- conflicted
+++ resolved
@@ -78,11 +78,7 @@
 
 HASH_DEFINE_REHASH_FN(SYM, struct symbol)
 
-<<<<<<< HEAD
 /* Global symbol scopes */
-=======
-struct sym_scope *global_root_scope;
->>>>>>> 51f2e7af
 static pool *global_root_scope_pool;
 static struct sym_scope
   global_root_scope = {
@@ -580,27 +576,14 @@
   if (l > SYM_MAX_LEN)
     cf_error("Symbol too long");
 
-<<<<<<< HEAD
-  cf_swap_soft_scope();
-
-  s = cfg_allocz(sizeof(struct symbol) + l + 1);
-  *s = (struct symbol) { .scope = conf_this_scope, .class = SYM_VOID, };
-  memcpy(s->name, c, l+1);
-
-  if (!conf_this_scope->hash.data)
-    HASH_INIT(conf_this_scope->hash, new_config->pool, SYM_ORDER);
-
-  HASH_INSERT2(conf_this_scope->hash, SYM, new_config->pool, s);
-=======
   s = lp_alloc(lp, sizeof(struct symbol) + l + 1);
   *s = (struct symbol) { .scope = scope, .class = SYM_VOID, };
-  strcpy(s->name, c);
+  memcpy(s->name, c, l+1);
 
   if (!scope->hash.data)
     HASH_INIT(scope->hash, p, SYM_ORDER);
 
   HASH_INSERT2(scope->hash, SYM, p, s);
->>>>>>> 51f2e7af
 
   if (new_config && (scope == new_config->root_scope))
     add_tail(&(new_config->symbols), &(s->n));
@@ -608,7 +591,6 @@
   return s;
 }
 
-<<<<<<< HEAD
 static struct symbol *
 cf_root_symbol(const byte *c, struct sym_scope *ss)
 {
@@ -628,8 +610,6 @@
 }
 
 
-=======
->>>>>>> 51f2e7af
 /**
  * cf_find_symbol_scope - find a symbol by name
  * @scope: config scope
@@ -726,13 +706,12 @@
   switch (sym->class)
   {
     case SYM_KEYWORD:
-      if (sym->keyword->value > 0)
-	return sym->keyword->value;
-      else
-      {
-	cf_lval.i = -sym->keyword->value;
-	return ENUM;
-      }
+    {
+      int val = sym->keyword->value;
+      if (val > 0) return val;
+      cf_lval.i = -val;
+      return ENUM;
+    }
     case SYM_VOID:
       return CF_SYM_UNDEFINED;
     default:
@@ -743,7 +722,9 @@
 void
 ea_lex_register(struct ea_class *def)
 {
-  def->sym = cf_define_symbol(cf_root_symbol(def->name, &global_filter_scope), SYM_ATTRIBUTE, attribute, def);
+  def->sym = cf_root_symbol(def->name, &global_filter_scope);
+  def->sym->class = SYM_ATTRIBUTE;
+  def->sym->attribute = def;
 }
 
 void
@@ -782,23 +763,14 @@
 {
   if (!global_root_scope_pool)
   {
-<<<<<<< HEAD
     global_root_scope_pool = rp_new(&root_pool, the_bird_domain.the_bird, "Keywords pool");
 
     for (const struct keyword *k = keyword_list; k->name; k++)
-      cf_define_symbol(cf_root_symbol(k->name, &global_root_scope), SYM_KEYWORD, keyword, k);
-=======
-    global_root_scope_pool = rp_new(&root_pool, "Keywords pool");
-    linpool *kwlp = lp_new(global_root_scope_pool);
-    global_root_scope = lp_allocz(kwlp, sizeof(*global_root_scope));
-
-    for (const struct keyword *k = keyword_list; k->name; k++)
-    {
-      struct symbol *sym = cf_new_symbol(global_root_scope, global_root_scope_pool, kwlp, k->name);
-      sym->class = SYM_KEYWORD;
-      sym->keyword = k;
-    }
->>>>>>> 51f2e7af
+    {
+      struct symbol *s = cf_root_symbol(k->name, &global_root_scope);
+      s->class = SYM_KEYWORD;
+      s->keyword = k;
+    }
   }
 
   ifs_head = ifs = push_ifs(NULL);
@@ -818,15 +790,12 @@
     BEGIN(INITIAL);
 
   c->root_scope = c->current_scope = cfg_allocz(sizeof(struct sym_scope));
+  c->root_scope->active = 1;
 
   if (is_cli)
     c->current_scope->next = config->root_scope;
   else
-<<<<<<< HEAD
-    conf_this_scope->next = &global_filter_scope;
-=======
-    c->current_scope->next = global_root_scope;
->>>>>>> 51f2e7af
+    c->current_scope->next = &global_filter_scope;
 }
 
 /**

--- conflicted
+++ resolved
@@ -35,11 +35,8 @@
   u32 proto_default_debug;		/* Default protocol debug mask */
   u32 proto_default_mrtdump;		/* Default protocol mrtdump mask */
   u32 channel_default_debug;		/* Default channel debug mask */
-<<<<<<< HEAD
+  u32 table_default_debug;		/* Default table debug mask */
   u16 filter_vstk, filter_estk;		/* Filter stack depth */
-=======
-  u32 table_default_debug;		/* Default table debug mask */
->>>>>>> db1eb466
   struct timeformat tf_route;		/* Time format for 'show route' */
   struct timeformat tf_proto;		/* Time format for 'show protocol' */
   struct timeformat tf_log;		/* Time format for the logfile */
@@ -49,7 +46,6 @@
 
   int cli_debug;			/* Tracing of CLI connections and commands */
   int latency_debug;			/* I/O loop tracks duration of each event */
-  int table_debug;			/* Track route propagation through tables */
   u32 latency_limit;			/* Events with longer duration are logged (us) */
   u32 watchdog_warning;			/* I/O loop watchdog limit for warning (us) */
   u32 watchdog_timeout;			/* Watchdog timeout (in seconds, 0 = disabled) */

--- conflicted
+++ resolved
@@ -54,10 +54,7 @@
   char *err_file_name;			/* File name containing error */
   char *file_name;			/* Name of main configuration file */
   int file_fd;				/* File descriptor of main configuration file */
-<<<<<<< HEAD
   int thread_count;			/* How many worker threads to prefork */
-=======
->>>>>>> 58efa944
 
   struct sym_scope *root_scope;		/* Scope for root symbols */
   _Atomic int obstacle_count;		/* Number of items blocking freeing of this config */
@@ -148,7 +145,8 @@
   byte soft_scopes;			/* Number of soft scopes above */
 };
 
-extern struct sym_scope *global_root_scope;
+void cf_enter_filters(void);
+void cf_exit_filters(void);
 
 struct bytestring {
   size_t length;

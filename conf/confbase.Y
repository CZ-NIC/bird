--- conflicted
+++ resolved
@@ -128,12 +128,8 @@
 
 %nonassoc PREFIX_DUMMY
 %left AND OR
-<<<<<<< HEAD
-%nonassoc '=' '<' '>' '~' GEQ LEQ NEQ NMA PO PC
+%nonassoc '=' '<' '>' '~' GEQ LEQ NEQ NMA IMP PO PC
 %left '|' '&'
-=======
-%nonassoc '=' '<' '>' '~' GEQ LEQ NEQ NMA IMP PO PC
->>>>>>> a3dc2645
 %left '+' '-'
 %left '*' '/' '%'
 %left '!'

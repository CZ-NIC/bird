/*
 *	BIRD -- Configuration Parser Top
 *
 *	(c) 1998--2000 Martin Mares <mj@ucw.cz>
 *
 *	Can be freely distributed and used under the terms of the GNU GPL.
 */

CF_HDR

#define PARSER 1

#include "nest/bird.h"
#include "conf/conf.h"
#include "lib/resource.h"
#include "lib/socket.h"
#include "lib/settle.h"
#include "lib/timer.h"
#include "lib/string.h"
#include "nest/protocol.h"
#include "nest/iface.h"
#include "nest/route.h"
#include "nest/bfd.h"
#include "nest/cli.h"
#include "filter/filter.h"

/* FIXME: Turn on YYERROR_VERBOSE and work around lots of bison bugs? */

CF_DEFINES

static bool this_sadr_from_hack_active;

static void
check_u16(uint val)
{
  if (val > 0xFFFF)
    cf_error("Value %u out of range (0-65535)", val);
}

#define cf_assert(cond, ...) do { if (!(cond)) cf_error(__VA_ARGS__); } while (0)
static inline void cf_assert_symbol(const struct symbol *sym, uint class) {
  switch (class) {
    case SYM_PROTO: cf_assert(sym->class == SYM_PROTO, "Protocol name required"); break;
    case SYM_TEMPLATE: cf_assert(sym->class == SYM_TEMPLATE, "Protocol template name required"); break;
    case SYM_FUNCTION: cf_assert(sym->class == SYM_FUNCTION, "Function name required"); break;
    case SYM_FILTER: cf_assert(sym->class == SYM_FILTER, "Filter name required"); break;
    case SYM_TABLE: cf_assert(sym->class == SYM_TABLE, "Table name required"); break;
    case SYM_ATTRIBUTE: cf_assert(sym->class == SYM_ATTRIBUTE, "Custom attribute name required"); break;
    case SYM_MPLS_DOMAIN: cf_assert(sym->class == SYM_MPLS_DOMAIN, "MPLS domain name required"); break;
    case SYM_MPLS_RANGE: cf_assert(sym->class == SYM_MPLS_RANGE, "MPLS range name required"); break;
    case SYM_VARIABLE: cf_assert((sym->class & ~0xff) == SYM_VARIABLE, "Variable name required"); break;
    case SYM_CONSTANT: cf_assert((sym->class & ~0xff) == SYM_CONSTANT, "Constant name required"); break;
    default: bug("This shall not happen");
  }
}

static inline const char *
cf_type_name(btype type)
{
  /* There is already f_type_name(), but this uses names more suited
     to configuration error messages */
  switch (type)
  {
  case T_INT:		return "Number";
  case T_BOOL:		return "Boolean";
  case T_IP:		return "IP address";
  case T_NET:		return "Network";
  case T_STRING:	return "String";
  case T_BYTESTRING:	return "Bytestring";
  default:		return "???";
  }
}

static inline void
cf_assert_type(const struct f_val val, btype type)
{
  if (val.type != type)
    cf_error("%s expected", cf_type_name(type));
}


CF_DECLS

%union {
  uint i;
  u32 i32;
  u64 i64;
  vpn_rd rd;
  ip_addr a;
  ip4_addr ip4;
  ip6_addr ip6;
  net_addr net;
  net_addr *net_ptr;
  struct symbol *s;
  const char *t;
  struct rtable_config *r;
  struct channel_config *cc;
  struct channel *c;
  struct f_inst *x;
  struct {
    struct f_inst *begin, *end;
  } xp;
  enum filter_return fret;
  enum ec_subtype ecs;
  struct ea_class *ea_class;
  struct f_static_attr fsa;
  struct f_attr_bit fab;
  struct f_lval flv;
  struct f_line *fl;
  struct f_arg *fa;
  const struct filter *f;
  struct f_tree *e;
  struct f_trie *trie;
  const struct f_trie *const_trie;
  struct f_val v;
  struct password_item *p;
  struct rt_show_data *ra;
  struct sym_show_data *sd;
  struct lsadb_show_data *ld;
  struct mrt_dump_data *md;
  struct mpls_show_ranges_cmd *msrc;
  struct bfd_show_sessions_cmd *bssc;
  struct iface *iface;
  void *g;
  btime time;
  struct f_prefix px;
  struct proto_spec ps;
  struct channel_limit cl;
  struct timeformat tf;
  struct timeformat *tfp;
  struct settle_config settle;
  struct adata *ad;
  const struct adata *bs;
  struct aggr_item_node *ai;
}

%token END CLI_MARKER INVALID_TOKEN ELSECOL DDOT
%token GEQ LEQ NEQ AND OR IMP PP
%token PO PC
%token <i> NUM ENUM_TOKEN
%token <ip4> IP4
%token <ip6> IP6
%token <rd> VPN_RD
%token <s> CF_SYM_KNOWN CF_SYM_UNDEFINED CF_SYM_METHOD_BARE CF_SYM_METHOD_ARGS
%token <t> TEXT
%token <bs> BYTETEXT
%type <iface> ipa_scope

%type <i> expr bool pxlen4
%type <i32> idval
%type <time> expr_us time
%type <settle> settle
%type <a> ipa net_ip6_slash
%type <net> net_ip4_ net_ip4 net_ip6_ net_ip6 net_ip_ net_ip net_or_ipa
%type <net_ptr> net_ net_any net_vpn4_ net_vpn6_ net_vpn_ net_roa4_ net_roa6_ net_roa_ net_ip6_sadr_ net_mpls_ net_aspa_
%type <ad> label_stack_start label_stack

%type <t> text opttext
%type <bs> bytestring
%type <s> symbol symbol_known

%type <v> conf_expr bytestring_expr text_or_ipa bytestring_or_text

%nonassoc PREFIX_DUMMY
%left AND OR
%nonassoc '=' '<' '>' '~' GEQ LEQ NEQ NMA IMP PO PC
<<<<<<< HEAD
%left '|' '&'
%left '+' '-'
=======
%left '+' '-' PP
>>>>>>> e21a39fa
%left '*' '/' '%'
%left '!'
%nonassoc '.'

%start config

/* See r_args */
%expect 2

CF_KEYWORDS(DEFINE, ON, OFF, YES, NO, S, MS, US, PORT, VPN, MPLS, FROM, MAX, AS)

CF_GRAMMAR

/*
 * There are several basic configuration datatypes
 * (regular parser rule name, raw lexer token name):
 *  - bool (bool)
 *  - number (expr, NUM)
 *  - string (text, TEXT)
 *  - bytestring (bytestring, BYTETEXT)
 *  - IP address (ipa, IP4/IP6)
 *  - Network address (net_*)
 *
 * Regular parser grammar rules for these datatypes should include lexer token,
 * symbol (to resolve constants) and term (to evaluate expression). But that
 * makes them uncomposable, as e.g. 'text | ipa' leads to parser conflict.
 * Therefore, we have rules like text_or_ipa that combines more lexer tokens.
 *
 * In general, configuration grammar should use regular parser rules for these
 * datatypes and avoid raw lexer tokens. When raw lexer tokens must be used,
 * 'conf_expr' grammar rule should be added to handle constants and expressions.
 */

/* Basic config file structure */

config: conf_entries END { return 0; }
 | CLI_MARKER cli_cmd { return 0; }
 ;

conf_entries:
   /* EMPTY */
 | conf_entries conf
 ;

conf: ';' ;


/* Constant expressions */

conf: definition ;

definition:
   DEFINE symbol '=' term ';' {
     struct f_val *val = cf_eval($4, T_VOID);
     cf_define_symbol(new_config, $2, SYM_CONSTANT | val->type, val, val);
   }
 ;

conf_expr:
   symbol_known {
     /* If the symbol is not a constant, we pass empty f_val and fail later on type check */
     $$ = (($1->class & ~0xff) == SYM_CONSTANT) ? *$1->val : (struct f_val) {};
   }
 | '(' term ')' { $$ = *cf_eval($2, T_VOID); }
 ;

symbol: CF_SYM_UNDEFINED | CF_SYM_KNOWN ;
symbol_known: CF_SYM_KNOWN ;


/* Numbers */

expr:
   NUM
 | conf_expr { cf_assert_type($1, T_INT); $$ = $1.val.i; }
 ;

expr_us:
   expr S  { $$ = $1 S_; }
 | expr MS { $$ = $1 MS_; }
 | expr US { $$ = $1 US_; }
 ;


/* Switches */

bool:
   ON { $$ = 1; }
 | YES { $$ = 1; }
 | TRUE { $$ = 1; }
 | OFF { $$ = 0; }
 | NO { $$ = 0; }
 | FALSE { $$ = 0; }
 | /* Silence means agreement */ { $$ = 1; }
 | NUM { $$ = !!$1; cf_warn("Number argument for switch option deprecated"); }
 | conf_expr {
     if (($1.type != T_BOOL) && ($1.type != T_INT))
       cf_error("Switch value expected");

     if ($1.type == T_INT)
       cf_warn("Number argument for switch option deprecated");

     $$ = !!$1.val.i;
   }
 ;


/* Addresses */

ipa:
   IP4 { $$ = ipa_from_ip4($1); }
 | IP6 { $$ = ipa_from_ip6($1); }
 | conf_expr { cf_assert_type($1, T_IP); $$ = $1.val.ip; }
 ;

ipa_scope:
   /* empty */ { $$ = NULL; }
 | '%' symbol { $$ = if_get_by_name($2->name); }
 ;


/* Networks - internal */

pxlen4:
   '/' NUM {
     if ($2 > IP4_MAX_PREFIX_LENGTH) cf_error("Invalid prefix length %u", $2);
     $$ = $2;
   }
 ;

net_ip4_: IP4 pxlen4
{
  net_fill_ip4(&($$), $1, $2);

  net_addr_ip4 *n = (void *) &($$);
  if (!net_validate_ip4(n))
    cf_error("Invalid IPv4 prefix %I4/%d, maybe you wanted %I4/%d",
	     n->prefix, n->pxlen, ip4_and(n->prefix, ip4_mkmask(n->pxlen)), n->pxlen);
};

net_ip6_slash: IP6 '/'
{
  this_sadr_from_hack_active = cf_maybe_exit_filters();
  $$ = $1;
}

net_ip6_: net_ip6_slash NUM
{
  if (this_sadr_from_hack_active)
  {
    cf_enter_filters();
    this_sadr_from_hack_active = 0;
  }

  if ($2 > IP6_MAX_PREFIX_LENGTH)
    cf_error("Invalid prefix length %u", $2);

  net_fill_ip6(&($$), $1, $2);

  net_addr_ip6 *n = (void *) &($$);
  if (!net_validate_ip6(n))
    cf_error("Invalid IPv6 prefix %I6/%d, maybe you wanted %I6/%d",
	     n->prefix, n->pxlen, ip6_and(n->prefix, ip6_mkmask(n->pxlen)), n->pxlen);
};

net_ip6_sadr_: net_ip6_slash NUM FROM IP6 '/' NUM
{
  if (this_sadr_from_hack_active)
  {
    cf_enter_filters();
    this_sadr_from_hack_active = 0;
  }

  if (($3->class != SYM_KEYWORD) || ($3->keyword->value != FROM))
    cf_error("Expected FROM after %I6/%d", $1, $2);

  if ($2 > IP6_MAX_PREFIX_LENGTH)
    cf_error("Invalid prefix length %u", $2);

  if ($6 > IP6_MAX_PREFIX_LENGTH)
    cf_error("Invalid prefix length %u", $6);

  $$ = cfg_alloc(sizeof(net_addr_ip6_sadr));
  net_fill_ip6_sadr($$, $1, $2, $4, $6);

  net_addr_ip6_sadr *n = (void *) $$;
  if (!net_validate_ip6_sadr(n))
    cf_error("Invalid SADR IPv6 prefix %I6/%d from %I6/%d, maybe you wanted %I6/%d from %I6/%d",
	     n->dst_prefix, n->dst_pxlen, n->src_prefix, n->src_pxlen,
	     ip6_and(n->dst_prefix, ip6_mkmask(n->dst_pxlen)), n->dst_pxlen,
	     ip6_and(n->src_prefix, ip6_mkmask(n->src_pxlen)), n->src_pxlen);
};

net_vpn4_: VPN_RD net_ip4_
{
  $$ = cfg_alloc(sizeof(net_addr_vpn4));
  net_fill_vpn4($$, net4_prefix(&$2), net4_pxlen(&$2), $1);
}

net_vpn6_: VPN_RD net_ip6_
{
  $$ = cfg_alloc(sizeof(net_addr_vpn6));
  net_fill_vpn6($$, net6_prefix(&$2), net6_pxlen(&$2), $1);
}

net_roa4_: net_ip4_ MAX expr AS expr
{
  $$ = cfg_alloc(sizeof(net_addr_roa4));
  net_fill_roa4($$, net4_prefix(&$1), net4_pxlen(&$1), $3, $5);
  if ($3 < net4_pxlen(&$1) || $3 > IP4_MAX_PREFIX_LENGTH)
    cf_error("Invalid max prefix length %u", $3);
};

net_roa6_: net_ip6_ MAX expr AS expr
{
  $$ = cfg_alloc(sizeof(net_addr_roa6));
  net_fill_roa6($$, net6_prefix(&$1), net6_pxlen(&$1), $3, $5);
  if ($3 < net6_pxlen(&$1) || $3 > IP6_MAX_PREFIX_LENGTH)
    cf_error("Invalid max prefix length %u", $3);
};

net_mpls_: MPLS expr
{
  $$ = cfg_alloc(sizeof(net_addr_mpls));
  net_fill_mpls($$, $2);
}

net_aspa_: ASPA expr
{
  $$ = cfg_alloc(sizeof(net_addr_aspa));
  net_fill_aspa($$, $2);
}

net_ip_: net_ip4_ | net_ip6_ ;
net_vpn_: net_vpn4_ | net_vpn6_ ;
net_roa_: net_roa4_ | net_roa6_ ;

net_:
   net_ip_ { $$ = cfg_alloc($1.length); net_copy($$, &($1)); }
 | net_vpn_
 | net_roa_
 | net_flow_
 | net_ip6_sadr_
 | net_mpls_
 | net_aspa_
 ;


/* Networks - regular */

net_ip4:
   net_ip4_
 | conf_expr {
     if (($1.type != T_NET) || ($1.val.net->type != NET_IP4))
       cf_error("IPv4 network expected");
     $$ = * $1.val.net;
   }
 ;

net_ip6:
   net_ip6_
 | conf_expr {
     if (($1.type != T_NET) || ($1.val.net->type != NET_IP6))
       cf_error("IPv6 network expected");
     $$ = * $1.val.net;
   }
 ;

net_ip:
   net_ip_
 | conf_expr {
     if (($1.type != T_NET) || !net_is_ip($1.val.net))
       cf_error("IP network expected");
     $$ = * $1.val.net;
   }
 ;

net_any:
   net_
 | CF_SYM_KNOWN {
     if ($1->class != (SYM_CONSTANT | T_NET))
       cf_error("Network expected");
     $$ = (net_addr *) SYM_VAL($1).net; /* Avoid const warning */
   }
 ;

label_stack_start: expr
{
  $$ = cfg_allocz(ADATA_SIZE(MPLS_MAX_LABEL_STACK * sizeof(u32)));
  $$->length = sizeof(u32);
  *((u32 *)$$->data) = $1;
};

label_stack:
    label_stack_start
  | label_stack '/' expr {
    if ($1->length >= MPLS_MAX_LABEL_STACK * sizeof(u32))
      cf_error("Too many labels in stack");

    *((u32 *)($$->data + $1->length)) = $3;
    $1->length += sizeof(u32);
    $$ = $1;
  }
;


/* Strings */

/* Settle timer configuration */
settle: expr_us expr_us {
  if ($1 > $2) cf_error("Minimum settle time %t is bigger than maximum settle time %t", $1, $2);
  $$.min = $1;
  $$.max = $2;
};

text:
   TEXT
 | conf_expr { cf_assert_type($1, T_STRING); $$ = $1.val.s; }
 ;

opttext:
    TEXT
 | /* empty */ { $$ = NULL; }
 ;

time:
   text {
     $$ = tm_parse_time($1);
     if (!$$)
       cf_error("Invalid date/time");
   }
 ;


/* Bytestrings */

bytestring:
   BYTETEXT
 | bytestring_expr { cf_assert_type($1, T_BYTESTRING); $$ = $1.val.bs; }
 ;

bytestring_expr:
   conf_expr
 | term_bs { $$ = *cf_eval($1, T_VOID); }
 ;


/* Mixed ones */

/* number | IPv4 -> number */
idval:
   NUM { $$ = $1; }
 | IP4 { $$ = ip4_to_u32($1); }
 | conf_expr {
     if (($1.type == T_INT) || ($1.type == T_QUAD))
       $$ = $1.val.i;
     else if (($1.type == T_IP) && ipa_is_ip4($1.val.ip))
       $$ = ipa_to_u32($1.val.ip);
     else
       cf_error("Number or IPv4 address expected");
   }
 ;

/* net | ipa -> net */
net_or_ipa:
   net_ip4_
 | net_ip6_
 | IP4 { net_fill_ip4(&($$), $1, IP4_MAX_PREFIX_LENGTH); }
 | IP6 { net_fill_ip6(&($$), $1, IP6_MAX_PREFIX_LENGTH); }
 | conf_expr {
     if ($1.type == T_IP)
       net_fill_ip_host(&($$), $1.val.ip);
     else if (($1.type == T_NET) && net_is_ip($1.val.net))
       $$ = * $1.val.net;
     else
       cf_error("IP address/prefix expected");
   }
 ;

/* text | ipa -> f_val */
text_or_ipa:
   TEXT { $$.type = T_STRING; $$.val.s = $1; }
 | IP4 { $$.type = T_IP; $$.val.ip = ipa_from_ip4($1); }
 | IP6 { $$.type = T_IP; $$.val.ip = ipa_from_ip6($1); }
 | conf_expr {
     if (($1.type != T_STRING) && ($1.type != T_IP))
       cf_error("String or IP address expected");
     $$ = $1;
   }
 ;

/* bytestring | text -> f_val */
bytestring_or_text:
   BYTETEXT { $$.type = T_BYTESTRING; $$.val.bs = $1; }
 | TEXT { $$.type = T_STRING; $$.val.s = $1; }
 | bytestring_expr {
     if (($1.type != T_BYTESTRING) && ($1.type != T_STRING))
       cf_error("Bytestring or string expected");
     $$ = $1;
   }
 ;


CF_CODE

CF_END<|MERGE_RESOLUTION|>--- conflicted
+++ resolved
@@ -164,12 +164,8 @@
 %nonassoc PREFIX_DUMMY
 %left AND OR
 %nonassoc '=' '<' '>' '~' GEQ LEQ NEQ NMA IMP PO PC
-<<<<<<< HEAD
 %left '|' '&'
-%left '+' '-'
-=======
 %left '+' '-' PP
->>>>>>> e21a39fa
 %left '*' '/' '%'
 %left '!'
 %nonassoc '.'

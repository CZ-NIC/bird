--- conflicted
+++ resolved
@@ -94,14 +94,9 @@
   struct proto_spec ps;
   struct channel_limit cl;
   struct timeformat *tf;
-<<<<<<< HEAD
   struct settle_config settle;
   struct adata *ad;
-  const struct bytestring *bs;
-=======
-  mpls_label_stack *mls;
   const struct adata *bs;
->>>>>>> bb8e2824
 }
 
 %token END CLI_MARKER INVALID_TOKEN ELSECOL DDOT

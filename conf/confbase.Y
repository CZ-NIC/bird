--- conflicted
+++ resolved
@@ -94,14 +94,9 @@
   struct proto_spec ps;
   struct channel_limit cl;
   struct timeformat *tf;
-<<<<<<< HEAD
   struct settle_config settle;
   struct adata *ad;
-  struct bytestring *bs;
-=======
-  mpls_label_stack *mls;
   const struct bytestring *bs;
->>>>>>> 51211011
 }
 
 %token END CLI_MARKER INVALID_TOKEN ELSECOL DDOT

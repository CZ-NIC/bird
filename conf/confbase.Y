--- conflicted
+++ resolved
@@ -100,15 +100,10 @@
   struct f_prefix px;
   struct proto_spec ps;
   struct channel_limit cl;
-<<<<<<< HEAD
-  struct timeformat *tf;
+  struct timeformat tf;
+  struct timeformat *tfp;
   struct settle_config settle;
   struct adata *ad;
-=======
-  struct timeformat tf;
-  struct timeformat *tfp;
-  mpls_label_stack *mls;
->>>>>>> 82d57fb7
   const struct adata *bs;
   struct aggr_item_node *ai;
 }

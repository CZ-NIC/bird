/*
 *	BIRD -- Unit Test Framework (BIRD Test)
 *
 *	Can be freely distributed and used under the terms of the GNU GPL.
 */

#ifndef _BIRDTEST_H_
#define _BIRDTEST_H_

#include <stdio.h>
#include <stdlib.h>
#include <stdint.h>
#include <string.h>
#include <errno.h>
#include <sys/types.h>

#include "nest/bird.h"


extern int bt_result;
extern int bt_suite_result;
extern char bt_out_fmt_buf[1024];

extern uint bt_verbose;
#define BT_VERBOSE_NO			0
#define BT_VERBOSE_SUITE		1
#define BT_VERBOSE_SUITE_CASE		2
#define BT_VERBOSE_ABSOLUTELY_ALL	3

extern const char *bt_filename;
extern const char *bt_test_id;

void bt_init(int argc, char *argv[]);
int  bt_exit_value(void);
void bt_reset_suite_case_timer(void);
int bt_test_suite_base(int (*test_fn)(const void *), const char *test_id, const void *test_fn_argument, int forked, int timeout, const char *dsc, ...);
static inline u64 bt_random(void)
{ return ((u64) random() & 0xffffffff) | ((u64) random() << 32); }

void bt_log_suite_result(int result, const char *fmt, ...);
void bt_log_suite_case_result(int result, const char *fmt, ...);

<<<<<<< HEAD
#define BT_TIMEOUT 			20	/* Default timeout in seconds */
=======
#define BT_TIMEOUT 			60	/* Default timeout in seconds */
>>>>>>> 9e44ace3
#define BT_FORKING 			1	/* Forking is enabled in default */

#define BT_RANDOM_SEED 			0x5097d2bb

#define BT_BUFFER_SIZE 			10000

#define BT_PROMPT_GREEN 		"\e[1;32m"
#define BT_PROMPT_RED 			"\e[1;31m"
#define BT_PROMPT_NORMAL		"\e[0m"
#define BT_PROMPT_OK			" [" BT_PROMPT_GREEN " OK " BT_PROMPT_NORMAL "] "
#define BT_PROMPT_OK_NO_COLOR		" ["                 " OK "                  "] "
#define BT_PROMPT_FAIL			" [" BT_PROMPT_RED   "FAIL" BT_PROMPT_NORMAL "] "
#define BT_PROMPT_FAIL_NO_COLOR		" ["                 "FAIL"                  "] "
#define BT_PROMPT_OK_FAIL_STRLEN	8	/* strlen ' [FAIL] ' */

static inline int bt_test_fn_noarg(const void *cp) { return ((int (*)(void)) cp)(); }

#define bt_test_suite(fn, dsc, ...) \
  bt_test_suite_extra(fn, BT_FORKING, BT_TIMEOUT, dsc, ##__VA_ARGS__)

#define bt_test_suite_extra(fn, f, t, dsc, ...) \
  bt_test_suite_base(bt_test_fn_noarg, #fn, fn, f, t, dsc, ##__VA_ARGS__)

#define bt_test_suite_arg(fn, arg, dsc, ...) \
  bt_test_suite_arg_extra(fn, arg, BT_FORKING, BT_TIMEOUT, dsc, ##__VA_ARGS__)

#define bt_test_suite_arg_extra(fn, arg, f, t, dsc, ...) \
  bt_test_suite_base(fn, #fn, arg, f, t, dsc, ##__VA_ARGS__)

#define bt_abort() \
  bt_abort_msg("Aborted at %s:%d", __FILE__, __LINE__)

#define bt_abort_msg(format, ...) 					\
  do 									\
  { 									\
    bt_log(format, ##__VA_ARGS__); 					\
    abort(); 								\
  } while (0)

#define bt_log(format, ...) 						\
  do 									\
  {	 								\
    if (bt_test_id) 							\
      printf("%s: %s: " format "\n", bt_filename, bt_test_id, ##__VA_ARGS__); \
    else 								\
      printf("%s: " format "\n", bt_filename, ##__VA_ARGS__);		\
  } while(0)

#define bt_debug(format, ...) 						\
  do 									\
  { 									\
    if (bt_verbose >= BT_VERBOSE_ABSOLUTELY_ALL)			\
      printf(format, ##__VA_ARGS__); 					\
  } while (0)

#define bt_assert(test) \
  bt_assert_msg(test, "Assertion (%s) at %s:%d", #test, __FILE__, __LINE__)

#define bt_assert_msg(test, format, ...)				\
  do									\
  {									\
    int bt_suit_case_result = 1;					\
    if ((test) == 0) 							\
    {									\
      bt_result = 0;							\
      bt_suite_result = 0;						\
      bt_suit_case_result = 0;						\
    }									\
    bt_log_suite_case_result(bt_suit_case_result, format, ##__VA_ARGS__); \
  } while (0)

#define bt_syscall(test, format, ...) 					\
  do 									\
  { 									\
    if (test) 								\
    {									\
      bt_log(format ": %s", ##__VA_ARGS__, strerror(errno)); 		\
      exit(3);								\
    }									\
  } while (0)

#define bt_sprintf_concat(s, format, ...) \
    snprintf(s + strlen(s), sizeof(s) - strlen(s), format, ##__VA_ARGS__)

struct bt_pair {
  const void *in;
  const void *out;
};

/* Data structure used by bt_assert_batch() function */
struct bt_batch {
  /* in_fmt / out_fmt - formating data
   * @buf: buffer for write stringified @data
   * @size: empty size in @buf
   * @data: data for stringify
   *
   * There are some build-in functions, see bt_fmt_* functions */
  void (*in_fmt)(char *buf, size_t size, const void *data);
  void (*out_fmt)(char *buf, size_t size, const void *data);

  /* Temporary output buffer */
  void *out_buf;

  /* test_fn - testing function
   * @out: output data from tested function
   * @in: data for input
   * @expected_out: expected data from tested function
   *
   * Input arguments should not be stringified using in_fmt() or out_fmt()
   * function already. This function should return only 0 or 1 */
  int (*test_fn)(void *out, const void *in, const void *expected_out);

  /* Name of testing function @test_fn */
  const char *test_fn_name;

  /* Number of items in data */
  int ndata;

  /* Array of input and expected output pairs */
  struct bt_pair *data;
};

void bt_fmt_str(char *buf, size_t size, const void *data);
void bt_fmt_unsigned(char *buf, size_t size, const void *data);
void bt_fmt_ipa(char *buf, size_t size, const void *data);
void bt_format_net(char *buf, size_t size, const void *data);

int bt_assert_batch__(struct bt_batch *opts);
int bt_is_char(byte c);

#define bt_assert_batch(data__, fn__, in_fmt__, out_fmt__)		\
  bt_assert_batch__(& (struct bt_batch) {				\
    .data = data__,							\
    .ndata = ARRAY_SIZE(data__),					\
    .test_fn = fn__,							\
    .test_fn_name = #fn__,						\
    .in_fmt = in_fmt__,							\
    .out_fmt = out_fmt__,						\
    .out_buf = bt_out_fmt_buf,	/* Global memory for this usage */	\
  })

#endif /* _BIRDTEST_H_ */<|MERGE_RESOLUTION|>--- conflicted
+++ resolved
@@ -40,11 +40,7 @@
 void bt_log_suite_result(int result, const char *fmt, ...);
 void bt_log_suite_case_result(int result, const char *fmt, ...);
 
-<<<<<<< HEAD
-#define BT_TIMEOUT 			20	/* Default timeout in seconds */
-=======
 #define BT_TIMEOUT 			60	/* Default timeout in seconds */
->>>>>>> 9e44ace3
 #define BT_FORKING 			1	/* Forking is enabled in default */
 
 #define BT_RANDOM_SEED 			0x5097d2bb

<<<<<<< HEAD
Version 3.1.0 (2025-04-01)
  o CLI v2 compatibility layer for show route
  o Thread configuration rework
  o Merged 2.17

Version 3.0.2 (2025-04-01)
  o Multiple route propagation crash fixes
  o BGP export table route source leak
  o Kernel export of source.specific routes fix
  o Filter gw setting fix
  o Merged 2.16.2

Version 3.0.1 (2025-01-10)
  o BGP: Fixed crash in dynamic spawn
  o BGP: Fixed crash in graceful recovery
  o BGP: Fixed crash with deterministic med
  o BGP: Renamed the otc attribute to bgp_otc
  o BFD: Fixed crash in session reconfiguration
  o Kernel: Fixed crash with merged paths
  o Kernel: Simplified initial scan
  o Tables: Fixed old best route propagation
  o Tables: Fixed debug configuration propagation
  o Tables: Fixed initial feeds
  o CLI: Fixed buffer allocation heap bloating
  o Reduced route attribute normalization heap bloating
  o Merged 2.16.1

Version 3.0.0 (2024-12-17)
  - from 2.16
    o Multithreaded execution
    o Decoupled exports from imports
    o Unified route attribute names
    o Slightly different log format
    o Separate reload command for filters and protocols
    o BGP: Export tables show the state as on wire
    o Lots of internal changes
  - from 3.0alpha3
    o Merged changes from 2.16
    o BMP and MRT converted to the new API and working
    o Internal protocol state journal
    o Optimized table journal cleanup
    o Fixed "show route export"
    o Fixed minor bugs

Version 3.0alpha3 (2024-07-01)
  o Merged 2.15.1
  o Fixed major issues with channel reloads
  o Fixed data inconsistencies in many corner cases
  o Fixed internal scheduler corner cases
  o MRT and BMP still switched off
  o Expected one more alpha before stable

Version 3.0alpha2 (2023-05-11)
  o Fixed memory leaks and use-after free bugs
  o Simple thread work balancing
  o MRT switched off
  o Slow kernel route synchronization to be fixed later

Version 3.0alpha1 (2023-04-18)
  o Worker threads for BGP, Pipe, RPKI and BFD
  o Configurable number of threads
  o Asynchronous route export
  o Flat attribute structure
  o Inline import tables
  o Export tables merged with BGP prefix / attribute buckets
  o Fixed ROA check locking inversion in route table dumps
  o MRT switched off

Version 3.0-alpha0 (2022-02-07)
  o Removal of fixed protocol-specific route attributes
  o Asynchronous route export
  o Explicit table import / export hooks
  o Partially lockless route attribute cache
  o Thread-safe resource management
  o Thread-safe interface notifications
  o Thread-safe protocol API
  o Adoption of BFD IO loop for general use
  o Parallel Pipe protocol
  o Parallel RPKI protocol
  o Parallel BGP protocol
  o Lots of refactoring
  o Bugfixes and improvements as they came along
=======
Version 2.17.1 (2025-04-29)
  o BSD: Fix build on NetBSD
  o BGP: Fix crash when incoming connection for disabled protocol arrives
  o Documentation fixes
>>>>>>> 7ef70b27

Version 2.17 (2025-04-01)
  o Babel: next hop control for IPv4
  o BGP: link-local next hop format configuration
  o TCP-AO implementation for Linux

Version 2.16.2 (2025-04-01)
  o BFD: password reconfiguration crash fix
  o L3VPN attribute fix
  o Table removal rare crash fix
  o Logging minor fix

Version 2.16.1 (2025-01-10)
  o ASPA: fixed parser bug in static protocol
  o ASPA: fixed static protocol reconfiguration
  o Babel: fixed seqno comparison
  o BSD: fixed onlink flag assumption with Netlink
  o Fixed memory alignment issues
  o Fixed possible rte src collisions in L3VPN

Version 2.16.1 (2025-01-10)
  o ASPA: fixed parser bug in static protocol
  o ASPA: fixed static protocol reconfiguration
  o Babel: fixed seqno comparison
  o BSD: fixed onlink flag assumption with Netlink
  o Fixed memory alignment issues
  o Fixed possible rte src collisions in L3VPN

Version 2.16 (2024-12-04)
  o BFD: Set password per session
  o BFD: Accept zero checksum for IPv6-UDP
  o BMP: Refactoring and optimizations
  o OSPF: Allow loopback nexthop in OSPFv3-IPv4
  o RPKI: TCP-MD5 authentication option
  o Filters: Add enum types to filter grammar
  o CLI: Configurable additional control sockets
  o CLI: Timeformat command
  o CLI: Dump commands need a target file
  o ASPA support in filters, Static and RPKI
  o Formalized contributions and credits policy
  o Many bugfixes and improvements

Version 2.15.1 (2024-03-22)
  o OSPF: Fix regression in handling PtP links
  o RPKI: Handle connection resets properly
  o Static: Reject invalid combination of options
  o Fix builds with limited set of protocols

Version 2.15 (2024-03-10)
  o BGP: Send hold timer
  o BGP: New options to specify required BGP capabilities
  o BFD: Improvements to 'show bfd sessions' command
  o RPKI: New 'local address' configuration option
  o Linux: Support for more route attributes, including
    TCP congestion control algorithm
  o Support for UDP logging
  o Static routes can have both nexthop and interface specified
  o Completion of command options in BIRD client
  o Many bugfixes and improvements

Version 2.14 (2023-10-06)
  o MPLS subsystem
  o L3VPN: BGP/MPLS VPNs (RFC 4364)
  o BGP: Access to unknown route attributes
  o RAdv: Custom options
  o Babel: RTT metric extension
  o BMP: Refactored route monitoring
  o BMP: Multiple instances of BMP protocol
  o BMP: Both pre-policy and post-policy monitoring
  o Experimental route aggregation
  o Filter: Method framework
  o Filter: Functions have return type statements
  o Filter: New bytestring data type
  o Kernel: Option to learn kernel routes
  o Many bugfixes and improvements

  Notes:

  User-defined filter functions that return values now should have return type
  statements. We still accept functions without such statement, if they could be
  properly typed.

  For loops allowed to use both existing iterator variables or ones defined in
  the for statement. We no longer support the first case, all iterator variables
  must be defined in the for statement (e.g. 'for int i in bgp_path ...').

  Due to oversight, VRF interfaces were not included in respective VRFs, this is
  fixed now.


Version 2.13.1 (2023-06-23)
  o BGP: Fix role check when no capability option is present
  o Filter: Fixed segfault when a case option had an empty block

  This is a bugfix version.

Version 2.13 (2023-04-21)
  o Babel: IPv4 via IPv6 extension (RFC 9229)
  o Babel: Improve authentication on lossy networks
  o BGP: New 'allow bgp_med' option
  o BSD: Support for IPv4 routes with IPv6 nexthop on FreeBSD
  o Experimental BMP protocol implementation
  o Important bugfixes

  Notes:

  We changed versioning scheme from <epoch>.<major>.<minor> to more common
  <major>.<minor>.<patch> . From now on, you may expect that BIRD 2.13.x will be
  strictly only fixing bugs found in 2.13, whereas BIRD 2.14 will also contain
  new features.

  This BIRD version contains an alpha release of BMP protocol implementation.
  It is not ready for production usage and therefore it is not compiled by
  default and have to be enabled during installation.


Version 2.0.12 (2023-01-23)
  o Filter: New 'onlink' route attribute
  o Compile-time option to use 4-way tries instead of 16-way ones
  o BSD: Support for kernel route metric and other improvements
  o Important bugfixes

Version 2.0.11 (2022-11-12)
  o BGP roles (RFC 9234)
  o BGP: Keepalive time scaling
  o BGP: New 'min hold time' and 'min keepalive time' options
  o BGP: New 'next hop prefer global' option
  o Filter: For loops and direct recursion
  o Filter: Mixed declarations of local variables
  o Filter: Improved static type checks
  o Filter: Literal [] for empty set
  o Linux: Netlink KRT improvements
  o BSD: Experimental support for Netlink API
  o Memory management improvements
  o Many bugfixes

  Notes:

  In contrast to prior versions, configured keepalive time in BGP now scales
  with negotiated hold time to maintain proportion between the keepalive time
  and the hold time.

  The Linux KRT was updated to use the recent API for IPv6 ECMP routes instead
  of the legacy one. Consequently, the Linux versions older than 4.11 are no
  longer supported, at least for IPv6 ECMP routes. Also, routing table scanning
  now runs separately for each table to avoid congestion.

  There is a minor change in recursive next hop processing. Previously,
  recursive next hop must be resolved through a non-recursive route, now it must
  be resolved through a prefix where both the best route and all routes with the
  same preference (as the best route) are non-recursive. The old behavior might
  lead in some corner cases to an infinite loop of recursive next hop resolution
  due to a priority inversion.

  There is a minor change in the 'configure undo' command, it is no longer
  available after failed reconfiguration, as the old configuration is already
  released.


Version 2.0.10 (2022-06-16)
  o BGP performance improvements
  o BFD: New 'strict bind' option
  o RPKI: VRF support
  o Allow use of 240.0.0.0/4 as a private range
  o BIRD client uses exit status to report errors
  o Important bugfixes

Version 2.0.9 (2022-02-09)
  o BGP: Flowspec validation procedure
  o Babel: MAC authentication support
  o Routing table configuration blocks
  o Optional prefix trie in routing table for faster LPM/interval queries
  o CLI: New 'show route in <prefix>' command
  o Filter: Faster (16-way) prefix sets
  o Filter: MPLS label route attribute
  o Filter: Operators to pick community components
  o Filter: Operators to find minimum and maximum element of lists
  o BGP: New 'free bind' option
  o BGP: Log route updates that were changed to withdraws
  o BGP: Improved 'invalid next hop' error reporting
  o OSPF: Allow ifaces with host address as unnumbered PtP or PtMP ifaces
  o OSPF: All packets on PtP networks should be sent to AllSPFRouters address
  o Scripts for apkg-powered upstream packaging for deb and rpm
  o Support for Blake2s and Blake2b hash functions
  o Security keys / passwords can be entered in hexadecimal digits
  o Memory statistics split into Effective and Overhead
  o Linux: New option 'netlink rx buffer' to specify netlink socket buffer size
  o BSD: Assume onlink flag on ifaces with only host addresses
  o Many bugfixes

  Notes:

  For OSPF on PtP network, BIRD now sends all packets to multicast AllSPFRouters
  address (as required in RFC 2328 8.1). This likely breaks setups with multiple
  neighbors on a network configured as PtP, which worked in previous versions.
  Such links should be configured as PtMP.

  Since Linux 5.3, netlink socket can be flooded by route cache entries during
  route table scan. This version mitigates that issue by using strict netlink
  filtering.


Version 2.0.8 (2021-03-18)
  o Automatic channel reloads based on RPKI changes
  o Multiple static routes with the same network
  o Use bitmaps to keep track of exported routes
  o Per-channel debug flags
  o CLI commands show info from multiple protocols
  o Linux: IPv4 routes with IPv6 nexthops
  o Filter: Optimized redesign of prefix sets
  o Filter: Improved type checking of user filters
  o Filter: New src/dst accessors for Flowspec and SADR
  o Filter: New 'weight' route attribute
  o Filter: BGP path mask loop operator
  o Filter: Remove quitbird command
  o RIP: Demand circuit support (RFC 2091)
  o BGP: New 'allow as sets' and 'enforce first as' options
  o BGP: Support for BGP hostname capability
  o BGP: Support for MD5SIG with dynamic BGP
  o BFD: Optional separation of IPv4 / IPv6 BFD instances
  o BFD: Per-peer session options
  o RPKI: Allow build without libSSH
  o RPKI: New 'ignore max length' option
  o OSPF: Redesign of handling of unnumbered PtPs
  o OSPF: Allow key id 0 in authentication
  o Babel: Use onlink flag for routes with unreachable next hop
  o Many bugfixes

  Notes:

  Automatic channel reloads based on RPKI changes are enabled by default,
  but require import table enabled when used in BGP import filter.

  BIRD now uses bitmaps to keep track of exported routes instead of
  re-evaluation of export filters. That should improve speed and accuracy in
  route export handling during reconfiguration, but takes some more memory.

  Per-channel debug logging and some CLI commands (like 'show ospf neighbors')
  defaulting to all protocol instances lead to some minor changes in log and
  CLI output. Caution is recommended when logs or CLI output are monitored by
  scripts.


Version 2.0.7 (2019-10-11)
  o BGP: Accumulated IGP metric (RFC 7311)
  o Important filter reconfiguration bugfix
  o Several other bugfixes

Version 2.0.6 (2019-09-10)
  o RAdv: Solicited unicast RAs
  o BGP: Optional Adj-RIB-Out
  o BGP: Extended optional parameters length
  o Filter: Sets and set expressions in path masks
  o Several important bugfixes

Version 2.0.5 (2019-08-01)
  o OSPF Graceful restart (RFC 3623, RFC 5187)
  o BGP: Dynamic BGP
  o BGP: Promiscuous ASN mode
  o BGP: Mandatory option for channels
  o BFD: Support for VRFs
  o Graceful restart command
  o Redesigned filtering code
  o Many bugfixes

  Notes:

  Previous version introduced an error in handling of OSPF NSSA-LSA, causing
  compatibility issues with proper implementations. The error is fixed in this
  version, therefore there are compatibility issues in OSPF NSSA areas between
  this and previous version.


Version 2.0.4 (2019-02-27)
  o OSPF: Opaque LSAs (RFC 5250)
  o OSPF: DN-bit handling (RFC 4576)
  o Preferred route counters are back
  o Important BGP bugfix
  o Several bugfixes related to route propagation
  o some minor bugfixes

Version 2.0.3 (2019-01-05)
  o MRT table dumps (RFC 6396)
  o BGP Long-lived graceful restart
  o BGP: Optional import table (Adj-RIB-In)
  o BGP: Extend 'next hop keep' and 'next hop self' options
  o BGP: Improved VRF support
  o OSPF: Authentication trailer for OSPFv3 (RFC 7166)
  o Babel: New option to randomize router ID
  o Filter: Custom route attributes
  o Filter: Support for src accessor to SADR source prefix
  o Filter: Support for VPN_RD sets
  o Filter: Make ifname attribute modifiable
  o Perf: Protocol to measure BIRD performance internally
  o More verbose error messages in config processing
  o Log file size limit / log rotation
  o Many bugfixes

  Notes:

  Export of routes to RS EBGP (route server) sessions from other sources than
  RS EBGP sessions was changed that ASN is no longer prepended to BGP_PATH in
  that case. The change does not affect regular BGP configurations or regular
  route servers that have only RS EBGP peers.

  For BGP route servers and route reflectors, the default value of option
  'next hop keep' was changed to a more appropriate value.

  Attributes for OSPF and Babel metrics are no longer reset when exported to
  these protocols and could be set anywhere in BIRD. As a result, OSPF metric is
  kept when a route is reannounced between OSPF instances. Also, when route is
  exported to OSPF with both ospf_metric1 and ospf_metric2 attributes it is now
  propagated as OSPF-E2 route instead of as OSPF-E1 route.

  Compiling BIRD with --enable-debug no longer automatically activates debug
  mode (-d option) nor local mode (-l option). Also, debug mode with output to
  file (-D option) no longer not forces foreground mode (-f option).

  The configure script now uses standard option --runstatedir, the old option
  --with-runtimedir is deprecated.


Version 2.0.2 (2018-03-22)
  o Source-specific routing support for Linux kernel and Babel
  o BGP: New option 'disable after cease'
  o Filter: Allow silent filter execution
  o Filter: Fixed stack overflow in BGP mask expressions.
  o Several bugfixes

  Notes:

  Syntax prefix:netmask for IPv4 prefixes was dropped. Just use prefix/pxlen.


Version 2.0.1 (2018-01-16)
  o Linux MPLS kernel support
  o Better handling of channels inherited from templates
  o Default EBGP Route Propagation Behavior without Policies (RFC 8212)
  o Many bugfixes

  Notes:

  To satisfy requirements of RFC 8212, external BGP protocols now require
  explicit configuration of import and export policies.


Version 2.0.0 (2017-12-11)
  o Integrated IPv4 + IPv6 design
  o Support for MPLS next hops
  o Support for VPNv4 and VPNv6 networks
  o Microsecond timers infrastructure
  o Basic VRF support
  o Babel: Support for dual-stack IPv4/IPv6
  o Babel: Many improvements and bugfixes
  o Major BGP protocol redesign
  o Full support for Multiprotocol BGP
  o BGP multicast support (SAFI 2)
  o BGP flowspec support (RFC 5575)
  o BGP with MPLS labels (RFC 3107)
  o BGP MPLS/VPN support (RFC 4364)
  o BGP 6PE - IPv6 NLRI over IPv4 MPLS (RFC 4798)
  o BGP IPv4 NLRI with an IPv6 Next Hop (RFC 5549)
  o BGP Confederations (RFC 5065)
  o BGP Shutdown communication (RFC 8203)
  o BGP: Allow exchanging LOCAL_PREF with eBGP peers
  o BGP: Allow to specify interface for regular sessions
  o OSPF: Support of address families in OSPFv3
  o OSPF: Enable ECMP and Link detection by default
  o RAdv: Support for more specific routes (RFC 4191)
  o RAdv: Proper handling of prefix retraction
  o RIP: Enable ECMP and Link detection by default
  o Redesign of RPKI handling
  o New RPKI-Router protocol
  o Static: Minor overhaul
  o Static: Support for all new route types
  o Kenrel: Default Linux kernel metric changed to 32
  o Kernel: Fix IPv6 ECMP handling with Linux 4.11+
  o Update of show route command
  o BIRD client persistent history
  o New build system
  o Unit tests
  o ...

  Notes:

  Tables are now defined with appropriate net type keyword. Protocols and tables
  are now connected by explicit channels, most related protocol options (table,
  import, export, ...) are now channel options. See doc/bird.conf.example2 for
  configuration examples. Some options were removed/replaced.


Version 1.6.3 (2016-12-21)
  o Large BGP communities
  o BFD authentication (MD5, SHA1)
  o SHA1 and SHA2 authentication for RIP and OSPF
  o Improved documentation
  o Several bug fixes

Version 1.6.2 (2016-09-29)
  o Fixes serious bug introduced in the previous version

Version 1.6.1 (2016-09-22)
  o Support for IPv6 ECMP
  o Better handling of IPv6 tentative addresses
  o Several updates and fixes in Babel protocol
  o Filter: New !~ operator
  o Filter: ASN ranges in bgpmask
  o KRT: New kernel protocol option 'metric'
  o KRT: New route attribute 'krt_scope'
  o Improved BIRD help messages
  o Fixes memory leak in BGP multipath
  o Fixes handling of empty path segments in BGP AS_PATH
  o Several bug fixes

Version 1.6.0 (2016-04-29)
  o Major RIP protocol redesign
  o New Babel routing protocol
  o BGP multipath support
  o KRT: Add support for plenty of kernel route metrics
  o KRT: Allow more than 256 routing tables
  o Static: Allow to specify attributes for static routes
  o Static: Support for BFD controlled static routes
  o FreeBSD: Setup password for BGP MD5 authentication
  o IO: Remove socket number limit
  o Plenty of bug fixes

  Upgrade notes:

  For RIP, most protocol options were moved to interface blocks.


Version 1.5.0 (2015-04-20)
  o Major OSPF protocol redesign.
  o OSPFv2 multi-instance extension (RFC 6549).
  o BGP AS-wide unique router ID (RFC 6286).
  o BGP enhanced route refresh (RFC 7313).
  o Link state support in BGP.
  o Latency tracking and internal watchdog.
  o Uses high port range for BFD on BSD.
  o Increase max symbol length to 64.
  o Allows to define unnamed protocols from templates.
  o Fixes two serious bugs in BGP.
  o Several bugfixes and minor improvements.
  o Several minor option changes:
     - OSPF: Protocol-wide 'instance id' option added.
     - BGP: Parameters to option 'neighbor' extended.
     - BGP: Separate option 'interface' added.
     - BGP: Option 'start delay time' renamed to 'connect delay time'.
     - BGP: Option 'route limit' deprecated.

  Upgrade notes:

  For OSPF, there are deep internal changes, but user-visible changes
  are limited to log messages and minor changes in formatting of command
  output.

  For BGP, version 1.5.0 is essentially a minor release. There are two
  deprecated options ('start delay time' and 'route limit') and some
  minor formatting changes.


Version 1.4.5 (2014-10-06)
  o New 'show route noexport' command option.
  o Port option for BGP sessions.
  o Better constant handling in set literals.
  o Better rate filtering of log messages.
  o Several minor bugfixes.

Version 1.4.4 (2014-07-09)
  o Extended OSPF multipath support.
  o Default router preference for RAdv.
  o Significant changes in socket layer.
  o Important bugfix in BGP.
  o Several minor bugfixes.

Version 1.4.3 (2014-04-14)
  o Important bugfix in IPv6 BGP.

Version 1.4.2 (2014-04-02)
  o Important bugfix in BFD.

Version 1.4.1 (2014-03-31)
  o BGP add-path support (RFC draft).
  o BGP graceful restart (RFC 4724).
  o OSPF: many changes in socket layer.
  o OSPF: support for secondary addresses in BSD.
  o OSPF: names for vlink pseudointerfaces (vlinkX).
  o Several bugfixes.

Version 1.4.0 (2013-11-25)
  o BFD protocol (RFC 5880).
  o BFD support for OSPF and BGP.
  o New 'allow local as' option for BGP.
  o Filters allows setting gw, ifname and ifindex.
  o Filter operator 'delete/filter' extended to bgp_paths.
  o Filter operator 'len' extended to [e]clists.
  o BIRD client now allows shorthands for noninteractive commands.
  o Flag -P for PID file support.
  o Flag -f added to force BIRD to run in foreground.
  o Protocol export/import/receive limits are checked during reconfiguration.
  o Several bugfixes and minor improvements.
  o Several minor but incompatible changes:
     - IBGP is multihop by default.
     - Changes primary address selection on BSD to the first one.
     - Integers in filters are handled as unsigned.
     - ISO 8601 time formats used by default.
     - Import of device routes from kernel protocol allowed.
     - Last state change now tracks just protocol state change.
     - Minor changes to default router ID calculation.

Version 1.3.11 (2013-07-27)
  o OSPF stub router option (RFC 3137).
  o TTL security for OSPF and RIP.
  o Protocol packet priority and traffic class handling.
  o Multiple routing tables support for FreeBSD and OpenBSD.
  o Extends constants to all filter data types.
  o Implements eval command.
  o 'bgppath ~ int set' filter operation.
  o Several bugfixes.

Version 1.3.10 (2013-04-30)
  o Lightweight BIRD client for embedded environments.
  o Dynamic IPv6 router advertisements.
  o New 'next hop keep' option for BGP.
  o Smart default routing table for 'show route export/preexport/protocol'.
  o Automatic router ID selection could be configured to use address of loopback.
  o Allows configured global addresses of NBMA neighbors in OSPFv3.
  o Allows BIRD commands from UNIX shell even in restricted mode.
  o Route limits inherited from templates can be disabled.
  o Symbol names enclosed by apostrophes can contain dots.
  o Several bugfixes.

Version 1.3.9 (2013-01-11)
  o BIRD can be configured to keep and show filtered routes.
  o Separate receive and import limits.
  o Several new reconfiguration cmd options (undo, timeout, check).
  o Configurable automatic router ID selection.
  o Dragonfly BSD support.
  o Fixed OSPFv3 vlinks.
  o Several minor bugfixes.

Version 1.3.8 (2012-08-07)
  o Generalized import and export route limits.
  o RDNSS and DNSSL support for RAdv.
  o Include in config file support wildcards.
  o History deduplication in BIRD client.
  o New route attributes krt_source, krt_metric.
  o Different instance ID support for OSPFv3.
  o Real broadcast mode for OSPFv2.
  o Several minor bugfixes.

Version 1.3.7 (2012-03-22)
  o Route Origin Authorization basics.
  o RIPng working again.
  o Extended clist operations in filters.
  o Fixes several bugs in BSD iface handling.
  o Several minor bugfixes and enhancements.

Version 1.3.6 (2012-01-20)
  o Important bugfix in BGP.

Version 1.3.5 (2012-01-10)
  o Protocol templates.
  o Deterministic MED option for BGP.
  o Support for link-local addresses in BGP and static protocols.
  o Several bugfixes.

Version 1.3.4 (2011-10-10)
  o Static recursive routes.
  o Several bugfixes.

Version 1.3.3 (2011-09-11)
  o OSPF NSSA.
  o BGP extended communities.
  o BGP TTL security.
  o Configuration option "include" added (based on patch from Alexander V. Chernikov).
  o Some minor bugfixes.

Version 1.3.2 (2011-07-08)
  o Allows run with restricted privileges.
  o Community list filter operation.
  o Fixes several problems in filter syntax:
     - Fixes several conflicts in the grammar.
     - Fixes a bug in (a..b, c) pair patterns.
     - Makes pair patterns orthogonal.
     - Allows term expressions in pair patterns without additional ( ).
     - Allows several comma separated values in switch cases.
  o Many bugfixes.

Version 1.3.1 (2011-05-02)
  o Added Linux kernel route attributes krt_prefsrc and krt_realm.
  o Added BGP option 'med metric' related to MED handling.
  o Allows to use constants from /etc/iproute2/rt_* files.
  o Several bugfixes.

Version 1.3.0 (2011-03-31)
  o Proper iBGP (can be used with IGP).
  o Multipath support (OSPF and static).
  o L2 link state detection.
  o IPv6 router advertisements.
  o Much improved OSPF reconfiguration.
  o Point-to-MultiPoint interfaces (OSPF).
  o Minor changes and improvements in config file grammar.
  o Better community list matching.
  o Changes default behavior of BGP IPv6 socket to v6only.
    Use 'listen bgp dual' for the old behavior.
  o Changes default for handling missing link-local addresses on
    route servers. Use 'missing lladdr drop' for the old behavior.
  o Important bugfix for OSPF.
  o Several minor bugfixes.

Version 1.2.5 (2010-10-10)
  o Several mostly minor bugfixes.

Version 1.2.4 (2010-08-03)
  o Added 'show memory' command.
  o Important bugfix in IPv6 BGP.
  o Several minor bugfixes.

Version 1.2.3 (2010-06-01)
  o Pattern matching for community lists.
  o Many fixes in OSPF protocol (esp. in multi-areas and vlinks).
  o Several minor bugfixes.

Version 1.2.2 (2010-04-10)
  o Much better BSD kernel support (IPv6, alien routes, ...).
  o Deep OSPF socket changes, fixes OSPFv2/v3 behavior on BSD.
  o OSPFv2 in Linux now supports more non-stub IP prefixes
    on one physical iface.
  o Export of device routes to the kernel is more restricted.
  o Routes with strange scope not allowed in BIRD routing tables.
  o New filterable route attributes bgp_originator_id,
    bgp_cluster_list and ospf_router_id.
  o Restricted read-only CLI (option -r).
  o Pattern matching for 'show protocols' command.
  o BGP protocol details in 'show protocols all' command.
  o Configurable syslog name (and default on IPv6 changed).
  o Statistic counters for pipes were fixed.
  o Many bugfixes in BGP, OSPF, filters, ...

Version 1.2.1 (2010-02-11)
  o Option 'interpret communities' allows to override implicit handling
    of well-known communities.
  o 'configure' command uses route reload when filters change.
  o Adds router ID of advertising router as OSPF route attribute.
  o 'show route' command indicates primary route and shows OSPF Router ID.
  o Configurable date/time formats.
  o Symbol names can be enclosed by '' and so include hyphen and start with number.
  o Several minor bugfixes.

Version 1.2.0 (2010-01-05)
  o Implements OSPFv3 (IPv6 support for OSPF). Because the code is
    shared with OSPFv2 and there were deep changes in it, we suggest
    caution during upgrade to OSPF users. Some advanced features
    (like NSSA, vlinks and authentication) are not yet implemented.
  o Implements MRTdump - binary logging protocol compatible with other
    routing daemons. Only BGP part of MRTdump is yet implemented.
  o Changes default value of BGP attribute LOCAL_PREF from 0 to 100.
    Use 'default bgp_local_pref 0' BGP protocol option for the old
    behavior. The new value is suggested by RFC 4277.
  o Changes default mode of pipes from opaque to transparent.
    Use 'mode opaque' protocol option if the old behavior is needed.
    Opaque pipe mode is deprecated and might be removed in the future.

Version 1.1.7 (2009-12-20)
  o Implements BGP Route Refresh (RFC 2918).
  o Implements route reload command.
  o Deep changes and bugfixes in pipe protocol.
  o Bugfix in OSPF premature aging of LSA.
  o Bugfix in OSPF next hop calculation.
  o Bugfix in core related to route withdraws.
  o Several minor bugfixes.

Version 1.1.6 (2009-11-19)
  o Implements RFC 5004 - prefer older external routes.
  o There is a change how route servers handle missing IPv6 link
    local addresses in next hop atribute - see 'missing lladdr'
    option.
  o Several minor features (description field, parse check option).
  o Several minor bugfixes.

Version 1.1.5 (2009-10-29)
  o Better scalability of BGP.
  o New accessors for AS path - first and last.
  o Allows to set protocol-specific router ID.
  o Allows import kernel 'onlink' routes.
  o Endianity check in buildsystem changed.

Version 1.1.4 (2009-10-02)
  o BGP passive option.
  o Several minor bugfixes.

Version 1.1.3 (2009-09-11)
  o Bugfix in core
  o Bugfix in BGP related to AS2->AS4 conversion.

Version 1.1.2 (2009-08-23)
  o Allow more kernel routing tables in IPv6.
  o Bugfix in core

Version 1.1.1 (2009-08-14)
  o 'more' style paging in BIRD client.
  o Important core bug fixed.
  o Portability to non-x86 related bugfixes.
  o As usual, miscellaneous bugfixes.

Version 1.1.0 (2009-06-28)
  o Parametrized pair and path mask expressions in the filter language.
  o Transparent pipe mode allows to implement BGP route server with
    independent route policy for each peer.
  o Kernel route table synchronization does not allow overwriting
    of alien routes.
  o Configurable BGP import route limits.
  o During BGP error delay, incoming connections are rejected.
  o BGP route statistics.
  o Better support for multiple network addresses on OSPF interfaces.
  o As usual, miscellaneous bugfixes.

Version 1.0.15 (2009-05-25)
  o FreeBSD and NetBSD port renewed. OpenBSD port introduced.
  o import/preimport 'show route' modifiers was renamed to export/preexport
    for consistency with filters.
  o Minor change in the grammar of 'interface' config option.
  o Many bugfixes in IPv6 BGP.
  o As usual, miscellaneous bugfixes.

Version 1.0.14 (2009-04-28)
  o A lot of bugfixes in BGP, OSPF and core.
  o A bugfix in filters in the pipe protocol. It is recommended to
    check whether the new behavior of used pipe filters is consistent
    with expectations.
  o Reimplementation of prefix sets and a slight change in the meaning
    of some prefix set patterns.

Version 1.0.13 (2009-03-14)
  o A lot of bugfixes in BGP, OSPF and core
  o A new syntax for BGP masks

Version 1.0.12 (2008-11-12)
  o new BGP features: BGP MD5, ASN32, BGP route reflector
  o BGP bugfixes

...

Version 1.0.9 (2004-07-15)
  o  Minor bugfix in RIP
  o  A lot of OSPF code rewritten, OSPF supports multiple areas,
     virtual links, MD5 authentication. It is fully compatible
     with rfc2329.

Version 1.0.8 (2004-06-07)
  o  A lot of bug fixes in RIP, OSPF and BGP (thanx to Andreas Steinmetz)
  o  FreeBSD and NetBSD port introduced
  o  Complete code clean up

Version 1.0.7 (2003-08-20)
  o  OSPF bug fixes

Version 1.0.6 (2003-04-06)

  o  No more byte order problems in RIP authentication. Thanks to
     Eric Leblond <eleblond@init-sys.com> for a patch.
  o  Fixed interoperability problems with Cisco and Zebra when talking
     IPv6 BGP.
  o  Handle more primary addresses with different scopes gracefully.
     IPv6 needs that.
  o  Comparison of prefixes in filters doesn't ignore their lengts.
  o  As usually, OSPF bug fixes.
  o  Documentation building tools now work with recent linuxdoc-tools.

Version 1.0.5 (2001-06-09)

  o  Minor cleanups in the libraries.
  o  Removed a couple of warnings when compiling with newer glibc.
  o  OSPF bug fixes.

Version 1.0.4 (2000-09-04)

  o  Fixed a serious bug in 1.0.3.

Version 1.0.3 (2000-09-03)

  o  OSPF works better on NBMA networks. Some configuration tags added.

Version 1.0.2 (2000-08-24)

  o  Minor bug fixes to OSPF.

Version 1.0.1 (2000-06-22)

  o  Updated documentation and fixed a couple of bugs.

Version 1.0.0 (2000-06-09)

  o  First stable release.

Version 0.0.0 (2000-05-13)

  o  First public development release.<|MERGE_RESOLUTION|>--- conflicted
+++ resolved
@@ -1,4 +1,3 @@
-<<<<<<< HEAD
 Version 3.1.0 (2025-04-01)
   o CLI v2 compatibility layer for show route
   o Thread configuration rework
@@ -81,12 +80,11 @@
   o Parallel BGP protocol
   o Lots of refactoring
   o Bugfixes and improvements as they came along
-=======
+
 Version 2.17.1 (2025-04-29)
   o BSD: Fix build on NetBSD
   o BGP: Fix crash when incoming connection for disabled protocol arrives
   o Documentation fixes
->>>>>>> 7ef70b27
 
 Version 2.17 (2025-04-01)
   o Babel: next hop control for IPv4

--- conflicted
+++ resolved
@@ -1,4 +1,3 @@
-<<<<<<< HEAD
 Version 3.0alpha2 (2023-05-11)
   o Fixed memory leaks and use-after free bugs
   o Simple thread work balancing
@@ -30,7 +29,7 @@
   o Lots of refactoring
   o Bugfixes and improvements as they came along
 
-=======
+
 Version 2.15 (2024-03-10)
   o BGP: Send hold timer
   o BGP: New options to specify required BGP capabilities
@@ -42,7 +41,6 @@
   o Static routes can have both nexthop and interface specified
   o Completion of command options in BIRD client
   o Many bugfixes and improvements
->>>>>>> 66d6ac70
 
 Version 2.14 (2023-10-06)
   o MPLS subsystem

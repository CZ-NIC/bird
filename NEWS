<<<<<<< HEAD
Version 2.0.12 (2023-01-23)
  o Filter: New 'onlink' route attribute
  o Compile-time option to use 4-way tries instead of 16-way ones
  o BSD: Support for kernel route metric and other improvements
  o Important bugfixes

Version 2.0.11 (2022-11-12)
  o BGP roles (RFC 9234)
  o BGP: Keepalive time scaling
  o BGP: New 'min hold time' and 'min keepalive time' options
  o BGP: New 'next hop prefer global' option
  o Filter: For loops and direct recursion
  o Filter: Mixed declarations of local variables
  o Filter: Improved static type checks
  o Filter: Literal [] for empty set
  o Linux: Netlink KRT improvements
  o BSD: Experimental support for Netlink API
  o Memory management improvements
  o Many bugfixes

  Notes:

  In contrast to prior versions, configured keepalive time in BGP now scales
  with negotiated hold time to maintain proportion between the keepalive time
  and the hold time.

  The Linux KRT was updated to use the recent API for IPv6 ECMP routes instead
  of the legacy one. Consequently, the Linux versions older than 4.11 are no
  longer supported, at least for IPv6 ECMP routes. Also, routing table scanning
  now runs separately for each table to avoid congestion.

  There is a minor change in recursive next hop processing. Previously,
  recursive next hop must be resolved through a non-recursive route, now it must
  be resolved through a prefix where both the best route and all routes with the
  same preference (as the best route) are non-recursive. The old behavior might
  lead in some corner cases to an infinite loop of recursive next hop resolution
  due to a priority inversion.

  There is a minor change in the 'configure undo' command, it is no longer
  available after failed reconfiguration, as the old configuration is already
  released.


Version 2.0.10 (2022-06-16)
  o BGP performance improvements
  o BFD: New 'strict bind' option
  o RPKI: VRF support
  o Allow use of 240.0.0.0/4 as a private range
  o BIRD client uses exit status to report errors
  o Important bugfixes

Version 2.0.9 (2022-02-09)
  o BGP: Flowspec validation procedure
  o Babel: MAC authentication support
  o Routing table configuration blocks
  o Optional prefix trie in routing table for faster LPM/interval queries
  o CLI: New 'show route in <prefix>' command
  o Filter: Faster (16-way) prefix sets
  o Filter: MPLS label route attribute
  o Filter: Operators to pick community components
  o Filter: Operators to find minimum and maximum element of lists
  o BGP: New 'free bind' option
  o BGP: Log route updates that were changed to withdraws
  o BGP: Improved 'invalid next hop' error reporting
  o OSPF: Allow ifaces with host address as unnumbered PtP or PtMP ifaces
  o OSPF: All packets on PtP networks should be sent to AllSPFRouters address
  o Scripts for apkg-powered upstream packaging for deb and rpm
  o Support for Blake2s and Blake2b hash functions
  o Security keys / passwords can be entered in hexadecimal digits
  o Memory statistics split into Effective and Overhead
  o Linux: New option 'netlink rx buffer' to specify netlink socket buffer size
  o BSD: Assume onlink flag on ifaces with only host addresses
  o Many bugfixes

  Notes:

  For OSPF on PtP network, BIRD now sends all packets to multicast AllSPFRouters
  address (as required in RFC 2328 8.1). This likely breaks setups with multiple
  neighbors on a network configured as PtP, which worked in previous versions.
  Such links should be configured as PtMP.

  Since Linux 5.3, netlink socket can be flooded by route cache entries during
  route table scan. This version mitigates that issue by using strict netlink
  filtering.

=======
Version 3.0-alpha0 (2022-02-07)
  o Removal of fixed protocol-specific route attributes
  o Asynchronous route export
  o Explicit table import / export hooks
  o Partially lockless route attribute cache
  o Thread-safe resource management
  o Thread-safe interface notifications
  o Thread-safe protocol API
  o Adoption of BFD IO loop for general use
  o Parallel Pipe protocol
  o Parallel RPKI protocol
  o Parallel BGP protocol
  o Lots of refactoring
  o Bugfixes and improvements as they came along
>>>>>>> 7404a215

Version 2.0.8 (2021-03-18)
  o Automatic channel reloads based on RPKI changes
  o Multiple static routes with the same network
  o Use bitmaps to keep track of exported routes
  o Per-channel debug flags
  o CLI commands show info from multiple protocols
  o Linux: IPv4 routes with IPv6 nexthops
  o Filter: Optimized redesign of prefix sets
  o Filter: Improved type checking of user filters
  o Filter: New src/dst accessors for Flowspec and SADR
  o Filter: New 'weight' route attribute
  o Filter: BGP path mask loop operator
  o Filter: Remove quitbird command
  o RIP: Demand circuit support (RFC 2091)
  o BGP: New 'allow as sets' and 'enforce first as' options
  o BGP: Support for BGP hostname capability
  o BGP: Support for MD5SIG with dynamic BGP
  o BFD: Optional separation of IPv4 / IPv6 BFD instances
  o BFD: Per-peer session options
  o RPKI: Allow build without libSSH
  o RPKI: New 'ignore max length' option
  o OSPF: Redesign of handling of unnumbered PtPs
  o OSPF: Allow key id 0 in authentication
  o Babel: Use onlink flag for routes with unreachable next hop
  o Many bugfixes

  Notes:

  Automatic channel reloads based on RPKI changes are enabled by default,
  but require import table enabled when used in BGP import filter.

  BIRD now uses bitmaps to keep track of exported routes instead of
  re-evaluation of export filters. That should improve speed and accuracy in
  route export handling during reconfiguration, but takes some more memory.

  Per-channel debug logging and some CLI commands (like 'show ospf neighbors')
  defaulting to all protocol instances lead to some minor changes in log and
  CLI output. Caution is recommended when logs or CLI output are monitored by
  scripts.


Version 2.0.7 (2019-10-11)
  o BGP: Accumulated IGP metric (RFC 7311)
  o Important filter reconfiguration bugfix
  o Several other bugfixes

Version 2.0.6 (2019-09-10)
  o RAdv: Solicited unicast RAs
  o BGP: Optional Adj-RIB-Out
  o BGP: Extended optional parameters length
  o Filter: Sets and set expressions in path masks
  o Several important bugfixes

Version 2.0.5 (2019-08-01)
  o OSPF Graceful restart (RFC 3623, RFC 5187)
  o BGP: Dynamic BGP
  o BGP: Promiscuous ASN mode
  o BGP: Mandatory option for channels
  o BFD: Support for VRFs
  o Graceful restart command
  o Redesigned filtering code
  o Many bugfixes

  Notes:

  Previous version introduced an error in handling of OSPF NSSA-LSA, causing
  compatibility issues with proper implementations. The error is fixed in this
  version, therefore there are compatibility issues in OSPF NSSA areas between
  this and previous version.


Version 2.0.4 (2019-02-27)
  o OSPF: Opaque LSAs (RFC 5250)
  o OSPF: DN-bit handling (RFC 4576)
  o Preferred route counters are back
  o Important BGP bugfix
  o Several bugfixes related to route propagation
  o some minor bugfixes

Version 2.0.3 (2019-01-05)
  o MRT table dumps (RFC 6396)
  o BGP Long-lived graceful restart
  o BGP: Optional import table (Adj-RIB-In)
  o BGP: Extend 'next hop keep' and 'next hop self' options
  o BGP: Improved VRF support
  o OSPF: Authentication trailer for OSPFv3 (RFC 7166)
  o Babel: New option to randomize router ID
  o Filter: Custom route attributes
  o Filter: Support for src accessor to SADR source prefix
  o Filter: Support for VPN_RD sets
  o Filter: Make ifname attribute modifiable
  o Perf: Protocol to measure BIRD performance internally
  o More verbose error messages in config processing
  o Log file size limit / log rotation
  o Many bugfixes

  Notes:

  Export of routes to RS EBGP (route server) sessions from other sources than
  RS EBGP sessions was changed that ASN is no longer prepended to BGP_PATH in
  that case. The change does not affect regular BGP configurations or regular
  route servers that have only RS EBGP peers.

  For BGP route servers and route reflectors, the default value of option
  'next hop keep' was changed to a more appropriate value.

  Attributes for OSPF and Babel metrics are no longer reset when exported to
  these protocols and could be set anywhere in BIRD. As a result, OSPF metric is
  kept when a route is reannounced between OSPF instances. Also, when route is
  exported to OSPF with both ospf_metric1 and ospf_metric2 attributes it is now
  propagated as OSPF-E2 route instead of as OSPF-E1 route.

  Compiling BIRD with --enable-debug no longer automatically activates debug
  mode (-d option) nor local mode (-l option). Also, debug mode with output to
  file (-D option) no longer not forces foreground mode (-f option).

  The configure script now uses standard option --runstatedir, the old option
  --with-runtimedir is deprecated.


Version 2.0.2 (2018-03-22)
  o Source-specific routing support for Linux kernel and Babel
  o BGP: New option 'disable after cease'
  o Filter: Allow silent filter execution
  o Filter: Fixed stack overflow in BGP mask expressions.
  o Several bugfixes

  Notes:

  Syntax prefix:netmask for IPv4 prefixes was dropped. Just use prefix/pxlen.


Version 2.0.1 (2018-01-16)
  o Linux MPLS kernel support
  o Better handling of channels inherited from templates
  o Default EBGP Route Propagation Behavior without Policies (RFC 8212)
  o Many bugfixes

  Notes:

  To satisfy requirements of RFC 8212, external BGP protocols now require
  explicit configuration of import and export policies.


Version 2.0.0 (2017-12-11)
  o Integrated IPv4 + IPv6 design
  o Support for MPLS next hops
  o Support for VPNv4 and VPNv6 networks
  o Microsecond timers infrastructure
  o Basic VRF support
  o Babel: Support for dual-stack IPv4/IPv6
  o Babel: Many improvements and bugfixes
  o Major BGP protocol redesign
  o Full support for Multiprotocol BGP
  o BGP multicast support (SAFI 2)
  o BGP flowspec support (RFC 5575)
  o BGP with MPLS labels (RFC 3107)
  o BGP MPLS/VPN support (RFC 4364)
  o BGP 6PE - IPv6 NLRI over IPv4 MPLS (RFC 4798)
  o BGP IPv4 NLRI with an IPv6 Next Hop (RFC 5549)
  o BGP Confederations (RFC 5065)
  o BGP Shutdown communication (RFC 8203)
  o BGP: Allow exchanging LOCAL_PREF with eBGP peers
  o BGP: Allow to specify interface for regular sessions
  o OSPF: Support of address families in OSPFv3
  o OSPF: Enable ECMP and Link detection by default
  o RAdv: Support for more specific routes (RFC 4191)
  o RAdv: Proper handling of prefix retraction
  o RIP: Enable ECMP and Link detection by default
  o Redesign of RPKI handling
  o New RPKI-Router protocol
  o Static: Minor overhaul
  o Static: Support for all new route types
  o Kenrel: Default Linux kernel metric changed to 32
  o Kernel: Fix IPv6 ECMP handling with Linux 4.11+
  o Update of show route command
  o BIRD client persistent history
  o New build system
  o Unit tests
  o ...

  Notes:

  Tables are now defined with appropriate net type keyword. Protocols and tables
  are now connected by explicit channels, most related protocol options (table,
  import, export, ...) are now channel options. See doc/bird.conf.example2 for
  configuration examples. Some options were removed/replaced.


Version 1.6.3 (2016-12-21)
  o Large BGP communities
  o BFD authentication (MD5, SHA1)
  o SHA1 and SHA2 authentication for RIP and OSPF
  o Improved documentation
  o Several bug fixes

Version 1.6.2 (2016-09-29)
  o Fixes serious bug introduced in the previous version

Version 1.6.1 (2016-09-22)
  o Support for IPv6 ECMP
  o Better handling of IPv6 tentative addresses
  o Several updates and fixes in Babel protocol
  o Filter: New !~ operator
  o Filter: ASN ranges in bgpmask
  o KRT: New kernel protocol option 'metric'
  o KRT: New route attribute 'krt_scope'
  o Improved BIRD help messages
  o Fixes memory leak in BGP multipath
  o Fixes handling of empty path segments in BGP AS_PATH
  o Several bug fixes

Version 1.6.0 (2016-04-29)
  o Major RIP protocol redesign
  o New Babel routing protocol
  o BGP multipath support
  o KRT: Add support for plenty of kernel route metrics
  o KRT: Allow more than 256 routing tables
  o Static: Allow to specify attributes for static routes
  o Static: Support for BFD controlled static routes
  o FreeBSD: Setup password for BGP MD5 authentication
  o IO: Remove socket number limit
  o Plenty of bug fixes

  Upgrade notes:

  For RIP, most protocol options were moved to interface blocks.


Version 1.5.0 (2015-04-20)
  o Major OSPF protocol redesign.
  o OSPFv2 multi-instance extension (RFC 6549).
  o BGP AS-wide unique router ID (RFC 6286).
  o BGP enhanced route refresh (RFC 7313).
  o Link state support in BGP.
  o Latency tracking and internal watchdog.
  o Uses high port range for BFD on BSD.
  o Increase max symbol length to 64.
  o Allows to define unnamed protocols from templates.
  o Fixes two serious bugs in BGP.
  o Several bugfixes and minor improvements.
  o Several minor option changes:
     - OSPF: Protocol-wide 'instance id' option added.
     - BGP: Parameters to option 'neighbor' extended.
     - BGP: Separate option 'interface' added.
     - BGP: Option 'start delay time' renamed to 'connect delay time'.
     - BGP: Option 'route limit' deprecated.

  Upgrade notes:

  For OSPF, there are deep internal changes, but user-visible changes
  are limited to log messages and minor changes in formatting of command
  output.

  For BGP, version 1.5.0 is essentially a minor release. There are two
  deprecated options ('start delay time' and 'route limit') and some
  minor formatting changes.


Version 1.4.5 (2014-10-06)
  o New 'show route noexport' command option.
  o Port option for BGP sessions.
  o Better constant handling in set literals.
  o Better rate filtering of log messages.
  o Several minor bugfixes.

Version 1.4.4 (2014-07-09)
  o Extended OSPF multipath support.
  o Default router preference for RAdv.
  o Significant changes in socket layer.
  o Important bugfix in BGP.
  o Several minor bugfixes.

Version 1.4.3 (2014-04-14)
  o Important bugfix in IPv6 BGP.

Version 1.4.2 (2014-04-02)
  o Important bugfix in BFD.

Version 1.4.1 (2014-03-31)
  o BGP add-path support (RFC draft).
  o BGP graceful restart (RFC 4724).
  o OSPF: many changes in socket layer.
  o OSPF: support for secondary addresses in BSD.
  o OSPF: names for vlink pseudointerfaces (vlinkX).
  o Several bugfixes.

Version 1.4.0 (2013-11-25)
  o BFD protocol (RFC 5880).
  o BFD support for OSPF and BGP.
  o New 'allow local as' option for BGP.
  o Filters allows setting gw, ifname and ifindex.
  o Filter operator 'delete/filter' extended to bgp_paths.
  o Filter operator 'len' extended to [e]clists.
  o BIRD client now allows shorthands for noninteractive commands.
  o Flag -P for PID file support.
  o Flag -f added to force BIRD to run in foreground.
  o Protocol export/import/receive limits are checked during reconfiguration.
  o Several bugfixes and minor improvements.
  o Several minor but incompatible changes:
     - IBGP is multihop by default.
     - Changes primary address selection on BSD to the first one.
     - Integers in filters are handled as unsigned.
     - ISO 8601 time formats used by default.
     - Import of device routes from kernel protocol allowed.
     - Last state change now tracks just protocol state change.
     - Minor changes to default router ID calculation.

Version 1.3.11 (2013-07-27)
  o OSPF stub router option (RFC 3137).
  o TTL security for OSPF and RIP.
  o Protocol packet priority and traffic class handling.
  o Multiple routing tables support for FreeBSD and OpenBSD.
  o Extends constants to all filter data types.
  o Implements eval command.
  o 'bgppath ~ int set' filter operation.
  o Several bugfixes.

Version 1.3.10 (2013-04-30)
  o Lightweight BIRD client for embedded environments.
  o Dynamic IPv6 router advertisements.
  o New 'next hop keep' option for BGP.
  o Smart default routing table for 'show route export/preexport/protocol'.
  o Automatic router ID selection could be configured to use address of loopback.
  o Allows configured global addresses of NBMA neighbors in OSPFv3.
  o Allows BIRD commands from UNIX shell even in restricted mode.
  o Route limits inherited from templates can be disabled.
  o Symbol names enclosed by apostrophes can contain dots.
  o Several bugfixes.

Version 1.3.9 (2013-01-11)
  o BIRD can be configured to keep and show filtered routes.
  o Separate receive and import limits.
  o Several new reconfiguration cmd options (undo, timeout, check).
  o Configurable automatic router ID selection.
  o Dragonfly BSD support.
  o Fixed OSPFv3 vlinks.
  o Several minor bugfixes.

Version 1.3.8 (2012-08-07)
  o Generalized import and export route limits.
  o RDNSS and DNSSL support for RAdv.
  o Include in config file support wildcards.
  o History deduplication in BIRD client.
  o New route attributes krt_source, krt_metric.
  o Different instance ID support for OSPFv3.
  o Real broadcast mode for OSPFv2.
  o Several minor bugfixes.

Version 1.3.7 (2012-03-22)
  o Route Origin Authorization basics.
  o RIPng working again.
  o Extended clist operations in filters.
  o Fixes several bugs in BSD iface handling.
  o Several minor bugfixes and enhancements.

Version 1.3.6 (2012-01-20)
  o Important bugfix in BGP.

Version 1.3.5 (2012-01-10)
  o Protocol templates.
  o Deterministic MED option for BGP.
  o Support for link-local addresses in BGP and static protocols.
  o Several bugfixes.

Version 1.3.4 (2011-10-10)
  o Static recursive routes.
  o Several bugfixes.

Version 1.3.3 (2011-09-11)
  o OSPF NSSA.
  o BGP extended communities.
  o BGP TTL security.
  o Configuration option "include" added (based on patch from Alexander V. Chernikov).
  o Some minor bugfixes.

Version 1.3.2 (2011-07-08)
  o Allows run with restricted privileges.
  o Community list filter operation.
  o Fixes several problems in filter syntax:
     - Fixes several conflicts in the grammar.
     - Fixes a bug in (a..b, c) pair patterns.
     - Makes pair patterns orthogonal.
     - Allows term expressions in pair patterns without additional ( ).
     - Allows several comma separated values in switch cases.
  o Many bugfixes.

Version 1.3.1 (2011-05-02)
  o Added Linux kernel route attributes krt_prefsrc and krt_realm.
  o Added BGP option 'med metric' related to MED handling.
  o Allows to use constants from /etc/iproute2/rt_* files.
  o Several bugfixes.

Version 1.3.0 (2011-03-31)
  o Proper iBGP (can be used with IGP).
  o Multipath support (OSPF and static).
  o L2 link state detection.
  o IPv6 router advertisements.
  o Much improved OSPF reconfiguration.
  o Point-to-MultiPoint interfaces (OSPF).
  o Minor changes and improvements in config file grammar.
  o Better community list matching.
  o Changes default behavior of BGP IPv6 socket to v6only.
    Use 'listen bgp dual' for the old behavior.
  o Changes default for handling missing link-local addresses on
    route servers. Use 'missing lladdr drop' for the old behavior.
  o Important bugfix for OSPF.
  o Several minor bugfixes.

Version 1.2.5 (2010-10-10)
  o Several mostly minor bugfixes.

Version 1.2.4 (2010-08-03)
  o Added 'show memory' command.
  o Important bugfix in IPv6 BGP.
  o Several minor bugfixes.

Version 1.2.3 (2010-06-01)
  o Pattern matching for community lists.
  o Many fixes in OSPF protocol (esp. in multi-areas and vlinks).
  o Several minor bugfixes.

Version 1.2.2 (2010-04-10)
  o Much better BSD kernel support (IPv6, alien routes, ...).
  o Deep OSPF socket changes, fixes OSPFv2/v3 behavior on BSD.
  o OSPFv2 in Linux now supports more non-stub IP prefixes
    on one physical iface.
  o Export of device routes to the kernel is more restricted.
  o Routes with strange scope not allowed in BIRD routing tables.
  o New filterable route attributes bgp_originator_id,
    bgp_cluster_list and ospf_router_id.
  o Restricted read-only CLI (option -r).
  o Pattern matching for 'show protocols' command.
  o BGP protocol details in 'show protocols all' command.
  o Configurable syslog name (and default on IPv6 changed).
  o Statistic counters for pipes were fixed.
  o Many bugfixes in BGP, OSPF, filters, ...

Version 1.2.1 (2010-02-11)
  o Option 'interpret communities' allows to override implicit handling
    of well-known communities.
  o 'configure' command uses route reload when filters change.
  o Adds router ID of advertising router as OSPF route attribute.
  o 'show route' command indicates primary route and shows OSPF Router ID.
  o Configurable date/time formats.
  o Symbol names can be enclosed by '' and so include hyphen and start with number.
  o Several minor bugfixes.

Version 1.2.0 (2010-01-05)
  o Implements OSPFv3 (IPv6 support for OSPF). Because the code is
    shared with OSPFv2 and there were deep changes in it, we suggest
    caution during upgrade to OSPF users. Some advanced features
    (like NSSA, vlinks and authentication) are not yet implemented.
  o Implements MRTdump - binary logging protocol compatible with other
    routing daemons. Only BGP part of MRTdump is yet implemented.
  o Changes default value of BGP attribute LOCAL_PREF from 0 to 100.
    Use 'default bgp_local_pref 0' BGP protocol option for the old
    behavior. The new value is suggested by RFC 4277.
  o Changes default mode of pipes from opaque to transparent.
    Use 'mode opaque' protocol option if the old behavior is needed.
    Opaque pipe mode is deprecated and might be removed in the future.

Version 1.1.7 (2009-12-20)
  o Implements BGP Route Refresh (RFC 2918).
  o Implements route reload command.
  o Deep changes and bugfixes in pipe protocol.
  o Bugfix in OSPF premature aging of LSA.
  o Bugfix in OSPF next hop calculation.
  o Bugfix in core related to route withdraws.
  o Several minor bugfixes.

Version 1.1.6 (2009-11-19)
  o Implements RFC 5004 - prefer older external routes.
  o There is a change how route servers handle missing IPv6 link
    local addresses in next hop atribute - see 'missing lladdr'
    option.
  o Several minor features (description field, parse check option).
  o Several minor bugfixes.

Version 1.1.5 (2009-10-29)
  o Better scalability of BGP.
  o New accessors for AS path - first and last.
  o Allows to set protocol-specific router ID.
  o Allows import kernel 'onlink' routes.
  o Endianity check in buildsystem changed.

Version 1.1.4 (2009-10-02)
  o BGP passive option.
  o Several minor bugfixes.

Version 1.1.3 (2009-09-11)
  o Bugfix in core
  o Bugfix in BGP related to AS2->AS4 conversion.

Version 1.1.2 (2009-08-23)
  o Allow more kernel routing tables in IPv6.
  o Bugfix in core

Version 1.1.1 (2009-08-14)
  o 'more' style paging in BIRD client.
  o Important core bug fixed.
  o Portability to non-x86 related bugfixes.
  o As usual, miscellaneous bugfixes.

Version 1.1.0 (2009-06-28)
  o Parametrized pair and path mask expressions in the filter language.
  o Transparent pipe mode allows to implement BGP route server with
    independent route policy for each peer.
  o Kernel route table synchronization does not allow overwriting
    of alien routes.
  o Configurable BGP import route limits.
  o During BGP error delay, incoming connections are rejected.
  o BGP route statistics.
  o Better support for multiple network addresses on OSPF interfaces.
  o As usual, miscellaneous bugfixes.

Version 1.0.15 (2009-05-25)
  o FreeBSD and NetBSD port renewed. OpenBSD port introduced.
  o import/preimport 'show route' modifiers was renamed to export/preexport
    for consistency with filters.
  o Minor change in the grammar of 'interface' config option.
  o Many bugfixes in IPv6 BGP.
  o As usual, miscellaneous bugfixes.

Version 1.0.14 (2009-04-28)
  o A lot of bugfixes in BGP, OSPF and core.
  o A bugfix in filters in the pipe protocol. It is recommended to
    check whether the new behavior of used pipe filters is consistent
    with expectations.
  o Reimplementation of prefix sets and a slight change in the meaning
    of some prefix set patterns.

Version 1.0.13 (2009-03-14)
  o A lot of bugfixes in BGP, OSPF and core
  o A new syntax for BGP masks

Version 1.0.12 (2008-11-12)
  o new BGP features: BGP MD5, ASN32, BGP route reflector
  o BGP bugfixes

...

Version 1.0.9 (2004-07-15)
  o  Minor bugfix in RIP
  o  A lot of OSPF code rewritten, OSPF supports multiple areas,
     virtual links, MD5 authentication. It is fully compatible
     with rfc2329.

Version 1.0.8 (2004-06-07)
  o  A lot of bug fixes in RIP, OSPF and BGP (thanx to Andreas Steinmetz)
  o  FreeBSD and NetBSD port introduced
  o  Complete code clean up

Version 1.0.7 (2003-08-20)
  o  OSPF bug fixes

Version 1.0.6 (2003-04-06)

  o  No more byte order problems in RIP authentication. Thanks to
     Eric Leblond <eleblond@init-sys.com> for a patch.
  o  Fixed interoperability problems with Cisco and Zebra when talking
     IPv6 BGP.
  o  Handle more primary addresses with different scopes gracefully.
     IPv6 needs that.
  o  Comparison of prefixes in filters doesn't ignore their lengts.
  o  As usually, OSPF bug fixes.
  o  Documentation building tools now work with recent linuxdoc-tools.

Version 1.0.5 (2001-06-09)

  o  Minor cleanups in the libraries.
  o  Removed a couple of warnings when compiling with newer glibc.
  o  OSPF bug fixes.

Version 1.0.4 (2000-09-04)

  o  Fixed a serious bug in 1.0.3.

Version 1.0.3 (2000-09-03)

  o  OSPF works better on NBMA networks. Some configuration tags added.

Version 1.0.2 (2000-08-24)

  o  Minor bug fixes to OSPF.

Version 1.0.1 (2000-06-22)

  o  Updated documentation and fixed a couple of bugs.

Version 1.0.0 (2000-06-09)

  o  First stable release.

Version 0.0.0 (2000-05-13)

  o  First public development release.<|MERGE_RESOLUTION|>--- conflicted
+++ resolved
@@ -1,4 +1,3 @@
-<<<<<<< HEAD
 Version 2.0.12 (2023-01-23)
   o Filter: New 'onlink' route attribute
   o Compile-time option to use 4-way tries instead of 16-way ones
@@ -84,7 +83,7 @@
   route table scan. This version mitigates that issue by using strict netlink
   filtering.
 
-=======
+
 Version 3.0-alpha0 (2022-02-07)
   o Removal of fixed protocol-specific route attributes
   o Asynchronous route export
@@ -99,7 +98,7 @@
   o Parallel BGP protocol
   o Lots of refactoring
   o Bugfixes and improvements as they came along
->>>>>>> 7404a215
+
 
 Version 2.0.8 (2021-03-18)
   o Automatic channel reloads based on RPKI changes

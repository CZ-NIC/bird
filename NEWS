--- conflicted
+++ resolved
@@ -1,4 +1,3 @@
-<<<<<<< HEAD
 Version 3.0alpha2 (2023-05-11)
   o Fixed memory leaks and use-after free bugs
   o Simple thread work balancing
@@ -29,7 +28,8 @@
   o Parallel BGP protocol
   o Lots of refactoring
   o Bugfixes and improvements as they came along
-=======
+
+
 Version 2.14 (2023-10-06)
   o MPLS subsystem
   o L3VPN: BGP/MPLS VPNs (RFC 4364)
@@ -59,7 +59,6 @@
   Due to oversight, VRF interfaces were not included in respective VRFs, this is
   fixed now.
 
->>>>>>> a5e32759
 
 Version 2.13.1 (2023-06-23)
   o BGP: Fix role check when no capability option is present

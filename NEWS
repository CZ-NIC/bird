--- conflicted
+++ resolved
@@ -1,4 +1,3 @@
-<<<<<<< HEAD
 Version 3.1.0 (2025-04-01)
   o CLI v2 compatibility layer for show route
   o Thread configuration rework
@@ -25,28 +24,7 @@
   o CLI: Fixed buffer allocation heap bloating
   o Reduced route attribute normalization heap bloating
   o Merged 2.16.1
-=======
-Version 2.17 (2025-04-01)
-  o Babel: next hop control for IPv4
-  o BGP: link-local next hop format configuration
-  o TCP-AO implementation for Linux
-
-Version 2.16.2 (2025-04-01)
-  o BFD: password reconfiguration crash fix
-  o L3VPN attribute fix
-  o Table removal rare crash fix
-  o Logging minor fix
->>>>>>> cdc70fd1
-
-Version 2.16.1 (2025-01-10)
-  o ASPA: fixed parser bug in static protocol
-  o ASPA: fixed static protocol reconfiguration
-  o Babel: fixed seqno comparison
-  o BSD: fixed onlink flag assumption with Netlink
-  o Fixed memory alignment issues
-  o Fixed possible rte src collisions in L3VPN
-
-<<<<<<< HEAD
+
 Version 3.0.0 (2024-12-17)
   - from 2.16
     o Multithreaded execution
@@ -103,8 +81,33 @@
   o Lots of refactoring
   o Bugfixes and improvements as they came along
 
-=======
->>>>>>> cdc70fd1
+Version 2.17 (2025-04-01)
+  o Babel: next hop control for IPv4
+  o BGP: link-local next hop format configuration
+  o TCP-AO implementation for Linux
+
+Version 2.16.2 (2025-04-01)
+  o BFD: password reconfiguration crash fix
+  o L3VPN attribute fix
+  o Table removal rare crash fix
+  o Logging minor fix
+
+Version 2.16.1 (2025-01-10)
+  o ASPA: fixed parser bug in static protocol
+  o ASPA: fixed static protocol reconfiguration
+  o Babel: fixed seqno comparison
+  o BSD: fixed onlink flag assumption with Netlink
+  o Fixed memory alignment issues
+  o Fixed possible rte src collisions in L3VPN
+
+Version 2.16.1 (2025-01-10)
+  o ASPA: fixed parser bug in static protocol
+  o ASPA: fixed static protocol reconfiguration
+  o Babel: fixed seqno comparison
+  o BSD: fixed onlink flag assumption with Netlink
+  o Fixed memory alignment issues
+  o Fixed possible rte src collisions in L3VPN
+
 Version 2.16 (2024-12-04)
   o BFD: Set password per session
   o BFD: Accept zero checksum for IPv6-UDP

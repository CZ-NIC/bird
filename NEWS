<<<<<<< HEAD
Version 3.0alpha2 (2023-05-11)
  o Fixed memory leaks and use-after free bugs
  o Simple thread work balancing
  o MRT switched off
  o Slow kernel route synchronization to be fixed later

Version 3.0alpha1 (2023-04-18)
  o Worker threads for BGP, Pipe, RPKI and BFD
  o Configurable number of threads
  o Asynchronous route export
  o Flat attribute structure
  o Inline import tables
  o Export tables merged with BGP prefix / attribute buckets
  o Fixed ROA check locking inversion in route table dumps
  o MRT switched off

Version 3.0-alpha0 (2022-02-07)
  o Removal of fixed protocol-specific route attributes
  o Asynchronous route export
  o Explicit table import / export hooks
  o Partially lockless route attribute cache
  o Thread-safe resource management
  o Thread-safe interface notifications
  o Thread-safe protocol API
  o Adoption of BFD IO loop for general use
  o Parallel Pipe protocol
  o Parallel RPKI protocol
  o Parallel BGP protocol
  o Lots of refactoring
  o Bugfixes and improvements as they came along
=======
Version 2.13.1 (2023-06-23)
  o BGP: Fix role check when no capability option is present
  o Filter: Fixed segfault when a case option had an empty block

  This is a bugfix version.
>>>>>>> 51211011

Version 2.13 (2023-04-21)
  o Babel: IPv4 via IPv6 extension (RFC 9229)
  o Babel: Improve authentication on lossy networks
  o BGP: New 'allow bgp_med' option
  o BSD: Support for IPv4 routes with IPv6 nexthop on FreeBSD
  o Experimental BMP protocol implementation
  o Important bugfixes

  Notes:

  We changed versioning scheme from <epoch>.<major>.<minor> to more common
  <major>.<minor>.<patch> . From now on, you may expect that BIRD 2.13.x will be
  strictly only fixing bugs found in 2.13, whereas BIRD 2.14 will also contain
  new features.

  This BIRD version contains an alpha release of BMP protocol implementation.
  It is not ready for production usage and therefore it is not compiled by
  default and have to be enabled during installation.


Version 2.0.12 (2023-01-23)
  o Filter: New 'onlink' route attribute
  o Compile-time option to use 4-way tries instead of 16-way ones
  o BSD: Support for kernel route metric and other improvements
  o Important bugfixes

Version 2.0.11 (2022-11-12)
  o BGP roles (RFC 9234)
  o BGP: Keepalive time scaling
  o BGP: New 'min hold time' and 'min keepalive time' options
  o BGP: New 'next hop prefer global' option
  o Filter: For loops and direct recursion
  o Filter: Mixed declarations of local variables
  o Filter: Improved static type checks
  o Filter: Literal [] for empty set
  o Linux: Netlink KRT improvements
  o BSD: Experimental support for Netlink API
  o Memory management improvements
  o Many bugfixes

  Notes:

  In contrast to prior versions, configured keepalive time in BGP now scales
  with negotiated hold time to maintain proportion between the keepalive time
  and the hold time.

  The Linux KRT was updated to use the recent API for IPv6 ECMP routes instead
  of the legacy one. Consequently, the Linux versions older than 4.11 are no
  longer supported, at least for IPv6 ECMP routes. Also, routing table scanning
  now runs separately for each table to avoid congestion.

  There is a minor change in recursive next hop processing. Previously,
  recursive next hop must be resolved through a non-recursive route, now it must
  be resolved through a prefix where both the best route and all routes with the
  same preference (as the best route) are non-recursive. The old behavior might
  lead in some corner cases to an infinite loop of recursive next hop resolution
  due to a priority inversion.

  There is a minor change in the 'configure undo' command, it is no longer
  available after failed reconfiguration, as the old configuration is already
  released.


Version 2.0.10 (2022-06-16)
  o BGP performance improvements
  o BFD: New 'strict bind' option
  o RPKI: VRF support
  o Allow use of 240.0.0.0/4 as a private range
  o BIRD client uses exit status to report errors
  o Important bugfixes

Version 2.0.9 (2022-02-09)
  o BGP: Flowspec validation procedure
  o Babel: MAC authentication support
  o Routing table configuration blocks
  o Optional prefix trie in routing table for faster LPM/interval queries
  o CLI: New 'show route in <prefix>' command
  o Filter: Faster (16-way) prefix sets
  o Filter: MPLS label route attribute
  o Filter: Operators to pick community components
  o Filter: Operators to find minimum and maximum element of lists
  o BGP: New 'free bind' option
  o BGP: Log route updates that were changed to withdraws
  o BGP: Improved 'invalid next hop' error reporting
  o OSPF: Allow ifaces with host address as unnumbered PtP or PtMP ifaces
  o OSPF: All packets on PtP networks should be sent to AllSPFRouters address
  o Scripts for apkg-powered upstream packaging for deb and rpm
  o Support for Blake2s and Blake2b hash functions
  o Security keys / passwords can be entered in hexadecimal digits
  o Memory statistics split into Effective and Overhead
  o Linux: New option 'netlink rx buffer' to specify netlink socket buffer size
  o BSD: Assume onlink flag on ifaces with only host addresses
  o Many bugfixes

  Notes:

  For OSPF on PtP network, BIRD now sends all packets to multicast AllSPFRouters
  address (as required in RFC 2328 8.1). This likely breaks setups with multiple
  neighbors on a network configured as PtP, which worked in previous versions.
  Such links should be configured as PtMP.

  Since Linux 5.3, netlink socket can be flooded by route cache entries during
  route table scan. This version mitigates that issue by using strict netlink
  filtering.


Version 2.0.8 (2021-03-18)
  o Automatic channel reloads based on RPKI changes
  o Multiple static routes with the same network
  o Use bitmaps to keep track of exported routes
  o Per-channel debug flags
  o CLI commands show info from multiple protocols
  o Linux: IPv4 routes with IPv6 nexthops
  o Filter: Optimized redesign of prefix sets
  o Filter: Improved type checking of user filters
  o Filter: New src/dst accessors for Flowspec and SADR
  o Filter: New 'weight' route attribute
  o Filter: BGP path mask loop operator
  o Filter: Remove quitbird command
  o RIP: Demand circuit support (RFC 2091)
  o BGP: New 'allow as sets' and 'enforce first as' options
  o BGP: Support for BGP hostname capability
  o BGP: Support for MD5SIG with dynamic BGP
  o BFD: Optional separation of IPv4 / IPv6 BFD instances
  o BFD: Per-peer session options
  o RPKI: Allow build without libSSH
  o RPKI: New 'ignore max length' option
  o OSPF: Redesign of handling of unnumbered PtPs
  o OSPF: Allow key id 0 in authentication
  o Babel: Use onlink flag for routes with unreachable next hop
  o Many bugfixes

  Notes:

  Automatic channel reloads based on RPKI changes are enabled by default,
  but require import table enabled when used in BGP import filter.

  BIRD now uses bitmaps to keep track of exported routes instead of
  re-evaluation of export filters. That should improve speed and accuracy in
  route export handling during reconfiguration, but takes some more memory.

  Per-channel debug logging and some CLI commands (like 'show ospf neighbors')
  defaulting to all protocol instances lead to some minor changes in log and
  CLI output. Caution is recommended when logs or CLI output are monitored by
  scripts.


Version 2.0.7 (2019-10-11)
  o BGP: Accumulated IGP metric (RFC 7311)
  o Important filter reconfiguration bugfix
  o Several other bugfixes

Version 2.0.6 (2019-09-10)
  o RAdv: Solicited unicast RAs
  o BGP: Optional Adj-RIB-Out
  o BGP: Extended optional parameters length
  o Filter: Sets and set expressions in path masks
  o Several important bugfixes

Version 2.0.5 (2019-08-01)
  o OSPF Graceful restart (RFC 3623, RFC 5187)
  o BGP: Dynamic BGP
  o BGP: Promiscuous ASN mode
  o BGP: Mandatory option for channels
  o BFD: Support for VRFs
  o Graceful restart command
  o Redesigned filtering code
  o Many bugfixes

  Notes:

  Previous version introduced an error in handling of OSPF NSSA-LSA, causing
  compatibility issues with proper implementations. The error is fixed in this
  version, therefore there are compatibility issues in OSPF NSSA areas between
  this and previous version.


Version 2.0.4 (2019-02-27)
  o OSPF: Opaque LSAs (RFC 5250)
  o OSPF: DN-bit handling (RFC 4576)
  o Preferred route counters are back
  o Important BGP bugfix
  o Several bugfixes related to route propagation
  o some minor bugfixes

Version 2.0.3 (2019-01-05)
  o MRT table dumps (RFC 6396)
  o BGP Long-lived graceful restart
  o BGP: Optional import table (Adj-RIB-In)
  o BGP: Extend 'next hop keep' and 'next hop self' options
  o BGP: Improved VRF support
  o OSPF: Authentication trailer for OSPFv3 (RFC 7166)
  o Babel: New option to randomize router ID
  o Filter: Custom route attributes
  o Filter: Support for src accessor to SADR source prefix
  o Filter: Support for VPN_RD sets
  o Filter: Make ifname attribute modifiable
  o Perf: Protocol to measure BIRD performance internally
  o More verbose error messages in config processing
  o Log file size limit / log rotation
  o Many bugfixes

  Notes:

  Export of routes to RS EBGP (route server) sessions from other sources than
  RS EBGP sessions was changed that ASN is no longer prepended to BGP_PATH in
  that case. The change does not affect regular BGP configurations or regular
  route servers that have only RS EBGP peers.

  For BGP route servers and route reflectors, the default value of option
  'next hop keep' was changed to a more appropriate value.

  Attributes for OSPF and Babel metrics are no longer reset when exported to
  these protocols and could be set anywhere in BIRD. As a result, OSPF metric is
  kept when a route is reannounced between OSPF instances. Also, when route is
  exported to OSPF with both ospf_metric1 and ospf_metric2 attributes it is now
  propagated as OSPF-E2 route instead of as OSPF-E1 route.

  Compiling BIRD with --enable-debug no longer automatically activates debug
  mode (-d option) nor local mode (-l option). Also, debug mode with output to
  file (-D option) no longer not forces foreground mode (-f option).

  The configure script now uses standard option --runstatedir, the old option
  --with-runtimedir is deprecated.


Version 2.0.2 (2018-03-22)
  o Source-specific routing support for Linux kernel and Babel
  o BGP: New option 'disable after cease'
  o Filter: Allow silent filter execution
  o Filter: Fixed stack overflow in BGP mask expressions.
  o Several bugfixes

  Notes:

  Syntax prefix:netmask for IPv4 prefixes was dropped. Just use prefix/pxlen.


Version 2.0.1 (2018-01-16)
  o Linux MPLS kernel support
  o Better handling of channels inherited from templates
  o Default EBGP Route Propagation Behavior without Policies (RFC 8212)
  o Many bugfixes

  Notes:

  To satisfy requirements of RFC 8212, external BGP protocols now require
  explicit configuration of import and export policies.


Version 2.0.0 (2017-12-11)
  o Integrated IPv4 + IPv6 design
  o Support for MPLS next hops
  o Support for VPNv4 and VPNv6 networks
  o Microsecond timers infrastructure
  o Basic VRF support
  o Babel: Support for dual-stack IPv4/IPv6
  o Babel: Many improvements and bugfixes
  o Major BGP protocol redesign
  o Full support for Multiprotocol BGP
  o BGP multicast support (SAFI 2)
  o BGP flowspec support (RFC 5575)
  o BGP with MPLS labels (RFC 3107)
  o BGP MPLS/VPN support (RFC 4364)
  o BGP 6PE - IPv6 NLRI over IPv4 MPLS (RFC 4798)
  o BGP IPv4 NLRI with an IPv6 Next Hop (RFC 5549)
  o BGP Confederations (RFC 5065)
  o BGP Shutdown communication (RFC 8203)
  o BGP: Allow exchanging LOCAL_PREF with eBGP peers
  o BGP: Allow to specify interface for regular sessions
  o OSPF: Support of address families in OSPFv3
  o OSPF: Enable ECMP and Link detection by default
  o RAdv: Support for more specific routes (RFC 4191)
  o RAdv: Proper handling of prefix retraction
  o RIP: Enable ECMP and Link detection by default
  o Redesign of RPKI handling
  o New RPKI-Router protocol
  o Static: Minor overhaul
  o Static: Support for all new route types
  o Kenrel: Default Linux kernel metric changed to 32
  o Kernel: Fix IPv6 ECMP handling with Linux 4.11+
  o Update of show route command
  o BIRD client persistent history
  o New build system
  o Unit tests
  o ...

  Notes:

  Tables are now defined with appropriate net type keyword. Protocols and tables
  are now connected by explicit channels, most related protocol options (table,
  import, export, ...) are now channel options. See doc/bird.conf.example2 for
  configuration examples. Some options were removed/replaced.


Version 1.6.3 (2016-12-21)
  o Large BGP communities
  o BFD authentication (MD5, SHA1)
  o SHA1 and SHA2 authentication for RIP and OSPF
  o Improved documentation
  o Several bug fixes

Version 1.6.2 (2016-09-29)
  o Fixes serious bug introduced in the previous version

Version 1.6.1 (2016-09-22)
  o Support for IPv6 ECMP
  o Better handling of IPv6 tentative addresses
  o Several updates and fixes in Babel protocol
  o Filter: New !~ operator
  o Filter: ASN ranges in bgpmask
  o KRT: New kernel protocol option 'metric'
  o KRT: New route attribute 'krt_scope'
  o Improved BIRD help messages
  o Fixes memory leak in BGP multipath
  o Fixes handling of empty path segments in BGP AS_PATH
  o Several bug fixes

Version 1.6.0 (2016-04-29)
  o Major RIP protocol redesign
  o New Babel routing protocol
  o BGP multipath support
  o KRT: Add support for plenty of kernel route metrics
  o KRT: Allow more than 256 routing tables
  o Static: Allow to specify attributes for static routes
  o Static: Support for BFD controlled static routes
  o FreeBSD: Setup password for BGP MD5 authentication
  o IO: Remove socket number limit
  o Plenty of bug fixes

  Upgrade notes:

  For RIP, most protocol options were moved to interface blocks.


Version 1.5.0 (2015-04-20)
  o Major OSPF protocol redesign.
  o OSPFv2 multi-instance extension (RFC 6549).
  o BGP AS-wide unique router ID (RFC 6286).
  o BGP enhanced route refresh (RFC 7313).
  o Link state support in BGP.
  o Latency tracking and internal watchdog.
  o Uses high port range for BFD on BSD.
  o Increase max symbol length to 64.
  o Allows to define unnamed protocols from templates.
  o Fixes two serious bugs in BGP.
  o Several bugfixes and minor improvements.
  o Several minor option changes:
     - OSPF: Protocol-wide 'instance id' option added.
     - BGP: Parameters to option 'neighbor' extended.
     - BGP: Separate option 'interface' added.
     - BGP: Option 'start delay time' renamed to 'connect delay time'.
     - BGP: Option 'route limit' deprecated.

  Upgrade notes:

  For OSPF, there are deep internal changes, but user-visible changes
  are limited to log messages and minor changes in formatting of command
  output.

  For BGP, version 1.5.0 is essentially a minor release. There are two
  deprecated options ('start delay time' and 'route limit') and some
  minor formatting changes.


Version 1.4.5 (2014-10-06)
  o New 'show route noexport' command option.
  o Port option for BGP sessions.
  o Better constant handling in set literals.
  o Better rate filtering of log messages.
  o Several minor bugfixes.

Version 1.4.4 (2014-07-09)
  o Extended OSPF multipath support.
  o Default router preference for RAdv.
  o Significant changes in socket layer.
  o Important bugfix in BGP.
  o Several minor bugfixes.

Version 1.4.3 (2014-04-14)
  o Important bugfix in IPv6 BGP.

Version 1.4.2 (2014-04-02)
  o Important bugfix in BFD.

Version 1.4.1 (2014-03-31)
  o BGP add-path support (RFC draft).
  o BGP graceful restart (RFC 4724).
  o OSPF: many changes in socket layer.
  o OSPF: support for secondary addresses in BSD.
  o OSPF: names for vlink pseudointerfaces (vlinkX).
  o Several bugfixes.

Version 1.4.0 (2013-11-25)
  o BFD protocol (RFC 5880).
  o BFD support for OSPF and BGP.
  o New 'allow local as' option for BGP.
  o Filters allows setting gw, ifname and ifindex.
  o Filter operator 'delete/filter' extended to bgp_paths.
  o Filter operator 'len' extended to [e]clists.
  o BIRD client now allows shorthands for noninteractive commands.
  o Flag -P for PID file support.
  o Flag -f added to force BIRD to run in foreground.
  o Protocol export/import/receive limits are checked during reconfiguration.
  o Several bugfixes and minor improvements.
  o Several minor but incompatible changes:
     - IBGP is multihop by default.
     - Changes primary address selection on BSD to the first one.
     - Integers in filters are handled as unsigned.
     - ISO 8601 time formats used by default.
     - Import of device routes from kernel protocol allowed.
     - Last state change now tracks just protocol state change.
     - Minor changes to default router ID calculation.

Version 1.3.11 (2013-07-27)
  o OSPF stub router option (RFC 3137).
  o TTL security for OSPF and RIP.
  o Protocol packet priority and traffic class handling.
  o Multiple routing tables support for FreeBSD and OpenBSD.
  o Extends constants to all filter data types.
  o Implements eval command.
  o 'bgppath ~ int set' filter operation.
  o Several bugfixes.

Version 1.3.10 (2013-04-30)
  o Lightweight BIRD client for embedded environments.
  o Dynamic IPv6 router advertisements.
  o New 'next hop keep' option for BGP.
  o Smart default routing table for 'show route export/preexport/protocol'.
  o Automatic router ID selection could be configured to use address of loopback.
  o Allows configured global addresses of NBMA neighbors in OSPFv3.
  o Allows BIRD commands from UNIX shell even in restricted mode.
  o Route limits inherited from templates can be disabled.
  o Symbol names enclosed by apostrophes can contain dots.
  o Several bugfixes.

Version 1.3.9 (2013-01-11)
  o BIRD can be configured to keep and show filtered routes.
  o Separate receive and import limits.
  o Several new reconfiguration cmd options (undo, timeout, check).
  o Configurable automatic router ID selection.
  o Dragonfly BSD support.
  o Fixed OSPFv3 vlinks.
  o Several minor bugfixes.

Version 1.3.8 (2012-08-07)
  o Generalized import and export route limits.
  o RDNSS and DNSSL support for RAdv.
  o Include in config file support wildcards.
  o History deduplication in BIRD client.
  o New route attributes krt_source, krt_metric.
  o Different instance ID support for OSPFv3.
  o Real broadcast mode for OSPFv2.
  o Several minor bugfixes.

Version 1.3.7 (2012-03-22)
  o Route Origin Authorization basics.
  o RIPng working again.
  o Extended clist operations in filters.
  o Fixes several bugs in BSD iface handling.
  o Several minor bugfixes and enhancements.

Version 1.3.6 (2012-01-20)
  o Important bugfix in BGP.

Version 1.3.5 (2012-01-10)
  o Protocol templates.
  o Deterministic MED option for BGP.
  o Support for link-local addresses in BGP and static protocols.
  o Several bugfixes.

Version 1.3.4 (2011-10-10)
  o Static recursive routes.
  o Several bugfixes.

Version 1.3.3 (2011-09-11)
  o OSPF NSSA.
  o BGP extended communities.
  o BGP TTL security.
  o Configuration option "include" added (based on patch from Alexander V. Chernikov).
  o Some minor bugfixes.

Version 1.3.2 (2011-07-08)
  o Allows run with restricted privileges.
  o Community list filter operation.
  o Fixes several problems in filter syntax:
     - Fixes several conflicts in the grammar.
     - Fixes a bug in (a..b, c) pair patterns.
     - Makes pair patterns orthogonal.
     - Allows term expressions in pair patterns without additional ( ).
     - Allows several comma separated values in switch cases.
  o Many bugfixes.

Version 1.3.1 (2011-05-02)
  o Added Linux kernel route attributes krt_prefsrc and krt_realm.
  o Added BGP option 'med metric' related to MED handling.
  o Allows to use constants from /etc/iproute2/rt_* files.
  o Several bugfixes.

Version 1.3.0 (2011-03-31)
  o Proper iBGP (can be used with IGP).
  o Multipath support (OSPF and static).
  o L2 link state detection.
  o IPv6 router advertisements.
  o Much improved OSPF reconfiguration.
  o Point-to-MultiPoint interfaces (OSPF).
  o Minor changes and improvements in config file grammar.
  o Better community list matching.
  o Changes default behavior of BGP IPv6 socket to v6only.
    Use 'listen bgp dual' for the old behavior.
  o Changes default for handling missing link-local addresses on
    route servers. Use 'missing lladdr drop' for the old behavior.
  o Important bugfix for OSPF.
  o Several minor bugfixes.

Version 1.2.5 (2010-10-10)
  o Several mostly minor bugfixes.

Version 1.2.4 (2010-08-03)
  o Added 'show memory' command.
  o Important bugfix in IPv6 BGP.
  o Several minor bugfixes.

Version 1.2.3 (2010-06-01)
  o Pattern matching for community lists.
  o Many fixes in OSPF protocol (esp. in multi-areas and vlinks).
  o Several minor bugfixes.

Version 1.2.2 (2010-04-10)
  o Much better BSD kernel support (IPv6, alien routes, ...).
  o Deep OSPF socket changes, fixes OSPFv2/v3 behavior on BSD.
  o OSPFv2 in Linux now supports more non-stub IP prefixes
    on one physical iface.
  o Export of device routes to the kernel is more restricted.
  o Routes with strange scope not allowed in BIRD routing tables.
  o New filterable route attributes bgp_originator_id,
    bgp_cluster_list and ospf_router_id.
  o Restricted read-only CLI (option -r).
  o Pattern matching for 'show protocols' command.
  o BGP protocol details in 'show protocols all' command.
  o Configurable syslog name (and default on IPv6 changed).
  o Statistic counters for pipes were fixed.
  o Many bugfixes in BGP, OSPF, filters, ...

Version 1.2.1 (2010-02-11)
  o Option 'interpret communities' allows to override implicit handling
    of well-known communities.
  o 'configure' command uses route reload when filters change.
  o Adds router ID of advertising router as OSPF route attribute.
  o 'show route' command indicates primary route and shows OSPF Router ID.
  o Configurable date/time formats.
  o Symbol names can be enclosed by '' and so include hyphen and start with number.
  o Several minor bugfixes.

Version 1.2.0 (2010-01-05)
  o Implements OSPFv3 (IPv6 support for OSPF). Because the code is
    shared with OSPFv2 and there were deep changes in it, we suggest
    caution during upgrade to OSPF users. Some advanced features
    (like NSSA, vlinks and authentication) are not yet implemented.
  o Implements MRTdump - binary logging protocol compatible with other
    routing daemons. Only BGP part of MRTdump is yet implemented.
  o Changes default value of BGP attribute LOCAL_PREF from 0 to 100.
    Use 'default bgp_local_pref 0' BGP protocol option for the old
    behavior. The new value is suggested by RFC 4277.
  o Changes default mode of pipes from opaque to transparent.
    Use 'mode opaque' protocol option if the old behavior is needed.
    Opaque pipe mode is deprecated and might be removed in the future.

Version 1.1.7 (2009-12-20)
  o Implements BGP Route Refresh (RFC 2918).
  o Implements route reload command.
  o Deep changes and bugfixes in pipe protocol.
  o Bugfix in OSPF premature aging of LSA.
  o Bugfix in OSPF next hop calculation.
  o Bugfix in core related to route withdraws.
  o Several minor bugfixes.

Version 1.1.6 (2009-11-19)
  o Implements RFC 5004 - prefer older external routes.
  o There is a change how route servers handle missing IPv6 link
    local addresses in next hop atribute - see 'missing lladdr'
    option.
  o Several minor features (description field, parse check option).
  o Several minor bugfixes.

Version 1.1.5 (2009-10-29)
  o Better scalability of BGP.
  o New accessors for AS path - first and last.
  o Allows to set protocol-specific router ID.
  o Allows import kernel 'onlink' routes.
  o Endianity check in buildsystem changed.

Version 1.1.4 (2009-10-02)
  o BGP passive option.
  o Several minor bugfixes.

Version 1.1.3 (2009-09-11)
  o Bugfix in core
  o Bugfix in BGP related to AS2->AS4 conversion.

Version 1.1.2 (2009-08-23)
  o Allow more kernel routing tables in IPv6.
  o Bugfix in core

Version 1.1.1 (2009-08-14)
  o 'more' style paging in BIRD client.
  o Important core bug fixed.
  o Portability to non-x86 related bugfixes.
  o As usual, miscellaneous bugfixes.

Version 1.1.0 (2009-06-28)
  o Parametrized pair and path mask expressions in the filter language.
  o Transparent pipe mode allows to implement BGP route server with
    independent route policy for each peer.
  o Kernel route table synchronization does not allow overwriting
    of alien routes.
  o Configurable BGP import route limits.
  o During BGP error delay, incoming connections are rejected.
  o BGP route statistics.
  o Better support for multiple network addresses on OSPF interfaces.
  o As usual, miscellaneous bugfixes.

Version 1.0.15 (2009-05-25)
  o FreeBSD and NetBSD port renewed. OpenBSD port introduced.
  o import/preimport 'show route' modifiers was renamed to export/preexport
    for consistency with filters.
  o Minor change in the grammar of 'interface' config option.
  o Many bugfixes in IPv6 BGP.
  o As usual, miscellaneous bugfixes.

Version 1.0.14 (2009-04-28)
  o A lot of bugfixes in BGP, OSPF and core.
  o A bugfix in filters in the pipe protocol. It is recommended to
    check whether the new behavior of used pipe filters is consistent
    with expectations.
  o Reimplementation of prefix sets and a slight change in the meaning
    of some prefix set patterns.

Version 1.0.13 (2009-03-14)
  o A lot of bugfixes in BGP, OSPF and core
  o A new syntax for BGP masks

Version 1.0.12 (2008-11-12)
  o new BGP features: BGP MD5, ASN32, BGP route reflector
  o BGP bugfixes

...

Version 1.0.9 (2004-07-15)
  o  Minor bugfix in RIP
  o  A lot of OSPF code rewritten, OSPF supports multiple areas,
     virtual links, MD5 authentication. It is fully compatible
     with rfc2329.

Version 1.0.8 (2004-06-07)
  o  A lot of bug fixes in RIP, OSPF and BGP (thanx to Andreas Steinmetz)
  o  FreeBSD and NetBSD port introduced
  o  Complete code clean up

Version 1.0.7 (2003-08-20)
  o  OSPF bug fixes

Version 1.0.6 (2003-04-06)

  o  No more byte order problems in RIP authentication. Thanks to
     Eric Leblond <eleblond@init-sys.com> for a patch.
  o  Fixed interoperability problems with Cisco and Zebra when talking
     IPv6 BGP.
  o  Handle more primary addresses with different scopes gracefully.
     IPv6 needs that.
  o  Comparison of prefixes in filters doesn't ignore their lengts.
  o  As usually, OSPF bug fixes.
  o  Documentation building tools now work with recent linuxdoc-tools.

Version 1.0.5 (2001-06-09)

  o  Minor cleanups in the libraries.
  o  Removed a couple of warnings when compiling with newer glibc.
  o  OSPF bug fixes.

Version 1.0.4 (2000-09-04)

  o  Fixed a serious bug in 1.0.3.

Version 1.0.3 (2000-09-03)

  o  OSPF works better on NBMA networks. Some configuration tags added.

Version 1.0.2 (2000-08-24)

  o  Minor bug fixes to OSPF.

Version 1.0.1 (2000-06-22)

  o  Updated documentation and fixed a couple of bugs.

Version 1.0.0 (2000-06-09)

  o  First stable release.

Version 0.0.0 (2000-05-13)

  o  First public development release.<|MERGE_RESOLUTION|>--- conflicted
+++ resolved
@@ -1,4 +1,3 @@
-<<<<<<< HEAD
 Version 3.0alpha2 (2023-05-11)
   o Fixed memory leaks and use-after free bugs
   o Simple thread work balancing
@@ -29,13 +28,12 @@
   o Parallel BGP protocol
   o Lots of refactoring
   o Bugfixes and improvements as they came along
-=======
+
 Version 2.13.1 (2023-06-23)
   o BGP: Fix role check when no capability option is present
   o Filter: Fixed segfault when a case option had an empty block
 
   This is a bugfix version.
->>>>>>> 51211011
 
 Version 2.13 (2023-04-21)
   o Babel: IPv4 via IPv6 extension (RFC 9229)

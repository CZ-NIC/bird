<<<<<<< HEAD
Version 3.0.0 (2024-12-17)
  - from 2.16
    o Multithreaded execution
    o Decoupled exports from imports
    o Unified route attribute names
    o Slightly different log format
    o Separate reload command for filters and protocols
    o BGP: Export tables show the state as on wire
    o Lots of internal changes
  - from 3.0alpha3
    o Merged changes from 2.16
    o BMP and MRT converted to the new API and working
    o Internal protocol state journal
    o Optimized table journal cleanup
    o Fixed "show route export"
    o Fixed minor bugs

Version 3.0alpha3 (2024-07-01)
  o Merged 2.15.1
  o Fixed major issues with channel reloads
  o Fixed data inconsistencies in many corner cases
  o Fixed internal scheduler corner cases
  o MRT and BMP still switched off
  o Expected one more alpha before stable

Version 3.0alpha2 (2023-05-11)
  o Fixed memory leaks and use-after free bugs
  o Simple thread work balancing
  o MRT switched off
  o Slow kernel route synchronization to be fixed later

Version 3.0alpha1 (2023-04-18)
  o Worker threads for BGP, Pipe, RPKI and BFD
  o Configurable number of threads
  o Asynchronous route export
  o Flat attribute structure
  o Inline import tables
  o Export tables merged with BGP prefix / attribute buckets
  o Fixed ROA check locking inversion in route table dumps
  o MRT switched off

Version 3.0-alpha0 (2022-02-07)
  o Removal of fixed protocol-specific route attributes
  o Asynchronous route export
  o Explicit table import / export hooks
  o Partially lockless route attribute cache
  o Thread-safe resource management
  o Thread-safe interface notifications
  o Thread-safe protocol API
  o Adoption of BFD IO loop for general use
  o Parallel Pipe protocol
  o Parallel RPKI protocol
  o Parallel BGP protocol
  o Lots of refactoring
  o Bugfixes and improvements as they came along
=======
Version 2.16.1 (2025-01-10)
  o ASPA: fixed parser bug in static protocol
  o ASPA: fixed static protocol reconfiguration
  o Babel: fixed seqno comparison
  o BSD: fixed onlink flag assumption with Netlink
  o Fixed memory alignment issues
  o Fixed possible rte src collisions in L3VPN
>>>>>>> 11913f58

Version 2.16 (2024-12-04)
  o BFD: Set password per session
  o BFD: Accept zero checksum for IPv6-UDP
  o BMP: Refactoring and optimizations
  o OSPF: Allow loopback nexthop in OSPFv3-IPv4
  o RPKI: TCP-MD5 authentication option
  o Filters: Add enum types to filter grammar
  o CLI: Configurable additional control sockets
  o CLI: Timeformat command
  o CLI: Dump commands need a target file
  o ASPA support in filters, Static and RPKI
  o Formalized contributions and credits policy
  o Many bugfixes and improvements

Version 2.15.1 (2024-03-22)
  o OSPF: Fix regression in handling PtP links
  o RPKI: Handle connection resets properly
  o Static: Reject invalid combination of options
  o Fix builds with limited set of protocols

Version 2.15 (2024-03-10)
  o BGP: Send hold timer
  o BGP: New options to specify required BGP capabilities
  o BFD: Improvements to 'show bfd sessions' command
  o RPKI: New 'local address' configuration option
  o Linux: Support for more route attributes, including
    TCP congestion control algorithm
  o Support for UDP logging
  o Static routes can have both nexthop and interface specified
  o Completion of command options in BIRD client
  o Many bugfixes and improvements

Version 2.14 (2023-10-06)
  o MPLS subsystem
  o L3VPN: BGP/MPLS VPNs (RFC 4364)
  o BGP: Access to unknown route attributes
  o RAdv: Custom options
  o Babel: RTT metric extension
  o BMP: Refactored route monitoring
  o BMP: Multiple instances of BMP protocol
  o BMP: Both pre-policy and post-policy monitoring
  o Experimental route aggregation
  o Filter: Method framework
  o Filter: Functions have return type statements
  o Filter: New bytestring data type
  o Kernel: Option to learn kernel routes
  o Many bugfixes and improvements

  Notes:

  User-defined filter functions that return values now should have return type
  statements. We still accept functions without such statement, if they could be
  properly typed.

  For loops allowed to use both existing iterator variables or ones defined in
  the for statement. We no longer support the first case, all iterator variables
  must be defined in the for statement (e.g. 'for int i in bgp_path ...').

  Due to oversight, VRF interfaces were not included in respective VRFs, this is
  fixed now.


Version 2.13.1 (2023-06-23)
  o BGP: Fix role check when no capability option is present
  o Filter: Fixed segfault when a case option had an empty block

  This is a bugfix version.

Version 2.13 (2023-04-21)
  o Babel: IPv4 via IPv6 extension (RFC 9229)
  o Babel: Improve authentication on lossy networks
  o BGP: New 'allow bgp_med' option
  o BSD: Support for IPv4 routes with IPv6 nexthop on FreeBSD
  o Experimental BMP protocol implementation
  o Important bugfixes

  Notes:

  We changed versioning scheme from <epoch>.<major>.<minor> to more common
  <major>.<minor>.<patch> . From now on, you may expect that BIRD 2.13.x will be
  strictly only fixing bugs found in 2.13, whereas BIRD 2.14 will also contain
  new features.

  This BIRD version contains an alpha release of BMP protocol implementation.
  It is not ready for production usage and therefore it is not compiled by
  default and have to be enabled during installation.


Version 2.0.12 (2023-01-23)
  o Filter: New 'onlink' route attribute
  o Compile-time option to use 4-way tries instead of 16-way ones
  o BSD: Support for kernel route metric and other improvements
  o Important bugfixes

Version 2.0.11 (2022-11-12)
  o BGP roles (RFC 9234)
  o BGP: Keepalive time scaling
  o BGP: New 'min hold time' and 'min keepalive time' options
  o BGP: New 'next hop prefer global' option
  o Filter: For loops and direct recursion
  o Filter: Mixed declarations of local variables
  o Filter: Improved static type checks
  o Filter: Literal [] for empty set
  o Linux: Netlink KRT improvements
  o BSD: Experimental support for Netlink API
  o Memory management improvements
  o Many bugfixes

  Notes:

  In contrast to prior versions, configured keepalive time in BGP now scales
  with negotiated hold time to maintain proportion between the keepalive time
  and the hold time.

  The Linux KRT was updated to use the recent API for IPv6 ECMP routes instead
  of the legacy one. Consequently, the Linux versions older than 4.11 are no
  longer supported, at least for IPv6 ECMP routes. Also, routing table scanning
  now runs separately for each table to avoid congestion.

  There is a minor change in recursive next hop processing. Previously,
  recursive next hop must be resolved through a non-recursive route, now it must
  be resolved through a prefix where both the best route and all routes with the
  same preference (as the best route) are non-recursive. The old behavior might
  lead in some corner cases to an infinite loop of recursive next hop resolution
  due to a priority inversion.

  There is a minor change in the 'configure undo' command, it is no longer
  available after failed reconfiguration, as the old configuration is already
  released.


Version 2.0.10 (2022-06-16)
  o BGP performance improvements
  o BFD: New 'strict bind' option
  o RPKI: VRF support
  o Allow use of 240.0.0.0/4 as a private range
  o BIRD client uses exit status to report errors
  o Important bugfixes

Version 2.0.9 (2022-02-09)
  o BGP: Flowspec validation procedure
  o Babel: MAC authentication support
  o Routing table configuration blocks
  o Optional prefix trie in routing table for faster LPM/interval queries
  o CLI: New 'show route in <prefix>' command
  o Filter: Faster (16-way) prefix sets
  o Filter: MPLS label route attribute
  o Filter: Operators to pick community components
  o Filter: Operators to find minimum and maximum element of lists
  o BGP: New 'free bind' option
  o BGP: Log route updates that were changed to withdraws
  o BGP: Improved 'invalid next hop' error reporting
  o OSPF: Allow ifaces with host address as unnumbered PtP or PtMP ifaces
  o OSPF: All packets on PtP networks should be sent to AllSPFRouters address
  o Scripts for apkg-powered upstream packaging for deb and rpm
  o Support for Blake2s and Blake2b hash functions
  o Security keys / passwords can be entered in hexadecimal digits
  o Memory statistics split into Effective and Overhead
  o Linux: New option 'netlink rx buffer' to specify netlink socket buffer size
  o BSD: Assume onlink flag on ifaces with only host addresses
  o Many bugfixes

  Notes:

  For OSPF on PtP network, BIRD now sends all packets to multicast AllSPFRouters
  address (as required in RFC 2328 8.1). This likely breaks setups with multiple
  neighbors on a network configured as PtP, which worked in previous versions.
  Such links should be configured as PtMP.

  Since Linux 5.3, netlink socket can be flooded by route cache entries during
  route table scan. This version mitigates that issue by using strict netlink
  filtering.


Version 2.0.8 (2021-03-18)
  o Automatic channel reloads based on RPKI changes
  o Multiple static routes with the same network
  o Use bitmaps to keep track of exported routes
  o Per-channel debug flags
  o CLI commands show info from multiple protocols
  o Linux: IPv4 routes with IPv6 nexthops
  o Filter: Optimized redesign of prefix sets
  o Filter: Improved type checking of user filters
  o Filter: New src/dst accessors for Flowspec and SADR
  o Filter: New 'weight' route attribute
  o Filter: BGP path mask loop operator
  o Filter: Remove quitbird command
  o RIP: Demand circuit support (RFC 2091)
  o BGP: New 'allow as sets' and 'enforce first as' options
  o BGP: Support for BGP hostname capability
  o BGP: Support for MD5SIG with dynamic BGP
  o BFD: Optional separation of IPv4 / IPv6 BFD instances
  o BFD: Per-peer session options
  o RPKI: Allow build without libSSH
  o RPKI: New 'ignore max length' option
  o OSPF: Redesign of handling of unnumbered PtPs
  o OSPF: Allow key id 0 in authentication
  o Babel: Use onlink flag for routes with unreachable next hop
  o Many bugfixes

  Notes:

  Automatic channel reloads based on RPKI changes are enabled by default,
  but require import table enabled when used in BGP import filter.

  BIRD now uses bitmaps to keep track of exported routes instead of
  re-evaluation of export filters. That should improve speed and accuracy in
  route export handling during reconfiguration, but takes some more memory.

  Per-channel debug logging and some CLI commands (like 'show ospf neighbors')
  defaulting to all protocol instances lead to some minor changes in log and
  CLI output. Caution is recommended when logs or CLI output are monitored by
  scripts.


Version 2.0.7 (2019-10-11)
  o BGP: Accumulated IGP metric (RFC 7311)
  o Important filter reconfiguration bugfix
  o Several other bugfixes

Version 2.0.6 (2019-09-10)
  o RAdv: Solicited unicast RAs
  o BGP: Optional Adj-RIB-Out
  o BGP: Extended optional parameters length
  o Filter: Sets and set expressions in path masks
  o Several important bugfixes

Version 2.0.5 (2019-08-01)
  o OSPF Graceful restart (RFC 3623, RFC 5187)
  o BGP: Dynamic BGP
  o BGP: Promiscuous ASN mode
  o BGP: Mandatory option for channels
  o BFD: Support for VRFs
  o Graceful restart command
  o Redesigned filtering code
  o Many bugfixes

  Notes:

  Previous version introduced an error in handling of OSPF NSSA-LSA, causing
  compatibility issues with proper implementations. The error is fixed in this
  version, therefore there are compatibility issues in OSPF NSSA areas between
  this and previous version.


Version 2.0.4 (2019-02-27)
  o OSPF: Opaque LSAs (RFC 5250)
  o OSPF: DN-bit handling (RFC 4576)
  o Preferred route counters are back
  o Important BGP bugfix
  o Several bugfixes related to route propagation
  o some minor bugfixes

Version 2.0.3 (2019-01-05)
  o MRT table dumps (RFC 6396)
  o BGP Long-lived graceful restart
  o BGP: Optional import table (Adj-RIB-In)
  o BGP: Extend 'next hop keep' and 'next hop self' options
  o BGP: Improved VRF support
  o OSPF: Authentication trailer for OSPFv3 (RFC 7166)
  o Babel: New option to randomize router ID
  o Filter: Custom route attributes
  o Filter: Support for src accessor to SADR source prefix
  o Filter: Support for VPN_RD sets
  o Filter: Make ifname attribute modifiable
  o Perf: Protocol to measure BIRD performance internally
  o More verbose error messages in config processing
  o Log file size limit / log rotation
  o Many bugfixes

  Notes:

  Export of routes to RS EBGP (route server) sessions from other sources than
  RS EBGP sessions was changed that ASN is no longer prepended to BGP_PATH in
  that case. The change does not affect regular BGP configurations or regular
  route servers that have only RS EBGP peers.

  For BGP route servers and route reflectors, the default value of option
  'next hop keep' was changed to a more appropriate value.

  Attributes for OSPF and Babel metrics are no longer reset when exported to
  these protocols and could be set anywhere in BIRD. As a result, OSPF metric is
  kept when a route is reannounced between OSPF instances. Also, when route is
  exported to OSPF with both ospf_metric1 and ospf_metric2 attributes it is now
  propagated as OSPF-E2 route instead of as OSPF-E1 route.

  Compiling BIRD with --enable-debug no longer automatically activates debug
  mode (-d option) nor local mode (-l option). Also, debug mode with output to
  file (-D option) no longer not forces foreground mode (-f option).

  The configure script now uses standard option --runstatedir, the old option
  --with-runtimedir is deprecated.


Version 2.0.2 (2018-03-22)
  o Source-specific routing support for Linux kernel and Babel
  o BGP: New option 'disable after cease'
  o Filter: Allow silent filter execution
  o Filter: Fixed stack overflow in BGP mask expressions.
  o Several bugfixes

  Notes:

  Syntax prefix:netmask for IPv4 prefixes was dropped. Just use prefix/pxlen.


Version 2.0.1 (2018-01-16)
  o Linux MPLS kernel support
  o Better handling of channels inherited from templates
  o Default EBGP Route Propagation Behavior without Policies (RFC 8212)
  o Many bugfixes

  Notes:

  To satisfy requirements of RFC 8212, external BGP protocols now require
  explicit configuration of import and export policies.


Version 2.0.0 (2017-12-11)
  o Integrated IPv4 + IPv6 design
  o Support for MPLS next hops
  o Support for VPNv4 and VPNv6 networks
  o Microsecond timers infrastructure
  o Basic VRF support
  o Babel: Support for dual-stack IPv4/IPv6
  o Babel: Many improvements and bugfixes
  o Major BGP protocol redesign
  o Full support for Multiprotocol BGP
  o BGP multicast support (SAFI 2)
  o BGP flowspec support (RFC 5575)
  o BGP with MPLS labels (RFC 3107)
  o BGP MPLS/VPN support (RFC 4364)
  o BGP 6PE - IPv6 NLRI over IPv4 MPLS (RFC 4798)
  o BGP IPv4 NLRI with an IPv6 Next Hop (RFC 5549)
  o BGP Confederations (RFC 5065)
  o BGP Shutdown communication (RFC 8203)
  o BGP: Allow exchanging LOCAL_PREF with eBGP peers
  o BGP: Allow to specify interface for regular sessions
  o OSPF: Support of address families in OSPFv3
  o OSPF: Enable ECMP and Link detection by default
  o RAdv: Support for more specific routes (RFC 4191)
  o RAdv: Proper handling of prefix retraction
  o RIP: Enable ECMP and Link detection by default
  o Redesign of RPKI handling
  o New RPKI-Router protocol
  o Static: Minor overhaul
  o Static: Support for all new route types
  o Kenrel: Default Linux kernel metric changed to 32
  o Kernel: Fix IPv6 ECMP handling with Linux 4.11+
  o Update of show route command
  o BIRD client persistent history
  o New build system
  o Unit tests
  o ...

  Notes:

  Tables are now defined with appropriate net type keyword. Protocols and tables
  are now connected by explicit channels, most related protocol options (table,
  import, export, ...) are now channel options. See doc/bird.conf.example2 for
  configuration examples. Some options were removed/replaced.


Version 1.6.3 (2016-12-21)
  o Large BGP communities
  o BFD authentication (MD5, SHA1)
  o SHA1 and SHA2 authentication for RIP and OSPF
  o Improved documentation
  o Several bug fixes

Version 1.6.2 (2016-09-29)
  o Fixes serious bug introduced in the previous version

Version 1.6.1 (2016-09-22)
  o Support for IPv6 ECMP
  o Better handling of IPv6 tentative addresses
  o Several updates and fixes in Babel protocol
  o Filter: New !~ operator
  o Filter: ASN ranges in bgpmask
  o KRT: New kernel protocol option 'metric'
  o KRT: New route attribute 'krt_scope'
  o Improved BIRD help messages
  o Fixes memory leak in BGP multipath
  o Fixes handling of empty path segments in BGP AS_PATH
  o Several bug fixes

Version 1.6.0 (2016-04-29)
  o Major RIP protocol redesign
  o New Babel routing protocol
  o BGP multipath support
  o KRT: Add support for plenty of kernel route metrics
  o KRT: Allow more than 256 routing tables
  o Static: Allow to specify attributes for static routes
  o Static: Support for BFD controlled static routes
  o FreeBSD: Setup password for BGP MD5 authentication
  o IO: Remove socket number limit
  o Plenty of bug fixes

  Upgrade notes:

  For RIP, most protocol options were moved to interface blocks.


Version 1.5.0 (2015-04-20)
  o Major OSPF protocol redesign.
  o OSPFv2 multi-instance extension (RFC 6549).
  o BGP AS-wide unique router ID (RFC 6286).
  o BGP enhanced route refresh (RFC 7313).
  o Link state support in BGP.
  o Latency tracking and internal watchdog.
  o Uses high port range for BFD on BSD.
  o Increase max symbol length to 64.
  o Allows to define unnamed protocols from templates.
  o Fixes two serious bugs in BGP.
  o Several bugfixes and minor improvements.
  o Several minor option changes:
     - OSPF: Protocol-wide 'instance id' option added.
     - BGP: Parameters to option 'neighbor' extended.
     - BGP: Separate option 'interface' added.
     - BGP: Option 'start delay time' renamed to 'connect delay time'.
     - BGP: Option 'route limit' deprecated.

  Upgrade notes:

  For OSPF, there are deep internal changes, but user-visible changes
  are limited to log messages and minor changes in formatting of command
  output.

  For BGP, version 1.5.0 is essentially a minor release. There are two
  deprecated options ('start delay time' and 'route limit') and some
  minor formatting changes.


Version 1.4.5 (2014-10-06)
  o New 'show route noexport' command option.
  o Port option for BGP sessions.
  o Better constant handling in set literals.
  o Better rate filtering of log messages.
  o Several minor bugfixes.

Version 1.4.4 (2014-07-09)
  o Extended OSPF multipath support.
  o Default router preference for RAdv.
  o Significant changes in socket layer.
  o Important bugfix in BGP.
  o Several minor bugfixes.

Version 1.4.3 (2014-04-14)
  o Important bugfix in IPv6 BGP.

Version 1.4.2 (2014-04-02)
  o Important bugfix in BFD.

Version 1.4.1 (2014-03-31)
  o BGP add-path support (RFC draft).
  o BGP graceful restart (RFC 4724).
  o OSPF: many changes in socket layer.
  o OSPF: support for secondary addresses in BSD.
  o OSPF: names for vlink pseudointerfaces (vlinkX).
  o Several bugfixes.

Version 1.4.0 (2013-11-25)
  o BFD protocol (RFC 5880).
  o BFD support for OSPF and BGP.
  o New 'allow local as' option for BGP.
  o Filters allows setting gw, ifname and ifindex.
  o Filter operator 'delete/filter' extended to bgp_paths.
  o Filter operator 'len' extended to [e]clists.
  o BIRD client now allows shorthands for noninteractive commands.
  o Flag -P for PID file support.
  o Flag -f added to force BIRD to run in foreground.
  o Protocol export/import/receive limits are checked during reconfiguration.
  o Several bugfixes and minor improvements.
  o Several minor but incompatible changes:
     - IBGP is multihop by default.
     - Changes primary address selection on BSD to the first one.
     - Integers in filters are handled as unsigned.
     - ISO 8601 time formats used by default.
     - Import of device routes from kernel protocol allowed.
     - Last state change now tracks just protocol state change.
     - Minor changes to default router ID calculation.

Version 1.3.11 (2013-07-27)
  o OSPF stub router option (RFC 3137).
  o TTL security for OSPF and RIP.
  o Protocol packet priority and traffic class handling.
  o Multiple routing tables support for FreeBSD and OpenBSD.
  o Extends constants to all filter data types.
  o Implements eval command.
  o 'bgppath ~ int set' filter operation.
  o Several bugfixes.

Version 1.3.10 (2013-04-30)
  o Lightweight BIRD client for embedded environments.
  o Dynamic IPv6 router advertisements.
  o New 'next hop keep' option for BGP.
  o Smart default routing table for 'show route export/preexport/protocol'.
  o Automatic router ID selection could be configured to use address of loopback.
  o Allows configured global addresses of NBMA neighbors in OSPFv3.
  o Allows BIRD commands from UNIX shell even in restricted mode.
  o Route limits inherited from templates can be disabled.
  o Symbol names enclosed by apostrophes can contain dots.
  o Several bugfixes.

Version 1.3.9 (2013-01-11)
  o BIRD can be configured to keep and show filtered routes.
  o Separate receive and import limits.
  o Several new reconfiguration cmd options (undo, timeout, check).
  o Configurable automatic router ID selection.
  o Dragonfly BSD support.
  o Fixed OSPFv3 vlinks.
  o Several minor bugfixes.

Version 1.3.8 (2012-08-07)
  o Generalized import and export route limits.
  o RDNSS and DNSSL support for RAdv.
  o Include in config file support wildcards.
  o History deduplication in BIRD client.
  o New route attributes krt_source, krt_metric.
  o Different instance ID support for OSPFv3.
  o Real broadcast mode for OSPFv2.
  o Several minor bugfixes.

Version 1.3.7 (2012-03-22)
  o Route Origin Authorization basics.
  o RIPng working again.
  o Extended clist operations in filters.
  o Fixes several bugs in BSD iface handling.
  o Several minor bugfixes and enhancements.

Version 1.3.6 (2012-01-20)
  o Important bugfix in BGP.

Version 1.3.5 (2012-01-10)
  o Protocol templates.
  o Deterministic MED option for BGP.
  o Support for link-local addresses in BGP and static protocols.
  o Several bugfixes.

Version 1.3.4 (2011-10-10)
  o Static recursive routes.
  o Several bugfixes.

Version 1.3.3 (2011-09-11)
  o OSPF NSSA.
  o BGP extended communities.
  o BGP TTL security.
  o Configuration option "include" added (based on patch from Alexander V. Chernikov).
  o Some minor bugfixes.

Version 1.3.2 (2011-07-08)
  o Allows run with restricted privileges.
  o Community list filter operation.
  o Fixes several problems in filter syntax:
     - Fixes several conflicts in the grammar.
     - Fixes a bug in (a..b, c) pair patterns.
     - Makes pair patterns orthogonal.
     - Allows term expressions in pair patterns without additional ( ).
     - Allows several comma separated values in switch cases.
  o Many bugfixes.

Version 1.3.1 (2011-05-02)
  o Added Linux kernel route attributes krt_prefsrc and krt_realm.
  o Added BGP option 'med metric' related to MED handling.
  o Allows to use constants from /etc/iproute2/rt_* files.
  o Several bugfixes.

Version 1.3.0 (2011-03-31)
  o Proper iBGP (can be used with IGP).
  o Multipath support (OSPF and static).
  o L2 link state detection.
  o IPv6 router advertisements.
  o Much improved OSPF reconfiguration.
  o Point-to-MultiPoint interfaces (OSPF).
  o Minor changes and improvements in config file grammar.
  o Better community list matching.
  o Changes default behavior of BGP IPv6 socket to v6only.
    Use 'listen bgp dual' for the old behavior.
  o Changes default for handling missing link-local addresses on
    route servers. Use 'missing lladdr drop' for the old behavior.
  o Important bugfix for OSPF.
  o Several minor bugfixes.

Version 1.2.5 (2010-10-10)
  o Several mostly minor bugfixes.

Version 1.2.4 (2010-08-03)
  o Added 'show memory' command.
  o Important bugfix in IPv6 BGP.
  o Several minor bugfixes.

Version 1.2.3 (2010-06-01)
  o Pattern matching for community lists.
  o Many fixes in OSPF protocol (esp. in multi-areas and vlinks).
  o Several minor bugfixes.

Version 1.2.2 (2010-04-10)
  o Much better BSD kernel support (IPv6, alien routes, ...).
  o Deep OSPF socket changes, fixes OSPFv2/v3 behavior on BSD.
  o OSPFv2 in Linux now supports more non-stub IP prefixes
    on one physical iface.
  o Export of device routes to the kernel is more restricted.
  o Routes with strange scope not allowed in BIRD routing tables.
  o New filterable route attributes bgp_originator_id,
    bgp_cluster_list and ospf_router_id.
  o Restricted read-only CLI (option -r).
  o Pattern matching for 'show protocols' command.
  o BGP protocol details in 'show protocols all' command.
  o Configurable syslog name (and default on IPv6 changed).
  o Statistic counters for pipes were fixed.
  o Many bugfixes in BGP, OSPF, filters, ...

Version 1.2.1 (2010-02-11)
  o Option 'interpret communities' allows to override implicit handling
    of well-known communities.
  o 'configure' command uses route reload when filters change.
  o Adds router ID of advertising router as OSPF route attribute.
  o 'show route' command indicates primary route and shows OSPF Router ID.
  o Configurable date/time formats.
  o Symbol names can be enclosed by '' and so include hyphen and start with number.
  o Several minor bugfixes.

Version 1.2.0 (2010-01-05)
  o Implements OSPFv3 (IPv6 support for OSPF). Because the code is
    shared with OSPFv2 and there were deep changes in it, we suggest
    caution during upgrade to OSPF users. Some advanced features
    (like NSSA, vlinks and authentication) are not yet implemented.
  o Implements MRTdump - binary logging protocol compatible with other
    routing daemons. Only BGP part of MRTdump is yet implemented.
  o Changes default value of BGP attribute LOCAL_PREF from 0 to 100.
    Use 'default bgp_local_pref 0' BGP protocol option for the old
    behavior. The new value is suggested by RFC 4277.
  o Changes default mode of pipes from opaque to transparent.
    Use 'mode opaque' protocol option if the old behavior is needed.
    Opaque pipe mode is deprecated and might be removed in the future.

Version 1.1.7 (2009-12-20)
  o Implements BGP Route Refresh (RFC 2918).
  o Implements route reload command.
  o Deep changes and bugfixes in pipe protocol.
  o Bugfix in OSPF premature aging of LSA.
  o Bugfix in OSPF next hop calculation.
  o Bugfix in core related to route withdraws.
  o Several minor bugfixes.

Version 1.1.6 (2009-11-19)
  o Implements RFC 5004 - prefer older external routes.
  o There is a change how route servers handle missing IPv6 link
    local addresses in next hop atribute - see 'missing lladdr'
    option.
  o Several minor features (description field, parse check option).
  o Several minor bugfixes.

Version 1.1.5 (2009-10-29)
  o Better scalability of BGP.
  o New accessors for AS path - first and last.
  o Allows to set protocol-specific router ID.
  o Allows import kernel 'onlink' routes.
  o Endianity check in buildsystem changed.

Version 1.1.4 (2009-10-02)
  o BGP passive option.
  o Several minor bugfixes.

Version 1.1.3 (2009-09-11)
  o Bugfix in core
  o Bugfix in BGP related to AS2->AS4 conversion.

Version 1.1.2 (2009-08-23)
  o Allow more kernel routing tables in IPv6.
  o Bugfix in core

Version 1.1.1 (2009-08-14)
  o 'more' style paging in BIRD client.
  o Important core bug fixed.
  o Portability to non-x86 related bugfixes.
  o As usual, miscellaneous bugfixes.

Version 1.1.0 (2009-06-28)
  o Parametrized pair and path mask expressions in the filter language.
  o Transparent pipe mode allows to implement BGP route server with
    independent route policy for each peer.
  o Kernel route table synchronization does not allow overwriting
    of alien routes.
  o Configurable BGP import route limits.
  o During BGP error delay, incoming connections are rejected.
  o BGP route statistics.
  o Better support for multiple network addresses on OSPF interfaces.
  o As usual, miscellaneous bugfixes.

Version 1.0.15 (2009-05-25)
  o FreeBSD and NetBSD port renewed. OpenBSD port introduced.
  o import/preimport 'show route' modifiers was renamed to export/preexport
    for consistency with filters.
  o Minor change in the grammar of 'interface' config option.
  o Many bugfixes in IPv6 BGP.
  o As usual, miscellaneous bugfixes.

Version 1.0.14 (2009-04-28)
  o A lot of bugfixes in BGP, OSPF and core.
  o A bugfix in filters in the pipe protocol. It is recommended to
    check whether the new behavior of used pipe filters is consistent
    with expectations.
  o Reimplementation of prefix sets and a slight change in the meaning
    of some prefix set patterns.

Version 1.0.13 (2009-03-14)
  o A lot of bugfixes in BGP, OSPF and core
  o A new syntax for BGP masks

Version 1.0.12 (2008-11-12)
  o new BGP features: BGP MD5, ASN32, BGP route reflector
  o BGP bugfixes

...

Version 1.0.9 (2004-07-15)
  o  Minor bugfix in RIP
  o  A lot of OSPF code rewritten, OSPF supports multiple areas,
     virtual links, MD5 authentication. It is fully compatible
     with rfc2329.

Version 1.0.8 (2004-06-07)
  o  A lot of bug fixes in RIP, OSPF and BGP (thanx to Andreas Steinmetz)
  o  FreeBSD and NetBSD port introduced
  o  Complete code clean up

Version 1.0.7 (2003-08-20)
  o  OSPF bug fixes

Version 1.0.6 (2003-04-06)

  o  No more byte order problems in RIP authentication. Thanks to
     Eric Leblond <eleblond@init-sys.com> for a patch.
  o  Fixed interoperability problems with Cisco and Zebra when talking
     IPv6 BGP.
  o  Handle more primary addresses with different scopes gracefully.
     IPv6 needs that.
  o  Comparison of prefixes in filters doesn't ignore their lengts.
  o  As usually, OSPF bug fixes.
  o  Documentation building tools now work with recent linuxdoc-tools.

Version 1.0.5 (2001-06-09)

  o  Minor cleanups in the libraries.
  o  Removed a couple of warnings when compiling with newer glibc.
  o  OSPF bug fixes.

Version 1.0.4 (2000-09-04)

  o  Fixed a serious bug in 1.0.3.

Version 1.0.3 (2000-09-03)

  o  OSPF works better on NBMA networks. Some configuration tags added.

Version 1.0.2 (2000-08-24)

  o  Minor bug fixes to OSPF.

Version 1.0.1 (2000-06-22)

  o  Updated documentation and fixed a couple of bugs.

Version 1.0.0 (2000-06-09)

  o  First stable release.

Version 0.0.0 (2000-05-13)

  o  First public development release.<|MERGE_RESOLUTION|>--- conflicted
+++ resolved
@@ -1,4 +1,11 @@
-<<<<<<< HEAD
+Version 2.16.1 (2025-01-10)
+  o ASPA: fixed parser bug in static protocol
+  o ASPA: fixed static protocol reconfiguration
+  o Babel: fixed seqno comparison
+  o BSD: fixed onlink flag assumption with Netlink
+  o Fixed memory alignment issues
+  o Fixed possible rte src collisions in L3VPN
+
 Version 3.0.0 (2024-12-17)
   - from 2.16
     o Multithreaded execution
@@ -54,15 +61,6 @@
   o Parallel BGP protocol
   o Lots of refactoring
   o Bugfixes and improvements as they came along
-=======
-Version 2.16.1 (2025-01-10)
-  o ASPA: fixed parser bug in static protocol
-  o ASPA: fixed static protocol reconfiguration
-  o Babel: fixed seqno comparison
-  o BSD: fixed onlink flag assumption with Netlink
-  o Fixed memory alignment issues
-  o Fixed possible rte src collisions in L3VPN
->>>>>>> 11913f58
 
 Version 2.16 (2024-12-04)
   o BFD: Set password per session

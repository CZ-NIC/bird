<<<<<<< HEAD
Version 3.0alpha2 (2023-05-11)
  o Fixed memory leaks and use-after free bugs
  o Simple thread work balancing
  o MRT switched off
  o Slow kernel route synchronization to be fixed later

Version 3.0alpha1 (2023-04-18)
  o Worker threads for BGP, Pipe, RPKI and BFD
  o Configurable number of threads
  o Asynchronous route export
  o Flat attribute structure
  o Inline import tables
  o Export tables merged with BGP prefix / attribute buckets
  o Fixed ROA check locking inversion in route table dumps
  o MRT switched off

Version 3.0-alpha0 (2022-02-07)
  o Removal of fixed protocol-specific route attributes
  o Asynchronous route export
  o Explicit table import / export hooks
  o Partially lockless route attribute cache
  o Thread-safe resource management
  o Thread-safe interface notifications
  o Thread-safe protocol API
  o Adoption of BFD IO loop for general use
  o Parallel Pipe protocol
  o Parallel RPKI protocol
  o Parallel BGP protocol
  o Lots of refactoring
  o Bugfixes and improvements as they came along

=======
Version 2.15.1 (2024-03-22)
  o OSPF: Fix regression in handling PtP links
  o RPKI: Handle connection resets properly
  o Static: Reject invalid combination of options
  o Fix builds with limited set of protocols
>>>>>>> 0b684a43

Version 2.15 (2024-03-10)
  o BGP: Send hold timer
  o BGP: New options to specify required BGP capabilities
  o BFD: Improvements to 'show bfd sessions' command
  o RPKI: New 'local address' configuration option
  o Linux: Support for more route attributes, including
    TCP congestion control algorithm
  o Support for UDP logging
  o Static routes can have both nexthop and interface specified
  o Completion of command options in BIRD client
  o Many bugfixes and improvements

Version 2.14 (2023-10-06)
  o MPLS subsystem
  o L3VPN: BGP/MPLS VPNs (RFC 4364)
  o BGP: Access to unknown route attributes
  o RAdv: Custom options
  o Babel: RTT metric extension
  o BMP: Refactored route monitoring
  o BMP: Multiple instances of BMP protocol
  o BMP: Both pre-policy and post-policy monitoring
  o Experimental route aggregation
  o Filter: Method framework
  o Filter: Functions have return type statements
  o Filter: New bytestring data type
  o Kernel: Option to learn kernel routes
  o Many bugfixes and improvements

  Notes:

  User-defined filter functions that return values now should have return type
  statements. We still accept functions without such statement, if they could be
  properly typed.

  For loops allowed to use both existing iterator variables or ones defined in
  the for statement. We no longer support the first case, all iterator variables
  must be defined in the for statement (e.g. 'for int i in bgp_path ...').

  Due to oversight, VRF interfaces were not included in respective VRFs, this is
  fixed now.


Version 2.13.1 (2023-06-23)
  o BGP: Fix role check when no capability option is present
  o Filter: Fixed segfault when a case option had an empty block

  This is a bugfix version.

Version 2.13 (2023-04-21)
  o Babel: IPv4 via IPv6 extension (RFC 9229)
  o Babel: Improve authentication on lossy networks
  o BGP: New 'allow bgp_med' option
  o BSD: Support for IPv4 routes with IPv6 nexthop on FreeBSD
  o Experimental BMP protocol implementation
  o Important bugfixes

  Notes:

  We changed versioning scheme from <epoch>.<major>.<minor> to more common
  <major>.<minor>.<patch> . From now on, you may expect that BIRD 2.13.x will be
  strictly only fixing bugs found in 2.13, whereas BIRD 2.14 will also contain
  new features.

  This BIRD version contains an alpha release of BMP protocol implementation.
  It is not ready for production usage and therefore it is not compiled by
  default and have to be enabled during installation.


Version 2.0.12 (2023-01-23)
  o Filter: New 'onlink' route attribute
  o Compile-time option to use 4-way tries instead of 16-way ones
  o BSD: Support for kernel route metric and other improvements
  o Important bugfixes

Version 2.0.11 (2022-11-12)
  o BGP roles (RFC 9234)
  o BGP: Keepalive time scaling
  o BGP: New 'min hold time' and 'min keepalive time' options
  o BGP: New 'next hop prefer global' option
  o Filter: For loops and direct recursion
  o Filter: Mixed declarations of local variables
  o Filter: Improved static type checks
  o Filter: Literal [] for empty set
  o Linux: Netlink KRT improvements
  o BSD: Experimental support for Netlink API
  o Memory management improvements
  o Many bugfixes

  Notes:

  In contrast to prior versions, configured keepalive time in BGP now scales
  with negotiated hold time to maintain proportion between the keepalive time
  and the hold time.

  The Linux KRT was updated to use the recent API for IPv6 ECMP routes instead
  of the legacy one. Consequently, the Linux versions older than 4.11 are no
  longer supported, at least for IPv6 ECMP routes. Also, routing table scanning
  now runs separately for each table to avoid congestion.

  There is a minor change in recursive next hop processing. Previously,
  recursive next hop must be resolved through a non-recursive route, now it must
  be resolved through a prefix where both the best route and all routes with the
  same preference (as the best route) are non-recursive. The old behavior might
  lead in some corner cases to an infinite loop of recursive next hop resolution
  due to a priority inversion.

  There is a minor change in the 'configure undo' command, it is no longer
  available after failed reconfiguration, as the old configuration is already
  released.


Version 2.0.10 (2022-06-16)
  o BGP performance improvements
  o BFD: New 'strict bind' option
  o RPKI: VRF support
  o Allow use of 240.0.0.0/4 as a private range
  o BIRD client uses exit status to report errors
  o Important bugfixes

Version 2.0.9 (2022-02-09)
  o BGP: Flowspec validation procedure
  o Babel: MAC authentication support
  o Routing table configuration blocks
  o Optional prefix trie in routing table for faster LPM/interval queries
  o CLI: New 'show route in <prefix>' command
  o Filter: Faster (16-way) prefix sets
  o Filter: MPLS label route attribute
  o Filter: Operators to pick community components
  o Filter: Operators to find minimum and maximum element of lists
  o BGP: New 'free bind' option
  o BGP: Log route updates that were changed to withdraws
  o BGP: Improved 'invalid next hop' error reporting
  o OSPF: Allow ifaces with host address as unnumbered PtP or PtMP ifaces
  o OSPF: All packets on PtP networks should be sent to AllSPFRouters address
  o Scripts for apkg-powered upstream packaging for deb and rpm
  o Support for Blake2s and Blake2b hash functions
  o Security keys / passwords can be entered in hexadecimal digits
  o Memory statistics split into Effective and Overhead
  o Linux: New option 'netlink rx buffer' to specify netlink socket buffer size
  o BSD: Assume onlink flag on ifaces with only host addresses
  o Many bugfixes

  Notes:

  For OSPF on PtP network, BIRD now sends all packets to multicast AllSPFRouters
  address (as required in RFC 2328 8.1). This likely breaks setups with multiple
  neighbors on a network configured as PtP, which worked in previous versions.
  Such links should be configured as PtMP.

  Since Linux 5.3, netlink socket can be flooded by route cache entries during
  route table scan. This version mitigates that issue by using strict netlink
  filtering.


Version 2.0.8 (2021-03-18)
  o Automatic channel reloads based on RPKI changes
  o Multiple static routes with the same network
  o Use bitmaps to keep track of exported routes
  o Per-channel debug flags
  o CLI commands show info from multiple protocols
  o Linux: IPv4 routes with IPv6 nexthops
  o Filter: Optimized redesign of prefix sets
  o Filter: Improved type checking of user filters
  o Filter: New src/dst accessors for Flowspec and SADR
  o Filter: New 'weight' route attribute
  o Filter: BGP path mask loop operator
  o Filter: Remove quitbird command
  o RIP: Demand circuit support (RFC 2091)
  o BGP: New 'allow as sets' and 'enforce first as' options
  o BGP: Support for BGP hostname capability
  o BGP: Support for MD5SIG with dynamic BGP
  o BFD: Optional separation of IPv4 / IPv6 BFD instances
  o BFD: Per-peer session options
  o RPKI: Allow build without libSSH
  o RPKI: New 'ignore max length' option
  o OSPF: Redesign of handling of unnumbered PtPs
  o OSPF: Allow key id 0 in authentication
  o Babel: Use onlink flag for routes with unreachable next hop
  o Many bugfixes

  Notes:

  Automatic channel reloads based on RPKI changes are enabled by default,
  but require import table enabled when used in BGP import filter.

  BIRD now uses bitmaps to keep track of exported routes instead of
  re-evaluation of export filters. That should improve speed and accuracy in
  route export handling during reconfiguration, but takes some more memory.

  Per-channel debug logging and some CLI commands (like 'show ospf neighbors')
  defaulting to all protocol instances lead to some minor changes in log and
  CLI output. Caution is recommended when logs or CLI output are monitored by
  scripts.


Version 2.0.7 (2019-10-11)
  o BGP: Accumulated IGP metric (RFC 7311)
  o Important filter reconfiguration bugfix
  o Several other bugfixes

Version 2.0.6 (2019-09-10)
  o RAdv: Solicited unicast RAs
  o BGP: Optional Adj-RIB-Out
  o BGP: Extended optional parameters length
  o Filter: Sets and set expressions in path masks
  o Several important bugfixes

Version 2.0.5 (2019-08-01)
  o OSPF Graceful restart (RFC 3623, RFC 5187)
  o BGP: Dynamic BGP
  o BGP: Promiscuous ASN mode
  o BGP: Mandatory option for channels
  o BFD: Support for VRFs
  o Graceful restart command
  o Redesigned filtering code
  o Many bugfixes

  Notes:

  Previous version introduced an error in handling of OSPF NSSA-LSA, causing
  compatibility issues with proper implementations. The error is fixed in this
  version, therefore there are compatibility issues in OSPF NSSA areas between
  this and previous version.


Version 2.0.4 (2019-02-27)
  o OSPF: Opaque LSAs (RFC 5250)
  o OSPF: DN-bit handling (RFC 4576)
  o Preferred route counters are back
  o Important BGP bugfix
  o Several bugfixes related to route propagation
  o some minor bugfixes

Version 2.0.3 (2019-01-05)
  o MRT table dumps (RFC 6396)
  o BGP Long-lived graceful restart
  o BGP: Optional import table (Adj-RIB-In)
  o BGP: Extend 'next hop keep' and 'next hop self' options
  o BGP: Improved VRF support
  o OSPF: Authentication trailer for OSPFv3 (RFC 7166)
  o Babel: New option to randomize router ID
  o Filter: Custom route attributes
  o Filter: Support for src accessor to SADR source prefix
  o Filter: Support for VPN_RD sets
  o Filter: Make ifname attribute modifiable
  o Perf: Protocol to measure BIRD performance internally
  o More verbose error messages in config processing
  o Log file size limit / log rotation
  o Many bugfixes

  Notes:

  Export of routes to RS EBGP (route server) sessions from other sources than
  RS EBGP sessions was changed that ASN is no longer prepended to BGP_PATH in
  that case. The change does not affect regular BGP configurations or regular
  route servers that have only RS EBGP peers.

  For BGP route servers and route reflectors, the default value of option
  'next hop keep' was changed to a more appropriate value.

  Attributes for OSPF and Babel metrics are no longer reset when exported to
  these protocols and could be set anywhere in BIRD. As a result, OSPF metric is
  kept when a route is reannounced between OSPF instances. Also, when route is
  exported to OSPF with both ospf_metric1 and ospf_metric2 attributes it is now
  propagated as OSPF-E2 route instead of as OSPF-E1 route.

  Compiling BIRD with --enable-debug no longer automatically activates debug
  mode (-d option) nor local mode (-l option). Also, debug mode with output to
  file (-D option) no longer not forces foreground mode (-f option).

  The configure script now uses standard option --runstatedir, the old option
  --with-runtimedir is deprecated.


Version 2.0.2 (2018-03-22)
  o Source-specific routing support for Linux kernel and Babel
  o BGP: New option 'disable after cease'
  o Filter: Allow silent filter execution
  o Filter: Fixed stack overflow in BGP mask expressions.
  o Several bugfixes

  Notes:

  Syntax prefix:netmask for IPv4 prefixes was dropped. Just use prefix/pxlen.


Version 2.0.1 (2018-01-16)
  o Linux MPLS kernel support
  o Better handling of channels inherited from templates
  o Default EBGP Route Propagation Behavior without Policies (RFC 8212)
  o Many bugfixes

  Notes:

  To satisfy requirements of RFC 8212, external BGP protocols now require
  explicit configuration of import and export policies.


Version 2.0.0 (2017-12-11)
  o Integrated IPv4 + IPv6 design
  o Support for MPLS next hops
  o Support for VPNv4 and VPNv6 networks
  o Microsecond timers infrastructure
  o Basic VRF support
  o Babel: Support for dual-stack IPv4/IPv6
  o Babel: Many improvements and bugfixes
  o Major BGP protocol redesign
  o Full support for Multiprotocol BGP
  o BGP multicast support (SAFI 2)
  o BGP flowspec support (RFC 5575)
  o BGP with MPLS labels (RFC 3107)
  o BGP MPLS/VPN support (RFC 4364)
  o BGP 6PE - IPv6 NLRI over IPv4 MPLS (RFC 4798)
  o BGP IPv4 NLRI with an IPv6 Next Hop (RFC 5549)
  o BGP Confederations (RFC 5065)
  o BGP Shutdown communication (RFC 8203)
  o BGP: Allow exchanging LOCAL_PREF with eBGP peers
  o BGP: Allow to specify interface for regular sessions
  o OSPF: Support of address families in OSPFv3
  o OSPF: Enable ECMP and Link detection by default
  o RAdv: Support for more specific routes (RFC 4191)
  o RAdv: Proper handling of prefix retraction
  o RIP: Enable ECMP and Link detection by default
  o Redesign of RPKI handling
  o New RPKI-Router protocol
  o Static: Minor overhaul
  o Static: Support for all new route types
  o Kenrel: Default Linux kernel metric changed to 32
  o Kernel: Fix IPv6 ECMP handling with Linux 4.11+
  o Update of show route command
  o BIRD client persistent history
  o New build system
  o Unit tests
  o ...

  Notes:

  Tables are now defined with appropriate net type keyword. Protocols and tables
  are now connected by explicit channels, most related protocol options (table,
  import, export, ...) are now channel options. See doc/bird.conf.example2 for
  configuration examples. Some options were removed/replaced.


Version 1.6.3 (2016-12-21)
  o Large BGP communities
  o BFD authentication (MD5, SHA1)
  o SHA1 and SHA2 authentication for RIP and OSPF
  o Improved documentation
  o Several bug fixes

Version 1.6.2 (2016-09-29)
  o Fixes serious bug introduced in the previous version

Version 1.6.1 (2016-09-22)
  o Support for IPv6 ECMP
  o Better handling of IPv6 tentative addresses
  o Several updates and fixes in Babel protocol
  o Filter: New !~ operator
  o Filter: ASN ranges in bgpmask
  o KRT: New kernel protocol option 'metric'
  o KRT: New route attribute 'krt_scope'
  o Improved BIRD help messages
  o Fixes memory leak in BGP multipath
  o Fixes handling of empty path segments in BGP AS_PATH
  o Several bug fixes

Version 1.6.0 (2016-04-29)
  o Major RIP protocol redesign
  o New Babel routing protocol
  o BGP multipath support
  o KRT: Add support for plenty of kernel route metrics
  o KRT: Allow more than 256 routing tables
  o Static: Allow to specify attributes for static routes
  o Static: Support for BFD controlled static routes
  o FreeBSD: Setup password for BGP MD5 authentication
  o IO: Remove socket number limit
  o Plenty of bug fixes

  Upgrade notes:

  For RIP, most protocol options were moved to interface blocks.


Version 1.5.0 (2015-04-20)
  o Major OSPF protocol redesign.
  o OSPFv2 multi-instance extension (RFC 6549).
  o BGP AS-wide unique router ID (RFC 6286).
  o BGP enhanced route refresh (RFC 7313).
  o Link state support in BGP.
  o Latency tracking and internal watchdog.
  o Uses high port range for BFD on BSD.
  o Increase max symbol length to 64.
  o Allows to define unnamed protocols from templates.
  o Fixes two serious bugs in BGP.
  o Several bugfixes and minor improvements.
  o Several minor option changes:
     - OSPF: Protocol-wide 'instance id' option added.
     - BGP: Parameters to option 'neighbor' extended.
     - BGP: Separate option 'interface' added.
     - BGP: Option 'start delay time' renamed to 'connect delay time'.
     - BGP: Option 'route limit' deprecated.

  Upgrade notes:

  For OSPF, there are deep internal changes, but user-visible changes
  are limited to log messages and minor changes in formatting of command
  output.

  For BGP, version 1.5.0 is essentially a minor release. There are two
  deprecated options ('start delay time' and 'route limit') and some
  minor formatting changes.


Version 1.4.5 (2014-10-06)
  o New 'show route noexport' command option.
  o Port option for BGP sessions.
  o Better constant handling in set literals.
  o Better rate filtering of log messages.
  o Several minor bugfixes.

Version 1.4.4 (2014-07-09)
  o Extended OSPF multipath support.
  o Default router preference for RAdv.
  o Significant changes in socket layer.
  o Important bugfix in BGP.
  o Several minor bugfixes.

Version 1.4.3 (2014-04-14)
  o Important bugfix in IPv6 BGP.

Version 1.4.2 (2014-04-02)
  o Important bugfix in BFD.

Version 1.4.1 (2014-03-31)
  o BGP add-path support (RFC draft).
  o BGP graceful restart (RFC 4724).
  o OSPF: many changes in socket layer.
  o OSPF: support for secondary addresses in BSD.
  o OSPF: names for vlink pseudointerfaces (vlinkX).
  o Several bugfixes.

Version 1.4.0 (2013-11-25)
  o BFD protocol (RFC 5880).
  o BFD support for OSPF and BGP.
  o New 'allow local as' option for BGP.
  o Filters allows setting gw, ifname and ifindex.
  o Filter operator 'delete/filter' extended to bgp_paths.
  o Filter operator 'len' extended to [e]clists.
  o BIRD client now allows shorthands for noninteractive commands.
  o Flag -P for PID file support.
  o Flag -f added to force BIRD to run in foreground.
  o Protocol export/import/receive limits are checked during reconfiguration.
  o Several bugfixes and minor improvements.
  o Several minor but incompatible changes:
     - IBGP is multihop by default.
     - Changes primary address selection on BSD to the first one.
     - Integers in filters are handled as unsigned.
     - ISO 8601 time formats used by default.
     - Import of device routes from kernel protocol allowed.
     - Last state change now tracks just protocol state change.
     - Minor changes to default router ID calculation.

Version 1.3.11 (2013-07-27)
  o OSPF stub router option (RFC 3137).
  o TTL security for OSPF and RIP.
  o Protocol packet priority and traffic class handling.
  o Multiple routing tables support for FreeBSD and OpenBSD.
  o Extends constants to all filter data types.
  o Implements eval command.
  o 'bgppath ~ int set' filter operation.
  o Several bugfixes.

Version 1.3.10 (2013-04-30)
  o Lightweight BIRD client for embedded environments.
  o Dynamic IPv6 router advertisements.
  o New 'next hop keep' option for BGP.
  o Smart default routing table for 'show route export/preexport/protocol'.
  o Automatic router ID selection could be configured to use address of loopback.
  o Allows configured global addresses of NBMA neighbors in OSPFv3.
  o Allows BIRD commands from UNIX shell even in restricted mode.
  o Route limits inherited from templates can be disabled.
  o Symbol names enclosed by apostrophes can contain dots.
  o Several bugfixes.

Version 1.3.9 (2013-01-11)
  o BIRD can be configured to keep and show filtered routes.
  o Separate receive and import limits.
  o Several new reconfiguration cmd options (undo, timeout, check).
  o Configurable automatic router ID selection.
  o Dragonfly BSD support.
  o Fixed OSPFv3 vlinks.
  o Several minor bugfixes.

Version 1.3.8 (2012-08-07)
  o Generalized import and export route limits.
  o RDNSS and DNSSL support for RAdv.
  o Include in config file support wildcards.
  o History deduplication in BIRD client.
  o New route attributes krt_source, krt_metric.
  o Different instance ID support for OSPFv3.
  o Real broadcast mode for OSPFv2.
  o Several minor bugfixes.

Version 1.3.7 (2012-03-22)
  o Route Origin Authorization basics.
  o RIPng working again.
  o Extended clist operations in filters.
  o Fixes several bugs in BSD iface handling.
  o Several minor bugfixes and enhancements.

Version 1.3.6 (2012-01-20)
  o Important bugfix in BGP.

Version 1.3.5 (2012-01-10)
  o Protocol templates.
  o Deterministic MED option for BGP.
  o Support for link-local addresses in BGP and static protocols.
  o Several bugfixes.

Version 1.3.4 (2011-10-10)
  o Static recursive routes.
  o Several bugfixes.

Version 1.3.3 (2011-09-11)
  o OSPF NSSA.
  o BGP extended communities.
  o BGP TTL security.
  o Configuration option "include" added (based on patch from Alexander V. Chernikov).
  o Some minor bugfixes.

Version 1.3.2 (2011-07-08)
  o Allows run with restricted privileges.
  o Community list filter operation.
  o Fixes several problems in filter syntax:
     - Fixes several conflicts in the grammar.
     - Fixes a bug in (a..b, c) pair patterns.
     - Makes pair patterns orthogonal.
     - Allows term expressions in pair patterns without additional ( ).
     - Allows several comma separated values in switch cases.
  o Many bugfixes.

Version 1.3.1 (2011-05-02)
  o Added Linux kernel route attributes krt_prefsrc and krt_realm.
  o Added BGP option 'med metric' related to MED handling.
  o Allows to use constants from /etc/iproute2/rt_* files.
  o Several bugfixes.

Version 1.3.0 (2011-03-31)
  o Proper iBGP (can be used with IGP).
  o Multipath support (OSPF and static).
  o L2 link state detection.
  o IPv6 router advertisements.
  o Much improved OSPF reconfiguration.
  o Point-to-MultiPoint interfaces (OSPF).
  o Minor changes and improvements in config file grammar.
  o Better community list matching.
  o Changes default behavior of BGP IPv6 socket to v6only.
    Use 'listen bgp dual' for the old behavior.
  o Changes default for handling missing link-local addresses on
    route servers. Use 'missing lladdr drop' for the old behavior.
  o Important bugfix for OSPF.
  o Several minor bugfixes.

Version 1.2.5 (2010-10-10)
  o Several mostly minor bugfixes.

Version 1.2.4 (2010-08-03)
  o Added 'show memory' command.
  o Important bugfix in IPv6 BGP.
  o Several minor bugfixes.

Version 1.2.3 (2010-06-01)
  o Pattern matching for community lists.
  o Many fixes in OSPF protocol (esp. in multi-areas and vlinks).
  o Several minor bugfixes.

Version 1.2.2 (2010-04-10)
  o Much better BSD kernel support (IPv6, alien routes, ...).
  o Deep OSPF socket changes, fixes OSPFv2/v3 behavior on BSD.
  o OSPFv2 in Linux now supports more non-stub IP prefixes
    on one physical iface.
  o Export of device routes to the kernel is more restricted.
  o Routes with strange scope not allowed in BIRD routing tables.
  o New filterable route attributes bgp_originator_id,
    bgp_cluster_list and ospf_router_id.
  o Restricted read-only CLI (option -r).
  o Pattern matching for 'show protocols' command.
  o BGP protocol details in 'show protocols all' command.
  o Configurable syslog name (and default on IPv6 changed).
  o Statistic counters for pipes were fixed.
  o Many bugfixes in BGP, OSPF, filters, ...

Version 1.2.1 (2010-02-11)
  o Option 'interpret communities' allows to override implicit handling
    of well-known communities.
  o 'configure' command uses route reload when filters change.
  o Adds router ID of advertising router as OSPF route attribute.
  o 'show route' command indicates primary route and shows OSPF Router ID.
  o Configurable date/time formats.
  o Symbol names can be enclosed by '' and so include hyphen and start with number.
  o Several minor bugfixes.

Version 1.2.0 (2010-01-05)
  o Implements OSPFv3 (IPv6 support for OSPF). Because the code is
    shared with OSPFv2 and there were deep changes in it, we suggest
    caution during upgrade to OSPF users. Some advanced features
    (like NSSA, vlinks and authentication) are not yet implemented.
  o Implements MRTdump - binary logging protocol compatible with other
    routing daemons. Only BGP part of MRTdump is yet implemented.
  o Changes default value of BGP attribute LOCAL_PREF from 0 to 100.
    Use 'default bgp_local_pref 0' BGP protocol option for the old
    behavior. The new value is suggested by RFC 4277.
  o Changes default mode of pipes from opaque to transparent.
    Use 'mode opaque' protocol option if the old behavior is needed.
    Opaque pipe mode is deprecated and might be removed in the future.

Version 1.1.7 (2009-12-20)
  o Implements BGP Route Refresh (RFC 2918).
  o Implements route reload command.
  o Deep changes and bugfixes in pipe protocol.
  o Bugfix in OSPF premature aging of LSA.
  o Bugfix in OSPF next hop calculation.
  o Bugfix in core related to route withdraws.
  o Several minor bugfixes.

Version 1.1.6 (2009-11-19)
  o Implements RFC 5004 - prefer older external routes.
  o There is a change how route servers handle missing IPv6 link
    local addresses in next hop atribute - see 'missing lladdr'
    option.
  o Several minor features (description field, parse check option).
  o Several minor bugfixes.

Version 1.1.5 (2009-10-29)
  o Better scalability of BGP.
  o New accessors for AS path - first and last.
  o Allows to set protocol-specific router ID.
  o Allows import kernel 'onlink' routes.
  o Endianity check in buildsystem changed.

Version 1.1.4 (2009-10-02)
  o BGP passive option.
  o Several minor bugfixes.

Version 1.1.3 (2009-09-11)
  o Bugfix in core
  o Bugfix in BGP related to AS2->AS4 conversion.

Version 1.1.2 (2009-08-23)
  o Allow more kernel routing tables in IPv6.
  o Bugfix in core

Version 1.1.1 (2009-08-14)
  o 'more' style paging in BIRD client.
  o Important core bug fixed.
  o Portability to non-x86 related bugfixes.
  o As usual, miscellaneous bugfixes.

Version 1.1.0 (2009-06-28)
  o Parametrized pair and path mask expressions in the filter language.
  o Transparent pipe mode allows to implement BGP route server with
    independent route policy for each peer.
  o Kernel route table synchronization does not allow overwriting
    of alien routes.
  o Configurable BGP import route limits.
  o During BGP error delay, incoming connections are rejected.
  o BGP route statistics.
  o Better support for multiple network addresses on OSPF interfaces.
  o As usual, miscellaneous bugfixes.

Version 1.0.15 (2009-05-25)
  o FreeBSD and NetBSD port renewed. OpenBSD port introduced.
  o import/preimport 'show route' modifiers was renamed to export/preexport
    for consistency with filters.
  o Minor change in the grammar of 'interface' config option.
  o Many bugfixes in IPv6 BGP.
  o As usual, miscellaneous bugfixes.

Version 1.0.14 (2009-04-28)
  o A lot of bugfixes in BGP, OSPF and core.
  o A bugfix in filters in the pipe protocol. It is recommended to
    check whether the new behavior of used pipe filters is consistent
    with expectations.
  o Reimplementation of prefix sets and a slight change in the meaning
    of some prefix set patterns.

Version 1.0.13 (2009-03-14)
  o A lot of bugfixes in BGP, OSPF and core
  o A new syntax for BGP masks

Version 1.0.12 (2008-11-12)
  o new BGP features: BGP MD5, ASN32, BGP route reflector
  o BGP bugfixes

...

Version 1.0.9 (2004-07-15)
  o  Minor bugfix in RIP
  o  A lot of OSPF code rewritten, OSPF supports multiple areas,
     virtual links, MD5 authentication. It is fully compatible
     with rfc2329.

Version 1.0.8 (2004-06-07)
  o  A lot of bug fixes in RIP, OSPF and BGP (thanx to Andreas Steinmetz)
  o  FreeBSD and NetBSD port introduced
  o  Complete code clean up

Version 1.0.7 (2003-08-20)
  o  OSPF bug fixes

Version 1.0.6 (2003-04-06)

  o  No more byte order problems in RIP authentication. Thanks to
     Eric Leblond <eleblond@init-sys.com> for a patch.
  o  Fixed interoperability problems with Cisco and Zebra when talking
     IPv6 BGP.
  o  Handle more primary addresses with different scopes gracefully.
     IPv6 needs that.
  o  Comparison of prefixes in filters doesn't ignore their lengts.
  o  As usually, OSPF bug fixes.
  o  Documentation building tools now work with recent linuxdoc-tools.

Version 1.0.5 (2001-06-09)

  o  Minor cleanups in the libraries.
  o  Removed a couple of warnings when compiling with newer glibc.
  o  OSPF bug fixes.

Version 1.0.4 (2000-09-04)

  o  Fixed a serious bug in 1.0.3.

Version 1.0.3 (2000-09-03)

  o  OSPF works better on NBMA networks. Some configuration tags added.

Version 1.0.2 (2000-08-24)

  o  Minor bug fixes to OSPF.

Version 1.0.1 (2000-06-22)

  o  Updated documentation and fixed a couple of bugs.

Version 1.0.0 (2000-06-09)

  o  First stable release.

Version 0.0.0 (2000-05-13)

  o  First public development release.<|MERGE_RESOLUTION|>--- conflicted
+++ resolved
@@ -1,4 +1,3 @@
-<<<<<<< HEAD
 Version 3.0alpha2 (2023-05-11)
   o Fixed memory leaks and use-after free bugs
   o Simple thread work balancing
@@ -30,13 +29,12 @@
   o Lots of refactoring
   o Bugfixes and improvements as they came along
 
-=======
+
 Version 2.15.1 (2024-03-22)
   o OSPF: Fix regression in handling PtP links
   o RPKI: Handle connection resets properly
   o Static: Reject invalid combination of options
   o Fix builds with limited set of protocols
->>>>>>> 0b684a43
 
 Version 2.15 (2024-03-10)
   o BGP: Send hold timer

--- conflicted
+++ resolved
@@ -1,4 +1,3 @@
-<<<<<<< HEAD
 Version 3.0alpha2 (2023-05-11)
   o Fixed memory leaks and use-after free bugs
   o Simple thread work balancing
@@ -29,7 +28,7 @@
   o Parallel BGP protocol
   o Lots of refactoring
   o Bugfixes and improvements as they came along
-=======
+
 Version 2.13 (2023-04-21)
   o Babel: IPv4 via IPv6 extension (RFC 9229)
   o Babel: Improve authentication on lossy networks
@@ -49,7 +48,6 @@
   It is not ready for production usage and therefore it is not compiled by
   default and have to be enabled during installation.
 
->>>>>>> 2ed9b2d7
 
 Version 2.0.12 (2023-01-23)
   o Filter: New 'onlink' route attribute

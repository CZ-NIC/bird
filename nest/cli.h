/*
 *	BIRD Internet Routing Daemon -- Command-Line Interface
 *
 *	(c) 1999--2000 Martin Mares <mj@ucw.cz>
 *
 *	Can be freely distributed and used under the terms of the GNU GPL.
 */

#ifndef _BIRD_CLI_H_
#define _BIRD_CLI_H_

#include "lib/resource.h"
#include "lib/lists.h"
#include "lib/event.h"
#include "lib/tlists.h"
#include "conf/conf.h"

#define CLI_RX_BUF_SIZE 4096
#define CLI_TX_BUF_SIZE 4096
#define CLI_MAX_ASYNC_QUEUE 4096

#define CLI_MSG_SIZE 500
#define CLI_LINE_SIZE 512

struct cli_out {
  struct cli_out *next;
  byte *wpos, *outpos, *end;
  byte buf[0];
};

typedef struct cli {
  node n;				/* Node in list of all log hooks */
  pool *pool;
  struct birdsock *sock;		/* Underlying socket */
  byte *rx_buf, *rx_pos;		/* sysdep */
  struct cli_out *tx_buf, *tx_pos, *tx_write;
  event *event;
  void (*cont)(struct cli *c);
  void (*cleanup)(struct cli *c);	/* The CLI has closed prematurely */
  void *rover;				/* Private to continuation routine */
  struct config *main_config;		/* Main config currently in use */
  int last_reply;
  int restricted;			/* CLI is restricted to read-only commands */
  struct linpool *parser_pool;		/* Pool used during parsing */
  uint log_mask;			/* Mask of allowed message levels */
  uint log_threshold;			/* When free < log_threshold, store only important messages */
  uint async_msg_size;			/* Total size of async messages queued in tx_buf */
} cli;

struct cli_config {
#define TLIST_PREFIX cli_config
#define TLIST_TYPE struct cli_config
#define TLIST_ITEM n
#define TLIST_DEFINED_BEFORE
#define TLIST_WANT_ADD_TAIL
#define TLIST_WANT_WALK
  TLIST_DEFAULT_NODE;
  const char *name;
  struct config *config;
  uint uid, gid, mode;
  _Bool restricted;
};
#include "lib/tlists.h"

void cli_config_listen(struct cli_config *, const char *);

extern pool *cli_pool;
extern struct cli *this_cli;		/* Used during parsing */

#define CLI_ASYNC_CODE 10000

/* Functions to be called by command handlers */

void cli_printf(cli *, int, char *, ...);
#define cli_msg(x...) cli_printf(this_cli, x)

static inline void cli_separator(cli *c)
{ if (c->last_reply) cli_printf(c, -c->last_reply, ""); };

/* Functions provided to sysdep layer */

<<<<<<< HEAD
cli *cli_new(struct birdsock *);
=======
cli *cli_new(void *, struct cli_config *);
>>>>>>> 08ff0af8
void cli_init(void);
void cli_free(cli *);
void cli_kick(cli *);
void cli_written(cli *);

static inline int cli_access_restricted(void)
{
  if (this_cli && this_cli->restricted)
    return (cli_printf(this_cli, 8007, "Access denied"), 1);
  else
    return 0;
}

/* Functions provided by sysdep layer */

void cli_write_trigger(cli *);
int cli_get_command(cli *);

#endif<|MERGE_RESOLUTION|>--- conflicted
+++ resolved
@@ -79,11 +79,7 @@
 
 /* Functions provided to sysdep layer */
 
-<<<<<<< HEAD
-cli *cli_new(struct birdsock *);
-=======
-cli *cli_new(void *, struct cli_config *);
->>>>>>> 08ff0af8
+cli *cli_new(struct birdsock *, struct cli_config *);
 void cli_init(void);
 void cli_free(cli *);
 void cli_kick(cli *);

/*
 *	BIRD -- Route Attribute Cache
 *
 *	(c) 1998--2000 Martin Mares <mj@ucw.cz>
 *
 *	Can be freely distributed and used under the terms of the GNU GPL.
 */

/**
 * DOC: Route attribute cache
 *
 * Each route entry carries a set of route attributes. Several of them
 * vary from route to route, but most attributes are usually common
 * for a large number of routes. To conserve memory, we've decided to
 * store only the varying ones directly in the &rte and hold the rest
 * in a special structure called &rta which is shared among all the
 * &rte's with these attributes.
 *
 * Each &rta contains all the static attributes of the route (i.e.,
 * those which are always present) as structure members and a list of
 * dynamic attributes represented by a linked list of &ea_list
 * structures, each of them consisting of an array of &eattr's containing
 * the individual attributes. An attribute can be specified more than once
 * in the &ea_list chain and in such case the first occurrence overrides
 * the others. This semantics is used especially when someone (for example
 * a filter) wishes to alter values of several dynamic attributes, but
 * it wants to preserve the original attribute lists maintained by
 * another module.
 *
 * Each &eattr contains an attribute identifier (split to protocol ID and
 * per-protocol attribute ID), protocol dependent flags, a type code (consisting
 * of several bit fields describing attribute characteristics) and either an
 * embedded 32-bit value or a pointer to a &adata structure holding attribute
 * contents.
 *
 * There exist two variants of &rta's -- cached and un-cached ones. Un-cached
 * &rta's can have arbitrarily complex structure of &ea_list's and they
 * can be modified by any module in the route processing chain. Cached
 * &rta's have their attribute lists normalized (that means at most one
 * &ea_list is present and its values are sorted in order to speed up
 * searching), they are stored in a hash table to make fast lookup possible
 * and they are provided with a use count to allow sharing.
 *
 * Routing tables always contain only cached &rta's.
 */

#include "nest/bird.h"
#include "nest/rt.h"
#include "nest/protocol.h"
#include "nest/iface.h"
#include "nest/cli.h"
#include "lib/attrs.h"
#include "lib/alloca.h"
#include "lib/hash.h"
#include "lib/idm.h"
#include "lib/resource.h"
#include "lib/string.h"

#include <stddef.h>
#include <stdlib.h>

const adata null_adata;		/* adata of length 0 */

struct ea_class ea_gen_igp_metric = {
  .name = "igp_metric",
  .type = T_INT,
};

struct ea_class ea_gen_preference = {
  .name = "preference",
  .type = T_INT,
};

struct ea_class ea_gen_from = {
  .name = "from",
  .type = T_IP,
};

const char * const rta_src_names[RTS_MAX] = {
  [RTS_STATIC]		= "static",
  [RTS_INHERIT]		= "inherit",
  [RTS_DEVICE]		= "device",
  [RTS_STATIC_DEVICE]	= "static-device",
  [RTS_REDIRECT]	= "redirect",
  [RTS_RIP]		= "RIP",
  [RTS_OSPF]		= "OSPF",
  [RTS_OSPF_IA]		= "OSPF-IA",
  [RTS_OSPF_EXT1]	= "OSPF-E1",
  [RTS_OSPF_EXT2]	= "OSPF-E2",
  [RTS_BGP]		= "BGP",
  [RTS_PIPE]		= "pipe",
  [RTS_BABEL]		= "Babel",
  [RTS_RPKI]		= "RPKI",
};

static void
ea_gen_source_format(const eattr *a, byte *buf, uint size)
{
  if ((a->u.data >= RTS_MAX) || !rta_src_names[a->u.data])
    bsnprintf(buf, size, "unknown");
  else
    bsnprintf(buf, size, "%s", rta_src_names[a->u.data]);
}

struct ea_class ea_gen_source = {
  .name = "source",
  .type = T_ENUM_RTS,
  .readonly = 1,
  .format = ea_gen_source_format,
};

struct ea_class ea_gen_nexthop = {
  .name = "nexthop",
  .type = T_NEXTHOP_LIST,
};

/*
 * ea_set_hostentry() acquires hostentry from hostcache.
 * New hostentry has zero use count. Cached rta locks its
 * hostentry (increases its use count), uncached rta does not lock it.
 * Hostentry with zero use count is removed asynchronously
 * during host cache update, therefore it is safe to hold
 * such hostentry temporarily as long as you hold the table lock.
 *
 * There is no need to hold a lock for hostentry->dep table, because that table
 * contains routes responsible for that hostentry, and therefore is non-empty if
 * given hostentry has non-zero use count. If the hostentry has zero use count,
 * the entry is removed before dep is referenced.
 *
 * The protocol responsible for routes with recursive next hops should hold a
 * lock for a 'source' table governing that routes (argument tab),
 * because its routes reference hostentries related to the governing table.
 * When all such routes are
 * removed, rtas are immediately removed achieving zero uc. Then the 'source'
 * table lock could be immediately released, although hostentries may still
 * exist - they will be freed together with the 'source' table.
 */

  static void
ea_gen_hostentry_stored(const eattr *ea)
{
  struct hostentry_adata *had = (struct hostentry_adata *) ea->u.ptr;
  had->he->uc++;
}

static void
ea_gen_hostentry_freed(const eattr *ea)
{
  struct hostentry_adata *had = (struct hostentry_adata *) ea->u.ptr;
  had->he->uc--;
}

struct ea_class ea_gen_hostentry = {
  .name = "hostentry",
  .type = T_HOSTENTRY,
  .readonly = 1,
  .stored = ea_gen_hostentry_stored,
  .freed = ea_gen_hostentry_freed,
};

const char * rta_dest_names[RTD_MAX] = {
  [RTD_NONE]		= "",
  [RTD_UNICAST]		= "unicast",
  [RTD_BLACKHOLE]	= "blackhole",
  [RTD_UNREACHABLE]	= "unreachable",
  [RTD_PROHIBIT]	= "prohibited",
};

struct ea_class ea_gen_flowspec_valid = {
  .name = "flowspec_valid",
  .type = T_ENUM_FLOWSPEC_VALID,
  .readonly = 1,
};

const char * flowspec_valid_names[FLOWSPEC__MAX] = {
  [FLOWSPEC_UNKNOWN]	= "unknown",
  [FLOWSPEC_VALID]	= "",
  [FLOWSPEC_INVALID]	= "invalid",
};

DOMAIN(attrs) attrs_domain;

pool *rta_pool;

static slab *rte_src_slab;

static struct idm src_ids;
#define SRC_ID_INIT_SIZE 4

/* rte source hash */

#define RSH_KEY(n)		n->private_id
#define RSH_NEXT(n)		n->next
#define RSH_EQ(n1,n2)		n1 == n2
#define RSH_FN(n)		u32_hash(n)

#define RSH_REHASH		rte_src_rehash
#define RSH_PARAMS		/2, *2, 1, 1, 8, 20
#define RSH_INIT_ORDER		2
static struct rte_src **rte_src_global;
static uint rte_src_global_max = SRC_ID_INIT_SIZE;

static void
rte_src_init(void)
{
  rte_src_slab = sl_new(rta_pool, sizeof(struct rte_src));
  rte_src_global = mb_allocz(rta_pool, sizeof(struct rte_src *) * rte_src_global_max);

  idm_init(&src_ids, rta_pool, SRC_ID_INIT_SIZE);
}

HASH_DEFINE_REHASH_FN(RSH, struct rte_src)

static struct rte_src *
rt_find_source(struct rte_owner *p, u32 id)
{
  return HASH_FIND(p->hash, RSH, id);
}

struct rte_src *
rt_get_source_o(struct rte_owner *p, u32 id)
{
  if (p->stop)
    bug("Stopping route owner asked for another source.");

  struct rte_src *src = rt_find_source(p, id);

  if (src)
  {
    UNUSED u64 uc = atomic_fetch_add_explicit(&src->uc, 1, memory_order_acq_rel);
    return src;
  }

  RTA_LOCK;
  src = sl_allocz(rte_src_slab);
  src->owner = p;
  src->private_id = id;
  src->global_id = idm_alloc(&src_ids);

  atomic_store_explicit(&src->uc, 1, memory_order_release);
  p->uc++;

  HASH_INSERT2(p->hash, RSH, rta_pool, src);
  if (config->table_debug)
    log(L_TRACE "Allocated new rte_src for %s, ID %uL %uG, have %u sources now",
	p->name, src->private_id, src->global_id, p->uc);

  if (src->global_id >= rte_src_global_max)
  {
    rte_src_global = mb_realloc(rte_src_global, sizeof(struct rte_src *) * (rte_src_global_max *= 2));
    memset(&rte_src_global[rte_src_global_max / 2], 0,
	sizeof(struct rte_src *) * (rte_src_global_max / 2));
  }

  rte_src_global[src->global_id] = src;
  RTA_UNLOCK;

  return src;
}

struct rte_src *
rt_find_source_global(u32 id)
{
  if (id >= rte_src_global_max)
    return NULL;
  else
    return rte_src_global[id];
}

static inline void
rt_done_sources(struct rte_owner *o)
{
  ev_send(o->list, o->stop);
}

void
rt_prune_sources(void *data)
{
  struct rte_owner *o = data;

  HASH_WALK_FILTER(o->hash, next, src, sp)
  {
    u64 uc;
    while ((uc = atomic_load_explicit(&src->uc, memory_order_acquire)) >> RTE_SRC_PU_SHIFT)
      synchronize_rcu();

    if (uc == 0)
    {
      o->uc--;

      HASH_DO_REMOVE(o->hash, RSH, sp);

      RTA_LOCK;
      rte_src_global[src->global_id] = NULL;
      idm_free(&src_ids, src->global_id);
      sl_free(src);
      RTA_UNLOCK;
    }
  }
  HASH_WALK_FILTER_END;

  RTA_LOCK;
  HASH_MAY_RESIZE_DOWN(o->hash, RSH, rta_pool);

  if (o->stop && !o->uc)
  {
    rfree(o->prune);
    RTA_UNLOCK;

    if (config->table_debug)
      log(L_TRACE "All rte_src's for %s pruned, scheduling stop event", o->name);

    rt_done_sources(o);
  }
  else
    RTA_UNLOCK;
}

void
rt_init_sources(struct rte_owner *o, const char *name, event_list *list)
{
  RTA_LOCK;
  HASH_INIT(o->hash, rta_pool, RSH_INIT_ORDER);
  o->hash_key = random_u32();
  o->uc = 0;
  o->name = name;
  o->prune = ev_new_init(rta_pool, rt_prune_sources, o);
  o->stop = NULL;
  o->list = list;
  RTA_UNLOCK;
}

void
rt_destroy_sources(struct rte_owner *o, event *done)
{
  o->stop = done;

  if (!o->uc)
  {
    if (config->table_debug)
      log(L_TRACE "Source owner %s destroy requested. All rte_src's already pruned, scheduling stop event", o->name);

    RTA_LOCK;
    rfree(o->prune);
    RTA_UNLOCK;

    rt_done_sources(o);
  }
  else
    if (config->table_debug)
      log(L_TRACE "Source owner %s destroy requested. Remaining %u rte_src's to prune.", o->name, o->uc);
}

/*
 *	Multipath Next Hop
 */

static int
nexthop_compare_node(const struct nexthop *x, const struct nexthop *y)
{
  int r;
  /* Should we also compare flags ? */

  r = ((int) y->weight) - ((int) x->weight);
  if (r)
    return r;

  r = ipa_compare(x->gw, y->gw);
  if (r)
    return r;

  r = ((int) y->labels) - ((int) x->labels);
  if (r)
    return r;

  for (int i = 0; i < y->labels; i++)
  {
    r = ((int) y->label[i]) - ((int) x->label[i]);
    if (r)
      return r;
  }

  return ((int) x->iface->index) - ((int) y->iface->index);
}

static int
nexthop_compare_qsort(const void *x, const void *y)
{
  return nexthop_compare_node( *(const struct nexthop **) x, *(const struct nexthop **) y );
}

/**
 * nexthop_merge - merge nexthop lists
 * @x: list 1
 * @y: list 2
 * @max: max number of nexthops
 * @lp: linpool for allocating nexthops
 *
 * The nexthop_merge() function takes two nexthop lists @x and @y and merges them,
 * eliminating possible duplicates. The input lists must be sorted and the
 * result is sorted too. The number of nexthops in result is limited by @max.
 * New nodes are allocated from linpool @lp.
 *
 * The arguments @rx and @ry specify whether corresponding input lists may be
 * consumed by the function (i.e. their nodes reused in the resulting list), in
 * that case the caller should not access these lists after that. To eliminate
 * issues with deallocation of these lists, the caller should use some form of
 * bulk deallocation (e.g. stack or linpool) to free these nodes when the
 * resulting list is no longer needed. When reusability is not set, the
 * corresponding lists are not modified nor linked from the resulting list.
 */
struct nexthop_adata *
nexthop_merge(struct nexthop_adata *xin, struct nexthop_adata *yin, int max, linpool *lp)
{
  uint outlen = ADATA_SIZE(xin->ad.length) + ADATA_SIZE(yin->ad.length);
  struct nexthop_adata *out = lp_alloc(lp, outlen);
  out->ad.length = outlen - sizeof (struct adata);

  struct nexthop *x = &xin->nh, *y = &yin->nh, *cur = &out->nh;
  int xvalid, yvalid;

  while (max--)
  {
    xvalid = NEXTHOP_VALID(x, xin);
    yvalid = NEXTHOP_VALID(y, yin);

    if (!xvalid && !yvalid)
      break;

    ASSUME(NEXTHOP_VALID(cur, out));

    int cmp = !xvalid ? 1 : !yvalid ? -1 : nexthop_compare_node(x, y);

    if (cmp < 0)
    {
      ASSUME(NEXTHOP_VALID(x, xin));
      memcpy(cur, x, nexthop_size(x));
      x = NEXTHOP_NEXT(x);
    }
    else if (cmp > 0)
    {
      ASSUME(NEXTHOP_VALID(y, yin));
      memcpy(cur, y, nexthop_size(y));
      y = NEXTHOP_NEXT(y);
    }
    else
    {
      ASSUME(NEXTHOP_VALID(x, xin));
      memcpy(cur, x, nexthop_size(x));
      x = NEXTHOP_NEXT(x);

      ASSUME(NEXTHOP_VALID(y, yin));
      y = NEXTHOP_NEXT(y);
    }
    cur = NEXTHOP_NEXT(cur);
  }

  out->ad.length = (void *) cur - (void *) out->ad.data;

  return out;
}

struct nexthop_adata *
nexthop_sort(struct nexthop_adata *nhad, linpool *lp)
{
  /* Count the nexthops */
  uint cnt = 0;
  NEXTHOP_WALK(nh, nhad)
    cnt++;

  if (cnt <= 1)
    return nhad;

  /* Get pointers to them */
  struct nexthop **sptr = tmp_alloc(cnt * sizeof(struct nexthop *));

  uint i = 0;
  NEXTHOP_WALK(nh, nhad)
    sptr[i++] = nh;

  /* Sort the pointers */
  qsort(sptr, cnt, sizeof(struct nexthop *), nexthop_compare_qsort);

  /* Allocate the output */
  struct nexthop_adata *out = (struct nexthop_adata *) lp_alloc_adata(lp, nhad->ad.length);
  struct nexthop *dest = &out->nh;

  /* Deduplicate nexthops while storing them */
  for (uint i = 0; i < cnt; i++)
  {
    if (i && !nexthop_compare_node(sptr[i], sptr[i-1]))
      continue;

    memcpy(dest, sptr[i], NEXTHOP_SIZE(sptr[i]));
    dest = NEXTHOP_NEXT(dest);
  }

  out->ad.length = (void *) dest - (void *) out->ad.data;
  return out;
}

int
nexthop_is_sorted(struct nexthop_adata *nhad)
{
  struct nexthop *prev = NULL;
  NEXTHOP_WALK(nh, nhad)
  {
    if (prev && (nexthop_compare_node(prev, nh) >= 0))
      return 0;

    prev = nh;
  }

  return 1;
}

/*
 *	Extended Attributes
 */

#define EA_CLASS_INITIAL_MAX	128
static struct ea_class **ea_class_global = NULL;
static uint ea_class_max;
static struct idm ea_class_idm;

/* Config parser lex register function */
void ea_lex_register(struct ea_class *def);
void ea_lex_unregister(struct ea_class *def);

static void
ea_class_free(struct ea_class *cl)
{
  /* No more ea class references. Unregister the attribute. */
  idm_free(&ea_class_idm, cl->id);
  ea_class_global[cl->id] = NULL;
  if (!cl->hidden)
    ea_lex_unregister(cl);
}

static void
ea_class_ref_free(resource *r)
{
  struct ea_class_ref *ref = SKIP_BACK(struct ea_class_ref, r, r);
  if (!--ref->class->uc)
    ea_class_free(ref->class);
}

static void
ea_class_ref_dump(resource *r)
{
  struct ea_class_ref *ref = SKIP_BACK(struct ea_class_ref, r, r);
  debug("name \"%s\", type=%d\n", ref->class->name, ref->class->type);
}

static struct resclass ea_class_ref_class = {
  .name = "Attribute class reference",
  .size = sizeof(struct ea_class_ref),
  .free = ea_class_ref_free,
  .dump = ea_class_ref_dump,
  .lookup = NULL,
  .memsize = NULL,
};

static void
ea_class_init(void)
{
  idm_init(&ea_class_idm, rta_pool, EA_CLASS_INITIAL_MAX);
  ea_class_global = mb_allocz(rta_pool,
      sizeof(*ea_class_global) * (ea_class_max = EA_CLASS_INITIAL_MAX));
}

static struct ea_class_ref *
ea_ref_class(pool *p, struct ea_class *def)
{
  def->uc++;
  struct ea_class_ref *ref = ralloc(p, &ea_class_ref_class);
  ref->class = def;
  return ref;
}

static struct ea_class_ref *
ea_register(pool *p, struct ea_class *def)
{
  def->id = idm_alloc(&ea_class_idm);

  ASSERT_DIE(ea_class_global);
  while (def->id >= ea_class_max)
    ea_class_global = mb_realloc(ea_class_global, sizeof(*ea_class_global) * (ea_class_max *= 2));

  ASSERT_DIE(def->id < ea_class_max);
  ea_class_global[def->id] = def;

  if (!def->hidden)
    ea_lex_register(def);

  return ea_ref_class(p, def);
}

struct ea_class_ref *
ea_register_alloc(pool *p, struct ea_class cl)
{
  struct ea_class *clp = ea_class_find_by_name(cl.name);
  if (clp && clp->type == cl.type)
    return ea_ref_class(p, clp);

  uint namelen = strlen(cl.name) + 1;

  struct {
    struct ea_class cl;
    char name[0];
  } *cla = mb_alloc(rta_pool, sizeof(struct ea_class) + namelen);
  cla->cl = cl;
  memcpy(cla->name, cl.name, namelen);
  cla->cl.name = cla->name;

  return ea_register(p, &cla->cl);
}

void
ea_register_init(struct ea_class *clp)
{
  ASSERT_DIE(!ea_class_find_by_name(clp->name));
  ea_register(&root_pool, clp);
}

struct ea_class *
ea_class_find_by_id(uint id)
{
  ASSERT_DIE(id < ea_class_max);
  ASSERT_DIE(ea_class_global[id]);
  return ea_class_global[id];
}

static inline eattr *
ea__find(ea_list *e, unsigned id)
{
  eattr *a;
  int l, r, m;

  while (e)
    {
      if (e->flags & EALF_BISECT)
	{
	  l = 0;
	  r = e->count - 1;
	  while (l <= r)
	    {
	      m = (l+r) / 2;
	      a = &e->attrs[m];
	      if (a->id == id)
		return a;
	      else if (a->id < id)
		l = m+1;
	      else
		r = m-1;
	    }
	}
      else
	for(m=0; m<e->count; m++)
	  if (e->attrs[m].id == id)
	    return &e->attrs[m];
      e = e->next;
    }
  return NULL;
}

/**
 * ea_find - find an extended attribute
 * @e: attribute list to search in
 * @id: attribute ID to search for
 *
 * Given an extended attribute list, ea_find() searches for a first
 * occurrence of an attribute with specified ID, returning either a pointer
 * to its &eattr structure or %NULL if no such attribute exists.
 */
eattr *
ea_find_by_id(ea_list *e, unsigned id)
{
  eattr *a = ea__find(e, id & EA_CODE_MASK);

  if (a && a->undef && !(id & EA_ALLOW_UNDEF))
    return NULL;
  return a;
}

/**
 * ea_walk - walk through extended attributes
 * @s: walk state structure
 * @id: start of attribute ID interval
 * @max: length of attribute ID interval
 *
 * Given an extended attribute list, ea_walk() walks through the list looking
 * for first occurrences of attributes with ID in specified interval from @id to
 * (@id + @max - 1), returning pointers to found &eattr structures, storing its
 * walk state in @s for subsequent calls.
 *
 * The function ea_walk() is supposed to be called in a loop, with initially
 * zeroed walk state structure @s with filled the initial extended attribute
 * list, returning one found attribute in each call or %NULL when no other
 * attribute exists. The extended attribute list or the arguments should not be
 * modified between calls. The maximum value of @max is 128.
 */
eattr *
ea_walk(struct ea_walk_state *s, uint id, uint max)
{
  ea_list *e = s->eattrs;
  eattr *a = s->ea;
  eattr *a_max;

  max = id + max;

  if (a)
    goto step;

  for (; e; e = e->next)
  {
    if (e->flags & EALF_BISECT)
    {
      int l, r, m;

      l = 0;
      r = e->count - 1;
      while (l < r)
      {
	m = (l+r) / 2;
	if (e->attrs[m].id < id)
	  l = m + 1;
	else
	  r = m;
      }
      a = e->attrs + l;
    }
    else
      a = e->attrs;

  step:
    a_max = e->attrs + e->count;
    for (; a < a_max; a++)
      if ((a->id >= id) && (a->id < max))
      {
	int n = a->id - id;

	if (BIT32_TEST(s->visited, n))
	  continue;

	BIT32_SET(s->visited, n);

	if (a->undef)
	  continue;

	s->eattrs = e;
	s->ea = a;
	return a;
      }
      else if (e->flags & EALF_BISECT)
	break;
  }

  return NULL;
}

static inline void
ea_do_sort(ea_list *e)
{
  unsigned n = e->count;
  eattr *a = e->attrs;
  eattr *b = alloca(n * sizeof(eattr));
  unsigned s, ss;

  /* We need to use a stable sorting algorithm, hence mergesort */
  do
    {
      s = ss = 0;
      while (s < n)
	{
	  eattr *p, *q, *lo, *hi;
	  p = b;
	  ss = s;
	  *p++ = a[s++];
	  while (s < n && p[-1].id <= a[s].id)
	    *p++ = a[s++];
	  if (s < n)
	    {
	      q = p;
	      *p++ = a[s++];
	      while (s < n && p[-1].id <= a[s].id)
		*p++ = a[s++];
	      lo = b;
	      hi = q;
	      s = ss;
	      while (lo < q && hi < p)
		if (lo->id <= hi->id)
		  a[s++] = *lo++;
		else
		  a[s++] = *hi++;
	      while (lo < q)
		a[s++] = *lo++;
	      while (hi < p)
		a[s++] = *hi++;
	    }
	}
    }
  while (ss);
}

/**
 * In place discard duplicates and undefs in sorted ea_list. We use stable sort
 * for this reason.
 **/
static inline void
ea_do_prune(ea_list *e)
{
  eattr *s, *d, *l, *s0;
  int i = 0;

  s = d = e->attrs;	    /* Beginning of the list. @s is source, @d is destination. */
  l = e->attrs + e->count;  /* End of the list */

  /* Walk from begin to end. */
  while (s < l)
    {
      s0 = s++;
      /* Find a consecutive block of the same attribute */
      while (s < l && s->id == s[-1].id)
	s++;

      /* Now s0 is the most recent version, s[-1] the oldest one */
      /* Drop undefs unless this is a true overlay */
      if (s0->undef && (s[-1].undef || !e->next))
	continue;

      /* Copy the newest version to destination */
      *d = *s0;

      /* Preserve info whether it originated locally */
      d->originated = s[-1].originated;

      /* Not fresh any more, we prefer surstroemming */
      d->fresh = 0;

      /* Next destination */
      d++;
      i++;
    }

  e->count = i;
}

/**
 * ea_sort - sort an attribute list
 * @e: list to be sorted
 *
 * This function takes a &ea_list chain and sorts the attributes
 * within each of its entries.
 *
 * If an attribute occurs multiple times in a single &ea_list,
 * ea_sort() leaves only the first (the only significant) occurrence.
 */
static void
ea_sort(ea_list *e)
{
  if (!(e->flags & EALF_SORTED))
  {
    ea_do_sort(e);
    ea_do_prune(e);
    e->flags |= EALF_SORTED;
  }

  if (e->count > 5)
    e->flags |= EALF_BISECT;
}

/**
 * ea_scan - estimate attribute list size
 * @e: attribute list
 *
 * This function calculates an upper bound of the size of
 * a given &ea_list after merging with ea_merge().
 */
static unsigned
ea_scan(const ea_list *e, int overlay)
{
  unsigned cnt = 0;

  while (e)
    {
      cnt += e->count;
      e = e->next;
      if (e && overlay && ea_is_cached(e))
	break;
    }
  return sizeof(ea_list) + sizeof(eattr)*cnt;
}

/**
 * ea_merge - merge segments of an attribute list
 * @e: attribute list
 * @t: buffer to store the result to
 *
 * This function takes a possibly multi-segment attribute list
 * and merges all of its segments to one.
 *
 * The primary use of this function is for &ea_list normalization:
 * first call ea_scan() to determine how much memory will the result
 * take, then allocate a buffer (usually using alloca()), merge the
 * segments with ea_merge() and finally sort and prune the result
 * by calling ea_sort().
 */
static void
ea_merge(ea_list *e, ea_list *t, int overlay)
{
  eattr *d = t->attrs;

  t->flags = 0;
  t->count = 0;

  while (e)
    {
      memcpy(d, e->attrs, sizeof(eattr)*e->count);
      t->count += e->count;
      d += e->count;
      e = e->next;

      if (e && overlay && ea_is_cached(e))
	break;
    }

  t->next = e;
}

ea_list *
ea_normalize(ea_list *e, int overlay)
{
  ea_list *t = tmp_alloc(ea_scan(e, overlay));
  ea_merge(e, t, overlay);
  ea_sort(t);

  return t->count ? t : t->next;
}

/**
 * ea_same - compare two &ea_list's
 * @x: attribute list
 * @y: attribute list
 *
 * ea_same() compares two normalized attribute lists @x and @y and returns
 * 1 if they contain the same attributes, 0 otherwise.
 */
int
ea_same(ea_list *x, ea_list *y)
{
  int c;

  if (!x || !y)
    return x == y;
  if (x->next != y->next)
    return 0;
  if (x->count != y->count)
    return 0;
  for(c=0; c<x->count; c++)
    {
      eattr *a = &x->attrs[c];
      eattr *b = &y->attrs[c];

      if (a->id != b->id ||
	  a->flags != b->flags ||
	  a->type != b->type ||
	  a->originated != b->originated ||
	  a->fresh != b->fresh ||
	  a->undef != b->undef ||
	  ((a->type & EAF_EMBEDDED) ? a->u.data != b->u.data : !adata_same(a->u.ptr, b->u.ptr)))
	return 0;
    }
  return 1;
}

uint
ea_list_size(ea_list *o)
{
  unsigned i, elen;

  ASSERT_DIE(o);
  elen = BIRD_CPU_ALIGN(sizeof(ea_list) + sizeof(eattr) * o->count);

  for(i=0; i<o->count; i++)
    {
      eattr *a = &o->attrs[i];
      if (!a->undef && !(a->type & EAF_EMBEDDED))
	elen += ADATA_SIZE(a->u.ptr->length);
    }

  return elen;
}

void
ea_list_copy(ea_list *n, ea_list *o, uint elen)
{
  uint adpos = sizeof(ea_list) + sizeof(eattr) * o->count;
  memcpy(n, o, adpos);
  adpos = BIRD_CPU_ALIGN(adpos);

  for(uint i=0; i<o->count; i++)
    {
      eattr *a = &n->attrs[i];
      if (!a->undef && !(a->type & EAF_EMBEDDED))
	{
	  unsigned size = ADATA_SIZE(a->u.ptr->length);
	  ASSERT_DIE(adpos + size <= elen);

	  struct adata *d = ((void *) n) + adpos;
	  memcpy(d, a->u.ptr, size);
	  a->u.ptr = d;

	  adpos += size;
	}
    }

  ASSERT_DIE(adpos == elen);
}

static void
ea_list_ref(ea_list *l)
{
  for(uint i=0; i<l->count; i++)
    {
      eattr *a = &l->attrs[i];
      ASSERT_DIE(a->id < ea_class_max);

      if (a->undef)
	continue;

      struct ea_class *cl = ea_class_global[a->id];
      ASSERT_DIE(cl && cl->uc);

      CALL(cl->stored, a);
      cl->uc++;
    }

  if (l->next)
  {
    ASSERT_DIE(ea_is_cached(l->next));
    ea_clone(l->next);
  }
}

static void
ea_list_unref(ea_list *l)
{
  for(uint i=0; i<l->count; i++)
    {
      eattr *a = &l->attrs[i];
      ASSERT_DIE(a->id < ea_class_max);

      if (a->undef)
	continue;

      struct ea_class *cl = ea_class_global[a->id];
      ASSERT_DIE(cl && cl->uc);

      CALL(cl->freed, a);
      if (!--cl->uc)
	ea_class_free(cl);
    }

  if (l->next)
    ea_free(l->next);
}

void
ea_format_bitfield(const struct eattr *a, byte *buf, int bufsize, const char **names, int min, int max)
{
  byte *bound = buf + bufsize - 32;
  u32 data = a->u.data;
  int i;

  for (i = min; i < max; i++)
    if ((data & (1u << i)) && names[i])
    {
      if (buf > bound)
      {
	strcpy(buf, " ...");
	return;
      }

      buf += bsprintf(buf, " %s", names[i]);
      data &= ~(1u << i);
    }

  if (data)
    bsprintf(buf, " %08x", data);

  return;
}

static inline void
opaque_format(const struct adata *ad, byte *buf, uint size)
{
  byte *bound = buf + size - 10;
  uint i;

  for(i = 0; i < ad->length; i++)
    {
      if (buf > bound)
	{
	  strcpy(buf, " ...");
	  return;
	}
      if (i)
	*buf++ = ' ';

      buf += bsprintf(buf, "%02x", ad->data[i]);
    }

  *buf = 0;
  return;
}

static inline void
ea_show_int_set(struct cli *c, const char *name, const struct adata *ad, int way, byte *buf)
{
  int nlen = strlen(name);
  int i = int_set_format(ad, way, 0, buf, CLI_MSG_SIZE - nlen - 3);
  cli_printf(c, -1012, "\t%s: %s", name, buf);
  while (i)
    {
      i = int_set_format(ad, way, i, buf, CLI_MSG_SIZE - 1);
      cli_printf(c, -1012, "\t\t%s", buf);
    }
}

static inline void
ea_show_ec_set(struct cli *c, const char *name, const struct adata *ad, byte *buf)
{
  int nlen = strlen(name);
  int i = ec_set_format(ad, 0, buf, CLI_MSG_SIZE - nlen - 3);
  cli_printf(c, -1012, "\t%s: %s", name, buf);
  while (i)
    {
      i = ec_set_format(ad, i, buf, CLI_MSG_SIZE - 1);
      cli_printf(c, -1012, "\t\t%s", buf);
    }
}

static inline void
ea_show_lc_set(struct cli *c, const char *name, const struct adata *ad, byte *buf)
{
  int nlen = strlen(name);
  int i = lc_set_format(ad, 0, buf, CLI_MSG_SIZE - nlen - 3);
  cli_printf(c, -1012, "\t%s: %s", name, buf);
  while (i)
    {
      i = lc_set_format(ad, i, buf, CLI_MSG_SIZE - 1);
      cli_printf(c, -1012, "\t\t%s", buf);
    }
}

void
ea_show_nexthop_list(struct cli *c, struct nexthop_adata *nhad)
{
  if (!NEXTHOP_IS_REACHABLE(nhad))
    return;

  NEXTHOP_WALK(nh, nhad)
  {
    char mpls[MPLS_MAX_LABEL_STACK*12 + 5], *lsp = mpls;
    char *onlink = (nh->flags & RNF_ONLINK) ? " onlink" : "";
    char weight[16] = "";

    if (nh->labels)
    {
      lsp += bsprintf(lsp, " mpls %d", nh->label[0]);
      for (int i=1;i<nh->labels; i++)
	lsp += bsprintf(lsp, "/%d", nh->label[i]);
    }
    *lsp = '\0';

    if (!NEXTHOP_ONE(nhad))
      bsprintf(weight, " weight %d", nh->weight + 1);

    if (ipa_nonzero(nh->gw))
      if (nh->iface)
	cli_printf(c, -1007, "\tvia %I on %s%s%s%s",
	    nh->gw, nh->iface->name, mpls, onlink, weight);
      else
	cli_printf(c, -1007, "\tvia %I", nh->gw);
    else
      cli_printf(c, -1007, "\tdev %s%s%s",
	  nh->iface->name, mpls,  onlink, weight);
  }
}

void
ea_show_hostentry(const struct adata *ad, byte *buf, uint size)
{
  const struct hostentry_adata *had = (const struct hostentry_adata *) ad;

  if (ipa_nonzero(had->he->link) && !ipa_equal(had->he->link, had->he->addr))
    bsnprintf(buf, size, "via %I %I table %s", had->he->addr, had->he->link, had->he->tab->name);
  else
    bsnprintf(buf, size, "via %I table %s", had->he->addr, had->he->tab->name);
}

/**
 * ea_show - print an &eattr to CLI
 * @c: destination CLI
 * @e: attribute to be printed
 *
 * This function takes an extended attribute represented by its &eattr
 * structure and prints it to the CLI according to the type information.
 *
 * If the protocol defining the attribute provides its own
 * get_attr() hook, it's consulted first.
 */
static void
ea_show(struct cli *c, const eattr *e)
{
  const struct adata *ad = (e->type & EAF_EMBEDDED) ? NULL : e->u.ptr;
  byte buf[CLI_MSG_SIZE];
  byte *pos = buf, *end = buf + sizeof(buf);

  ASSERT_DIE(e->id < ea_class_max);

  struct ea_class *cls = ea_class_global[e->id];
  ASSERT_DIE(cls);

  if (e->undef || cls->hidden)
    return;
  else if (cls->format)
    cls->format(e, buf, end - buf);
  else
    switch (e->type)
      {
	case T_INT:
	  if ((cls == &ea_gen_igp_metric) && e->u.data >= IGP_METRIC_UNKNOWN)
	    return;

	  bsprintf(pos, "%u", e->u.data);
	  break;
	case T_OPAQUE:
	  opaque_format(ad, pos, end - pos);
	  break;
	case T_IP:
	  bsprintf(pos, "%I", *(ip_addr *) ad->data);
	  break;
	case T_QUAD:
	  bsprintf(pos, "%R", e->u.data);
	  break;
	case T_PATH:
	  as_path_format(ad, pos, end - pos);
	  break;
	case T_CLIST:
	  ea_show_int_set(c, cls->name, ad, 1, buf);
	  return;
	case T_ECLIST:
	  ea_show_ec_set(c, cls->name, ad, buf);
	  return;
	case T_LCLIST:
	  ea_show_lc_set(c, cls->name, ad, buf);
	  return;
	case T_NEXTHOP_LIST:
	  ea_show_nexthop_list(c, (struct nexthop_adata *) e->u.ptr);
	  return;
	case T_HOSTENTRY:
	  ea_show_hostentry(ad, pos, end - pos);
	  break;
	default:
	  bsprintf(pos, "<type %02x>", e->type);
      }

  cli_printf(c, -1012, "\t%s: %s", cls->name, buf);
}

static void
nexthop_dump(const struct adata *ad)
{
  struct nexthop_adata *nhad = (struct nexthop_adata *) ad;

  debug(":");

  NEXTHOP_WALK(nh, nhad)
    {
      if (ipa_nonzero(nh->gw)) debug(" ->%I", nh->gw);
      if (nh->labels) debug(" L %d", nh->label[0]);
      for (int i=1; i<nh->labels; i++)
	debug("/%d", nh->label[i]);
      debug(" [%s]", nh->iface ? nh->iface->name : "???");
    }
}

/**
 * ea_dump - dump an extended attribute
 * @e: attribute to be dumped
 *
 * ea_dump() dumps contents of the extended attribute given to
 * the debug output.
 */
void
ea_dump(ea_list *e)
{
  int i;

  if (!e)
    {
      debug("NONE");
      return;
    }
  while (e)
    {
      struct ea_storage *s = ea_is_cached(e) ? ea_get_storage(e) : NULL;
      debug("[%c%c%c] uc=%d h=%08x",
	    (e->flags & EALF_SORTED) ? 'S' : 's',
	    (e->flags & EALF_BISECT) ? 'B' : 'b',
	    (e->flags & EALF_CACHED) ? 'C' : 'c',
	    s ? s->uc : 0, s ? s->hash_key : 0);
      for(i=0; i<e->count; i++)
	{
	  eattr *a = &e->attrs[i];
	  debug(" %04x.%02x", a->id, a->flags);
	  debug("=%c",
	      "?iO?IRP???S??pE?"
	      "??L???N?????????"
	      "?o???r??????????" [a->type]);
	  if (a->originated)
	    debug("o");
	  if (a->type & EAF_EMBEDDED)
	    debug(":%08x", a->u.data);
	  else if (a->id == ea_gen_nexthop.id)
	    nexthop_dump(a->u.ptr);
	  else
	    {
	      int j, len = a->u.ptr->length;
	      debug("[%d]:", len);
	      for(j=0; j<len; j++)
		debug("%02x", a->u.ptr->data[j]);
	    }
	}
      if (e = e->next)
	debug(" | ");
    }
}

/**
 * ea_hash - calculate an &ea_list hash key
 * @e: attribute list
 *
 * ea_hash() takes an extended attribute list and calculated a hopefully
 * uniformly distributed hash value from its contents.
 */
inline uint
ea_hash(ea_list *e)
{
  const u64 mul = 0x68576150f3d6847;
  u64 h = 0xafcef24eda8b29;
  int i;

  if (e)			/* Assuming chain of length 1 */
    {
      h ^= mem_hash(&e->next, sizeof(e->next));
      for(i=0; i<e->count; i++)
	{
	  struct eattr *a = &e->attrs[i];
	  h ^= a->id; h *= mul;
	  if (a->undef)
	    continue;
	  if (a->type & EAF_EMBEDDED)
	    h ^= a->u.data;
	  else
	    {
	      const struct adata *d = a->u.ptr;
	      h ^= mem_hash(d->data, d->length);
	    }
	  h *= mul;
	}
    }
  return (h >> 32) ^ (h & 0xffffffff);
}

/**
 * ea_append - concatenate &ea_list's
 * @to: destination list (can be %NULL)
 * @what: list to be appended (can be %NULL)
 *
 * This function appends the &ea_list @what at the end of
 * &ea_list @to and returns a pointer to the resulting list.
 */
ea_list *
ea_append(ea_list *to, ea_list *what)
{
  ea_list *res;

  if (!to)
    return what;
  res = to;
  while (to->next)
    to = to->next;
  to->next = what;
  return res;
}

/*
 *	rta's
 */

static uint rta_cache_count;
static uint rta_cache_size = 32;
static uint rta_cache_limit;
static uint rta_cache_mask;
static struct ea_storage **rta_hash_table;

static void
rta_alloc_hash(void)
{
  rta_hash_table = mb_allocz(rta_pool, sizeof(struct ea_storage *) * rta_cache_size);
  if (rta_cache_size < 32768)
    rta_cache_limit = rta_cache_size * 2;
  else
    rta_cache_limit = ~0;
  rta_cache_mask = rta_cache_size - 1;
}

static inline void
rta_insert(struct ea_storage *r)
{
  uint h = r->hash_key & rta_cache_mask;
  r->next_hash = rta_hash_table[h];
  if (r->next_hash)
    r->next_hash->pprev_hash = &r->next_hash;
  r->pprev_hash = &rta_hash_table[h];
  rta_hash_table[h] = r;
}

static void
rta_rehash(void)
{
  uint ohs = rta_cache_size;
  uint h;
  struct ea_storage *r, *n;
  struct ea_storage **oht = rta_hash_table;

  rta_cache_size = 2*rta_cache_size;
  DBG("Rehashing rta cache from %d to %d entries.\n", ohs, rta_cache_size);
  rta_alloc_hash();
  for(h=0; h<ohs; h++)
    for(r=oht[h]; r; r=n)
      {
	n = r->next_hash;
	rta_insert(r);
      }
  mb_free(oht);
}

/**
 * rta_lookup - look up a &rta in attribute cache
 * @o: a un-cached &rta
 *
 * rta_lookup() gets an un-cached &rta structure and returns its cached
 * counterpart. It starts with examining the attribute cache to see whether
 * there exists a matching entry. If such an entry exists, it's returned and
 * its use count is incremented, else a new entry is created with use count
 * set to 1.
 *
 * The extended attribute lists attached to the &rta are automatically
 * converted to the normalized form.
 */
ea_list *
ea_lookup(ea_list *o, int overlay)
{
  struct ea_storage *r;
  uint h;

  ASSERT(!ea_is_cached(o));
  o = ea_normalize(o, overlay);
  h = ea_hash(o);

  for(r=rta_hash_table[h & rta_cache_mask]; r; r=r->next_hash)
    if (r->hash_key == h && ea_same(r->l, o))
      return ea_clone(r->l);

<<<<<<< HEAD
  uint elen = ea_list_size(o);
  r = mb_alloc(rta_pool, elen + sizeof(struct ea_storage));
  ea_list_copy(r->l, o, elen);
  ea_list_ref(r->l);
=======
  h = rta_hash(o);

  RTA_LOCK;

  for(r=rta_hash_table[h & rta_cache_mask]; r; r=r->next)
    if (r->hash_key == h && rta_same(r, o))
    {
      atomic_fetch_add_explicit(&r->uc, 1, memory_order_acq_rel);
      RTA_UNLOCK;
      return r;
    }
>>>>>>> 038fcf1c

  r->l->flags |= EALF_CACHED;
  r->hash_key = h;
  r->uc = 1;

  rta_insert(r);

  if (++rta_cache_count > rta_cache_limit)
    rta_rehash();

<<<<<<< HEAD
  return r->l;
=======
  RTA_UNLOCK;
  return r;
>>>>>>> 038fcf1c
}

void
ea__free(struct ea_storage *a)
{
<<<<<<< HEAD
  ASSERT(rta_cache_count);
  rta_cache_count--;
  *a->pprev_hash = a->next_hash;
  if (a->next_hash)
    a->next_hash->pprev_hash = a->pprev_hash;

  ea_list_unref(a->l);
  mb_free(a);
=======
  RTA_LOCK;
  if (atomic_load_explicit(&a->uc, memory_order_acquire))
  {
    /* Somebody has cloned this rta inbetween. This sometimes happens. */
    RTA_UNLOCK;
    return;
  }

  ASSERT(rta_cache_count && a->cached);
  rta_cache_count--;
  *a->pprev = a->next;
  if (a->next)
    a->next->pprev = a->pprev;
  rt_unlock_hostentry(a->hostentry);
  if (a->nh.next)
    nexthop_free(a->nh.next);
  ea_free(a->eattrs);
  a->cached = 0;
  sl_free(rta_slab(a), a);
  RTA_UNLOCK;
}

rta *
rta_do_cow(rta *o, linpool *lp)
{
  rta *r = lp_alloc(lp, rta_size(o));
  memcpy(r, o, rta_size(o));
  for (struct nexthop **nhn = &(r->nh.next), *nho = o->nh.next; nho; nho = nho->next)
    {
      *nhn = lp_alloc(lp, nexthop_size(nho));
      memcpy(*nhn, nho, nexthop_size(nho));
      nhn = &((*nhn)->next);
    }
  rta_uncache(r);
  return r;
}

/**
 * rta_dump - dump route attributes
 * @a: attribute structure to dump
 *
 * This function takes a &rta and dumps its contents to the debug output.
 */
void
rta_dump(const rta *a)
{
  static char *rts[] = { "", "RTS_STATIC", "RTS_INHERIT", "RTS_DEVICE",
			 "RTS_STAT_DEV", "RTS_REDIR", "RTS_RIP",
			 "RTS_OSPF", "RTS_OSPF_IA", "RTS_OSPF_EXT1",
			 "RTS_OSPF_EXT2", "RTS_BGP", "RTS_PIPE", "RTS_BABEL" };
  static char *rtd[] = { "", " DEV", " HOLE", " UNREACH", " PROHIBIT" };

  debug("pref=%d uc=%d %s %s%s h=%04x",
	a->pref, a->uc, rts[a->source], ip_scope_text(a->scope),
	rtd[a->dest], a->hash_key);
  if (!a->cached)
    debug(" !CACHED");
  debug(" <-%I", a->from);
  if (a->dest == RTD_UNICAST)
    for (const struct nexthop *nh = &(a->nh); nh; nh = nh->next)
      {
	if (ipa_nonzero(nh->gw)) debug(" ->%I", nh->gw);
	if (nh->labels) debug(" L %d", nh->label[0]);
	for (int i=1; i<nh->labels; i++)
	  debug("/%d", nh->label[i]);
	debug(" [%s]", nh->iface ? nh->iface->name : "???");
      }
  if (a->eattrs)
    {
      debug(" EA: ");
      ea_dump(a->eattrs);
    }
>>>>>>> 038fcf1c
}

/**
 * rta_dump_all - dump attribute cache
 *
 * This function dumps the whole contents of route attribute cache
 * to the debug output.
 */
void
ea_dump_all(void)
{
<<<<<<< HEAD
=======
  rta *a;
  uint h;

  RTA_LOCK;

>>>>>>> 038fcf1c
  debug("Route attribute cache (%d entries, rehash at %d):\n", rta_cache_count, rta_cache_limit);
  for (uint h=0; h < rta_cache_size; h++)
    for (struct ea_storage *a = rta_hash_table[h]; a; a = a->next_hash)
      {
	debug("%p ", a);
	ea_dump(a->l);
	debug("\n");
      }
  debug("\n");

  RTA_UNLOCK;
}

void
<<<<<<< HEAD
ea_show_list(struct cli *c, ea_list *eal)
=======
rta_show(struct cli *c, const rta *a)
>>>>>>> 038fcf1c
{
  ea_list *n = ea_normalize(eal, 0);
  for (int i  =0; i < n->count; i++)
    ea_show(c, &n->attrs[i]);
}

/**
 * rta_init - initialize route attribute cache
 *
 * This function is called during initialization of the routing
 * table module to set up the internals of the attribute cache.
 */
void
rta_init(void)
{
  attrs_domain = DOMAIN_NEW(attrs, "Attributes");

  rta_pool = rp_new(&root_pool, "Attributes");

  rta_alloc_hash();
  rte_src_init();
  ea_class_init();

  /* These attributes are required to be first for nice "show route" output */
  ea_register_init(&ea_gen_nexthop);
  ea_register_init(&ea_gen_hostentry);

  /* Other generic route attributes */
  ea_register_init(&ea_gen_preference);
  ea_register_init(&ea_gen_igp_metric);
  ea_register_init(&ea_gen_from);
  ea_register_init(&ea_gen_source);
  ea_register_init(&ea_gen_flowspec_valid);
}

/*
 *  Documentation for functions declared inline in route.h
 */
#if 0

/**
 * rta_clone - clone route attributes
 * @r: a &rta to be cloned
 *
 * rta_clone() takes a cached &rta and returns its identical cached
 * copy. Currently it works by just returning the original &rta with
 * its use count incremented.
 */
static inline rta *rta_clone(rta *r)
{ DUMMY; }

/**
 * rta_free - free route attributes
 * @r: a &rta to be freed
 *
 * If you stop using a &rta (for example when deleting a route which uses
 * it), you need to call rta_free() to notify the attribute cache the
 * attribute is no longer in use and can be freed if you were the last
 * user (which rta_free() tests by inspecting the use count).
 */
static inline void rta_free(rta *r)
{ DUMMY; }

#endif<|MERGE_RESOLUTION|>--- conflicted
+++ resolved
@@ -1043,6 +1043,8 @@
   }
 }
 
+static void ea_free_nested(ea_list *l);
+
 static void
 ea_list_unref(ea_list *l)
 {
@@ -1063,7 +1065,7 @@
     }
 
   if (l->next)
-    ea_free(l->next);
+    ea_free_nested(l->next);
 }
 
 void
@@ -1472,28 +1474,20 @@
   o = ea_normalize(o, overlay);
   h = ea_hash(o);
 
+  RTA_LOCK;
+
   for(r=rta_hash_table[h & rta_cache_mask]; r; r=r->next_hash)
     if (r->hash_key == h && ea_same(r->l, o))
-      return ea_clone(r->l);
-
-<<<<<<< HEAD
+    {
+      atomic_fetch_add_explicit(&r->uc, 1, memory_order_acq_rel);
+      RTA_UNLOCK;
+      return r->l;
+    }
+
   uint elen = ea_list_size(o);
   r = mb_alloc(rta_pool, elen + sizeof(struct ea_storage));
   ea_list_copy(r->l, o, elen);
   ea_list_ref(r->l);
-=======
-  h = rta_hash(o);
-
-  RTA_LOCK;
-
-  for(r=rta_hash_table[h & rta_cache_mask]; r; r=r->next)
-    if (r->hash_key == h && rta_same(r, o))
-    {
-      atomic_fetch_add_explicit(&r->uc, 1, memory_order_acq_rel);
-      RTA_UNLOCK;
-      return r;
-    }
->>>>>>> 038fcf1c
 
   r->l->flags |= EALF_CACHED;
   r->hash_key = h;
@@ -1504,18 +1498,17 @@
   if (++rta_cache_count > rta_cache_limit)
     rta_rehash();
 
-<<<<<<< HEAD
+  RTA_UNLOCK;
   return r->l;
-=======
-  RTA_UNLOCK;
-  return r;
->>>>>>> 038fcf1c
-}
-
-void
-ea__free(struct ea_storage *a)
-{
-<<<<<<< HEAD
+}
+
+static void
+ea_free_locked(struct ea_storage *a)
+{
+  /* Somebody has cloned this rta inbetween. This sometimes happens. */
+  if (atomic_load_explicit(&a->uc, memory_order_acquire))
+    return;
+
   ASSERT(rta_cache_count);
   rta_cache_count--;
   *a->pprev_hash = a->next_hash;
@@ -1524,80 +1517,22 @@
 
   ea_list_unref(a->l);
   mb_free(a);
-=======
+}
+
+static void
+ea_free_nested(struct ea_list *l)
+{
+  struct ea_storage *r = ea_get_storage(l);
+  if (1 == atomic_fetch_sub_explicit(&r->uc, 1, memory_order_acq_rel))
+    ea_free_locked(r);
+}
+
+void
+ea__free(struct ea_storage *a)
+{
   RTA_LOCK;
-  if (atomic_load_explicit(&a->uc, memory_order_acquire))
-  {
-    /* Somebody has cloned this rta inbetween. This sometimes happens. */
-    RTA_UNLOCK;
-    return;
-  }
-
-  ASSERT(rta_cache_count && a->cached);
-  rta_cache_count--;
-  *a->pprev = a->next;
-  if (a->next)
-    a->next->pprev = a->pprev;
-  rt_unlock_hostentry(a->hostentry);
-  if (a->nh.next)
-    nexthop_free(a->nh.next);
-  ea_free(a->eattrs);
-  a->cached = 0;
-  sl_free(rta_slab(a), a);
+  ea_free_locked(a);
   RTA_UNLOCK;
-}
-
-rta *
-rta_do_cow(rta *o, linpool *lp)
-{
-  rta *r = lp_alloc(lp, rta_size(o));
-  memcpy(r, o, rta_size(o));
-  for (struct nexthop **nhn = &(r->nh.next), *nho = o->nh.next; nho; nho = nho->next)
-    {
-      *nhn = lp_alloc(lp, nexthop_size(nho));
-      memcpy(*nhn, nho, nexthop_size(nho));
-      nhn = &((*nhn)->next);
-    }
-  rta_uncache(r);
-  return r;
-}
-
-/**
- * rta_dump - dump route attributes
- * @a: attribute structure to dump
- *
- * This function takes a &rta and dumps its contents to the debug output.
- */
-void
-rta_dump(const rta *a)
-{
-  static char *rts[] = { "", "RTS_STATIC", "RTS_INHERIT", "RTS_DEVICE",
-			 "RTS_STAT_DEV", "RTS_REDIR", "RTS_RIP",
-			 "RTS_OSPF", "RTS_OSPF_IA", "RTS_OSPF_EXT1",
-			 "RTS_OSPF_EXT2", "RTS_BGP", "RTS_PIPE", "RTS_BABEL" };
-  static char *rtd[] = { "", " DEV", " HOLE", " UNREACH", " PROHIBIT" };
-
-  debug("pref=%d uc=%d %s %s%s h=%04x",
-	a->pref, a->uc, rts[a->source], ip_scope_text(a->scope),
-	rtd[a->dest], a->hash_key);
-  if (!a->cached)
-    debug(" !CACHED");
-  debug(" <-%I", a->from);
-  if (a->dest == RTD_UNICAST)
-    for (const struct nexthop *nh = &(a->nh); nh; nh = nh->next)
-      {
-	if (ipa_nonzero(nh->gw)) debug(" ->%I", nh->gw);
-	if (nh->labels) debug(" L %d", nh->label[0]);
-	for (int i=1; i<nh->labels; i++)
-	  debug("/%d", nh->label[i]);
-	debug(" [%s]", nh->iface ? nh->iface->name : "???");
-      }
-  if (a->eattrs)
-    {
-      debug(" EA: ");
-      ea_dump(a->eattrs);
-    }
->>>>>>> 038fcf1c
 }
 
 /**
@@ -1609,14 +1544,8 @@
 void
 ea_dump_all(void)
 {
-<<<<<<< HEAD
-=======
-  rta *a;
-  uint h;
-
   RTA_LOCK;
 
->>>>>>> 038fcf1c
   debug("Route attribute cache (%d entries, rehash at %d):\n", rta_cache_count, rta_cache_limit);
   for (uint h=0; h < rta_cache_size; h++)
     for (struct ea_storage *a = rta_hash_table[h]; a; a = a->next_hash)
@@ -1631,11 +1560,7 @@
 }
 
 void
-<<<<<<< HEAD
 ea_show_list(struct cli *c, ea_list *eal)
-=======
-rta_show(struct cli *c, const rta *a)
->>>>>>> 038fcf1c
 {
   ea_list *n = ea_normalize(eal, 0);
   for (int i  =0; i < n->count; i++)

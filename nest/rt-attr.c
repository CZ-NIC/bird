--- conflicted
+++ resolved
@@ -1446,16 +1446,14 @@
 	case T_LCLIST:
 	  ea_show_lc_set(c, cls->name, ad, buf);
 	  return;
+	case T_STRING:
+	  bsnprintf(pos, end - pos, "%s", (const char *) ad->data);
+	  break;
 	case T_NEXTHOP_LIST:
 	  ea_show_nexthop_list(c, (struct nexthop_adata *) e->u.ptr);
 	  return;
-<<<<<<< HEAD
 	case T_HOSTENTRY:
 	  ea_show_hostentry(ad, pos, end - pos);
-=======
-	case EAF_TYPE_STRING:
-	  bsnprintf(pos, end - pos, "%s", (const char *) ad->data);
->>>>>>> 224a152c
 	  break;
 	default:
 	  bsprintf(pos, "<type %02x>", e->type);

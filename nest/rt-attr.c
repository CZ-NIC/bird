--- conflicted
+++ resolved
@@ -186,6 +186,18 @@
   [FLOWSPEC_UNKNOWN]	= "unknown",
   [FLOWSPEC_VALID]	= "",
   [FLOWSPEC_INVALID]	= "invalid",
+};
+
+static void
+ea_gen_aspa_providers_format(const eattr *a, byte *buf, uint size)
+{
+  int_set_format(a->u.ad, ISF_NUMBERS, -1, buf, size - 5);
+}
+
+struct ea_class ea_gen_aspa_providers = {
+  .name = "aspa_providers",
+  .type = T_CLIST,
+  .format = ea_gen_aspa_providers_format,
 };
 
 DOMAIN(attrs) attrs_domain;
@@ -1233,7 +1245,6 @@
     ea_ref(l->next);
 }
 
-<<<<<<< HEAD
 static void
 ea_list_unref(ea_list *l)
 {
@@ -1241,18 +1252,6 @@
     {
       eattr *a = &l->attrs[i];
       ASSERT_DIE(a->id < ea_class_max);
-=======
-static int
-get_generic_attr(const eattr *a, byte **buf, int buflen)
-{
-  byte *end = (*buf) + buflen;
-
-  switch (a->id)
-  {
-  case EA_GEN_IGP_METRIC:
-    *buf += bsprintf(*buf, "igp_metric");
-    return GA_NAME;
->>>>>>> 08571b20
 
       if (a->undef)
 	continue;
@@ -1265,21 +1264,8 @@
 	ea_class_free(cl);
     }
 
-<<<<<<< HEAD
   if (l->next)
     ea_free_later(l->next);
-=======
-  case EA_ASPA_PROVIDERS:
-    *buf += bsprintf(*buf, "aspa_providers");
-    *(*buf)++ = ':';
-    *(*buf)++ = ' ';
-    *buf += int_set_format(a->u.ptr, ISF_NUMBERS, -1, *buf, end - *buf);
-    return GA_FULL;
-
-  default:
-    return GA_UNKNOWN;
-  }
->>>>>>> 08571b20
 }
 
 void
@@ -1479,16 +1465,8 @@
 	case T_PATH:
 	  as_path_format(ad, pos, end - pos);
 	  break;
-<<<<<<< HEAD
 	case T_CLIST:
-	  ea_show_int_set(c, cls->name, ad, 1, buf);
-=======
-	case EAF_TYPE_BITFIELD:
-	  bsprintf(pos, "%08x", e->u.data);
-	  break;
-	case EAF_TYPE_INT_SET:
-	  ea_show_int_set(c, ad, ISF_COMMUNITY_LIST, pos, buf, end);
->>>>>>> 08571b20
+	  ea_show_int_set(c, cls->name, ad, ISF_COMMUNITY_LIST, buf);
 	  return;
 	case T_ECLIST:
 	  ea_show_ec_set(c, cls->name, ad, buf);
@@ -1910,6 +1888,9 @@
   ea_register_init(&ea_gen_mpls_policy);
   ea_register_init(&ea_gen_mpls_class);
   ea_register_init(&ea_gen_mpls_label);
+
+  /* ASPA providers */
+  ea_register_init(&ea_gen_aspa_providers);
 }
 
 /*

--- conflicted
+++ resolved
@@ -390,18 +390,18 @@
 }
 
 void
-rt_dump_sources(struct rte_owner *o)
-{
-  debug("\t%s: hord=%u, uc=%u, cnt=%u prune=%p, stop=%p\n",
+rt_dump_sources(struct dump_request *dreq, struct rte_owner *o)
+{
+  RDUMP("\t%s: hord=%u, uc=%u, cnt=%u prune=%p, stop=%p\n",
       o->name, o->hash.order, o->uc, o->hash.count, o->prune, o->stop);
-  debug("\tget_route_info=%p, better=%p, mergable=%p, igp_metric=%p, recalculate=%p",
+  RDUMP("\tget_route_info=%p, better=%p, mergable=%p, igp_metric=%p, recalculate=%p",
       o->class->get_route_info, o->class->rte_better, o->class->rte_mergable,
       o->class->rte_igp_metric, o->rte_recalculate);
 
   int splitting = 0;
   HASH_WALK(o->hash, next, src)
   {
-    debug("%c%c%uL %uG %luU",
+    RDUMP("%c%c%uL %uG %luU",
 	(splitting % 8) ? ',' : '\n',
 	(splitting % 8) ? ' ' : '\t',
 	src->private_id, src->global_id,
@@ -410,7 +410,7 @@
     splitting++;
   }
   HASH_WALK_END;
-  debug("\n");
+  RDUMP("\n");
 }
 
 static struct rte_owner_class default_rte_owner_class;
@@ -653,10 +653,10 @@
 }
 
 static void
-ea_class_ref_dump(resource *r, unsigned indent UNUSED)
+ea_class_ref_dump(struct dump_request *dreq, resource *r)
 {
   SKIP_BACK_DECLARE(struct ea_class_ref, ref, r, r);
-  debug("name \"%s\", type=%d\n", ref->class->name, ref->class->type);
+  RDUMP("name \"%s\", type=%d\n", ref->class->name, ref->class->type);
 }
 
 static struct resclass ea_class_ref_class = {
@@ -1348,27 +1348,27 @@
 }
 
 static void
-nexthop_dump(const struct adata *ad)
+nexthop_dump(struct dump_request *dreq, const struct adata *ad)
 {
   struct nexthop_adata *nhad = (struct nexthop_adata *) ad;
 
-  debug(":");
+  RDUMP(":");
 
   if (!NEXTHOP_IS_REACHABLE(nhad))
   {
     const char *name = rta_dest_name(nhad->dest);
     if (name)
-      debug(" %s", name);
+      RDUMP(" %s", name);
     else
-      debug(" D%d", nhad->dest);
+      RDUMP(" D%d", nhad->dest);
   }
   else NEXTHOP_WALK(nh, nhad)
     {
-      if (ipa_nonzero(nh->gw)) debug(" ->%I", nh->gw);
-      if (nh->labels) debug(" L %d", nh->label[0]);
+      if (ipa_nonzero(nh->gw)) RDUMP(" ->%I", nh->gw);
+      if (nh->labels) RDUMP(" L %d", nh->label[0]);
       for (int i=1; i<nh->labels; i++)
-	debug("/%d", nh->label[i]);
-      debug(" [%s]", nh->iface ? nh->iface->name : "???");
+	RDUMP("/%d", nh->label[i]);
+      RDUMP(" [%s]", nh->iface ? nh->iface->name : "???");
     }
 }
 
@@ -1391,12 +1391,8 @@
     }
   while (e)
     {
-<<<<<<< HEAD
       struct ea_storage *s = e->stored ? ea_get_storage(e) : NULL;
-      debug("[%c%c] overlay=%d uc=%d h=%08x",
-=======
-      RDUMP("[%c%c%c]",
->>>>>>> d85fa48e
+      RDUMP("[%c%c] overlay=%d uc=%d h=%08x",
 	    (e->flags & EALF_SORTED) ? 'S' : 's',
 	    (e->flags & EALF_BISECT) ? 'B' : 'b',
 	    e->stored,
@@ -1405,34 +1401,25 @@
       for(i=0; i<e->count; i++)
 	{
 	  eattr *a = &e->attrs[i];
-<<<<<<< HEAD
 	  struct ea_class *clp = (a->id < ea_class_max) ? ea_class_global[a->id] : NULL;
 	  if (clp)
-	    debug(" %s", clp->name);
+	    RDUMP(" %s", clp->name);
 	  else
-	    debug(" 0x%x", a->id);
-
-	  debug(".%02x", a->flags);
-	  debug("=%c",
+	    RDUMP(" 0x%x", a->id);
+
+	  RDUMP(".%02x", a->flags);
+	  RDUMP("=%c",
 	      "?iO?IRP???S??pE?"
 	      "??L???N?????????"
 	      "?o???r??????????" [a->type]);
 	  if (a->originated)
-	    debug("o");
+	    RDUMP("o");
 	  if (a->undef)
-	    debug(":undef");
+	    RDUMP(":undef");
 	  else if (a->type & EAF_EMBEDDED)
-	    debug(":%08x", a->u.data);
+	    RDUMP(":%08x", a->u.data);
 	  else if (a->id == ea_gen_nexthop.id)
-	    nexthop_dump(a->u.ptr);
-=======
-	  RDUMP(" %02x:%02x.%02x", EA_PROTO(a->id), EA_ID(a->id), a->flags);
-	  RDUMP("=%c", "?iO?I?P???S?????" [a->type & EAF_TYPE_MASK]);
-	  if (a->originated)
-	    RDUMP("o");
-	  if (a->type & EAF_EMBEDDED)
-	    RDUMP(":%08x", a->u.data);
->>>>>>> d85fa48e
+	    nexthop_dump(dreq, a->u.ptr);
 	  else
 	    {
 	      int j, len = a->u.ptr->length;
@@ -1440,7 +1427,7 @@
 	      for(j=0; j<len; j++)
 		RDUMP("%02x", a->u.ptr->data[j]);
 	    }
-	  debug(" ");
+	  RDUMP(" ");
 	}
       if (e = e->next)
 	RDUMP(" | ");
@@ -1628,7 +1615,6 @@
 #define EA_UC_DONE(x)		(EA_UC_ASSIGNED(x) == EA_UC_IN_PROGRESS(x))
 
 void
-<<<<<<< HEAD
 ea_free_deferred(struct deferred_call *dc)
 {
   struct ea_storage *r = ea_get_storage(SKIP_BACK(struct ea_free_deferred, dc, dc)->attrs);
@@ -1685,37 +1671,6 @@
     sl_free(r);
 
   RTA_UNLOCK;
-=======
-rta_dump(struct dump_request *dreq, rta *a)
-{
-  static char *rts[] = { "", "RTS_STATIC", "RTS_INHERIT", "RTS_DEVICE",
-			 "RTS_STAT_DEV", "RTS_REDIR", "RTS_RIP",
-			 "RTS_OSPF", "RTS_OSPF_IA", "RTS_OSPF_EXT1",
-			 "RTS_OSPF_EXT2", "RTS_BGP", "RTS_PIPE", "RTS_BABEL",
-			 "RTS_RPKI", "RTS_PERF", "RTS_AGGREGATED", };
-  static char *rtd[] = { "", " DEV", " HOLE", " UNREACH", " PROHIBIT" };
-
-  RDUMP("pref=%d uc=%d %s %s%s h=%04x",
-	a->pref, a->uc, rts[a->source], ip_scope_text(a->scope),
-	rtd[a->dest], a->hash_key);
-  if (!a->cached)
-    RDUMP(" !CACHED");
-  RDUMP(" <-%I", a->from);
-  if (a->dest == RTD_UNICAST)
-    for (struct nexthop *nh = &(a->nh); nh; nh = nh->next)
-      {
-	if (ipa_nonzero(nh->gw)) RDUMP(" ->%I", nh->gw);
-	if (nh->labels) RDUMP(" L %d", nh->label[0]);
-	for (int i=1; i<nh->labels; i++)
-	  RDUMP("/%d", nh->label[i]);
-	RDUMP(" [%s]", nh->iface ? nh->iface->name : "???");
-      }
-  if (a->eattrs)
-    {
-      RDUMP(" EA: ");
-      ea_dump(dreq, a->eattrs);
-    }
->>>>>>> d85fa48e
 }
 
 
@@ -1726,36 +1681,20 @@
  * to the debug output.
  */
 void
-<<<<<<< HEAD
-ea_dump_all(void)
-=======
-rta_dump_all(struct dump_request *dreq)
->>>>>>> d85fa48e
-{
-  debug("Route attribute cache (%d entries, order %d):\n",
+ea_dump_all(struct dump_request *dreq)
+{
+  RDUMP("Route attribute cache (%d entries, order %d):\n",
       atomic_load_explicit(&rta_hash_table.count, memory_order_relaxed),
       atomic_load_explicit(&rta_hash_table.cur, memory_order_relaxed)->order);
 
-<<<<<<< HEAD
   SPINHASH_WALK(rta_hash_table, RTAH, a)
       {
-	debug("%p ", a);
-	ea_dump(a->l);
-	debug("\n");
+	RDUMP("%p ", a);
+	ea_dump(dreq, a->l);
+	RDUMP("\n");
       }
   SPINHASH_WALK_END;
-  debug("\n");
-=======
-  RDUMP("Route attribute cache (%d entries, rehash at %d):\n", rta_cache_count, rta_cache_limit);
-  for(h=0; h<rta_cache_size; h++)
-    for(a=rta_hash_table[h]; a; a=a->next)
-      {
-	RDUMP("%p ", a);
-	rta_dump(dreq, a);
-	RDUMP("\n");
-      }
   RDUMP("\n");
->>>>>>> d85fa48e
 }
 
 void

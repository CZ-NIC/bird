/*
 *	BIRD Internet Routing Daemon -- MPLS Structures
 *
 *	(c) 2022 Ondrej Zajicek <santiago@crfreenet.org>
 *	(c) 2022 CZ.NIC z.s.p.o.
 *
 *	Can be freely distributed and used under the terms of the GNU GPL.
 */

/**
 * DOC: MPLS
 *
 * The MPLS subsystem manages MPLS labels and handles their allocation to
 * MPLS-aware routing protocols. These labels are then attached to IP or VPN
 * routes representing label switched paths -- LSPs. MPLS labels are also used
 * in special MPLS routes (which use labels as network address) that are
 * exported to MPLS routing table in kernel. The MPLS subsystem consists of MPLS
 * domains (struct &mpls_domain), MPLS channels (struct &mpls_channel) and FEC
 * maps (struct &mpls_fec_map).
 *
 * The MPLS domain represents one MPLS label address space, implements the label
 * allocator, and handles associated configuration and management. The domain is
 * declared in the configuration (struct &mpls_domain_config). There might be
 * multiple MPLS domains representing separate label spaces, but in most cases
 * one domain is enough. MPLS-aware protocols and routing tables are associated
 * with a specific MPLS domain.
 *
 * The MPLS domain has configurable label ranges (struct &mpls_range), by
 * default it has two ranges: static (16-1000) and dynamic (1000-10000). When
 * a protocol wants to allocate labels, it first acquires a handle (struct
 * &mpls_handle) for a specific range using mpls_new_handle(), and then it
 * allocates labels from that with mpls_new_label(). When not needed, labels are
 * freed by mpls_free_label() and the handle is released by mpls_free_handle().
 * Note that all labels and handles must be freed manually.
 *
 * Both MPLS domain and MPLS range are reference counted, so when deconfigured
 * they could be freed just after all labels and ranges are freed. Users are
 * expected to hold a reference to a MPLS domain for whole time they use
 * something from that domain (e.g. &mpls_handle), but releasing reference to
 * a range while holding associated handle is OK.
 *
 * The MPLS channel is subclass of a generic protocol channel. It has two
 * distinct purposes - to handle per-protocol MPLS configuration (e.g. which
 * MPLS domain is associated with the protocol, which label range is used by the
 * protocol), and to announce MPLS routes to a routing table (as a regular
 * protocol channel).
 *
 * The FEC map is a helper structure that maps forwarding equivalent classes
 * (FECs) to MPLS labels. It is an internal matter of a routing protocol how to
 * assign meaning to allocated labels, announce LSP routes and associated MPLS
 * routes (i.e. ILM entries). But the common behavior is implemented in the FEC
 * map, which can be used by the protocols that work with IP-prefix-based FECs.
 *
 * The FEC map keeps hash tables of FECs (struct &mpls_fec) based on network
 * prefix, next hop eattr and assigned label. It has three general labeling policies:
 * static assignment (%MPLS_POLICY_STATIC), per-prefix policy (%MPLS_POLICY_PREFIX),
 * and aggregating policy (%MPLS_POLICY_AGGREGATE). In per-prefix policy, each
 * distinct LSP is a separate FEC and uses a separate label, which is kept even
 * if the next hop of the LSP changes. In aggregating policy, LSPs with a same
 * next hop form one FEC and use one label, but when a next hop (or remote
 * label) of such LSP changes then the LSP must be moved to a different FEC and
 * assigned a different label. There is also a special VRF policy (%MPLS_POLICY_VRF)
 * applicable for L3VPN protocols, which uses one label for all routes from a VRF,
 * while replacing the original next hop with lookup in the VRF.
 *
 * The overall process works this way: A protocol wants to announce a LSP route,
 * it does that by announcing e.g. IP route with %EA_MPLS_POLICY attribute.
 * After the route is accepted by filters (which may also change the policy
 * attribute or set a static label), the mpls_handle_rte() is called from
 * rte_update2(), which applies selected labeling policy, finds existing FEC or
 * creates a new FEC (which includes allocating new label and announcing related
 * MPLS route by mpls_announce_fec()), and attach FEC label to the LSP route.
 * After that, the LSP route is stored in routing table by rte_recalculate().
 * Changes in routing tables trigger mpls_rte_insert() and mpls_rte_remove()
 * hooks, which refcount FEC structures and possibly trigger removal of FECs
 * and withdrawal of MPLS routes.
 *
 * TODO:
 *  - show mpls labels CLI command
 *  - label range non-intersection check
 *  - better range reconfigurations (allow reduce ranges over unused labels)
 *  - protocols should do route refresh instead of resetart when reconfiguration
 *    requires changing labels (e.g. different label range)
 *  - registering static allocations
 *  - checking range in static allocations
 *  - special handling of reserved labels
 */

#include "nest/bird.h"
#include "nest/route.h"
#include "nest/mpls.h"

static struct mpls_range *mpls_new_range(struct mpls_domain *m, struct mpls_range_config *cf);
static struct mpls_range *mpls_find_range_(list *l, const char *name);
static int mpls_reconfigure_range(struct mpls_domain *m, struct mpls_range *r, struct mpls_range_config *cf);
static void mpls_remove_range(struct mpls_range *r);


/*
 *	MPLS domain
 */

list mpls_domains;

void
mpls_init(void)
{
  init_list(&mpls_domains);
}

struct mpls_domain_config *
mpls_domain_config_new(struct symbol *s)
{
  struct mpls_domain_config *mc = cfg_allocz(sizeof(struct mpls_domain_config));
  struct mpls_range_config *rc;

  cf_define_symbol(new_config, s, SYM_MPLS_DOMAIN, mpls_domain, mc);
  mc->name = s->name;
  init_list(&mc->ranges);

  /* Predefined static range */
  rc = mpls_range_config_new(mc, NULL);
  rc->name = "static";
  rc->start = 16;
  rc->length = 984;
  mc->static_range = rc;

  /* Predefined dynamic range */
  rc = mpls_range_config_new(mc, NULL);
  rc->name = "dynamic";
  rc->start = 1000;
  rc->length = 9000;
  mc->dynamic_range = rc;

  add_tail(&new_config->mpls_domains, &mc->n);

  return mc;
}

void
mpls_domain_postconfig(struct mpls_domain_config *cf UNUSED)
{
  /* Add label range non-intersection check */
}

static struct mpls_domain *
mpls_new_domain(struct mpls_domain_config *cf)
{
  struct pool *p = rp_new(&root_pool, the_bird_domain.the_bird, "MPLS domain");
  struct mpls_domain *m = mb_allocz(p, sizeof(struct mpls_domain));

  m->cf = cf;
  m->name = cf->name;
  m->pool = p;

  lmap_init(&m->labels, p);
  lmap_set(&m->labels, 0);

  init_list(&m->ranges);
  init_list(&m->handles);

  struct mpls_range_config *rc;
  WALK_LIST(rc, cf->ranges)
    mpls_new_range(m, rc);

  add_tail(&mpls_domains, &m->n);
  cf->domain = m;

  return m;
}

static struct mpls_domain *
mpls_find_domain_(list *l, const char *name)
{
  struct mpls_domain *m;

  WALK_LIST(m, *l)
    if (!strcmp(m->name, name))
      return m;

  return NULL;
}

static int
mpls_reconfigure_domain(struct mpls_domain *m, struct mpls_domain_config *cf)
{
  cf->domain = m;
  m->cf->domain = NULL;
  m->cf = cf;
  m->name = cf->name;

  /* Reconfigure label ranges */
  list old_ranges;
  init_list(&old_ranges);
  add_tail_list(&old_ranges, &m->ranges);
  init_list(&m->ranges);

  struct mpls_range_config *rc;
  WALK_LIST(rc, cf->ranges)
  {
    struct mpls_range *r = mpls_find_range_(&old_ranges, rc->name);

    if (r && mpls_reconfigure_range(m, r, rc))
    {
      rem_node(&r->n);
      add_tail(&m->ranges, &r->n);
      continue;
    }

    mpls_new_range(m, rc);
  }

  struct mpls_range *r, *r2;
  WALK_LIST_DELSAFE(r, r2, old_ranges)
    mpls_remove_range(r);

  add_tail_list(&m->ranges, &old_ranges);

  return 1;
}

static void
mpls_free_domain(struct mpls_domain *m)
{
  ASSERT(m->use_count == 0);
  ASSERT(m->label_count == 0);
  ASSERT(EMPTY_LIST(m->handles));

  struct config *cfg = m->removed;

  m->cf->domain = NULL;
  rem_node(&m->n);
  rfree(m->pool);

  config_del_obstacle(cfg);
}

static void
mpls_remove_domain(struct mpls_domain *m, struct config *cfg)
{
  m->removed = cfg;
  config_add_obstacle(cfg);

  if (!m->use_count)
    mpls_free_domain(m);
}

void
mpls_lock_domain(struct mpls_domain *m)
{
  m->use_count++;
}

void
mpls_unlock_domain(struct mpls_domain *m)
{
  ASSERT(m->use_count > 0);

  m->use_count--;
  if (!m->use_count && m->removed)
    mpls_free_domain(m);
}

void
mpls_preconfig(struct config *c)
{
  init_list(&c->mpls_domains);
}

void
mpls_commit(struct config *new, struct config *old)
{
  list old_domains;
  init_list(&old_domains);
  add_tail_list(&old_domains, &mpls_domains);
  init_list(&mpls_domains);

  struct mpls_domain_config *mc;
  WALK_LIST(mc, new->mpls_domains)
  {
    struct mpls_domain *m = mpls_find_domain_(&old_domains, mc->name);

    if (m && mpls_reconfigure_domain(m, mc))
    {
      rem_node(&m->n);
      add_tail(&mpls_domains, &m->n);
      continue;
    }

    mpls_new_domain(mc);
  }

  struct mpls_domain *m, *m2;
  WALK_LIST_DELSAFE(m, m2, old_domains)
    mpls_remove_domain(m, old);

  add_tail_list(&mpls_domains, &old_domains);
}


/*
 *	MPLS range
 */

struct mpls_range_config *
mpls_range_config_new(struct mpls_domain_config *mc, struct symbol *s)
{
  struct mpls_range_config *rc = cfg_allocz(sizeof(struct mpls_range_config));

  if (s)
    cf_define_symbol(new_config, s, SYM_MPLS_RANGE, mpls_range, rc);

  rc->domain = mc;
  rc->name = s ? s->name : NULL;
  rc->start = (uint) -1;
  rc->length = (uint) -1;

  add_tail(&mc->ranges, &rc->n);

  return rc;
}

static struct mpls_range *
mpls_new_range(struct mpls_domain *m, struct mpls_range_config *cf)
{
  struct mpls_range *r = mb_allocz(m->pool, sizeof(struct mpls_range));

  r->cf = cf;
  r->name = cf->name;
  r->lo = cf->start;
  r->hi = cf->start + cf->length;

  add_tail(&m->ranges, &r->n);
  cf->range = r;

  return r;
}

static struct mpls_range *
mpls_find_range_(list *l, const char *name)
{
  struct mpls_range *r;

  WALK_LIST(r, *l)
    if (!strcmp(r->name, name))
      return r;

  return NULL;
}

static int
mpls_reconfigure_range(struct mpls_domain *m UNUSED, struct mpls_range *r, struct mpls_range_config *cf)
{
  if ((cf->start > r->lo) || (cf->start + cf->length < r->hi))
    return 0;

  cf->range = r;
  r->cf->range = NULL;
  r->cf = cf;
  r->name = cf->name;
  r->lo = cf->start;
  r->hi = cf->start + cf->length;

  return 1;
}

static void
mpls_free_range(struct mpls_range *r)
{
  ASSERT(r->use_count == 0);
  ASSERT(r->label_count == 0);

  r->cf->range = NULL;
  rem_node(&r->n);
  mb_free(r);
}

static void
mpls_remove_range(struct mpls_range *r)
{
  r->removed = 1;

  if (!r->use_count)
    mpls_free_range(r);
}

void
mpls_lock_range(struct mpls_range *r)
{
  r->use_count++;
}

void
mpls_unlock_range(struct mpls_range *r)
{
  ASSERT(r->use_count > 0);

  r->use_count--;
  if (!r->use_count && r->removed)
    mpls_free_range(r);
}


/*
 *	MPLS handle
 */

struct mpls_handle *
mpls_new_handle(struct mpls_domain *m, struct mpls_range *r)
{
  struct mpls_handle *h = mb_allocz(m->pool, sizeof(struct mpls_handle));

  h->range = r;
  mpls_lock_range(h->range);

  add_tail(&m->handles, &h->n);

  return h;
}

void
mpls_free_handle(struct mpls_domain *m UNUSED, struct mpls_handle *h)
{
  ASSERT(h->label_count == 0);

  mpls_unlock_range(h->range);
  rem_node(&h->n);
  mb_free(h);
}


/*
 *	MPLS label
 */

uint
mpls_new_label(struct mpls_domain *m, struct mpls_handle *h)
{
  struct mpls_range *r = h->range;
  uint n = lmap_first_zero_in_range(&m->labels, r->lo, r->hi);

  if (n >= r->hi)
    return 0;

  m->label_count++;
  r->label_count++;
  h->label_count++;

  lmap_set(&m->labels, n);
  return n;
}

void
mpls_free_label(struct mpls_domain *m, struct mpls_handle *h, uint n)
{
  struct mpls_range *r = h->range;

  ASSERT(lmap_test(&m->labels, n));
  lmap_clear(&m->labels, n);

  ASSERT(m->label_count);
  m->label_count--;

  ASSERT(r->label_count);
  r->label_count--;

  ASSERT(h->label_count);
  h->label_count--;
}


/*
 *	MPLS channel
 */

static void
mpls_channel_init(struct channel *C, struct channel_config *CC)
{
  struct mpls_channel *c = (void *) C;
  struct mpls_channel_config *cc = (void *) CC;

  c->domain = cc->domain->domain;
  c->range = cc->range->range;
  c->label_policy = cc->label_policy;
}

static int
mpls_channel_start(struct channel *C)
{
  struct mpls_channel *c = (void *) C;

  mpls_lock_domain(c->domain);
  mpls_lock_range(c->range);

  return 0;
}

/*
static void
mpls_channel_shutdown(struct channel *C)
{
  struct mpls_channel *c = (void *) C;

}
*/

static void
mpls_channel_cleanup(struct channel *C)
{
  struct mpls_channel *c = (void *) C;

  mpls_unlock_range(c->range);
  mpls_unlock_domain(c->domain);
}

static int
mpls_channel_reconfigure(struct channel *C, struct channel_config *CC, int *import_changed UNUSED, int *export_changed UNUSED)
{
  struct mpls_channel *c = (void *) C;
  struct mpls_channel_config *new = (void *) CC;

  if ((new->domain->domain != c->domain) ||
      (new->range->range != c->range) ||
      (new->label_policy != c->label_policy))
    return 0;

  return 1;
}

void
mpls_channel_postconfig(struct channel_config *CC)
{
  struct mpls_channel_config *cc = (void *) CC;

  if (!cc->domain)
    cf_error("MPLS domain not specified");

  if (!cc->range)
    cc->range = (cc->label_policy == MPLS_POLICY_STATIC) ?
      cc->domain->static_range : cc->domain->dynamic_range;

  if (cc->range->domain != cc->domain)
    cf_error("MPLS label range from different MPLS domain");

  if (!cc->c.table)
    cf_error("Routing table not specified");
}

struct channel_class channel_mpls = {
  .channel_size =	sizeof(struct mpls_channel),
  .config_size =	sizeof(struct mpls_channel_config),
  .init =		mpls_channel_init,
  .start =		mpls_channel_start,
//  .shutdown =		mpls_channel_shutdown,
  .cleanup =		mpls_channel_cleanup,
  .reconfigure =	mpls_channel_reconfigure,
};


/*
 *	MPLS FEC map
 */

#define NET_KEY(fec)		fec->net, fec->path_id, fec->hash
#define NET_NEXT(fec)		fec->next_k
#define NET_EQ(n1,i1,h1,n2,i2,h2) h1 == h2 && i1 == i2 && net_equal(n1, n2)
#define NET_FN(n,i,h)		h

#define NET_REHASH		mpls_net_rehash
#define NET_PARAMS		/8, *2, 2, 2, 8, 24


#define RTA_KEY(fec)		fec->rta
#define RTA_NEXT(fec)		fec->next_k
#define RTA_EQ(r1,r2)		r1 == r2
#define RTA_FN(r)		r->hash_key

#define RTA_REHASH		mpls_rta_rehash
#define RTA_PARAMS		/8, *2, 2, 2, 8, 24


#define LABEL_KEY(fec)		fec->label
#define LABEL_NEXT(fec)		fec->next_l
#define LABEL_EQ(l1,l2)		l1 == l2
#define LABEL_FN(l)		u32_hash(l)

#define LABEL_REHASH		mpls_label_rehash
#define LABEL_PARAMS		/8, *2, 2, 2, 8, 24


HASH_DEFINE_REHASH_FN(NET, struct mpls_fec)
HASH_DEFINE_REHASH_FN(RTA, struct mpls_fec)
HASH_DEFINE_REHASH_FN(LABEL, struct mpls_fec)


static void mpls_withdraw_fec(struct mpls_fec_map *m, struct mpls_fec *fec);
static struct ea_storage * mpls_get_key_attrs(struct mpls_fec_map *m, ea_list *src);

struct mpls_fec_map *
mpls_fec_map_new(pool *pp, struct channel *C, uint rts)
{
  struct pool *p = rp_new(pp, the_bird_domain.the_bird, "MPLS FEC map");
  struct mpls_fec_map *m = mb_allocz(p, sizeof(struct mpls_fec_map));
  struct mpls_channel *c = (void *) C;

  m->pool = p;
  m->channel = C;

  m->domain = c->domain;
  mpls_lock_domain(m->domain);

  m->handle = mpls_new_handle(c->domain, c->range);

  /* net_hash and rta_hash are initialized on-demand */
  HASH_INIT(m->label_hash, m->pool, 4);

  m->mpls_rts = rts;

  return m;
}

void
mpls_fec_map_free(struct mpls_fec_map *m)
{
  /* Free stored rtas */
  if (m->attrs_hash.data)
  {
    HASH_WALK(m->attrs_hash, next_k, fec)
    {
      ea_free(fec->rta->l);
      fec->rta = NULL;
    }
    HASH_WALK_END;
  }

  /* Free allocated labels */
  HASH_WALK(m->label_hash, next_l, fec)
  {
    if (fec->policy != MPLS_POLICY_STATIC)
      mpls_free_label(m->domain, m->handle, fec->label);
  }
  HASH_WALK_END;

  mpls_free_handle(m->domain, m->handle);
  mpls_unlock_domain(m->domain);

  rfree(m->pool);
}

static slab *
mpls_slab(struct mpls_fec_map *m, uint type)
{
  ASSERT(type <= NET_VPN6);
  int pos = type ? (type - 1) : 0;

  if (!m->slabs[pos])
    m->slabs[pos] = sl_new(m->pool, sizeof(struct mpls_fec) + net_addr_length[pos + 1]);

  return m->slabs[pos];
}

struct mpls_fec *
mpls_find_fec_by_label(struct mpls_fec_map *m, u32 label)
{
  return HASH_FIND(m->label_hash, LABEL, label);
}

struct mpls_fec *
mpls_get_fec_by_label(struct mpls_fec_map *m, u32 label)
{
  struct mpls_fec *fec = HASH_FIND(m->label_hash, LABEL, label);

  if (fec)
    return fec;

  fec = sl_allocz(mpls_slab(m, 0));

  fec->label = label;
  fec->policy = MPLS_POLICY_STATIC;

  DBG("New FEC lab %u\n", fec->label);

  HASH_INSERT2(m->label_hash, LABEL, m->pool, fec);

  return fec;
}

struct mpls_fec *
mpls_get_fec_by_net(struct mpls_fec_map *m, const net_addr *net, u32 path_id)
{
  if (!m->net_hash.data)
    HASH_INIT(m->net_hash, m->pool, 4);

  u32 hash = net_hash(net) ^ u32_hash(path_id);
  struct mpls_fec *fec = HASH_FIND(m->net_hash, NET, net, path_id, hash);

  if (fec)
    return fec;

  fec = sl_allocz(mpls_slab(m, net->type));

  fec->hash = hash;
  fec->path_id = path_id;
  net_copy(fec->net, net);

  fec->label = mpls_new_label(m->domain, m->handle);
  fec->policy = MPLS_POLICY_PREFIX;

  DBG("New FEC net %u\n", fec->label);

  HASH_INSERT2(m->net_hash, NET, m->pool, fec);
  HASH_INSERT2(m->label_hash, LABEL, m->pool, fec);

  return fec;
}

struct mpls_fec *
mpls_get_fec_by_destination(struct mpls_fec_map *m, ea_list *dest)
{
  if (!m->attrs_hash.data)
    HASH_INIT(m->attrs_hash, m->pool, 4);

  struct ea_storage *rta = mpls_get_key_attrs(m, dest);
  u32 hash = rta->hash_key;
  struct mpls_fec *fec = HASH_FIND(m->attrs_hash, RTA, rta);

  if (fec)
  {
    ea_free(rta->l);
    return fec;
  }

  fec = sl_allocz(mpls_slab(m, 0));

  fec->hash = hash;
  fec->rta = rta;

  fec->label = mpls_new_label(m->domain, m->handle);
  fec->policy = MPLS_POLICY_AGGREGATE;

  DBG("New FEC rta %u\n", fec->label);

  HASH_INSERT2(m->attrs_hash, RTA, m->pool, fec);
  HASH_INSERT2(m->label_hash, LABEL, m->pool, fec);

  return fec;
}

struct mpls_fec *
mpls_get_fec_for_vrf(struct mpls_fec_map *m)
{
  struct mpls_fec *fec = m->vrf_fec;

  if (fec)
    return fec;

  fec = sl_allocz(mpls_slab(m, 0));

  fec->label = mpls_new_label(m->domain, m->handle);
  fec->policy = MPLS_POLICY_VRF;
  fec->iface = m->vrf_iface;

  DBG("New FEC vrf %u\n", fec->label);

  m->vrf_fec = fec;
  HASH_INSERT2(m->label_hash, LABEL, m->pool, fec);

  return fec;
}

void
mpls_free_fec(struct mpls_fec_map *m, struct mpls_fec *fec)
{
  if (fec->state != MPLS_FEC_DOWN)
    mpls_withdraw_fec(m, fec);

  DBG("Free FEC %u\n", fec->label);

  mpls_free_label(m->domain, m->handle, fec->label);
  HASH_REMOVE2(m->label_hash, LABEL, m->pool, fec);

  switch (fec->policy)
  {
  case MPLS_POLICY_STATIC:
    break;

  case MPLS_POLICY_PREFIX:
    HASH_REMOVE2(m->net_hash, NET, m->pool, fec);
    break;

  case MPLS_POLICY_AGGREGATE:
    ea_free(fec->rta->l);
    HASH_REMOVE2(m->attrs_hash, RTA, m->pool, fec);
    break;

  case MPLS_POLICY_VRF:
    ASSERT(m->vrf_fec == fec);
    m->vrf_fec = NULL;
    break;

  default:
    bug("Unknown fec type");
  }

  sl_free(fec);
}

static inline void mpls_lock_fec(struct mpls_fec_map *x UNUSED, struct mpls_fec *fec)
{ if (fec) fec->uc++; }

static inline void mpls_unlock_fec(struct mpls_fec_map *x, struct mpls_fec *fec)
{ if (fec && !--fec->uc) mpls_free_fec(x, fec); }

struct mpls_fec_tmp_lock {
  resource r;
  struct mpls_fec_map *m;
  struct mpls_fec *fec;
};

static void
mpls_fec_tmp_lock_free(resource *r)
{
  struct mpls_fec_tmp_lock *l = SKIP_BACK(struct mpls_fec_tmp_lock, r, r);
  mpls_unlock_fec(l->m, l->fec);
}

static void
mpls_fec_tmp_lock_dump(resource *r, unsigned indent UNUSED)
{
  struct mpls_fec_tmp_lock *l = SKIP_BACK(struct mpls_fec_tmp_lock, r, r);
  debug("map=%p fec=%p label=%u", l->m, l->fec, l->fec->label);
}

static struct resclass mpls_fec_tmp_lock_class = {
  .name = "Temporary MPLS FEC Lock",
  .size = sizeof(struct mpls_fec_tmp_lock),
  .free = mpls_fec_tmp_lock_free,
  .dump = mpls_fec_tmp_lock_dump,
};

static void
mpls_lock_fec_tmp(struct mpls_fec_map *m, struct mpls_fec *fec)
{
  if (!fec)
    return;

  fec->uc++;

  struct mpls_fec_tmp_lock *l = ralloc(tmp_res.pool, &mpls_fec_tmp_lock_class);
  l->m = m;
  l->fec = fec;
}

static inline void
mpls_damage_fec(struct mpls_fec_map *m UNUSED, struct mpls_fec *fec)
{
  if (fec->state == MPLS_FEC_CLEAN)
    fec->state = MPLS_FEC_DIRTY;
}

static struct ea_storage *
mpls_get_key_attrs(struct mpls_fec_map *m, ea_list *src)
{
  EA_LOCAL_LIST(4) ea = {
    .l.flags = EALF_SORTED,
  };

  uint last_id = 0;
  #define PUT_ATTR(cls)	do { \
    ASSERT_DIE(last_id < (cls)->id); \
    last_id = (cls)->id; \
    eattr *a = ea_find_by_class(src, (cls)); \
    if (a) ea.a[ea.l.count++] = *a; \
  } while (0)

  PUT_ATTR(&ea_gen_nexthop);
  PUT_ATTR(&ea_gen_hostentry);
  ea.a[ea.l.count++] = EA_LITERAL_EMBEDDED(&ea_gen_source, 0, m->mpls_rts);
  PUT_ATTR(&ea_gen_mpls_class);

  return ea_get_storage(ea_lookup(&ea.l, 0));
}

static void
mpls_announce_fec(struct mpls_fec_map *m, struct mpls_fec *fec, ea_list *src)
{
  /* Check existence of hostentry */
  const struct eattr *heea = ea_find_by_class(src, &ea_gen_hostentry);
  if (heea) {
    /* The same hostentry, but different dependent table */
    struct hostentry_adata *head = SKIP_BACK(struct hostentry_adata, ad, heea->u.ad);
    struct hostentry *he = head->he;
    ea_set_hostentry(&src, m->channel->table, he->owner, he->addr, he->link,
	HOSTENTRY_LABEL_COUNT(head), head->labels);
  }

  net_addr_mpls n = NET_ADDR_MPLS(fec->label);

  rte e = {
    .src = m->channel->proto->main_source,
    .attrs = src,
  };

  fec->state = MPLS_FEC_CLEAN;
  rte_update(m->channel, (net_addr *) &n, &e, m->channel->proto->main_source);
}

static void
mpls_withdraw_fec(struct mpls_fec_map *m, struct mpls_fec *fec)
{
  net_addr_mpls n = NET_ADDR_MPLS(fec->label);

  fec->state = MPLS_FEC_DOWN;
  rte_update(m->channel, (net_addr *) &n, NULL, m->channel->proto->main_source);
}

static void
mpls_apply_fec(rte *r, struct mpls_fec *fec)
{
<<<<<<< HEAD
  ea_set_attr_u32(&r->attrs, &ea_gen_mpls_label, 0, fec->label);
  ea_set_attr_u32(&r->attrs, &ea_gen_mpls_policy, 0, fec->policy);
=======
  struct ea_list *ea = lp_allocz(lp, sizeof(struct ea_list) + 2 * sizeof(eattr));

  rta *old_attrs = r->attrs;

  if (rta_is_cached(old_attrs))
    r->attrs = rta_do_cow(r->attrs, lp);

  *ea = (struct ea_list) {
    .next = r->attrs->eattrs,
    .flags = EALF_SORTED,
    .count = 2,
  };

  ea->attrs[0] = (struct eattr) {
    .id = EA_MPLS_LABEL,
    .type = EAF_TYPE_INT,
    .u.data = fec->label,
  };

  ea->attrs[1] = (struct eattr) {
    .id = EA_MPLS_POLICY,
    .type = EAF_TYPE_INT,
    .u.data = fec->policy,
  };

  r->attrs->eattrs = ea;

  if (fec->policy == MPLS_POLICY_VRF)
  {
    r->attrs->hostentry = NULL;
    r->attrs->dest = RTD_UNICAST;
    r->attrs->nh = (struct nexthop) { .iface = fec->iface };
  }

  if (rta_is_cached(old_attrs))
  {
    r->attrs = rta_lookup(r->attrs);
    rta_free(old_attrs);
  }
>>>>>>> 62703739
}


void
mpls_handle_rte(struct mpls_fec_map *m, const net_addr *n, rte *r)
{
  struct mpls_fec *fec = NULL;

  /* Select FEC for route */
  uint policy = ea_get_int(r->attrs, &ea_gen_mpls_policy, 0);
  switch (policy)
  {
  case MPLS_POLICY_NONE:
    return;

  case MPLS_POLICY_STATIC:;
    uint label = ea_get_int(r->attrs, &ea_gen_mpls_label, 0);

    if (label < 16)
      return;

    fec = mpls_get_fec_by_label(m, label);
    mpls_damage_fec(m, fec);
    break;

  case MPLS_POLICY_PREFIX:
    fec = mpls_get_fec_by_net(m, n, r->src->private_id);
    mpls_damage_fec(m, fec);
    break;

  case MPLS_POLICY_AGGREGATE:
    fec = mpls_get_fec_by_destination(m, r->attrs);
    break;

  case MPLS_POLICY_VRF:
    if (!m->vrf_iface)
      return;

    fec = mpls_get_fec_for_vrf(m);
    break;

  default:
    log(L_WARN "Route %N has invalid MPLS policy %u", n, policy);
    return;
  }

  /* Temporarily lock FEC */
  mpls_lock_fec_tmp(m, fec);

  /* Apply FEC label to route */
  mpls_apply_fec(r, fec);

  /* Announce MPLS rule for new/updated FEC */
  if (fec->state != MPLS_FEC_CLEAN)
    mpls_announce_fec(m, fec, r->attrs);
}

static inline struct mpls_fec_tmp_lock
mpls_rte_get_fec_lock(const rte *r)
{
  struct mpls_fec_tmp_lock mt = {
    .m = SKIP_BACK(struct proto, sources, r->src->owner)->mpls_map,
  };

  if (!mt.m)
    return mt;

  uint label = ea_get_int(r->attrs, &ea_gen_mpls_label, 0);
  if (label < 16)
    return mt;

  mt.fec = mpls_find_fec_by_label(mt.m, label);
  return mt;
}

void
mpls_rte_preimport(rte *new, const rte *old)
{
  struct mpls_fec_tmp_lock new_mt = {}, old_mt = {};

  if (new)
    new_mt = mpls_rte_get_fec_lock(new);

  if (old)
    old_mt = mpls_rte_get_fec_lock(old);

  if (new_mt.fec == old_mt.fec)
    return;

  if (new_mt.fec)
    mpls_lock_fec(new_mt.m, new_mt.fec);

  if (old_mt.fec)
    mpls_unlock_fec(old_mt.m, old_mt.fec);
}

struct ea_class ea_gen_mpls_policy = {
  .name = "mpls_policy",
  .type = T_ENUM_MPLS_POLICY,
};

struct ea_class ea_gen_mpls_class = {
  .name = "mpls_class",
  .type = T_INT,
};

struct ea_class ea_gen_mpls_label = {
  .name = "mpls_label",
  .type = T_INT,
};<|MERGE_RESOLUTION|>--- conflicted
+++ resolved
@@ -917,50 +917,19 @@
 static void
 mpls_apply_fec(rte *r, struct mpls_fec *fec)
 {
-<<<<<<< HEAD
   ea_set_attr_u32(&r->attrs, &ea_gen_mpls_label, 0, fec->label);
   ea_set_attr_u32(&r->attrs, &ea_gen_mpls_policy, 0, fec->policy);
-=======
-  struct ea_list *ea = lp_allocz(lp, sizeof(struct ea_list) + 2 * sizeof(eattr));
-
-  rta *old_attrs = r->attrs;
-
-  if (rta_is_cached(old_attrs))
-    r->attrs = rta_do_cow(r->attrs, lp);
-
-  *ea = (struct ea_list) {
-    .next = r->attrs->eattrs,
-    .flags = EALF_SORTED,
-    .count = 2,
-  };
-
-  ea->attrs[0] = (struct eattr) {
-    .id = EA_MPLS_LABEL,
-    .type = EAF_TYPE_INT,
-    .u.data = fec->label,
-  };
-
-  ea->attrs[1] = (struct eattr) {
-    .id = EA_MPLS_POLICY,
-    .type = EAF_TYPE_INT,
-    .u.data = fec->policy,
-  };
-
-  r->attrs->eattrs = ea;
 
   if (fec->policy == MPLS_POLICY_VRF)
   {
-    r->attrs->hostentry = NULL;
-    r->attrs->dest = RTD_UNICAST;
-    r->attrs->nh = (struct nexthop) { .iface = fec->iface };
+    ea_unset_attr(&r->attrs, 0, &ea_gen_hostentry);
+
+    struct nexthop_adata nhad = {
+      .nh.iface = fec->iface,
+      .ad.length = sizeof nhad - sizeof nhad.ad,
+    };
+    ea_set_attr_data(&r->attrs, &ea_gen_nexthop, 0, nhad.ad.data, nhad.ad.length);
   }
-
-  if (rta_is_cached(old_attrs))
-  {
-    r->attrs = rta_lookup(r->attrs);
-    rta_free(old_attrs);
-  }
->>>>>>> 62703739
 }
 
 

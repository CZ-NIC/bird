--- conflicted
+++ resolved
@@ -1019,30 +1019,11 @@
   if (new_mt.fec == old_mt.fec)
     return;
 
-<<<<<<< HEAD
   if (new_mt.fec)
     mpls_lock_fec(new_mt.m, new_mt.fec);
 
   if (old_mt.fec)
     mpls_unlock_fec(old_mt.m, old_mt.fec);
-}
-
-struct ea_class ea_gen_mpls_policy = {
-  .name = "mpls_policy",
-  .type = T_ENUM_MPLS_POLICY,
-};
-
-struct ea_class ea_gen_mpls_class = {
-  .name = "mpls_class",
-  .type = T_INT,
-};
-
-struct ea_class ea_gen_mpls_label = {
-  .name = "mpls_label",
-  .type = T_INT,
-};
-=======
-  mpls_unlock_fec(m, fec);
 }
 
 static void
@@ -1091,4 +1072,18 @@
 
   cli_msg(0, "");
 }
->>>>>>> 8429b4bc
+
+struct ea_class ea_gen_mpls_policy = {
+  .name = "mpls_policy",
+  .type = T_ENUM_MPLS_POLICY,
+};
+
+struct ea_class ea_gen_mpls_class = {
+  .name = "mpls_class",
+  .type = T_INT,
+};
+
+struct ea_class ea_gen_mpls_label = {
+  .name = "mpls_label",
+  .type = T_INT,
+};
/*
 *	BIRD Internet Routing Daemon -- MPLS Structures
 *
 *	(c) 2022 Ondrej Zajicek <santiago@crfreenet.org>
 *	(c) 2022 CZ.NIC z.s.p.o.
 *
 *	Can be freely distributed and used under the terms of the GNU GPL.
 */

/**
 * DOC: MPLS
 *
 * The MPLS subsystem manages MPLS labels and handles their allocation to
 * MPLS-aware routing protocols. These labels are then attached to IP or VPN
 * routes representing label switched paths -- LSPs. MPLS labels are also used
 * in special MPLS routes (which use labels as network address) that are
 * exported to MPLS routing table in kernel. The MPLS subsystem consists of MPLS
 * domains (struct &mpls_domain), MPLS channels (struct &mpls_channel) and FEC
 * maps (struct &mpls_fec_map).
 *
 * The MPLS domain represents one MPLS label address space, implements the label
 * allocator, and handles associated configuration and management. The domain is
 * declared in the configuration (struct &mpls_domain_config). There might be
 * multiple MPLS domains representing separate label spaces, but in most cases
 * one domain is enough. MPLS-aware protocols and routing tables are associated
 * with a specific MPLS domain.
 *
 * The MPLS domain has configurable label ranges (struct &mpls_range), by
 * default it has two ranges: static (16-1000) and dynamic (1000-10000). When
 * a protocol wants to allocate labels, it first acquires a handle (struct
 * &mpls_handle) for a specific range using mpls_new_handle(), and then it
 * allocates labels from that with mpls_new_label(). When not needed, labels are
 * freed by mpls_free_label() and the handle is released by mpls_free_handle().
 * Note that all labels and handles must be freed manually.
 *
 * Both MPLS domain and MPLS range are reference counted, so when deconfigured
 * they could be freed just after all labels and ranges are freed. Users are
 * expected to hold a reference to a MPLS domain for whole time they use
 * something from that domain (e.g. &mpls_handle), but releasing reference to
 * a range while holding associated handle is OK.
 *
 * The MPLS channel is subclass of a generic protocol channel. It has two
 * distinct purposes - to handle per-protocol MPLS configuration (e.g. which
 * MPLS domain is associated with the protocol, which label range is used by the
 * protocol), and to announce MPLS routes to a routing table (as a regular
 * protocol channel).
 *
 * The FEC map is a helper structure that maps forwarding equivalent classes
 * (FECs) to MPLS labels. It is an internal matter of a routing protocol how to
 * assign meaning to allocated labels, announce LSP routes and associated MPLS
 * routes (i.e. ILM entries). But the common behavior is implemented in the FEC
 * map, which can be used by the protocols that work with IP-prefix-based FECs.
 *
 * The FEC map keeps hash tables of FECs (struct &mpls_fec) based on network
 * prefix, next hop eattr and assigned label. It has three general labeling policies:
 * static assignment (%MPLS_POLICY_STATIC), per-prefix policy (%MPLS_POLICY_PREFIX),
 * and aggregating policy (%MPLS_POLICY_AGGREGATE). In per-prefix policy, each
 * distinct LSP is a separate FEC and uses a separate label, which is kept even
 * if the next hop of the LSP changes. In aggregating policy, LSPs with a same
 * next hop form one FEC and use one label, but when a next hop (or remote
 * label) of such LSP changes then the LSP must be moved to a different FEC and
 * assigned a different label. There is also a special VRF policy (%MPLS_POLICY_VRF)
 * applicable for L3VPN protocols, which uses one label for all routes from a VRF,
 * while replacing the original next hop with lookup in the VRF.
 *
 * The overall process works this way: A protocol wants to announce a LSP route,
 * it does that by announcing e.g. IP route with %EA_MPLS_POLICY attribute.
 * After the route is accepted by filters (which may also change the policy
 * attribute or set a static label), the mpls_handle_rte() is called from
 * rte_update2(), which applies selected labeling policy, finds existing FEC or
 * creates a new FEC (which includes allocating new label and announcing related
 * MPLS route by mpls_announce_fec()), and attach FEC label to the LSP route.
 * After that, the LSP route is stored in routing table by rte_recalculate().
 * Changes in routing tables trigger mpls_rte_insert() and mpls_rte_remove()
 * hooks, which refcount FEC structures and possibly trigger removal of FECs
 * and withdrawal of MPLS routes.
 *
 * TODO:
 *  - protocols should do route refresh instead of restart when reconfiguration
 *    requires changing labels (e.g. different label range)
 *  - special handling of reserved labels
 */

#include <stdlib.h>

#include "nest/bird.h"
#include "nest/route.h"
#include "nest/mpls.h"
#include "nest/cli.h"

static struct mpls_range *mpls_new_range(struct mpls_domain *m, struct mpls_range_config *cf);
static struct mpls_range *mpls_find_range_(list *l, const char *name);
static int mpls_reconfigure_range(struct mpls_domain *m, struct mpls_range *r, struct mpls_range_config *cf);
static void mpls_remove_range(struct mpls_range *r);


/*
 *	MPLS domain
 */

list mpls_domains;

void
mpls_init(void)
{
  init_list(&mpls_domains);
}

struct mpls_domain_config *
mpls_domain_config_new(struct symbol *s)
{
  struct mpls_domain_config *mc = cfg_allocz(sizeof(struct mpls_domain_config));
  struct mpls_range_config *rc;

  cf_define_symbol(new_config, s, SYM_MPLS_DOMAIN, mpls_domain, mc);
  mc->name = s->name;
  init_list(&mc->ranges);

  /* Predefined static range */
  rc = mpls_range_config_new(mc, NULL);
  rc->name = "static";
  rc->start = 16;
  rc->length = 984;
  rc->implicit = 1;
  mc->static_range = rc;

  /* Predefined dynamic range */
  rc = mpls_range_config_new(mc, NULL);
  rc->name = "dynamic";
  rc->start = 1000;
  rc->length = 9000;
  rc->implicit = 1;
  mc->dynamic_range = rc;

  add_tail(&new_config->mpls_domains, &mc->n);

  return mc;
}

static int
mpls_compare_range_configs(const void *r1_, const void *r2_)
{
  const struct mpls_range_config * const *r1 = r1_;
  const struct mpls_range_config * const *r2 = r2_;

  return uint_cmp((*r1)->start, (*r2)->start);
}

void
mpls_domain_postconfig(struct mpls_domain_config *cf UNUSED)
{
  /* Label range non-intersection check */

  int num_ranges = list_length(&cf->ranges);
  struct mpls_range_config **ranges = tmp_alloc(num_ranges * sizeof(struct mpls_range_config *));

  {
    int i = 0;
    struct mpls_range_config *r;
    WALK_LIST(r, cf->ranges)
      ranges[i++] = r;
  }

  qsort(ranges, num_ranges, sizeof(struct mpls_range_config *), mpls_compare_range_configs);

  struct mpls_range_config *max_range = NULL;
  uint max_hi = 0;

  for (int i = 0; i < num_ranges; i++)
  {
    struct mpls_range_config *r = ranges[i];
    uint hi = r->start + r->length;

    if (r->implicit)
      continue;

    if (r->start < max_hi)
      cf_warn("MPLS label ranges %s and %s intersect", max_range->name, r->name);

    if (hi > max_hi)
    {
      max_range = r;
      max_hi = hi;
    }
  }
}

static struct mpls_domain *
mpls_new_domain(struct mpls_domain_config *cf)
{
  struct pool *p = rp_new(&root_pool, the_bird_domain.the_bird, "MPLS domain");
  struct mpls_domain *m = mb_allocz(p, sizeof(struct mpls_domain));

  m->cf = cf;
  m->name = cf->name;
  m->pool = p;

  lmap_init(&m->labels, p);
  lmap_set(&m->labels, 0);

  init_list(&m->ranges);
  init_list(&m->handles);

  struct mpls_range_config *rc;
  WALK_LIST(rc, cf->ranges)
    mpls_new_range(m, rc);

  add_tail(&mpls_domains, &m->n);
  cf->domain = m;

  return m;
}

static struct mpls_domain *
mpls_find_domain_(list *l, const char *name)
{
  struct mpls_domain *m;

  WALK_LIST(m, *l)
    if (!strcmp(m->name, name))
      return m;

  return NULL;
}

static int
mpls_reconfigure_domain(struct mpls_domain *m, struct mpls_domain_config *cf)
{
  cf->domain = m;
  m->cf->domain = NULL;
  m->cf = cf;
  m->name = cf->name;

  /* Reconfigure label ranges */
  list old_ranges;
  init_list(&old_ranges);
  add_tail_list(&old_ranges, &m->ranges);
  init_list(&m->ranges);

  struct mpls_range_config *rc;
  WALK_LIST(rc, cf->ranges)
  {
    struct mpls_range *r = mpls_find_range_(&old_ranges, rc->name);

    if (r && mpls_reconfigure_range(m, r, rc))
    {
      rem_node(&r->n);
      add_tail(&m->ranges, &r->n);
      continue;
    }

    mpls_new_range(m, rc);
  }

  struct mpls_range *r, *r2;
  WALK_LIST_DELSAFE(r, r2, old_ranges)
    mpls_remove_range(r);

  add_tail_list(&m->ranges, &old_ranges);

  return 1;
}

static void
mpls_free_domain(struct mpls_domain *m)
{
  ASSERT(m->use_count == 0);
  ASSERT(m->label_count == 0);
  ASSERT(EMPTY_LIST(m->handles));

  struct config *cfg = m->removed;

  m->cf->domain = NULL;
  rem_node(&m->n);
  rfree(m->pool);

  config_del_obstacle(cfg);
}

static void
mpls_remove_domain(struct mpls_domain *m, struct config *cfg)
{
  m->removed = cfg;
  config_add_obstacle(cfg);

  if (!m->use_count)
    mpls_free_domain(m);
}

void
mpls_lock_domain(struct mpls_domain *m)
{
  m->use_count++;
}

void
mpls_unlock_domain(struct mpls_domain *m)
{
  ASSERT(m->use_count > 0);

  m->use_count--;
  if (!m->use_count && m->removed)
    mpls_free_domain(m);
}

void
mpls_preconfig(struct config *c)
{
  init_list(&c->mpls_domains);
}

void
mpls_commit(struct config *new, struct config *old)
{
  list old_domains;
  init_list(&old_domains);
  add_tail_list(&old_domains, &mpls_domains);
  init_list(&mpls_domains);

  struct mpls_domain_config *mc;
  WALK_LIST(mc, new->mpls_domains)
  {
    struct mpls_domain *m = mpls_find_domain_(&old_domains, mc->name);

    if (m && mpls_reconfigure_domain(m, mc))
    {
      rem_node(&m->n);
      add_tail(&mpls_domains, &m->n);
      continue;
    }

    mpls_new_domain(mc);
  }

  struct mpls_domain *m, *m2;
  WALK_LIST_DELSAFE(m, m2, old_domains)
    mpls_remove_domain(m, old);

  add_tail_list(&mpls_domains, &old_domains);
}


/*
 *	MPLS range
 */

struct mpls_range_config *
mpls_range_config_new(struct mpls_domain_config *mc, struct symbol *s)
{
  struct mpls_range_config *rc = cfg_allocz(sizeof(struct mpls_range_config));

  if (s)
    cf_define_symbol(new_config, s, SYM_MPLS_RANGE, mpls_range, rc);

  rc->domain = mc;
  rc->name = s ? s->name : NULL;
  rc->start = (uint) -1;
  rc->length = (uint) -1;

  add_tail(&mc->ranges, &rc->n);

  return rc;
}

static struct mpls_range *
mpls_new_range(struct mpls_domain *m, struct mpls_range_config *cf)
{
  struct mpls_range *r = mb_allocz(m->pool, sizeof(struct mpls_range));

  r->cf = cf;
  r->name = cf->name;
  r->lo = cf->start;
  r->hi = cf->start + cf->length;

  add_tail(&m->ranges, &r->n);
  cf->range = r;

  return r;
}

static struct mpls_range *
mpls_find_range_(list *l, const char *name)
{
  struct mpls_range *r;

  WALK_LIST(r, *l)
    if (!strcmp(r->name, name))
      return r;

  return NULL;
}

static int
mpls_reconfigure_range(struct mpls_domain *m, struct mpls_range *r, struct mpls_range_config *cf)
{
  uint last = lmap_last_one_in_range(&m->labels, r->lo, r->hi);
  if (last == r->hi) last = 0;

  if ((cf->start > r->lo) || (cf->start + cf->length <= last))
    return 0;

  cf->range = r;
  r->cf->range = NULL;
  r->cf = cf;
  r->name = cf->name;
  r->lo = cf->start;
  r->hi = cf->start + cf->length;

  return 1;
}

static void
mpls_free_range(struct mpls_range *r)
{
  ASSERT(r->use_count == 0);
  ASSERT(r->label_count == 0);

  r->cf->range = NULL;
  rem_node(&r->n);
  mb_free(r);
}

static void
mpls_remove_range(struct mpls_range *r)
{
  r->removed = 1;

  if (!r->use_count)
    mpls_free_range(r);
}

void
mpls_lock_range(struct mpls_range *r)
{
  r->use_count++;
}

void
mpls_unlock_range(struct mpls_range *r)
{
  ASSERT(r->use_count > 0);

  r->use_count--;
  if (!r->use_count && r->removed)
    mpls_free_range(r);
}


/*
 *	MPLS handle
 */

struct mpls_handle *
mpls_new_handle(struct mpls_domain *m, struct mpls_range *r)
{
  struct mpls_handle *h = mb_allocz(m->pool, sizeof(struct mpls_handle));

  h->range = r;
  mpls_lock_range(h->range);

  add_tail(&m->handles, &h->n);

  return h;
}

void
mpls_free_handle(struct mpls_domain *m UNUSED, struct mpls_handle *h)
{
  ASSERT(h->label_count == 0);

  mpls_unlock_range(h->range);
  rem_node(&h->n);
  mb_free(h);
}


/*
 *	MPLS label
 */

uint
mpls_new_label(struct mpls_domain *m, struct mpls_handle *h, uint n)
{
  struct mpls_range *r = h->range;

  if (!n)
    n = lmap_first_zero_in_range(&m->labels, r->lo, r->hi);

  if ((n < r->lo) || (n >= r->hi) || lmap_test(&m->labels, n))
    return 0;

  m->label_count++;
  r->label_count++;
  h->label_count++;

  lmap_set(&m->labels, n);
  return n;
}

void
mpls_free_label(struct mpls_domain *m, struct mpls_handle *h, uint n)
{
  struct mpls_range *r = h->range;

  ASSERT(lmap_test(&m->labels, n));
  lmap_clear(&m->labels, n);

  ASSERT(m->label_count);
  m->label_count--;

  ASSERT(r->label_count);
  r->label_count--;

  ASSERT(h->label_count);
  h->label_count--;
}


/*
 *	MPLS channel
 */

static void
mpls_channel_init(struct channel *C, struct channel_config *CC)
{
  struct mpls_channel *c = (void *) C;
  struct mpls_channel_config *cc = (void *) CC;

  c->domain = cc->domain->domain;
  c->range = cc->range->range;
  c->label_policy = cc->label_policy;
}

static int
mpls_channel_start(struct channel *C)
{
  struct mpls_channel *c = (void *) C;

  mpls_lock_domain(c->domain);
  mpls_lock_range(c->range);

  return 0;
}

/*
static void
mpls_channel_shutdown(struct channel *C)
{
  struct mpls_channel *c = (void *) C;

}
*/

static void
mpls_channel_cleanup(struct channel *C)
{
  struct mpls_channel *c = (void *) C;

  mpls_unlock_range(c->range);
  mpls_unlock_domain(c->domain);
}

static int
mpls_channel_reconfigure(struct channel *C, struct channel_config *CC, int *import_changed UNUSED, int *export_changed UNUSED)
{
  struct mpls_channel *c = (void *) C;
  struct mpls_channel_config *new = (void *) CC;

  if ((new->domain->domain != c->domain) ||
      (new->range->range != c->range) ||
      (new->label_policy != c->label_policy))
    return 0;

  return 1;
}

void
mpls_channel_postconfig(struct channel_config *CC)
{
  struct mpls_channel_config *cc = (void *) CC;

  if (!cc->domain)
    cf_error("MPLS domain not specified");

  if (!cc->range)
    cc->range = cc->domain->dynamic_range;

  if (cc->range->domain != cc->domain)
    cf_error("MPLS label range from different MPLS domain");

  if (!cc->c.table)
    cf_error("Routing table not specified");
}

struct channel_class channel_mpls = {
  .channel_size =	sizeof(struct mpls_channel),
  .config_size =	sizeof(struct mpls_channel_config),
  .init =		mpls_channel_init,
  .start =		mpls_channel_start,
//  .shutdown =		mpls_channel_shutdown,
  .cleanup =		mpls_channel_cleanup,
  .reconfigure =	mpls_channel_reconfigure,
};


/*
 *	MPLS FEC map
 */

#define NET_KEY(fec)		fec->net, fec->path_id, fec->hash
#define NET_NEXT(fec)		fec->next_k
#define NET_EQ(n1,i1,h1,n2,i2,h2) h1 == h2 && i1 == i2 && net_equal(n1, n2)
#define NET_FN(n,i,h)		h

#define NET_REHASH		mpls_net_rehash
#define NET_PARAMS		/8, *2, 2, 2, 8, 24


#define RTA_KEY(fec)		fec->rta
#define RTA_NEXT(fec)		fec->next_k
#define RTA_EQ(r1,r2)		r1 == r2
#define RTA_FN(r)		r->hash_key

#define RTA_REHASH		mpls_rta_rehash
#define RTA_PARAMS		/8, *2, 2, 2, 8, 24


#define LABEL_KEY(fec)		fec->label
#define LABEL_NEXT(fec)		fec->next_l
#define LABEL_EQ(l1,l2)		l1 == l2
#define LABEL_FN(l)		u32_hash(l)

#define LABEL_REHASH		mpls_label_rehash
#define LABEL_PARAMS		/8, *2, 2, 2, 8, 24


HASH_DEFINE_REHASH_FN(NET, struct mpls_fec)
HASH_DEFINE_REHASH_FN(RTA, struct mpls_fec)
HASH_DEFINE_REHASH_FN(LABEL, struct mpls_fec)


static void mpls_withdraw_fec(struct mpls_fec_map *m, struct mpls_fec *fec);
static struct ea_storage * mpls_get_key_attrs(struct mpls_fec_map *m, ea_list *src);

struct mpls_fec_map *
mpls_fec_map_new(pool *pp, struct channel *C, uint rts)
{
  struct pool *p = rp_new(pp, the_bird_domain.the_bird, "MPLS FEC map");
  struct mpls_fec_map *m = mb_allocz(p, sizeof(struct mpls_fec_map));
  struct mpls_channel *c = (void *) C;

  m->pool = p;
  m->channel = C;

  m->domain = c->domain;
  mpls_lock_domain(m->domain);

  m->handle = mpls_new_handle(c->domain, c->range);

  /* net_hash and rta_hash are initialized on-demand */
  HASH_INIT(m->label_hash, m->pool, 4);

  m->mpls_rts = rts;

  return m;
}

void
mpls_fec_map_free(struct mpls_fec_map *m)
{
  /* Free stored rtas */
  if (m->attrs_hash.data)
  {
    HASH_WALK(m->attrs_hash, next_k, fec)
    {
      ea_free(fec->rta->l);
      fec->rta = NULL;
    }
    HASH_WALK_END;
  }

  /* Free allocated labels */
  HASH_WALK(m->label_hash, next_l, fec)
  {
    struct mpls_handle *h = (fec->policy != MPLS_POLICY_STATIC) ? m->handle : m->static_handle;
    mpls_free_label(m->domain, h, fec->label);
  }
  HASH_WALK_END;

  if (m->static_handle)
    mpls_free_handle(m->domain, m->static_handle);

  mpls_free_handle(m->domain, m->handle);
  mpls_unlock_domain(m->domain);

  rfree(m->pool);
}

static slab *
mpls_slab(struct mpls_fec_map *m, uint type)
{
  ASSERT(type <= NET_VPN6);
  int pos = type ? (type - 1) : 0;

  if (!m->slabs[pos])
    m->slabs[pos] = sl_new(m->pool, sizeof(struct mpls_fec) + net_addr_length[pos + 1]);

  return m->slabs[pos];
}

struct mpls_fec *
mpls_find_fec_by_label(struct mpls_fec_map *m, u32 label)
{
  return HASH_FIND(m->label_hash, LABEL, label);
}

struct mpls_fec *
mpls_get_fec_by_label(struct mpls_fec_map *m, u32 label)
{
  struct mpls_fec *fec = HASH_FIND(m->label_hash, LABEL, label);

  if (!m->static_handle)
    m->static_handle = mpls_new_handle(m->domain, m->domain->cf->static_range->range);

  if (fec)
    return (fec->policy == MPLS_POLICY_STATIC) ? fec : NULL;

  label = mpls_new_label(m->domain, m->static_handle, label);

  if (!label)
    return NULL;

  fec = sl_allocz(mpls_slab(m, 0));

  fec->label = label;
  fec->policy = MPLS_POLICY_STATIC;

  DBG("New FEC lab %u\n", fec->label);

  HASH_INSERT2(m->label_hash, LABEL, m->pool, fec);

  return fec;
}

struct mpls_fec *
mpls_get_fec_by_net(struct mpls_fec_map *m, const net_addr *net, u32 path_id)
{
  if (!m->net_hash.data)
    HASH_INIT(m->net_hash, m->pool, 4);

  u32 hash = net_hash(net) ^ u32_hash(path_id);
  struct mpls_fec *fec = HASH_FIND(m->net_hash, NET, net, path_id, hash);

  if (fec)
    return fec;

  u32 label = mpls_new_label(m->domain, m->handle, 0);

  if (!label)
    return NULL;

  fec = sl_allocz(mpls_slab(m, net->type));

  fec->hash = hash;
  fec->path_id = path_id;
  net_copy(fec->net, net);

  fec->label = label;
  fec->policy = MPLS_POLICY_PREFIX;

  DBG("New FEC net %u\n", fec->label);

  HASH_INSERT2(m->net_hash, NET, m->pool, fec);
  HASH_INSERT2(m->label_hash, LABEL, m->pool, fec);

  return fec;
}

struct mpls_fec *
mpls_get_fec_by_destination(struct mpls_fec_map *m, ea_list *dest)
{
  if (!m->attrs_hash.data)
    HASH_INIT(m->attrs_hash, m->pool, 4);

  struct ea_storage *rta = mpls_get_key_attrs(m, dest);
  u32 hash = rta->hash_key;
  struct mpls_fec *fec = HASH_FIND(m->attrs_hash, RTA, rta);

  if (fec)
  {
    ea_free(rta->l);
    return fec;
  }

  u32 label = mpls_new_label(m->domain, m->handle, 0);

  if (!label)
  {
    rta_free(rta);
    return NULL;
  }

  fec = sl_allocz(mpls_slab(m, 0));

  fec->hash = hash;
  fec->rta = rta;

  fec->label = label;
  fec->policy = MPLS_POLICY_AGGREGATE;

  DBG("New FEC rta %u\n", fec->label);

  HASH_INSERT2(m->attrs_hash, RTA, m->pool, fec);
  HASH_INSERT2(m->label_hash, LABEL, m->pool, fec);

  return fec;
}

struct mpls_fec *
mpls_get_fec_for_vrf(struct mpls_fec_map *m)
{
  struct mpls_fec *fec = m->vrf_fec;

  if (fec)
    return fec;

  u32 label = mpls_new_label(m->domain, m->handle, 0);

  if (!label)
    return NULL;

  fec = sl_allocz(mpls_slab(m, 0));

  fec->label = label;
  fec->policy = MPLS_POLICY_VRF;
  fec->iface = m->vrf_iface;

  DBG("New FEC vrf %u\n", fec->label);

  m->vrf_fec = fec;
  HASH_INSERT2(m->label_hash, LABEL, m->pool, fec);

  return fec;
}

void
mpls_free_fec(struct mpls_fec_map *m, struct mpls_fec *fec)
{
  if (fec->state != MPLS_FEC_DOWN)
    mpls_withdraw_fec(m, fec);

  DBG("Free FEC %u\n", fec->label);

  struct mpls_handle *h = (fec->policy != MPLS_POLICY_STATIC) ? m->handle : m->static_handle;
  mpls_free_label(m->domain, h, fec->label);

  HASH_REMOVE2(m->label_hash, LABEL, m->pool, fec);

  switch (fec->policy)
  {
  case MPLS_POLICY_STATIC:
    break;

  case MPLS_POLICY_PREFIX:
    HASH_REMOVE2(m->net_hash, NET, m->pool, fec);
    break;

  case MPLS_POLICY_AGGREGATE:
    ea_free(fec->rta->l);
    HASH_REMOVE2(m->attrs_hash, RTA, m->pool, fec);
    break;

  case MPLS_POLICY_VRF:
    ASSERT(m->vrf_fec == fec);
    m->vrf_fec = NULL;
    break;

  default:
    bug("Unknown fec type");
  }

  sl_free(fec);
}

static inline void mpls_lock_fec(struct mpls_fec_map *x UNUSED, struct mpls_fec *fec)
{ if (fec) fec->uc++; }

static inline void mpls_unlock_fec(struct mpls_fec_map *x, struct mpls_fec *fec)
{ if (fec && !--fec->uc) mpls_free_fec(x, fec); }

struct mpls_fec_tmp_lock {
  resource r;
  struct mpls_fec_map *m;
  struct mpls_fec *fec;
};

static void
mpls_fec_tmp_lock_free(resource *r)
{
<<<<<<< HEAD
  struct mpls_fec_tmp_lock *l = SKIP_BACK(struct mpls_fec_tmp_lock, r, r);
  mpls_unlock_fec(l->m, l->fec);
=======
  if (fec && (fec->state == MPLS_FEC_CLEAN))
    fec->state = MPLS_FEC_DIRTY;
>>>>>>> 6067ad6c
}

static void
mpls_fec_tmp_lock_dump(resource *r, unsigned indent UNUSED)
{
  struct mpls_fec_tmp_lock *l = SKIP_BACK(struct mpls_fec_tmp_lock, r, r);
  debug("map=%p fec=%p label=%u", l->m, l->fec, l->fec->label);
}

static struct resclass mpls_fec_tmp_lock_class = {
  .name = "Temporary MPLS FEC Lock",
  .size = sizeof(struct mpls_fec_tmp_lock),
  .free = mpls_fec_tmp_lock_free,
  .dump = mpls_fec_tmp_lock_dump,
};

static void
mpls_lock_fec_tmp(struct mpls_fec_map *m, struct mpls_fec *fec)
{
  if (!fec)
    return;

  fec->uc++;

  struct mpls_fec_tmp_lock *l = ralloc(tmp_res.pool, &mpls_fec_tmp_lock_class);
  l->m = m;
  l->fec = fec;
}

static inline void
mpls_damage_fec(struct mpls_fec_map *m UNUSED, struct mpls_fec *fec)
{
  if (fec->state == MPLS_FEC_CLEAN)
    fec->state = MPLS_FEC_DIRTY;
}

static struct ea_storage *
mpls_get_key_attrs(struct mpls_fec_map *m, ea_list *src)
{
  EA_LOCAL_LIST(4) ea = {
    .l.flags = EALF_SORTED,
  };

  uint last_id = 0;
  #define PUT_ATTR(cls)	do { \
    ASSERT_DIE(last_id < (cls)->id); \
    last_id = (cls)->id; \
    eattr *a = ea_find_by_class(src, (cls)); \
    if (a) ea.a[ea.l.count++] = *a; \
  } while (0)

  PUT_ATTR(&ea_gen_nexthop);
  PUT_ATTR(&ea_gen_hostentry);
  ea.a[ea.l.count++] = EA_LITERAL_EMBEDDED(&ea_gen_source, 0, m->mpls_rts);
  PUT_ATTR(&ea_gen_mpls_class);

  return ea_get_storage(ea_lookup(&ea.l, 0));
}

static void
mpls_announce_fec(struct mpls_fec_map *m, struct mpls_fec *fec, ea_list *src)
{
  /* Check existence of hostentry */
  const struct eattr *heea = ea_find_by_class(src, &ea_gen_hostentry);
  if (heea) {
    /* The same hostentry, but different dependent table */
    struct hostentry_adata *head = SKIP_BACK(struct hostentry_adata, ad, heea->u.ad);
    struct hostentry *he = head->he;
    ea_set_hostentry(&src, m->channel->table, he->owner, he->addr, he->link,
	HOSTENTRY_LABEL_COUNT(head), head->labels);
  }

  net_addr_mpls n = NET_ADDR_MPLS(fec->label);

  rte e = {
    .src = m->channel->proto->main_source,
    .attrs = src,
  };

  fec->state = MPLS_FEC_CLEAN;
  rte_update(m->channel, (net_addr *) &n, &e, m->channel->proto->main_source);
}

static void
mpls_withdraw_fec(struct mpls_fec_map *m, struct mpls_fec *fec)
{
  net_addr_mpls n = NET_ADDR_MPLS(fec->label);

  fec->state = MPLS_FEC_DOWN;
  rte_update(m->channel, (net_addr *) &n, NULL, m->channel->proto->main_source);
}

static void
mpls_apply_fec(rte *r, struct mpls_fec *fec)
{
  ea_set_attr_u32(&r->attrs, &ea_gen_mpls_label, 0, fec->label);
  ea_set_attr_u32(&r->attrs, &ea_gen_mpls_policy, 0, fec->policy);

  if (fec->policy == MPLS_POLICY_VRF)
  {
    ea_unset_attr(&r->attrs, 0, &ea_gen_hostentry);

    struct nexthop_adata nhad = {
      .nh.iface = fec->iface,
      .ad.length = sizeof nhad - sizeof nhad.ad,
    };
    ea_set_attr_data(&r->attrs, &ea_gen_nexthop, 0, nhad.ad.data, nhad.ad.length);
  }
}


<<<<<<< HEAD
void
mpls_handle_rte(struct mpls_fec_map *m, const net_addr *n, rte *r)
=======
int
mpls_handle_rte(struct mpls_fec_map *m, const net_addr *n, rte *r, linpool *lp, struct mpls_fec **locked_fec)
>>>>>>> 6067ad6c
{
  struct mpls_fec *fec = NULL;

  /* Select FEC for route */
  uint policy = ea_get_int(r->attrs, &ea_gen_mpls_policy, 0);
  switch (policy)
  {
  case MPLS_POLICY_NONE:
    return 0;

  case MPLS_POLICY_STATIC:;
    uint label = ea_get_int(r->attrs, &ea_gen_mpls_label, 0);

    if (label < 16)
      return 0;

    fec = mpls_get_fec_by_label(m, label);
    if (!fec)
    {
      log(L_WARN "Static label %u failed for %N from %s",
	  label, n, r->sender->proto->name);
      return -1;
    }

    mpls_damage_fec(m, fec);
    break;

  case MPLS_POLICY_PREFIX:
    fec = mpls_get_fec_by_net(m, n, r->src->private_id);
    mpls_damage_fec(m, fec);
    break;

  case MPLS_POLICY_AGGREGATE:
    fec = mpls_get_fec_by_destination(m, r->attrs);
    break;

  case MPLS_POLICY_VRF:
    if (!m->vrf_iface)
      return 0;

    fec = mpls_get_fec_for_vrf(m);
    break;

  default:
    log(L_WARN "Route %N has invalid MPLS policy %u", n, policy);
    return -1;
  }

  /* Label allocation failure */
  if (!fec)
  {
    log(L_WARN "Label allocation in range %s failed for %N from %s",
	m->handle->range->name, n, r->sender->proto->name);
    return -1;
  }

  /* Temporarily lock FEC */
  mpls_lock_fec_tmp(m, fec);

  /* Apply FEC label to route */
  mpls_apply_fec(r, fec);

  /* Announce MPLS rule for new/updated FEC */
  if (fec->state != MPLS_FEC_CLEAN)
    mpls_announce_fec(m, fec, r->attrs);

  return 0;
}

static inline struct mpls_fec_tmp_lock
mpls_rte_get_fec_lock(const rte *r)
{
  struct mpls_fec_tmp_lock mt = {
    .m = SKIP_BACK(struct proto, sources, r->src->owner)->mpls_map,
  };

  if (!mt.m)
    return mt;

  uint label = ea_get_int(r->attrs, &ea_gen_mpls_label, 0);
  if (label < 16)
    return mt;

  mt.fec = mpls_find_fec_by_label(mt.m, label);
  return mt;
}

void
mpls_rte_preimport(rte *new, const rte *old)
{
  struct mpls_fec_tmp_lock new_mt = {}, old_mt = {};

  if (new)
    new_mt = mpls_rte_get_fec_lock(new);

  if (old)
    old_mt = mpls_rte_get_fec_lock(old);

  if (new_mt.fec == old_mt.fec)
    return;

  if (new_mt.fec)
    mpls_lock_fec(new_mt.m, new_mt.fec);

  if (old_mt.fec)
    mpls_unlock_fec(old_mt.m, old_mt.fec);
}

static void
mpls_show_ranges_rng(struct mpls_show_ranges_cmd *cmd, struct mpls_range *r)
{
  uint last = lmap_last_one_in_range(&cmd->dom->labels, r->lo, r->hi);
  if (last == r->hi) last = 0;

  cli_msg(-1026, "%-11s %7u %7u %7u %7u %7u",
	  r->name, r->lo, r->hi - r->lo, r->hi, r->label_count, last);
}

void
mpls_show_ranges_dom(struct mpls_show_ranges_cmd *cmd, struct mpls_domain *m)
{
  if (cmd->dom)
    cli_msg(-1026, "");

  cmd->dom = m;
  cli_msg(-1026, "MPLS domain %s:", m->name);
  cli_msg(-1026, "%-11s %7s %7s %7s %7s %7s",
	  "Range", "Start", "Length", "End", "Labels", "Last");

  if (cmd->range)
    mpls_show_ranges_rng(cmd, cmd->range->range);
  else
  {
    struct mpls_range *r;
    WALK_LIST(r, m->ranges)
      if (!r->removed)
	mpls_show_ranges_rng(cmd, r);
  }
}

void
mpls_show_ranges(struct mpls_show_ranges_cmd *cmd)
{
  if (cmd->domain)
    mpls_show_ranges_dom(cmd, cmd->domain->domain);
  else
  {
    struct mpls_domain *m;
    WALK_LIST(m, mpls_domains)
      mpls_show_ranges_dom(cmd, m);
  }

  cli_msg(0, "");
}

struct ea_class ea_gen_mpls_policy = {
  .name = "mpls_policy",
  .type = T_ENUM_MPLS_POLICY,
};

struct ea_class ea_gen_mpls_class = {
  .name = "mpls_class",
  .type = T_INT,
};

struct ea_class ea_gen_mpls_label = {
  .name = "mpls_label",
  .type = T_INT,
};<|MERGE_RESOLUTION|>--- conflicted
+++ resolved
@@ -796,7 +796,7 @@
 
   if (!label)
   {
-    rta_free(rta);
+    ea_free(rta->l);
     return NULL;
   }
 
@@ -897,13 +897,8 @@
 static void
 mpls_fec_tmp_lock_free(resource *r)
 {
-<<<<<<< HEAD
   struct mpls_fec_tmp_lock *l = SKIP_BACK(struct mpls_fec_tmp_lock, r, r);
   mpls_unlock_fec(l->m, l->fec);
-=======
-  if (fec && (fec->state == MPLS_FEC_CLEAN))
-    fec->state = MPLS_FEC_DIRTY;
->>>>>>> 6067ad6c
 }
 
 static void
@@ -1015,13 +1010,8 @@
 }
 
 
-<<<<<<< HEAD
-void
+int
 mpls_handle_rte(struct mpls_fec_map *m, const net_addr *n, rte *r)
-=======
-int
-mpls_handle_rte(struct mpls_fec_map *m, const net_addr *n, rte *r, linpool *lp, struct mpls_fec **locked_fec)
->>>>>>> 6067ad6c
 {
   struct mpls_fec *fec = NULL;
 
@@ -1042,7 +1032,7 @@
     if (!fec)
     {
       log(L_WARN "Static label %u failed for %N from %s",
-	  label, n, r->sender->proto->name);
+	  label, n, r->sender->req->name);
       return -1;
     }
 
@@ -1074,7 +1064,7 @@
   if (!fec)
   {
     log(L_WARN "Label allocation in range %s failed for %N from %s",
-	m->handle->range->name, n, r->sender->proto->name);
+	m->handle->range->name, n, r->sender->req->name);
     return -1;
   }
 

/*
 *	BIRD -- Route Display Routines
 *
 *	(c) 1998--2000 Martin Mares <mj@ucw.cz>
 *	(c) 2017       Jan Moskyto Matejka <mq@jmq.cz>
 *
 *	Can be freely distributed and used under the terms of the GNU GPL.
 */

#undef LOCAL_DEBUG

#include "nest/bird.h"
#include "nest/rt.h"
#include "nest/protocol.h"
#include "nest/cli.h"
#include "nest/iface.h"
#include "filter/filter.h"
#include "filter/data.h"
#include "sysdep/unix/krt.h"

static void
rt_show_table(struct rt_show_data *d)
{
  struct cli *c = d->cli;

  /* No table blocks in 'show route count' */
  if (d->stats == 2)
    return;

  if (d->last_table) cli_printf(c, -1007, "");
  cli_printf(c, -1007, "Table %s:",
      d->tab->name);
  d->last_table = d->tab;
}

static void
rt_show_rte(struct cli *c, byte *ia, rte *e, struct rt_show_data *d, int primary)
{
  byte from[IPA_MAX_TEXT_LENGTH+8];
  byte tm[TM_DATETIME_BUFFER_SIZE], info[256];
  ea_list *a = e->attrs;
  int sync_error = d->tab->kernel ? krt_get_sync_error(d->tab->kernel, e) : 0;
  void (*get_route_info)(struct rte *, byte *buf);
  eattr *nhea = net_type_match(e->net, NB_DEST) ?
    ea_find(a, &ea_gen_nexthop) : NULL;
  struct nexthop_adata *nhad = nhea ? (struct nexthop_adata *) nhea->u.ptr : NULL;
  int dest = nhad ? (NEXTHOP_IS_REACHABLE(nhad) ? RTD_UNICAST : nhad->dest) : RTD_NONE;
  int flowspec_valid = net_is_flow(e->net) ? rt_get_flowspec_valid(e) : FLOWSPEC_UNKNOWN;

  tm_format_time(tm, &config->tf_route, e->lastmod);
  ip_addr a_from = ea_get_ip(a, &ea_gen_from, IPA_NONE);
  if (ipa_nonzero(a_from) && (!nhad || !ipa_equal(a_from, nhad->nh.gw)))
    bsprintf(from, " from %I", a_from);
  else
    from[0] = 0;

  /* Need to normalize the extended attributes */
  if (d->verbose && !rta_is_cached(a) && a)
    a = ea_normalize(a, 0);

  get_route_info = e->src->owner->class ? e->src->owner->class->get_route_info : NULL;
  if (get_route_info)
    get_route_info(e, info);
  else
    bsprintf(info, " (%d)", rt_get_preference(e));

  if (d->last_table != d->tab)
<<<<<<< HEAD
    rt_show_table(d);
=======
    rt_show_table(c, d);

  cli_printf(c, -1007, "%-20s %s [%s %s%s]%s%s", ia, rta_dest_name(a->dest),
	     e->src->owner->name, tm, from, primary ? (sync_error ? " !" : " *") : "", info);

  if (a->dest == RTD_UNICAST)
    for (nh = &(a->nh); nh; nh = nh->next)
    {
      char mpls[MPLS_MAX_LABEL_STACK*12 + 5], *lsp = mpls;
      char *onlink = (nh->flags & RNF_ONLINK) ? " onlink" : "";
      char weight[16] = "";

      if (nh->labels)
	{
	  lsp += bsprintf(lsp, " mpls %d", nh->label[0]);
	  for (int i=1;i<nh->labels; i++)
	    lsp += bsprintf(lsp, "/%d", nh->label[i]);
	}
      *lsp = '\0';
>>>>>>> f0507f05

  eattr *heea;
  struct hostentry_adata *had = NULL;
  if (!net_is_flow(e->net) && (dest == RTD_NONE) && (heea = ea_find(a, &ea_gen_hostentry)))
    had = (struct hostentry_adata *) heea->u.ptr;

  cli_printf(c, -1007, "%-20s %s [%s %s%s]%s%s", ia,
      net_is_flow(e->net) ? flowspec_valid_name(flowspec_valid) : had ? "recursive" : rta_dest_name(dest),
      e->src->proto->name, tm, from, primary ? (sync_error ? " !" : " *") : "", info);

  if (d->verbose)
  {
    ea_show_list(c, a);
    cli_printf(c, -1008, "\tInternal route handling values: %uL %uG %uS id %u",
	e->src->private_id, e->src->global_id, e->stale_cycle, e->id);
  }
  else if (dest == RTD_UNICAST)
    ea_show_nexthop_list(c, nhad);
  else if (had)
  {
    char hetext[256];
    ea_show_hostentry(&had->ad, hetext, sizeof hetext);
    cli_printf(c, -1007, "\t%s", hetext);
  }
}

static void
rt_show_net(struct rt_show_data *d, const net_addr *n, rte **feed, uint count)
{
  struct cli *c = d->cli;
  byte ia[NET_MAX_TEXT_LENGTH+1];
  struct channel *ec = d->tab->export_channel;

  /* The Clang static analyzer complains that ec may be NULL.
   * It should be ensured to be not NULL by rt_show_prepare_tables() */
  ASSUME(!d->export_mode || ec);

  int first = 1;
  int first_show = 1;
  int pass = 0;

  for (uint i = 0; i < count; i++)
    {
      if (!d->tab->prefilter && (rte_is_filtered(feed[i]) != d->filtered))
	continue;

      d->rt_counter++;
      d->net_counter += first;
      first = 0;

      if (pass)
	continue;

      struct rte e = *feed[i];
      if (d->tab->prefilter)
	if (e.sender != d->tab->prefilter->in_req.hook)
	  continue;
	else while (e.attrs->next)
	  e.attrs = e.attrs->next;

      /* Export channel is down, do not try to export routes to it */
      if (ec && !ec->out_req.hook)
	goto skip;

      if (d->export_mode == RSEM_EXPORTED)
        {
	  if (!bmap_test(&ec->export_map, e.id))
	    goto skip;

	  // if (ec->ra_mode != RA_ANY)
	  //   pass = 1;
        }
      else if ((d->export_mode == RSEM_EXPORT) && (ec->ra_mode == RA_MERGED))
	{
	  /* Special case for merged export */
	  pass = 1;
	  rte *em = rt_export_merged(ec, feed, count, tmp_linpool, 1);

	  if (em)
	    e = *em;
	  else
	    goto skip;
	}
      else if (d->export_mode)
	{
	  struct proto *ep = ec->proto;
	  int ic = ep->preexport ? ep->preexport(ec, &e) : 0;

	  if (ec->ra_mode == RA_OPTIMAL || ec->ra_mode == RA_MERGED)
	    pass = 1;

	  if (ic < 0)
	    goto skip;

	  if (d->export_mode > RSEM_PREEXPORT)
	    {
	      /*
	       * FIXME - This shows what should be exported according to current
	       * filters, but not what was really exported. 'configure soft'
	       * command may change the export filter and do not update routes.
	       */
	      int do_export = (ic > 0) ||
		(f_run(ec->out_filter, &e, FF_SILENT) <= F_ACCEPT);

	      if (do_export != (d->export_mode == RSEM_EXPORT))
		goto skip;

	      if ((d->export_mode == RSEM_EXPORT) && (ec->ra_mode == RA_ACCEPTED))
		pass = 1;
	    }
	}

      if (d->show_protocol && (&d->show_protocol->sources != e.src->owner))
	goto skip;

      if (f_run(d->filter, &e, 0) > F_ACCEPT)
	goto skip;

      if (d->stats < 2)
      {
	if (first_show)
	  net_format(n, ia, sizeof(ia));
	else
	  ia[0] = 0;

	rt_show_rte(c, ia, &e, d, !d->tab->prefilter && !i);
	first_show = 0;
      }

      d->show_counter++;

    skip:
      if (d->primary_only)
	break;
    }

  if ((d->show_counter - d->show_counter_last_flush) > 64)
  {
    d->show_counter_last_flush = d->show_counter;
    cli_write_trigger(d->cli);
  }
}

static void
rt_show_net_export_bulk(struct rt_export_request *req, const net_addr *n,
    struct rt_pending_export *rpe UNUSED, rte **feed, uint count)
{
  struct rt_show_data *d = SKIP_BACK(struct rt_show_data, req, req);
  return rt_show_net(d, n, feed, count);
}

static void
rt_show_export_stopped_cleanup(struct rt_export_request *req)
{
  struct rt_show_data *d = SKIP_BACK(struct rt_show_data, req, req);

  /* The hook is now invalid */
  req->hook = NULL;

  /* And free the CLI (deferred) */
  rfree(d->cli->pool);
}

static int
rt_show_cleanup(struct cli *c)
{
  struct rt_show_data *d = c->rover;

  /* Cancel the feed */
  if (d->req.hook)
  {
    rt_stop_export(&d->req, rt_show_export_stopped_cleanup);
    return 1;
  }
  else
    return 0;
}

static void rt_show_export_stopped(struct rt_export_request *req);

static void
rt_show_log_state_change(struct rt_export_request *req, u8 state)
{
  if (state == TES_READY)
    rt_stop_export(req, rt_show_export_stopped);
}

static void
rt_show_dump_req(struct rt_export_request *req)
{
  debug("  CLI Show Route Feed %p\n", req);
}

static void
rt_show_done(struct rt_show_data *d)
{
  /* No more action */
  d->cli->cleanup = NULL;
  d->cli->cont = NULL;
  d->cli->rover = NULL;

  /* Write pending messages */
  cli_write_trigger(d->cli);
}

static void
rt_show_cont(struct rt_show_data *d)
{
  struct cli *c = d->cli;

  if (d->running_on_config && (d->running_on_config != config))
  {
    cli_printf(c, 8004, "Stopped due to reconfiguration");
    return rt_show_done(d);
  }

  d->req = (struct rt_export_request) {
    .addr = d->addr,
    .name = "CLI Show Route",
    .list = &global_work_list,
    .export_bulk = rt_show_net_export_bulk,
    .dump_req = rt_show_dump_req,
    .log_state_change = rt_show_log_state_change,
    .addr_mode = d->addr_mode,
  };

  d->table_counter++;

  d->show_counter_last = d->show_counter;
  d->rt_counter_last   = d->rt_counter;
  d->net_counter_last  = d->net_counter;

  if (d->tables_defined_by & RSD_TDB_SET)
    rt_show_table(d);

  rt_request_export(d->tab->table, &d->req);
}

static void
rt_show_export_stopped(struct rt_export_request *req)
{
  struct rt_show_data *d = SKIP_BACK(struct rt_show_data, req, req);

  /* The hook is now invalid */
  req->hook = NULL;

  if (d->stats)
  {
    if (d->last_table != d->tab)
      rt_show_table(d);

    cli_printf(d->cli, -1007, "%d of %d routes for %d networks in table %s",
	       d->show_counter - d->show_counter_last, d->rt_counter - d->rt_counter_last,
	       d->net_counter - d->net_counter_last, d->tab->name);
  }

  d->tab = NODE_NEXT(d->tab);

  if (NODE_VALID(d->tab))
    return rt_show_cont(d);

  /* Printout total stats */
  if (d->stats && (d->table_counter > 1))
  {
    if (d->last_table) cli_printf(d->cli, -1007, "");
    cli_printf(d->cli, 14, "Total: %d of %d routes for %d networks in %d tables",
	       d->show_counter, d->rt_counter, d->net_counter, d->table_counter);
  }
  else if (!d->rt_counter && ((d->addr_mode == TE_ADDR_EQUAL) || (d->addr_mode == TE_ADDR_FOR)))
    cli_printf(d->cli, 8001, "Network not found");
  else
    cli_printf(d->cli, 0, "");

  /* No more route showing */
  rt_show_done(d);
}

struct rt_show_data_rtable *
rt_show_add_exporter(struct rt_show_data *d, struct rt_exporter *t, const char *name)
{
  struct rt_show_data_rtable *tab = cfg_allocz(sizeof(struct rt_show_data_rtable));
  tab->table = t;
  tab->name = name;
  add_tail(&(d->tables), &(tab->n));
  return tab;
}

struct rt_show_data_rtable *
rt_show_add_table(struct rt_show_data *d, struct rtable *t)
{
  struct rt_show_data_rtable *rsdr = rt_show_add_exporter(d, &t->exporter, t->name);

  struct proto_config *krt = t->config->krt_attached;
  if (krt)
    rsdr->kernel = (struct krt_proto *) krt->proto;

  return rsdr;
}

static inline void
rt_show_get_default_tables(struct rt_show_data *d)
{
  struct channel *c;
  struct rt_show_data_rtable *tab;

  if (d->export_channel)
  {
    c = d->export_channel;
    tab = rt_show_add_table(d, c->table);
    tab->export_channel = c;
    return;
  }

  if (d->export_protocol)
  {
    WALK_LIST(c, d->export_protocol->channels)
    {
      if (!c->out_req.hook)
	continue;

      tab = rt_show_add_table(d, c->table);
      tab->export_channel = c;
    }
    return;
  }

  if (d->show_protocol)
  {
    WALK_LIST(c, d->show_protocol->channels)
      rt_show_add_table(d, c->table);
    return;
  }

  for (int i=1; i<NET_MAX; i++)
    if (config->def_tables[i] && config->def_tables[i]->table)
      rt_show_add_table(d, config->def_tables[i]->table);
}

static inline void
rt_show_prepare_tables(struct rt_show_data *d)
{
  struct rt_show_data_rtable *tab, *tabx;

  /* Add implicit tables if no table is specified */
  if (EMPTY_LIST(d->tables))
    rt_show_get_default_tables(d);

  WALK_LIST_DELSAFE(tab, tabx, d->tables)
  {
    /* Ensure there is defined export_channel for each table */
    if (d->export_mode)
    {
      if (!tab->export_channel && d->export_channel &&
	  (tab->table == &d->export_channel->table->exporter))
	tab->export_channel = d->export_channel;

      if (!tab->export_channel && d->export_protocol)
	tab->export_channel = proto_find_channel_by_table(d->export_protocol, SKIP_BACK(rtable, exporter, tab->table));

      if (!tab->export_channel)
      {
	if (d->tables_defined_by & RSD_TDB_NMN)
	  cf_error("No export channel for table %s", tab->name);

	rem_node(&(tab->n));
	continue;
      }
    }

    /* Ensure specified network is compatible with each table */
    if (d->addr && (tab->table->addr_type != d->addr->type))
    {
      if (d->tables_defined_by & RSD_TDB_NMN)
	cf_error("Incompatible type of prefix/ip for table %s", tab->name);

      rem_node(&(tab->n));
      continue;
    }
  }

  /* Ensure there is at least one table */
  if (EMPTY_LIST(d->tables))
    cf_error("No valid tables");
}

static void
rt_show_dummy_cont(struct cli *c UNUSED)
{
  /* Explicitly do nothing to prevent CLI from trying to parse another command. */
}

void
rt_show(struct rt_show_data *d)
{
  /* Filtered routes are neither exported nor have sensible ordering */
  if (d->filtered && (d->export_mode || d->primary_only))
    cf_error("Incompatible show route options");

  rt_show_prepare_tables(d);

  if (EMPTY_LIST(d->tables))
    cf_error("No suitable tables found");

  d->tab = HEAD(d->tables);

  this_cli->cleanup = rt_show_cleanup;
  this_cli->rover = d;
  this_cli->cont = rt_show_dummy_cont;

  rt_show_cont(d);
}<|MERGE_RESOLUTION|>--- conflicted
+++ resolved
@@ -65,29 +65,7 @@
     bsprintf(info, " (%d)", rt_get_preference(e));
 
   if (d->last_table != d->tab)
-<<<<<<< HEAD
     rt_show_table(d);
-=======
-    rt_show_table(c, d);
-
-  cli_printf(c, -1007, "%-20s %s [%s %s%s]%s%s", ia, rta_dest_name(a->dest),
-	     e->src->owner->name, tm, from, primary ? (sync_error ? " !" : " *") : "", info);
-
-  if (a->dest == RTD_UNICAST)
-    for (nh = &(a->nh); nh; nh = nh->next)
-    {
-      char mpls[MPLS_MAX_LABEL_STACK*12 + 5], *lsp = mpls;
-      char *onlink = (nh->flags & RNF_ONLINK) ? " onlink" : "";
-      char weight[16] = "";
-
-      if (nh->labels)
-	{
-	  lsp += bsprintf(lsp, " mpls %d", nh->label[0]);
-	  for (int i=1;i<nh->labels; i++)
-	    lsp += bsprintf(lsp, "/%d", nh->label[i]);
-	}
-      *lsp = '\0';
->>>>>>> f0507f05
 
   eattr *heea;
   struct hostentry_adata *had = NULL;
@@ -96,7 +74,7 @@
 
   cli_printf(c, -1007, "%-20s %s [%s %s%s]%s%s", ia,
       net_is_flow(e->net) ? flowspec_valid_name(flowspec_valid) : had ? "recursive" : rta_dest_name(dest),
-      e->src->proto->name, tm, from, primary ? (sync_error ? " !" : " *") : "", info);
+      e->src->owner->name, tm, from, primary ? (sync_error ? " !" : " *") : "", info);
 
   if (d->verbose)
   {

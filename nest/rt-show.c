/*
 *	BIRD -- Route Display Routines
 *
 *	(c) 1998--2000 Martin Mares <mj@ucw.cz>
 *	(c) 2017       Jan Moskyto Matejka <mq@jmq.cz>
 *
 *	Can be freely distributed and used under the terms of the GNU GPL.
 */

#undef LOCAL_DEBUG

#include "nest/bird.h"
#include "nest/route.h"
#include "nest/protocol.h"
#include "nest/cli.h"
#include "nest/iface.h"
#include "filter/filter.h"
#include "filter/data.h"
#include "sysdep/unix/krt.h"

static void
rt_show_table(struct cli *c, struct rt_show_data *d)
{
  /* No table blocks in 'show route count' */
  if (d->stats == 2)
    return;

  if (d->last_table) cli_printf(c, -1007, "");
  cli_printf(c, -1007, "Table %s:", d->tab->table->name);
  d->last_table = d->tab;
}

static inline struct krt_proto *
rt_show_get_kernel(struct rt_show_data *d)
{
  struct proto_config *krt = d->tab->table->config->krt_attached;
  return krt ? (struct krt_proto *) krt->proto : NULL;
}

static void
rt_show_rte(struct cli *c, byte *ia, rte *e, struct rt_show_data *d, int primary)
{
  byte from[IPA_MAX_TEXT_LENGTH+8];
  byte tm[TM_DATETIME_BUFFER_SIZE], info[256];
  rta *a = e->attrs;
  int sync_error = d->kernel ? krt_get_sync_error(d->kernel, e) : 0;
  void (*get_route_info)(struct rte *, byte *buf);
  struct nexthop *nh;

  tm_format_time(tm, &config->tf_route, e->lastmod);
  if (ipa_nonzero(a->from) && !ipa_equal(a->from, a->nh.gw))
    bsprintf(from, " from %I", a->from);
  else
    from[0] = 0;

  /* Need to normalize the extended attributes */
  if (d->verbose && !rta_is_cached(a) && a->eattrs)
    ea_normalize(a->eattrs);

  get_route_info = e->src->proto->proto->get_route_info;
  if (get_route_info)
    get_route_info(e, info);
  else
    bsprintf(info, " (%d)", a->pref);

  if (d->last_table != d->tab)
    rt_show_table(c, d);

  cli_printf(c, -1007, "%-20s %s [%s %s%s]%s%s", ia, rta_dest_name(a->dest),
	     e->src->proto->name, tm, from, primary ? (sync_error ? " !" : " *") : "", info);

  if (a->dest == RTD_UNICAST)
    for (nh = &(a->nh); nh; nh = nh->next)
    {
      char mpls[MPLS_MAX_LABEL_STACK*12 + 5], *lsp = mpls;
      char *onlink = (nh->flags & RNF_ONLINK) ? " onlink" : "";
      char weight[16] = "";

      if (nh->labels)
	{
	  lsp += bsprintf(lsp, " mpls %d", nh->label[0]);
	  for (int i=1;i<nh->labels; i++)
	    lsp += bsprintf(lsp, "/%d", nh->label[i]);
	}
      *lsp = '\0';

      if (a->nh.next)
	bsprintf(weight, " weight %d", nh->weight + 1);

      if (ipa_nonzero(nh->gw))
	cli_printf(c, -1007, "\tvia %I on %s%s%s%s",
		   nh->gw, nh->iface->name, mpls, onlink, weight);
      else
	cli_printf(c, -1007, "\tdev %s%s%s",
		   nh->iface->name, mpls,  onlink, weight);
    }

  if (d->verbose)
    rta_show(c, a);
}

static void
rt_show_net(struct cli *c, net *n, struct rt_show_data *d)
{
  rte *e, *ee;
  byte ia[NET_MAX_TEXT_LENGTH+1];
  struct channel *ec = d->tab->export_channel;

  /* The Clang static analyzer complains that ec may be NULL.
   * It should be ensured to be not NULL by rt_show_prepare_tables() */
  ASSUME(!d->export_mode || ec);

  int first = 1;
  int first_show = 1;
  int pass = 0;

  for (e = n->routes; e; e = e->next)
    {
      if (rte_is_filtered(e) != d->filtered)
	continue;

      d->rt_counter++;
      d->net_counter += first;
      first = 0;

      if (pass)
	continue;

      ee = e;

      /* Export channel is down, do not try to export routes to it */
      if (ec && (ec->export_state == ES_DOWN))
	goto skip;

      if (d->export_mode == RSEM_EXPORTED)
        {
	  if (!bmap_test(&ec->export_map, ee->id))
	    goto skip;

	  // if (ec->ra_mode != RA_ANY)
	  //   pass = 1;
        }
      else if ((d->export_mode == RSEM_EXPORT) && (ec->ra_mode == RA_MERGED))
	{
	  /* Special case for merged export */
	  rte *rt_free;
	  e = rt_export_merged(ec, n, &rt_free, c->show_pool, 1);
	  pass = 1;

	  if (!e)
	  { e = ee; goto skip; }
	}
      else if (d->export_mode)
	{
	  struct proto *ep = ec->proto;
<<<<<<< HEAD
	  int ic = ep->preexport ? ep->preexport(ep, e) : 0;
=======
	  int ic = ep->preexport ? ep->preexport(ec, &e, c->show_pool) : 0;
>>>>>>> beb5f78a

	  if (ec->ra_mode == RA_OPTIMAL || ec->ra_mode == RA_MERGED)
	    pass = 1;

	  if (ic < 0)
	    goto skip;

	  if (d->export_mode > RSEM_PREEXPORT)
	    {
	      /*
	       * FIXME - This shows what should be exported according to current
	       * filters, but not what was really exported. 'configure soft'
	       * command may change the export filter and do not update routes.
	       */
	      int do_export = (ic > 0) ||
		(f_run(ec->out_filter, &e, c->show_pool, FF_SILENT) <= F_ACCEPT);

	      if (do_export != (d->export_mode == RSEM_EXPORT))
		goto skip;

	      if ((d->export_mode == RSEM_EXPORT) && (ec->ra_mode == RA_ACCEPTED))
		pass = 1;
	    }
	}

      if (d->show_protocol && (d->show_protocol != e->src->proto))
	goto skip;

      if (f_run(d->filter, &e, c->show_pool, 0) > F_ACCEPT)
	goto skip;

      if (d->stats < 2)
      {
	if (first_show)
	  net_format(n->n.addr, ia, sizeof(ia));
	else
	  ia[0] = 0;

	rt_show_rte(c, ia, e, d, (e->net->routes == ee));
	first_show = 0;
      }

      d->show_counter++;

    skip:
      if (e != ee)
      {
	rte_free(e);
	e = ee;
      }
      lp_flush(c->show_pool);

      if (d->primary_only)
	break;
    }
}

static void
rt_show_cleanup(struct cli *c)
{
  struct rt_show_data *d = c->rover;
  struct rt_show_data_rtable *tab;

  /* Unlink the iterator */
  if (d->table_open && !d->trie_walk)
    fit_get(&d->tab->table->fib, &d->fit);

  if (d->walk_lock)
    rt_unlock_trie(d->tab->table, d->walk_lock);

  /* Unlock referenced tables */
  WALK_LIST(tab, d->tables)
    rt_unlock_table(tab->table);
}

static void
rt_show_cont(struct cli *c)
{
  struct rt_show_data *d = c->rover;
  struct rtable *tab = d->tab->table;
#ifdef DEBUGGING
  unsigned max = 4;
#else
  unsigned max = 64;
#endif
  struct fib *fib = &tab->fib;
  struct fib_iterator *it = &d->fit;

  if (d->running_on_config && (d->running_on_config != config))
  {
    cli_printf(c, 8004, "Stopped due to reconfiguration");
    goto done;
  }

  if (!d->table_open)
  {
    /* We use either trie-based walk or fib-based walk */
    d->trie_walk = tab->trie &&
      (d->addr_mode == RSD_ADDR_IN) &&
      net_val_match(tab->addr_type, NB_IP);

    if (d->trie_walk && !d->walk_state)
      d->walk_state = lp_allocz(c->parser_pool, sizeof (struct f_trie_walk_state));

    if (d->trie_walk)
    {
      d->walk_lock = rt_lock_trie(tab);
      trie_walk_init(d->walk_state, tab->trie, d->addr);
    }
    else
      FIB_ITERATE_INIT(&d->fit, &tab->fib);

    d->table_open = 1;
    d->table_counter++;
    d->kernel = rt_show_get_kernel(d);

    d->show_counter_last = d->show_counter;
    d->rt_counter_last   = d->rt_counter;
    d->net_counter_last  = d->net_counter;

    if (d->tables_defined_by & RSD_TDB_SET)
      rt_show_table(c, d);
  }

  if (d->trie_walk)
  {
    /* Trie-based walk */
    net_addr addr;
    while (trie_walk_next(d->walk_state, &addr))
    {
      net *n = net_find(tab, &addr);
      if (!n)
	continue;

      rt_show_net(c, n, d);

      if (!--max)
	return;
    }

    rt_unlock_trie(tab, d->walk_lock);
    d->walk_lock = NULL;
  }
  else
  {
    /* fib-based walk */
    FIB_ITERATE_START(fib, it, net, n)
    {
      if ((d->addr_mode == RSD_ADDR_IN) && (!net_in_netX(n->n.addr, d->addr)))
	goto next;

      if (!max--)
      {
	FIB_ITERATE_PUT(it);
	return;
      }
      rt_show_net(c, n, d);

    next:;
    }
    FIB_ITERATE_END;
  }

  if (d->stats)
  {
    if (d->last_table != d->tab)
      rt_show_table(c, d);

    cli_printf(c, -1007, "%d of %d routes for %d networks in table %s",
	       d->show_counter - d->show_counter_last, d->rt_counter - d->rt_counter_last,
	       d->net_counter - d->net_counter_last, tab->name);
  }

  d->kernel = NULL;
  d->table_open = 0;
  d->tab = NODE_NEXT(d->tab);

  if (NODE_VALID(d->tab))
    return;

  if (d->stats && (d->table_counter > 1))
  {
    if (d->last_table) cli_printf(c, -1007, "");
    cli_printf(c, 14, "Total: %d of %d routes for %d networks in %d tables",
	       d->show_counter, d->rt_counter, d->net_counter, d->table_counter);
  }
  else
    cli_printf(c, 0, "");

done:
  rt_show_cleanup(c);
  c->cont = c->cleanup = NULL;
}

struct rt_show_data_rtable *
rt_show_add_table(struct rt_show_data *d, rtable *t)
{
  struct rt_show_data_rtable *tab = cfg_allocz(sizeof(struct rt_show_data_rtable));
  tab->table = t;
  add_tail(&(d->tables), &(tab->n));
  return tab;
}

static inline void
rt_show_get_default_tables(struct rt_show_data *d)
{
  struct channel *c;
  struct rt_show_data_rtable *tab;

  if (d->export_channel)
  {
    c = d->export_channel;
    tab = rt_show_add_table(d, c->table);
    tab->export_channel = c;
    return;
  }

  if (d->export_protocol)
  {
    WALK_LIST(c, d->export_protocol->channels)
    {
      if (c->export_state == ES_DOWN)
	continue;

      tab = rt_show_add_table(d, c->table);
      tab->export_channel = c;
    }
    return;
  }

  if (d->show_protocol)
  {
    WALK_LIST(c, d->show_protocol->channels)
      rt_show_add_table(d, c->table);
    return;
  }

  for (int i=1; i<NET_MAX; i++)
    if (config->def_tables[i] && config->def_tables[i]->table)
      rt_show_add_table(d, config->def_tables[i]->table);
}

static inline void
rt_show_prepare_tables(struct rt_show_data *d)
{
  struct rt_show_data_rtable *tab, *tabx;

  /* Add implicit tables if no table is specified */
  if (EMPTY_LIST(d->tables))
    rt_show_get_default_tables(d);

  WALK_LIST_DELSAFE(tab, tabx, d->tables)
  {
    /* Ensure there is defined export_channel for each table */
    if (d->export_mode)
    {
      if (!tab->export_channel && d->export_channel &&
	  (tab->table == d->export_channel->table))
	tab->export_channel = d->export_channel;

      if (!tab->export_channel && d->export_protocol)
	tab->export_channel = proto_find_channel_by_table(d->export_protocol, tab->table);

      if (!tab->export_channel)
      {
	if (d->tables_defined_by & RSD_TDB_NMN)
	  cf_error("No export channel for table %s", tab->table->name);

	rem_node(&(tab->n));
	continue;
      }
    }

    /* Ensure specified network is compatible with each table */
    if (d->addr && (tab->table->addr_type != d->addr->type))
    {
      if (d->tables_defined_by & RSD_TDB_NMN)
	cf_error("Incompatible type of prefix/ip for table %s", tab->table->name);

      rem_node(&(tab->n));
      continue;
    }
  }

  /* Ensure there is at least one table */
  if (EMPTY_LIST(d->tables))
    cf_error("No valid tables");
}

void
rt_show(struct rt_show_data *d)
{
  struct rt_show_data_rtable *tab;
  net *n;

  /* Filtered routes are neither exported nor have sensible ordering */
  if (d->filtered && (d->export_mode || d->primary_only))
    cf_error("Incompatible show route options");

  rt_show_prepare_tables(d);

  if (!d->addr || (d->addr_mode == RSD_ADDR_IN))
  {
    WALK_LIST(tab, d->tables)
      rt_lock_table(tab->table);

    /* There is at least one table */
    d->tab = HEAD(d->tables);
    this_cli->cont = rt_show_cont;
    this_cli->cleanup = rt_show_cleanup;
    this_cli->rover = d;
  }
  else
  {
    WALK_LIST(tab, d->tables)
    {
      d->tab = tab;
      d->kernel = rt_show_get_kernel(d);

      if (d->addr_mode == RSD_ADDR_FOR)
	n = net_route(tab->table, d->addr);
      else
	n = net_find(tab->table, d->addr);

      if (n)
	rt_show_net(this_cli, n, d);
    }

    if (d->rt_counter)
      cli_msg(0, "");
    else
      cli_msg(8001, "Network not found");
  }
}<|MERGE_RESOLUTION|>--- conflicted
+++ resolved
@@ -153,11 +153,7 @@
       else if (d->export_mode)
 	{
 	  struct proto *ep = ec->proto;
-<<<<<<< HEAD
-	  int ic = ep->preexport ? ep->preexport(ep, e) : 0;
-=======
-	  int ic = ep->preexport ? ep->preexport(ec, &e, c->show_pool) : 0;
->>>>>>> beb5f78a
+	  int ic = ep->preexport ? ep->preexport(ec, e) : 0;
 
 	  if (ec->ra_mode == RA_OPTIMAL || ec->ra_mode == RA_MERGED)
 	    pass = 1;

/*
 *	BIRD Internet Routing Daemon -- MPLS Structures
 *
 *	(c) 2022 Ondrej Zajicek <santiago@crfreenet.org>
 *	(c) 2022 CZ.NIC z.s.p.o.
 *
 *	Can be freely distributed and used under the terms of the GNU GPL.
 */

#ifndef _BIRD_MPLS_H_
#define _BIRD_MPLS_H_

#include "nest/bird.h"
#include "lib/bitmap.h"
#include "lib/hash.h"
#include "nest/route.h"
#include "nest/protocol.h"


#define MPLS_POLICY_NONE	0
#define MPLS_POLICY_STATIC	1
#define MPLS_POLICY_PREFIX	2
#define MPLS_POLICY_AGGREGATE	3
#define MPLS_POLICY_VRF		4

#define MPLS_FEC_DOWN		0
#define MPLS_FEC_CLEAN		1
#define MPLS_FEC_DIRTY		2


struct mpls_domain_config {
  node n;				/* Node in config.mpls_domains */
  struct mpls_domain_pub *domain;	/* Our instance */
  const char *name;

  list ranges;				/* List of label ranges (struct mpls_range_config) */
  struct mpls_range_config *static_range;  /* Default static label range */
  struct mpls_range_config *dynamic_range; /* Default dynamic label range */
};

struct mpls_range_config {
  node n;				/* Node in mpls_domain_config.ranges */
  struct mpls_range_pub *range;		/* Our instance */
  struct mpls_domain_config *domain;	/* Parent MPLS domain */
  const char *name;

  uint start;				/* Label range start, (uint) -1 for undefined */
  uint length;				/* Label range length, (uint) -1 for undefined */
  u8 implicit;				/* Implicitly defined range */
};

void mpls_init(void);
struct mpls_domain_config * mpls_domain_config_new(struct symbol *s);
void mpls_domain_postconfig(struct mpls_domain_config *cf);
struct mpls_range_config * mpls_range_config_new(struct mpls_domain_config *m, struct symbol *s);
void mpls_preconfig(struct config *c);
void mpls_commit(struct config *new, struct config *old);

static inline struct mpls_domain_config *cf_default_mpls_domain(struct config *cfg)
{ return EMPTY_LIST(cfg->mpls_domains) ? NULL : HEAD(cfg->mpls_domains); }


struct mpls_channel_config {
  struct channel_config c;

  struct mpls_domain_config *domain;
  struct mpls_range_config *range;

  uint label_policy;
  uint rts;
};

struct mpls_channel {
  struct channel c;

  struct mpls_domain_pub *domain;
  struct mpls_range_pub *range;

  uint label_policy;
  uint rts;

  struct mpls_fec_map *mpls_map;	/* Maps protocol routes to FECs / labels */
};


void mpls_channel_postconfig(struct channel_config *CF);
extern struct channel_class channel_mpls;

static inline int
proto_configure_mpls_channel(struct proto *p, struct proto_config *pc, uint rts)
{
  struct channel_config *cf = proto_cf_mpls_channel(pc);
  if (cf)
    SKIP_BACK(struct mpls_channel_config, c, cf)->rts = rts;

  return proto_configure_channel(p, &p->mpls_channel, cf);
}


struct mpls_fec {
  u32 label;				/* Label for FEC */
  u32 hash;				/* Hash for primary key (net / rta) */
<<<<<<< HEAD
  union {				/* Extension part of key */
    u32 path_id;			/* Source path_id */
  };

=======
  u32 uc;				/* Number of LSPs for FEC */
>>>>>>> 5bf25678
  u8 state;				/* FEC state (MPLS_FEC_*) */
  u8 policy;				/* Label policy (MPLS_POLICY_*) */

  struct lfuc uc;			/* Number of LSPs for FEC */

  struct mpls_handle_pub *handle;	/* Handle holding the label */
  struct mpls_fec_map *map;		/* Belonging to this map */

  struct mpls_fec *next_k;		/* Next in mpls_fec.net_hash/rta_hash */
  struct mpls_fec *next_l;		/* Next in mpls_fec.label_hash */

  union {				/* Extension part of key */
    u64 path_id;			/* Source path_id */
    u32 class_id;			/* Aaggregation class */
  };
  union {				/* Primary key */
    struct ea_storage *rta;
    struct iface *iface;
    net_addr net[0];
  };
};

struct mpls_fec_map {
  pool *pool;				/* Pool for FEC map */
  struct birdloop *loop;		/* Owner's loop for sending events */
  event *cleanup_event;			/* Event for unlocked FEC cleanup */
  slab *slabs[4];			/* Slabs for FEC allocation */
  HASH(struct mpls_fec) net_hash;	/* Hash table for MPLS_POLICY_PREFIX FECs */
  HASH(struct mpls_fec) attrs_hash;	/* Hash table for MPLS_POLICY_AGGREGATE FECs */
  HASH(struct mpls_fec) label_hash;	/* Hash table for FEC lookup by label */
  struct mpls_fec *vrf_fec;		/* Single FEC for MPLS_POLICY_VRF */

  struct channel *channel;		/* MPLS channel for FEC announcement */
  struct mpls_domain_pub *domain;	/* MPLS domain, keeping reference */
  struct mpls_handle_pub *handle;	/* Handle for dynamic allocation of labels */
  struct mpls_handle_pub *static_handle;/* Handle for static label allocations, optional */
  struct iface *vrf_iface;

  u8 mpls_rts;				/* Source value used for MPLS routes (RTS_*) */
};


struct mpls_fec_map *mpls_fec_map_new(pool *p, struct birdloop *loop, struct channel *c, uint rts);
void mpls_fec_map_reconfigure(struct mpls_fec_map *m, struct channel *C);
void mpls_fec_map_free(struct mpls_fec_map *m);
struct mpls_fec *mpls_find_fec_by_label(struct mpls_fec_map *x, u32 label);
struct mpls_fec *mpls_get_fec_by_label(struct mpls_fec_map *m, u32 label);
<<<<<<< HEAD
struct mpls_fec *mpls_get_fec_by_net(struct mpls_fec_map *m, const net_addr *net, u32 path_id);
struct mpls_fec *mpls_get_fec_by_destination(struct mpls_fec_map *m, ea_list *dest);

void mpls_lock_fec(struct mpls_fec *fec);
void mpls_unlock_fec(struct mpls_fec *fec);

int mpls_handle_rte(struct channel *c, const net_addr *n, rte *r, struct mpls_fec **fecp);
void mpls_rte_preimport(rte *new, const rte *old);
=======
struct mpls_fec *mpls_get_fec_by_net(struct mpls_fec_map *m, const net_addr *net, u64 path_id);
struct mpls_fec *mpls_get_fec_by_rta(struct mpls_fec_map *m, const rta *src, u32 class_id);
void mpls_free_fec(struct mpls_fec_map *x, struct mpls_fec *fec);
int  mpls_handle_rte(struct mpls_fec_map *m, const net_addr *n, rte *r, linpool *lp, struct mpls_fec **locked_fec);
void mpls_handle_rte_cleanup(struct mpls_fec_map *m, struct mpls_fec **locked_fec);
void mpls_rte_insert(net *n UNUSED, rte *r);
void mpls_rte_remove(net *n UNUSED, rte *r);
>>>>>>> 5bf25678


struct mpls_show_ranges_cmd {
  struct mpls_domain_config *domain;
  struct mpls_range_config *range;
};

void mpls_show_ranges(struct mpls_show_ranges_cmd *cmd);

#endif<|MERGE_RESOLUTION|>--- conflicted
+++ resolved
@@ -100,14 +100,6 @@
 struct mpls_fec {
   u32 label;				/* Label for FEC */
   u32 hash;				/* Hash for primary key (net / rta) */
-<<<<<<< HEAD
-  union {				/* Extension part of key */
-    u32 path_id;			/* Source path_id */
-  };
-
-=======
-  u32 uc;				/* Number of LSPs for FEC */
->>>>>>> 5bf25678
   u8 state;				/* FEC state (MPLS_FEC_*) */
   u8 policy;				/* Label policy (MPLS_POLICY_*) */
 
@@ -155,8 +147,7 @@
 void mpls_fec_map_free(struct mpls_fec_map *m);
 struct mpls_fec *mpls_find_fec_by_label(struct mpls_fec_map *x, u32 label);
 struct mpls_fec *mpls_get_fec_by_label(struct mpls_fec_map *m, u32 label);
-<<<<<<< HEAD
-struct mpls_fec *mpls_get_fec_by_net(struct mpls_fec_map *m, const net_addr *net, u32 path_id);
+struct mpls_fec *mpls_get_fec_by_net(struct mpls_fec_map *m, const net_addr *net, u64 path_id);
 struct mpls_fec *mpls_get_fec_by_destination(struct mpls_fec_map *m, ea_list *dest);
 
 void mpls_lock_fec(struct mpls_fec *fec);
@@ -164,15 +155,6 @@
 
 int mpls_handle_rte(struct channel *c, const net_addr *n, rte *r, struct mpls_fec **fecp);
 void mpls_rte_preimport(rte *new, const rte *old);
-=======
-struct mpls_fec *mpls_get_fec_by_net(struct mpls_fec_map *m, const net_addr *net, u64 path_id);
-struct mpls_fec *mpls_get_fec_by_rta(struct mpls_fec_map *m, const rta *src, u32 class_id);
-void mpls_free_fec(struct mpls_fec_map *x, struct mpls_fec *fec);
-int  mpls_handle_rte(struct mpls_fec_map *m, const net_addr *n, rte *r, linpool *lp, struct mpls_fec **locked_fec);
-void mpls_handle_rte_cleanup(struct mpls_fec_map *m, struct mpls_fec **locked_fec);
-void mpls_rte_insert(net *n UNUSED, rte *r);
-void mpls_rte_remove(net *n UNUSED, rte *r);
->>>>>>> 5bf25678
 
 
 struct mpls_show_ranges_cmd {

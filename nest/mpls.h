--- conflicted
+++ resolved
@@ -166,15 +166,8 @@
 struct mpls_fec *mpls_get_fec_by_net(struct mpls_fec_map *m, const net_addr *net, u32 path_id);
 struct mpls_fec *mpls_get_fec_by_destination(struct mpls_fec_map *m, ea_list *dest);
 void mpls_free_fec(struct mpls_fec_map *x, struct mpls_fec *fec);
-<<<<<<< HEAD
-void mpls_handle_rte(struct mpls_fec_map *m, const net_addr *n, rte *r);
+int mpls_handle_rte(struct mpls_fec_map *m, const net_addr *n, rte *r);
 void mpls_rte_preimport(rte *new, const rte *old);
-=======
-int  mpls_handle_rte(struct mpls_fec_map *m, const net_addr *n, rte *r, linpool *lp, struct mpls_fec **locked_fec);
-void mpls_handle_rte_cleanup(struct mpls_fec_map *m, struct mpls_fec **locked_fec);
-void mpls_rte_insert(net *n UNUSED, rte *r);
-void mpls_rte_remove(net *n UNUSED, rte *r);
->>>>>>> 6067ad6c
 
 
 struct mpls_show_ranges_cmd {

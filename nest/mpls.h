/*
 *	BIRD Internet Routing Daemon -- MPLS Structures
 *
 *	(c) 2022 Ondrej Zajicek <santiago@crfreenet.org>
 *	(c) 2022 CZ.NIC z.s.p.o.
 *
 *	Can be freely distributed and used under the terms of the GNU GPL.
 */

#ifndef _BIRD_MPLS_H_
#define _BIRD_MPLS_H_

#include "nest/bird.h"
#include "lib/bitmap.h"
#include "lib/hash.h"
#include "nest/route.h"
#include "nest/protocol.h"


#define MPLS_POLICY_NONE	0
#define MPLS_POLICY_STATIC	1
#define MPLS_POLICY_PREFIX	2
#define MPLS_POLICY_AGGREGATE	3
#define MPLS_POLICY_VRF		4

#define MPLS_FEC_DOWN		0
#define MPLS_FEC_CLEAN		1
#define MPLS_FEC_DIRTY		2


struct mpls_domain_config {
  node n;				/* Node in config.mpls_domains */
  struct mpls_domain *domain;		/* Our instance */
  const char *name;

  list ranges;				/* List of label ranges (struct mpls_range_config) */
  struct mpls_range_config *static_range;  /* Default static label range */
  struct mpls_range_config *dynamic_range; /* Default dynamic label range */
};

struct mpls_domain {
  node n;				/* Node in global list of MPLS domains (mpls_domains) */
  struct mpls_domain_config *cf;	/* Our config */
  const char *name;
  pool *pool;				/* Pool for the domain and associated objects */

  struct lmap labels;			/* Bitmap of allocated labels */
  uint label_count;			/* Number of allocated labels */
  uint use_count;			/* Reference counter */

  struct config *removed;		/* Deconfigured, waiting for zero use_count,
					   while keeping config obstacle */

  list ranges;				/* List of label ranges (struct mpls_range) */
  list handles;				/* List of label handles (struct mpls_handle) */
};

struct mpls_range_config {
  node n;				/* Node in mpls_domain_config.ranges */
  struct mpls_range *range;		/* Our instance */
  struct mpls_domain_config *domain;	/* Parent MPLS domain */
  const char *name;

  uint start;				/* Label range start, (uint) -1 for undefined */
  uint length;				/* Label range length, (uint) -1 for undefined */
};

struct mpls_range {
  node n;				/* Node in mpls_domain.ranges */
  struct mpls_range_config *cf;		/* Our config */
  const char *name;

  uint lo, hi;				/* Label range interval */
  uint label_count;			/* Number of allocated labels */
  uint use_count;			/* Reference counter */
  u8 removed;				/* Deconfigured, waiting for zero use_count */
};

struct mpls_handle {
  node n;				/* Node in mpls_domain.handles */

  struct mpls_range *range;		/* Associated range, keeping reference */
  uint label_count;			/* Number of allocated labels */
};


void mpls_init(void);
struct mpls_domain_config * mpls_domain_config_new(struct symbol *s);
void mpls_domain_postconfig(struct mpls_domain_config *cf);
struct mpls_range_config * mpls_range_config_new(struct mpls_domain_config *m, struct symbol *s);
void mpls_preconfig(struct config *c);
void mpls_commit(struct config *new, struct config *old);
uint mpls_new_label(struct mpls_domain *m, struct mpls_handle *h);
void mpls_free_label(struct mpls_domain *m, struct mpls_handle *h, uint n);

static inline struct mpls_domain_config *cf_default_mpls_domain(struct config *cfg)
{ return EMPTY_LIST(cfg->mpls_domains) ? NULL : HEAD(cfg->mpls_domains); }


struct mpls_channel_config {
  struct channel_config c;

  struct mpls_domain_config *domain;
  struct mpls_range_config *range;

  uint label_policy;
};

struct mpls_channel {
  struct channel c;

  struct mpls_domain *domain;
  struct mpls_range *range;

  uint label_policy;
};


void mpls_channel_postconfig(struct channel_config *CF);
extern struct channel_class channel_mpls;


struct mpls_fec {
  u32 label;				/* Label for FEC */
  u32 hash;				/* Hash for primary key (net / rta) */
  u32 uc;				/* Number of LSPs for FEC */
  union {				/* Extension part of key */
    u32 path_id;			/* Source path_id */
  };

  u8 state;				/* FEC state (MPLS_FEC_*) */
  u8 policy;				/* Label policy (MPLS_POLICY_*) */

  struct mpls_fec *next_k;		/* Next in mpls_fec.net_hash/rta_hash */
  struct mpls_fec *next_l;		/* Next in mpls_fec.label_hash */
  union {				/* Primary key */
<<<<<<< HEAD
    struct ea_storage *rta;
=======
    struct rta *rta;
    struct iface *iface;
>>>>>>> 62703739
    net_addr net[0];
  };
};

struct mpls_fec_map {
  pool *pool;				/* Pool for FEC map */
  slab *slabs[4];			/* Slabs for FEC allocation */
  HASH(struct mpls_fec) net_hash;	/* Hash table for MPLS_POLICY_PREFIX FECs */
  HASH(struct mpls_fec) attrs_hash;	/* Hash table for MPLS_POLICY_AGGREGATE FECs */
  HASH(struct mpls_fec) label_hash;	/* Hash table for FEC lookup by label */
  struct mpls_fec *vrf_fec;		/* Single FEC for MPLS_POLICY_VRF */

  struct channel *channel;		/* MPLS channel for FEC announcement */
  struct mpls_domain *domain;		/* MPLS domain, keeping reference */
  struct mpls_handle *handle;		/* Handle for allocation of labels */
  struct iface *vrf_iface;

  u8 mpls_rts;				/* Source value used for MPLS routes (RTS_*) */
<<<<<<< HEAD
=======
  u8 mpls_scope;			/* Scope  value used for MPLS routes (SCOPE_*) */
>>>>>>> 62703739
};


struct mpls_fec_map *mpls_fec_map_new(pool *p, struct channel *c, uint rts);
void mpls_fec_map_free(struct mpls_fec_map *m);
struct mpls_fec *mpls_find_fec_by_label(struct mpls_fec_map *x, u32 label);
struct mpls_fec *mpls_get_fec_by_label(struct mpls_fec_map *m, u32 label);
struct mpls_fec *mpls_get_fec_by_net(struct mpls_fec_map *m, const net_addr *net, u32 path_id);
struct mpls_fec *mpls_get_fec_by_destination(struct mpls_fec_map *m, ea_list *dest);
void mpls_free_fec(struct mpls_fec_map *x, struct mpls_fec *fec);
void mpls_handle_rte(struct mpls_fec_map *m, const net_addr *n, rte *r);
void mpls_rte_preimport(rte *new, const rte *old);

#endif<|MERGE_RESOLUTION|>--- conflicted
+++ resolved
@@ -134,12 +134,8 @@
   struct mpls_fec *next_k;		/* Next in mpls_fec.net_hash/rta_hash */
   struct mpls_fec *next_l;		/* Next in mpls_fec.label_hash */
   union {				/* Primary key */
-<<<<<<< HEAD
     struct ea_storage *rta;
-=======
-    struct rta *rta;
     struct iface *iface;
->>>>>>> 62703739
     net_addr net[0];
   };
 };
@@ -158,10 +154,6 @@
   struct iface *vrf_iface;
 
   u8 mpls_rts;				/* Source value used for MPLS routes (RTS_*) */
-<<<<<<< HEAD
-=======
-  u8 mpls_scope;			/* Scope  value used for MPLS routes (SCOPE_*) */
->>>>>>> 62703739
 };
 
 

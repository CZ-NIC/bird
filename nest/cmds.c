--- conflicted
+++ resolved
@@ -113,23 +113,11 @@
 cmd_show_memory(void)
 {
   cli_msg(-1018, "BIRD memory usage");
-<<<<<<< HEAD
+  cli_msg(-1018, "%-17s Effective    Overhead", "");
   print_size("Routing tables:", rp_memsize(rt_table_pool));
   print_size("Route attributes:", rp_memsize(rta_pool));
   print_size("Protocols:", rp_memsize(proto_pool));
   print_size("Total:", rp_memsize(&root_pool));
-=======
-  cli_msg(-1018, "%-17s Effective    Overhead", "");
-  print_size("Routing tables:", rmemsize(rt_table_pool));
-  print_size("Route attributes:", rmemsize(rta_pool));
-  print_size("Protocols:", rmemsize(proto_pool));
-  struct resmem total = rmemsize(&root_pool);
-#ifdef HAVE_MMAP
-  print_size("Standby memory:", (struct resmem) { .overhead = get_page_size() * pages_kept });
-  total.overhead += get_page_size() * pages_kept;
-#endif
-  print_size("Total:", total);
->>>>>>> f772afc5
   cli_msg(0, "");
 }
 

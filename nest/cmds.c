--- conflicted
+++ resolved
@@ -111,11 +111,6 @@
 
 extern pool *rt_table_pool;
 extern pool *rta_pool;
-<<<<<<< HEAD
-=======
-extern uint *pages_kept;
-extern uint pages_kept_cold, pages_kept_cold_index, pages_total;
->>>>>>> 707cad61
 
 void
 cmd_show_memory(void)
@@ -128,39 +123,30 @@
   print_size("Current config:", rmemsize(config_pool));
   struct resmem total = rmemsize(&root_pool);
 #ifdef HAVE_MMAP
-<<<<<<< HEAD
-  int pk  = atomic_load_explicit(&pages_kept, memory_order_relaxed)
-	  + atomic_load_explicit(&pages_kept_locally, memory_order_relaxed)
-	  + atomic_load_explicit(&pages_kept_cold_index, memory_order_relaxed);
-  print_size("Standby memory:", (struct resmem) { .overhead = page_size * pk });
-  total.overhead += page_size * pk;
-=======
-  uint pages_standby = *pages_kept + pages_kept_cold_index;
-  print_size("Standby memory:", (struct resmem) { .overhead = page_size * pages_standby });
-  total.overhead += page_size * pages_standby;
->>>>>>> 707cad61
+  uint hot_pages = atomic_load_explicit(&pages_kept, memory_order_relaxed)
+		+ atomic_load_explicit(&pages_kept_locally, memory_order_relaxed);
+  uint cold_pages_index = atomic_load_explicit(&pages_kept_cold_index, memory_order_relaxed);
+  print_size("Standby memory:", (struct resmem) { .overhead = page_size * (hot_pages + cold_pages_index) });
+  total.overhead += page_size * (hot_pages + cold_pages_index);
 #endif
 
   print_size("Total:", total);
-<<<<<<< HEAD
+  cli_msg(-1018, "");
 
 #ifdef HAVE_MMAP
-  struct size_args cold = get_size_args(atomic_load_explicit(&pages_kept_cold, memory_order_relaxed) * page_size);
-  cli_msg(-1018, "%-23s " SIZE_FORMAT, "Cold memory:", SIZE_ARGS(cold));
-#endif
-=======
-  cli_msg(-1018, "");
-
-  uint pages_active = pages_total - *pages_kept - pages_kept_cold;
+  uint cold_pages = atomic_load_explicit(&pages_kept_cold, memory_order_relaxed);
+  uint pages_total_loc = atomic_load_explicit(&pages_total, memory_order_relaxed);
+  uint pages_active = pages_total_loc - hot_pages - cold_pages_index - cold_pages;
+  
   struct size_args active = get_size_args(page_size * pages_active);
-  struct size_args kept = get_size_args(page_size * *pages_kept);
-  struct size_args cold = get_size_args(page_size * pages_kept_cold);
+  struct size_args kept = get_size_args(page_size * (hot_pages + cold_pages_index));
+  struct size_args cold = get_size_args(page_size * cold_pages);
 
   cli_msg(-1018, "%-17s " SIZE_FORMAT, "Active pages:", SIZE_ARGS(active));
   cli_msg(-1018, "%-17s " SIZE_FORMAT, "Kept free pages:", SIZE_ARGS(kept));
   cli_msg(-1018, "%-17s " SIZE_FORMAT, "Cold free pages:", SIZE_ARGS(cold));
 
->>>>>>> 707cad61
+#endif
   cli_msg(0, "");
 }
 

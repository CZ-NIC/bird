--- conflicted
+++ resolved
@@ -22,15 +22,12 @@
 void
 cmd_show_status(void)
 {
-  struct timeformat *tf_base = this_cli->tf ?: &config->tf_base;
+  rcu_read_lock();
+  struct global_runtime *gr = atomic_load_explicit(&global_runtime, memory_order_acquire);
+  struct timeformat *tf = this_cli->tf ?: &gr->tf_base;
   byte tim[TM_DATETIME_BUFFER_SIZE];
 
-  rcu_read_lock();
-  struct global_runtime *gr = atomic_load_explicit(&global_runtime, memory_order_acquire);
-  struct timeformat *tf = &gr->tf_base;
-
   cli_msg(-1000, "BIRD " BIRD_VERSION);
-<<<<<<< HEAD
   tm_format_time(tim, tf, current_time());
   cli_msg(-1011, "Router ID is %R", gr->router_id);
   cli_msg(-1011, "Hostname is %s", gr->hostname);
@@ -38,15 +35,6 @@
   tm_format_time(tim, tf, boot_time);
   cli_msg(-1011, "Last reboot on %s", tim);
   tm_format_time(tim, tf, gr->load_time);
-=======
-  tm_format_time(tim, tf_base, current_time());
-  cli_msg(-1011, "Router ID is %R", config->router_id);
-  cli_msg(-1011, "Hostname is %s", config->hostname);
-  cli_msg(-1011, "Current server time is %s", tim);
-  tm_format_time(tim, tf_base, boot_time);
-  cli_msg(-1011, "Last reboot on %s", tim);
-  tm_format_time(tim, tf_base, config->load_time);
->>>>>>> 82d57fb7
   cli_msg(-1011, "Last reconfiguration on %s", tim);
 
   graceful_restart_show_status();

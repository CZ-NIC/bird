/*
 *	BIRD -- Management of Interfaces and Neighbor Cache
 *
 *	(c) 1998--2000 Martin Mares <mj@ucw.cz>
 *
 *	Can be freely distributed and used under the terms of the GNU GPL.
 */

/**
 * DOC: Interfaces
 *
 * The interface module keeps track of all network interfaces in the
 * system and their addresses.
 *
 * Each interface is represented by an &iface structure which carries
 * interface capability flags (%IF_MULTIACCESS, %IF_BROADCAST etc.),
 * MTU, interface name and index and finally a linked list of network
 * prefixes assigned to the interface, each one represented by
 * struct &ifa.
 *
 * The interface module keeps a `soft-up' state for each &iface which
 * is a conjunction of link being up, the interface being of a `sane'
 * type and at least one IP address assigned to it.
 */

#undef LOCAL_DEBUG

#include "nest/bird.h"
#include "nest/iface.h"
#include "nest/protocol.h"
#include "nest/cli.h"
#include "lib/resource.h"
#include "lib/string.h"
#include "lib/locking.h"
#include "conf/conf.h"
#include "sysdep/unix/krt.h"

DOMAIN(attrs) iface_domain;

#define IFACE_LOCK	LOCK_DOMAIN(attrs, iface_domain)
#define IFACE_UNLOCK	UNLOCK_DOMAIN(attrs, iface_domain)
#define IFACE_ASSERT_LOCKED	ASSERT_DIE(DOMAIN_IS_LOCKED(attrs, iface_domain))

static TLIST_LIST(ifsub) iface_sub_list;
static slab *iface_sub_slab;
static pool *if_pool;

list global_iface_list;
struct iface default_vrf;

static void if_recalc_preferred(struct iface *i);

static void ifa_delete_locked(struct ifa *a);

static void ifa_dump_locked(struct ifa *);
static void if_dump_locked(struct iface *);

struct iface *
if_walk_first(void)
{
  IFACE_LOCK;
  struct iface *i = HEAD(global_iface_list);
  return NODE_VALID(i) ? i : NULL;
}

struct iface *
if_walk_next(struct iface *i)
{
  IFACE_ASSERT_LOCKED;
  i = NODE_NEXT(i);
  return NODE_VALID(i) ? i : NULL;
}

void
if_walk_done(void)
{
  IFACE_ASSERT_LOCKED;
  IFACE_UNLOCK;
}

/**
 * ifa_dump - dump interface address
 * @a: interface address descriptor
 *
 * This function dumps contents of an &ifa to the debug output.
 */
void
ifa_dump(struct dump_request *dreq, struct ifa *a)
{
<<<<<<< HEAD
  IFACE_LOCK;
  ifa_dump_locked(a);
  IFACE_UNLOCK;
}

static void
ifa_dump_locked(struct ifa *a)
{
  debug("\t%I, net %N bc %I -> %I%s%s%s%s\n", a->ip, &a->prefix, a->brd, a->opposite,
=======
  RDUMP("\t%I, net %N bc %I -> %I%s%s%s%s\n", a->ip, &a->prefix, a->brd, a->opposite,
>>>>>>> d85fa48e
	(a->flags & IA_PRIMARY) ? " PRIMARY" : "",
	(a->flags & IA_SECONDARY) ? " SEC" : "",
	(a->flags & IA_HOST) ? " HOST" : "",
	(a->flags & IA_PEER) ? " PEER" : "");
}

/**
 * if_dump - dump interface
 * @i: interface to dump
 *
 * This function dumps all information associated with a given
 * network interface to the debug output.
 */
void
if_dump(struct dump_request *dreq, struct iface *i)
{
  IFACE_LOCK;
  if_dump_locked(i);
  IFACE_UNLOCK;
}

static void
if_dump_locked(struct iface *i)
{
  struct ifa *a;

  RDUMP("IF%d: %s", i->index, i->name);
  if (i->flags & IF_SHUTDOWN)
    RDUMP(" SHUTDOWN");
  if (i->flags & IF_UP)
    RDUMP(" UP");
  else
    RDUMP(" DOWN");
  if (i->flags & IF_ADMIN_UP)
    RDUMP(" LINK-UP");
  if (i->flags & IF_MULTIACCESS)
    RDUMP(" MA");
  if (i->flags & IF_BROADCAST)
    RDUMP(" BC");
  if (i->flags & IF_MULTICAST)
    RDUMP(" MC");
  if (i->flags & IF_LOOPBACK)
    RDUMP(" LOOP");
  if (i->flags & IF_IGNORE)
    RDUMP(" IGN");
  if (i->flags & IF_TMP_DOWN)
    RDUMP(" TDOWN");
  RDUMP(" MTU=%d\n", i->mtu);
  WALK_LIST(a, i->addrs)
    {
<<<<<<< HEAD
      ifa_dump_locked(a);
=======
      ifa_dump(dreq, a);
>>>>>>> d85fa48e
      ASSERT(!!(a->flags & IA_PRIMARY) ==
	     ((a == i->addr4) || (a == i->addr6) || (a == i->llv6)));
    }
}

/**
 * if_dump_all - dump all interfaces
 *
 * This function dumps information about all known network
 * interfaces to the debug output.
 */
void
if_dump_all(struct dump_request *dreq)
{
<<<<<<< HEAD
  debug("Known network interfaces:\n");
  IFACE_WALK(i)
    if_dump(i);
  rcu_read_lock();
  debug("Router ID: %08x\n", atomic_load_explicit(&global_runtime, memory_order_relaxed)->router_id);
  rcu_read_unlock();
}

void
if_link(struct iface *i)
{
  IFACE_ASSERT_LOCKED;

  if (i)
    i->uc++;
}

void
if_unlink(struct iface *i)
{
  IFACE_ASSERT_LOCKED;

  if (i)
    i->uc--;
  /* TODO: Do some interface object cleanup */
}

void ifa_link(struct ifa *a)
{
  IFACE_ASSERT_LOCKED;

  if (a)
  {
//    debug("ifa_link: %p %d\n", a, a->uc);
    a->uc++;
  }
}

void ifa_unlink(struct ifa *a)
{
  IFACE_ASSERT_LOCKED;

  if (!a)
    return;

//  debug("ifa_unlink: %p %d\n", a, a->uc);
  if (--a->uc)
    return;

  if_unlink(a->iface);
#if DEBUGGING
  memset(a, 0x5b, sizeof(struct ifa));
#endif
  mb_free(a);
=======
  struct iface *i;

  RDUMP("Known network interfaces:\n");
  WALK_LIST(i, iface_list)
    if_dump(dreq, i);
  RDUMP("Router ID: %08x\n", config->router_id);
>>>>>>> d85fa48e
}

static inline unsigned
if_what_changed(struct iface *i, struct iface *j)
{
  unsigned c;

  if (((i->flags ^ j->flags) & ~(IF_UP | IF_SHUTDOWN | IF_UPDATED | IF_ADMIN_UP | IF_LINK_UP | IF_TMP_DOWN | IF_JUST_CREATED))
      || (i->index != j->index) || (i->master != j->master))
    return IF_CHANGE_TOO_MUCH;
  c = 0;
  if ((i->flags ^ j->flags) & IF_UP)
    c |= (i->flags & IF_UP) ? IF_CHANGE_DOWN : IF_CHANGE_UP;
  if ((i->flags ^ j->flags) & IF_LINK_UP)
    c |= IF_CHANGE_LINK;
  if (i->mtu != j->mtu)
    c |= IF_CHANGE_MTU;
  return c;
}

static inline void
if_copy(struct iface *to, struct iface *from)
{
  to->flags = from->flags | (to->flags & IF_TMP_DOWN);
  to->mtu = from->mtu;
  to->master_index = from->master_index;

  if_unlink(to->master);
  if_link(to->master = from->master);
}

void
if_enqueue_notify_to(struct iface_notification x, struct iface_subscription *s)
{
  IFACE_ASSERT_LOCKED;

  switch (x.type) {
    case IFNOT_ADDRESS:
      if (!s->ifa_notify) return;
      ifa_link(x.a);
      break;
    case IFNOT_INTERFACE:
      if (!s->if_notify) return;
      if_link(x.i);
      break;
    case IFNOT_NEIGHBOR:
      if (!s->neigh_notify) return;
      neigh_link_locked(x.n);
      break;
    default:
      bug("Unknown interface notification type: %d", x.type);
  }

  struct iface_notification *in = sl_alloc(iface_sub_slab);
  *in = x;

  iface_trace(s, "Enqueueing interface notification (%d, %p, %p)", x.type, x.a, in);
  ifnot_add_tail(&s->queue, in);
  ev_send(s->target, &s->event);
}

void
if_enqueue_notify(struct iface_notification x)
{
  IFACE_ASSERT_LOCKED;

  WALK_TLIST(ifsub, s, &iface_sub_list)
    if_enqueue_notify_to(x, s);
}

static inline void
ifa_send_notify(struct iface_subscription *s, unsigned c, struct ifa *a)
{
  SKIP_BACK_DECLARE(struct proto, p, iface_sub, s);

  if (s->ifa_notify &&
      (p->proto_state != PS_DOWN_XX) &&
      (p->proto_state != PS_FLUSH) &&
      (!p->vrf || if_in_vrf(a->iface, p->vrf)))
    {
      if (p->debug & D_IFACES)
	log(L_TRACE "%s < address %N on interface %s %s",
	    p->name, &a->prefix, a->iface->name,
	    (c & IF_CHANGE_UP) ? "added" : "removed");
      s->ifa_notify(p, c, a);
    }
}

static void
ifa_notify_change_(unsigned c, struct ifa *a)
{
  DBG("IFA change notification (%x) for %s:%I\n", c, a->iface->name, a->ip);

  if_enqueue_notify((struct iface_notification) {
	.type = IFNOT_ADDRESS,
	.a = a,
	.flags = c,
      });

}

static inline void
ifa_notify_change(unsigned c, struct ifa *a)
{
  if (c & IF_CHANGE_DOWN)
    neigh_ifa_down(a);

  ifa_notify_change_(c, a);

  if (c & IF_CHANGE_UP)
    neigh_ifa_up(a);
}

static inline void
if_send_notify(struct iface_subscription *s, unsigned c, struct iface *i)
{
  SKIP_BACK_DECLARE(struct proto, p, iface_sub, s);

  if (s->if_notify &&
      (p->proto_state != PS_DOWN_XX) &&
      (p->proto_state != PS_FLUSH) &&
      (!p->vrf || if_in_vrf(i, p->vrf)))
    {
      if (p->debug & D_IFACES)
	log(L_TRACE "%s < interface %s %s", p->name, i->name,
	    (c & IF_CHANGE_UP) ? "goes up" :
	    (c & IF_CHANGE_DOWN) ? "goes down" :
	    (c & IF_CHANGE_MTU) ? "changes MTU" :
	    (c & IF_CHANGE_LINK) ? "changes link" :
	    (c & IF_CHANGE_PREFERRED) ? "changes preferred address" :
	    (c & IF_CHANGE_CREATE) ? "created" :
	    "sends unknown event");
      s->if_notify(p, c, i);
    }
}

static void
if_notify_change(unsigned c, struct iface *i)
{
  struct ifa *a;

  if (i->flags & IF_JUST_CREATED)
    {
      i->flags &= ~IF_JUST_CREATED;
      c |= IF_CHANGE_CREATE | IF_CHANGE_MTU;
    }

  DBG("Interface change notification (%x) for %s\n", c, i->name);
#ifdef LOCAL_DEBUG
  if_dump_locked(i);
#endif

  if (c & IF_CHANGE_DOWN)
    neigh_if_down(i);

  if (c & IF_CHANGE_DOWN)
    WALK_LIST(a, i->addrs)
      ifa_notify_change_(IF_CHANGE_DOWN, a);

  if_enqueue_notify((struct iface_notification) {
	.type = IFNOT_INTERFACE,
	.i = i,
	.flags = c,
      });

  if (c & IF_CHANGE_UP)
    WALK_LIST(a, i->addrs)
      ifa_notify_change_(IF_CHANGE_UP, a);

  if (c & IF_CHANGE_UP)
    neigh_if_up(i);

  if ((c & (IF_CHANGE_UP | IF_CHANGE_DOWN | IF_CHANGE_LINK)) == IF_CHANGE_LINK)
    neigh_if_link(i);
}

static uint
if_recalc_flags(struct iface *i UNUSED, uint flags)
{
  if ((flags & IF_ADMIN_UP) &&
      !(flags & (IF_SHUTDOWN | IF_TMP_DOWN)) &&
      !(i->master_index && i->master == &default_vrf))
    flags |= IF_UP;
  else
    flags &= ~IF_UP;

  return flags;
}

static void
if_change_flags(struct iface *i, uint flags)
{
  uint of = i->flags;
  i->flags = if_recalc_flags(i, flags);

  if ((i->flags ^ of) & IF_UP)
    if_notify_change((i->flags & IF_UP) ? IF_CHANGE_UP : IF_CHANGE_DOWN, i);
}

/**
 * if_delete - remove interface
 * @old: interface
 *
 * This function is called by the low-level platform dependent code
 * whenever it notices an interface disappears. It is just a shorthand
 * for if_update().
 */

void
if_delete(struct iface *old)
{
  IFACE_LOCK;
  struct iface f = {};
  strncpy(f.name, old->name, sizeof(f.name)-1);
  f.flags = IF_SHUTDOWN;
  if_update_locked(&f);
  IFACE_UNLOCK;
}

/**
 * if_update - update interface status
 * @new: new interface status
 *
 * if_update() is called by the low-level platform dependent code
 * whenever it notices an interface change.
 *
 * There exist two types of interface updates -- synchronous and asynchronous
 * ones. In the synchronous case, the low-level code calls if_start_update(),
 * scans all interfaces reported by the OS, uses if_update() and ifa_update()
 * to pass them to the core and then it finishes the update sequence by
 * calling if_end_update(). When working asynchronously, the sysdep code
 * calls if_update() and ifa_update() whenever it notices a change.
 *
 * if_update() will automatically notify all other modules about the change.
 */
struct iface *
if_update(struct iface *new)
{
  IFACE_LOCK;
  struct iface *i = if_update_locked(new);
  IFACE_UNLOCK;
  return i;
}

struct iface *
if_update_locked(struct iface *new)
{
  struct iface *i;
  unsigned c;

  if (!new->master)
    new->master = &default_vrf;

  WALK_LIST(i, global_iface_list)
    if (!strcmp(new->name, i->name))
      {
	new->flags = if_recalc_flags(new, new->flags);
	c = if_what_changed(i, new);
	if (c & IF_CHANGE_TOO_MUCH)	/* Changed a lot, convert it to down/up */
	  {
	    DBG("Interface %s changed too much -- forcing down/up transition\n", i->name);
	    if_change_flags(i, i->flags | IF_TMP_DOWN);
	    rem_node(&i->n);
	    new->addr4 = i->addr4;
	    new->addr6 = i->addr6;
	    new->llv6 = i->llv6;
	    new->sysdep = i->sysdep;
	    memcpy(&new->addrs, &i->addrs, sizeof(i->addrs));
	    memcpy(&new->neighbors, &i->neighbors, sizeof(i->neighbors));
	    memcpy(i, new, sizeof(*i));
	    i->flags &= ~IF_UP;		/* IF_TMP_DOWN will be added later */
	    goto newif;
	  }

	if_copy(i, new);
	if (c)
	  if_notify_change(c, i);

	i->flags |= IF_UPDATED;
	return i;
      }
  i = mb_alloc(if_pool, sizeof(struct iface));
  memcpy(i, new, sizeof(*i));
  if_link(i->master);
  init_list(&i->addrs);
  init_list(&i->neighbors);
newif:
  i->flags |= IF_UPDATED | IF_TMP_DOWN;		/* Tmp down as we don't have addresses yet */
  add_tail(&global_iface_list, &i->n);
  return i;
}

void
if_start_update(void)
{
  struct ifa *a;

  IFACE_WALK(i)
    {
      i->flags &= ~IF_UPDATED;
      WALK_LIST(a, i->addrs)
	a->flags &= ~IA_UPDATED;
    }
}

static void
if_end_partial_update_locked(struct iface *i)
{
  if (i->flags & IF_NEEDS_RECALC)
    if_recalc_preferred(i);

  if (i->flags & IF_TMP_DOWN)
    if_change_flags(i, i->flags & ~IF_TMP_DOWN);
}

void
if_end_partial_update(struct iface *i)
{
  IFACE_LOCK;
  if_end_partial_update_locked(i);
  IFACE_UNLOCK;
}

void
if_end_update(void)
{
  struct ifa *a, *b;

  IFACE_WALK(i)
    {
      if (!(i->flags & IF_UPDATED))
	if_change_flags(i, (i->flags & ~IF_ADMIN_UP) | IF_SHUTDOWN);
      else
	{
	  WALK_LIST_DELSAFE(a, b, i->addrs)
	    if (!(a->flags & IA_UPDATED))
	      ifa_delete_locked(a);
	  if_end_partial_update_locked(i);
	}
    }
}

static void
iface_notify_hook(void *_s)
{
  struct iface_subscription *s = _s;

  IFACE_LOCK;
  iface_trace(s, "Processing interface notifications");

  while (!EMPTY_TLIST(ifnot, &s->queue))
  {
    struct iface_notification *n = THEAD(ifnot, &s->queue);
    IFACE_UNLOCK;

    switch (n->type) {
      case IFNOT_ADDRESS:
	ifa_send_notify(s, n->flags, n->a);
	IFACE_LOCK;
	ifa_unlink(n->a);
	IFACE_UNLOCK;
	break;
      case IFNOT_INTERFACE:
	if_send_notify(s, n->flags, n->i);
	IFACE_LOCK;
	if_unlink(n->i);
	IFACE_UNLOCK;
	break;
      case IFNOT_NEIGHBOR:
	s->neigh_notify(n->n);
	neigh_unlink(n->n);
	break;
      default:
	bug("Bad interface notification type: %d", n->type);
    }

    IFACE_LOCK;
    ifnot_rem_node(&s->queue, n);
    sl_free(n);
  }

  IFACE_UNLOCK;
}


/**
 * iface_subscribe - request interface updates
 * @s: subscription structure
 *
 * When a new protocol starts, this function sends it a series
 * of notifications about all existing interfaces.
 */
void
iface_subscribe(struct iface_subscription *s)
{
  IFACE_LOCK;
  ifsub_add_tail(&iface_sub_list, s);
  s->event = (event) {
    .hook = iface_notify_hook,
    .data = s,
  };

  if (!s->if_notify && !s->ifa_notify)	/* shortcut */
  {
    IFACE_UNLOCK;
    return;
  }

  struct iface *i;
  DBG("Announcing interfaces to new protocol %s\n", p->name);
  WALK_LIST(i, global_iface_list)
    {
      if_enqueue_notify_to(
	  (struct iface_notification) {
	  .type = IFNOT_INTERFACE,
	  .i = i,
	  .flags = IF_CHANGE_CREATE | ((i->flags & IF_UP) ? IF_CHANGE_UP : 0),
	  }, s);

      struct ifa *a;
      if (i->flags & IF_UP)
	WALK_LIST(a, i->addrs)
	  if_enqueue_notify_to(
	      (struct iface_notification) {
	      .type = IFNOT_ADDRESS,
	      .a = a,
	      .flags = IF_CHANGE_CREATE | IF_CHANGE_UP,
	      }, s);
    }

  IFACE_UNLOCK;
}

/**
 * iface_unsubscribe - unsubscribe from interface updates
 * @s: subscription structure
 */
void
iface_unsubscribe(struct iface_subscription *s)
{
  IFACE_LOCK;

  SKIP_BACK_DECLARE(struct proto, p, iface_sub, s);

  ifsub_rem_node(&iface_sub_list, s);
  ev_postpone(&s->event);

  WALK_TLIST_DELSAFE(ifnot, n, &s->queue)
  {
    iface_trace(s, "Dropping interface notification (%d, %p, %p) on unsubscribe", n->type, n->a, n);
    switch (n->type)
    {
      case IFNOT_ADDRESS:
	ifa_unlink(n->a);
	break;
      case IFNOT_INTERFACE:
	if_unlink(n->i);
	break;
      case IFNOT_NEIGHBOR:
	neigh_unlink_locked(n->n);
	break;
      default:
	bug("Bad interface notification type: %d", n->type);
    }

    ifnot_rem_node(&s->queue, n);
    sl_free(n);
  }

  WALK_TLIST_DELSAFE(proto_neigh, n, &p->neighbors)
  {
    bug("%s: Unlinking forgotten neighbor %I", p->name, n->addr);
    neigh_unlink_locked(n);
  }

  ASSERT_DIE(EMPTY_TLIST(proto_neigh, &p->neighbors));

  IFACE_UNLOCK;
}

/**
 * if_find_by_index - find interface by ifindex
 * @idx: ifindex
 *
 * This function finds an &iface structure corresponding to an interface
 * of the given index @idx. Returns a pointer to the structure or %NULL
 * if no such structure exists.
 */
struct iface *
if_find_by_index_locked(unsigned idx)
{
  struct iface *i;

  WALK_LIST(i, global_iface_list)
    if (i->index == idx && !(i->flags & IF_SHUTDOWN))
      return i;

  return NULL;
}

struct iface *
if_find_by_index(unsigned idx)
{
  IFACE_LOCK;
  struct iface *i = if_find_by_index_locked(idx);
  IFACE_UNLOCK;
  return i;
}

/**
 * if_find_by_name - find interface by name
 * @name: interface name
 *
 * This function finds an &iface structure corresponding to an interface
 * of the given name @name. Returns a pointer to the structure or %NULL
 * if no such structure exists.
 */
struct iface *
if_find_by_name(const char *name)
{
  struct iface *i;

  IFACE_LOCK;
  WALK_LIST(i, global_iface_list)
    if (!strcmp(i->name, name) && !(i->flags & IF_SHUTDOWN))
    {
      IFACE_UNLOCK;
      return i;
    }

  IFACE_UNLOCK;
  return NULL;
}

struct iface *
if_get_by_name(const char *name)
{
  struct iface *i;

  IFACE_LOCK;
  WALK_LIST(i, global_iface_list)
    if (!strcmp(i->name, name))
    {
      IFACE_UNLOCK;
      return i;
    }

  /* No active iface, create a dummy */
  i = mb_allocz(if_pool, sizeof(struct iface));
  strncpy(i->name, name, sizeof(i->name)-1);
  i->flags = IF_SHUTDOWN;
  init_list(&i->addrs);
  init_list(&i->neighbors);
  add_tail(&global_iface_list, &i->n);

  IFACE_UNLOCK;
  return i;
}

static inline void
if_set_preferred(struct ifa **pos, struct ifa *new)
{
  if (*pos)
    (*pos)->flags &= ~IA_PRIMARY;
  if (new)
    new->flags |= IA_PRIMARY;

  *pos = new;
}

static void
if_recalc_preferred(struct iface *i)
{
  /*
   * Preferred address selection priority:
   * 1) Address configured in Device protocol
   * 2) Sysdep IPv4 address (BSD)
   * 3) Old preferred address
   * 4) First address in list
   */

  struct kif_iface_config *ic = kif_get_iface_config(i);
  struct ifa *a4 = i->addr4, *a6 = i->addr6, *ll = i->llv6;
  ip_addr pref_v4 = ic->pref_v4;
  uint change = 0;

  if (kif_update_sysdep_addr(i))
    change |= IF_CHANGE_SYSDEP;

  /* BSD sysdep address */
  if (ipa_zero(pref_v4) && ip4_nonzero(i->sysdep))
    pref_v4 = ipa_from_ip4(i->sysdep);

  struct ifa *a;
  WALK_LIST(a, i->addrs)
    {
      /* Secondary address is never selected */
      if (a->flags & IA_SECONDARY)
	continue;

      if (ipa_is_ip4(a->ip)) {
	if (!a4 || ipa_equal(a->ip, pref_v4))
	  a4 = a;
      } else if (!ipa_is_link_local(a->ip)) {
	if (!a6 || ipa_equal(a->ip, ic->pref_v6))
	  a6 = a;
      } else {
	if (!ll || ipa_equal(a->ip, ic->pref_ll))
	  ll = a;
      }
    }

  if ((a4 != i->addr4) || (i->flags & IF_LOST_ADDR4))
  {
    if_set_preferred(&i->addr4, a4);
    change |= IF_CHANGE_ADDR4;
  }

  if ((a6 != i->addr6) || (i->flags & IF_LOST_ADDR6))
  {
    if_set_preferred(&i->addr6, a6);
    change |= IF_CHANGE_ADDR6;
  }

  if ((ll != i->llv6) || (i->flags & IF_LOST_LLV6))
  {
    if_set_preferred(&i->llv6, ll);
    change |= IF_CHANGE_LLV6;
  }

  i->flags &= ~(IF_NEEDS_RECALC | IF_LOST_ADDR4 | IF_LOST_ADDR6 | IF_LOST_LLV6);

  if (change)
    if_notify_change(change, i);
}

void
if_recalc_all_preferred_addresses(void)
{
  IFACE_WALK(i)
  {
    if_recalc_preferred(i);

    if (i->flags & IF_TMP_DOWN)
      if_change_flags(i, i->flags & ~IF_TMP_DOWN);
  }
}

static inline int
ifa_same(struct ifa *a, struct ifa *b)
{
  return ipa_equal(a->ip, b->ip) && net_equal(&a->prefix, &b->prefix);
}


/**
 * ifa_update - update interface address
 * @a: new interface address
 *
 * This function adds address information to a network
 * interface. It's called by the platform dependent code during
 * the interface update process described under if_update().
 */
struct ifa *
ifa_update(struct ifa *a)
{
  IFACE_LOCK;

  struct iface *i = a->iface;
  struct ifa *b;

  WALK_LIST(b, i->addrs)
    if (ifa_same(b, a))
      {
	if (ipa_equal(b->brd, a->brd) &&
	    ipa_equal(b->opposite, a->opposite) &&
	    b->scope == a->scope &&
	    !((b->flags ^ a->flags) & (IA_SECONDARY | IA_PEER | IA_HOST)))
	  {
	    b->flags |= IA_UPDATED;

	    IFACE_UNLOCK;
	    return b;
	  }
	ifa_delete_locked(b);
	break;
      }

  if ((a->prefix.type == NET_IP4) && (i->flags & IF_BROADCAST) && ipa_zero(a->brd))
    log(L_WARN "Missing broadcast address for interface %s", i->name);

  b = mb_alloc(if_pool, sizeof(struct ifa));
  memcpy(b, a, sizeof(struct ifa));
  ifa_link(b);
  if_link(i);
  add_tail(&i->addrs, &b->n);
  b->flags |= IA_UPDATED;

  i->flags |= IF_NEEDS_RECALC;
  if (i->flags & IF_UP)
    ifa_notify_change(IF_CHANGE_CREATE | IF_CHANGE_UP, b);

  IFACE_UNLOCK;
  return b;
}

/**
 * ifa_delete - remove interface address
 * @a: interface address
 *
 * This function removes address information from a network
 * interface. It's called by the platform dependent code during
 * the interface update process described under if_update().
 */
void
ifa_delete(struct ifa *a)
{
  IFACE_LOCK;
  ifa_delete_locked(a);
  IFACE_UNLOCK;
}

static void
ifa_delete_locked(struct ifa *a)
{
  IFACE_ASSERT_LOCKED;

  struct iface *i = a->iface;
  struct ifa *b;

  WALK_LIST(b, i->addrs)
    if (ifa_same(b, a))
      {
	rem_node(&b->n);

	if (b->flags & IA_PRIMARY)
	  {
	    /*
	     * We unlink deleted preferred address and mark for recalculation.
	     * FIXME: This could break if we make iface scan non-atomic, as
	     * protocols still could use the freed address until they get
	     * if_notify from preferred route recalculation. We should fix and
	     * simplify this in the future by having struct ifa refcounted
	     */
	    if (b == i->addr4) { i->addr4 = NULL; i->flags |= IF_LOST_ADDR4; }
	    if (b == i->addr6) { i->addr6 = NULL; i->flags |= IF_LOST_ADDR6; }
	    if (b == i->llv6)  { i->llv6 = NULL;  i->flags |= IF_LOST_LLV6; }
	    i->flags |= IF_NEEDS_RECALC;
	  }

	if (i->flags & IF_UP)
	  ifa_notify_change(IF_CHANGE_DOWN, b);

	ifa_unlink(b);
	return;
      }
}

u32
if_choose_router_id(struct iface_patt *mask, u32 old_id)
{
  IFACE_LOCK;

  struct iface *i;
  struct ifa *a, *b;

  b = NULL;
  WALK_LIST(i, global_iface_list)
    {
      if (!(i->flags & IF_ADMIN_UP) ||
	  (i->flags & IF_SHUTDOWN))
	continue;

      WALK_LIST(a, i->addrs)
	{
	  if (a->prefix.type != NET_IP4)
	    continue;

	  if (a->flags & IA_SECONDARY)
	    continue;

	  if (a->scope <= SCOPE_LINK)
	    continue;

	  /* Check pattern if specified */
	  if (mask && !iface_patt_match(mask, i, a))
	    continue;

	  /* No pattern or pattern matched */
	  if (!b || ipa_to_u32(a->ip) < ipa_to_u32(b->ip))
	    b = a;
	}
    }

  IFACE_UNLOCK;

  if (!b)
    return 0;

  u32 id = ipa_to_u32(b->ip);
  if (id != old_id)
    log(L_INFO "Chosen router ID %R according to interface %s", id, b->iface->name);

  return id;
}

/**
 * if_init - initialize interface module
 *
 * This function is called during BIRD startup to initialize
 * all data structures of the interface module.
 */
void
if_init(void)
{
  iface_domain = DOMAIN_NEW(attrs);

  IFACE_LOCK;
  if_pool = rp_new(&root_pool, iface_domain.attrs, "Interfaces");
  init_list(&global_iface_list);
  iface_sub_slab = sl_new(if_pool, sizeof(struct iface_notification));
  strcpy(default_vrf.name, "default");
  neigh_init(if_pool);
  IFACE_UNLOCK;
}

/*
 *	Interface Pattern Lists
 */

int
iface_patt_match(struct iface_patt *ifp, struct iface *i, struct ifa *a)
{
  struct iface_patt_node *p;

  WALK_LIST(p, ifp->ipn_list)
    {
      const char *t = p->pattern;
      int pos = p->positive;

      if (t)
	{
	  if (*t == '-')
	    {
	      t++;
	      pos = !pos;
	    }

	  if (!patmatch(t, i->name))
	    continue;
	}

      if (p->prefix.pxlen == 0)
	return pos;

      if (!a)
	continue;

      if (ipa_in_netX(a->ip, &p->prefix))
	return pos;

      if ((a->flags & IA_PEER) &&
	  ipa_in_netX(a->opposite, &p->prefix))
	return pos;

      continue;
    }

  return 0;
}

struct iface_patt *
iface_patt_find(list *l, struct iface *i, struct ifa *a)
{
  struct iface_patt *p;

  WALK_LIST(p, *l)
    if (iface_patt_match(p, i, a))
      return p;

  return NULL;
}

static int
iface_plists_equal(struct iface_patt *pa, struct iface_patt *pb)
{
  struct iface_patt_node *x, *y;

  x = HEAD(pa->ipn_list);
  y = HEAD(pb->ipn_list);
  while (x->n.next && y->n.next)
    {
      if ((x->positive != y->positive) ||
	  (!x->pattern && y->pattern) ||	/* This nasty lines where written by me... :-( Feela */
	  (!y->pattern && x->pattern) ||
	  ((x->pattern != y->pattern) && strcmp(x->pattern, y->pattern)) ||
	  !net_equal(&x->prefix, &y->prefix))
	return 0;
      x = (void *) x->n.next;
      y = (void *) y->n.next;
    }
  return (!x->n.next && !y->n.next);
}

int
iface_patts_equal(list *a, list *b, int (*comp)(struct iface_patt *, struct iface_patt *))
{
  struct iface_patt *x, *y;

  x = HEAD(*a);
  y = HEAD(*b);
  while (x->n.next && y->n.next)
    {
      if (!iface_plists_equal(x, y) ||
	  (comp && !comp(x, y)))
	return 0;
      x = (void *) x->n.next;
      y = (void *) y->n.next;
    }
  return (!x->n.next && !y->n.next);
}

/*
 *  CLI commands.
 */

static void
if_show_addr(struct ifa *a)
{
  byte *flg, opp[IPA_MAX_TEXT_LENGTH + 16];

  flg = (a->flags & IA_PRIMARY) ? "Preferred, " : (a->flags & IA_SECONDARY) ? "Secondary, " : "";

  if (ipa_nonzero(a->opposite))
    bsprintf(opp, "opposite %I, ", a->opposite);
  else
    opp[0] = 0;

  cli_msg(-1003, "\t%I/%d (%s%sscope %s)",
	  a->ip, a->prefix.pxlen, flg, opp, ip_scope_text(a->scope));
}

void
if_show(void)
{
  struct ifa *a;
  char *type;

  IFACE_WALK(i)
    {
      if (i->flags & IF_SHUTDOWN)
	continue;

      char mbuf[16 + sizeof(i->name)] = {};
      if (i->master != &default_vrf)
	bsprintf(mbuf, " master=%s", i->master->name);
      else if (i->master_index)
	bsprintf(mbuf, " master=#%u", i->master_index);

      cli_msg(-1001, "%s %s (index=%d%s)", i->name, (i->flags & IF_UP) ? "up" : "down", i->index, mbuf);
      if (!(i->flags & IF_MULTIACCESS))
	type = "PtP";
      else
	type = "MultiAccess";
      cli_msg(-1004, "\t%s%s%s Admin%s Link%s%s%s MTU=%d",
	      type,
	      (i->flags & IF_BROADCAST) ? " Broadcast" : "",
	      (i->flags & IF_MULTICAST) ? " Multicast" : "",
	      (i->flags & IF_ADMIN_UP) ? "Up" : "Down",
	      (i->flags & IF_LINK_UP) ? "Up" : "Down",
	      (i->flags & IF_LOOPBACK) ? " Loopback" : "",
	      (i->flags & IF_IGNORE) ? " Ignored" : "",
	      i->mtu);

      WALK_LIST(a, i->addrs)
	if (a->prefix.type == NET_IP4)
	  if_show_addr(a);

      WALK_LIST(a, i->addrs)
	if (a->prefix.type == NET_IP6)
	  if_show_addr(a);
    }
  cli_msg(0, "");
}

void
if_show_summary(void)
{
  cli_msg(-2005, "%-10s %-6s %-18s %s", "Interface", "State", "IPv4 address", "IPv6 address");
  IFACE_WALK(i)
    {
      byte a4[IPA_MAX_TEXT_LENGTH + 17];
      byte a6[IPA_MAX_TEXT_LENGTH + 17];

      if (i->flags & IF_SHUTDOWN)
	continue;

      if (i->addr4)
	bsprintf(a4, "%I/%d", i->addr4->ip, i->addr4->prefix.pxlen);
      else
	a4[0] = 0;

      if (i->addr6)
	bsprintf(a6, "%I/%d", i->addr6->ip, i->addr6->prefix.pxlen);
      else
	a6[0] = 0;

      cli_msg(-1005, "%-10s %-6s %-18s %s",
	      i->name, (i->flags & IF_UP) ? "up" : "down", a4, a6);
    }
  cli_msg(0, "");
}<|MERGE_RESOLUTION|>--- conflicted
+++ resolved
@@ -52,8 +52,8 @@
 
 static void ifa_delete_locked(struct ifa *a);
 
-static void ifa_dump_locked(struct ifa *);
-static void if_dump_locked(struct iface *);
+static void ifa_dump_locked(struct dump_request *, struct ifa *);
+static void if_dump_locked(struct dump_request *, struct iface *);
 
 struct iface *
 if_walk_first(void)
@@ -87,19 +87,15 @@
 void
 ifa_dump(struct dump_request *dreq, struct ifa *a)
 {
-<<<<<<< HEAD
-  IFACE_LOCK;
-  ifa_dump_locked(a);
+  IFACE_LOCK;
+  ifa_dump_locked(dreq, a);
   IFACE_UNLOCK;
 }
 
 static void
-ifa_dump_locked(struct ifa *a)
-{
-  debug("\t%I, net %N bc %I -> %I%s%s%s%s\n", a->ip, &a->prefix, a->brd, a->opposite,
-=======
+ifa_dump_locked(struct dump_request *dreq, struct ifa *a)
+{
   RDUMP("\t%I, net %N bc %I -> %I%s%s%s%s\n", a->ip, &a->prefix, a->brd, a->opposite,
->>>>>>> d85fa48e
 	(a->flags & IA_PRIMARY) ? " PRIMARY" : "",
 	(a->flags & IA_SECONDARY) ? " SEC" : "",
 	(a->flags & IA_HOST) ? " HOST" : "",
@@ -117,12 +113,12 @@
 if_dump(struct dump_request *dreq, struct iface *i)
 {
   IFACE_LOCK;
-  if_dump_locked(i);
+  if_dump_locked(dreq, i);
   IFACE_UNLOCK;
 }
 
 static void
-if_dump_locked(struct iface *i)
+if_dump_locked(struct dump_request *dreq, struct iface *i)
 {
   struct ifa *a;
 
@@ -150,11 +146,7 @@
   RDUMP(" MTU=%d\n", i->mtu);
   WALK_LIST(a, i->addrs)
     {
-<<<<<<< HEAD
-      ifa_dump_locked(a);
-=======
-      ifa_dump(dreq, a);
->>>>>>> d85fa48e
+      ifa_dump_locked(dreq, a);
       ASSERT(!!(a->flags & IA_PRIMARY) ==
 	     ((a == i->addr4) || (a == i->addr6) || (a == i->llv6)));
     }
@@ -169,12 +161,11 @@
 void
 if_dump_all(struct dump_request *dreq)
 {
-<<<<<<< HEAD
-  debug("Known network interfaces:\n");
+  RDUMP("Known network interfaces:\n");
   IFACE_WALK(i)
-    if_dump(i);
+    if_dump_locked(dreq, i);
   rcu_read_lock();
-  debug("Router ID: %08x\n", atomic_load_explicit(&global_runtime, memory_order_relaxed)->router_id);
+  RDUMP("Router ID: %08x\n", atomic_load_explicit(&global_runtime, memory_order_relaxed)->router_id);
   rcu_read_unlock();
 }
 
@@ -224,14 +215,6 @@
   memset(a, 0x5b, sizeof(struct ifa));
 #endif
   mb_free(a);
-=======
-  struct iface *i;
-
-  RDUMP("Known network interfaces:\n");
-  WALK_LIST(i, iface_list)
-    if_dump(dreq, i);
-  RDUMP("Router ID: %08x\n", config->router_id);
->>>>>>> d85fa48e
 }
 
 static inline unsigned

/*
 *	BIRD -- Protocols
 *
 *	(c) 1998--2000 Martin Mares <mj@ucw.cz>
 *
 *	Can be freely distributed and used under the terms of the GNU GPL.
 */

#undef LOCAL_DEBUG

#include "nest/bird.h"
#include "nest/protocol.h"
#include "lib/resource.h"
#include "lib/lists.h"
#include "lib/event.h"
#include "lib/timer.h"
#include "lib/string.h"
#include "conf/conf.h"
#include "nest/route.h"
#include "nest/iface.h"
#include "nest/mpls.h"
#include "nest/cli.h"
#include "filter/filter.h"
#include "filter/f-inst.h"

pool *proto_pool;
static TLIST_LIST(proto) global_proto_list;

static list STATIC_LIST_INIT(protocol_list);

#define CD(c, msg, args...) ({ if (c->debug & D_STATES) log(L_TRACE "%s.%s: " msg, c->proto->name, c->name ?: "?", ## args); })
#define PD(p, msg, args...) ({ if (p->debug & D_STATES) log(L_TRACE "%s: " msg, p->name, ## args); })

static timer *gr_wait_timer;

#define GRS_NONE	0
#define GRS_INIT	1
#define GRS_ACTIVE	2
#define GRS_DONE	3

static int graceful_restart_state;
static u32 graceful_restart_locks;

static char *p_states[] = { "DOWN", "START", "UP", "STOP" };
static char *c_states[] = { "DOWN", "START", "UP", "STOP", "RESTART" };

proto_state_table proto_state_table_pub;

extern struct protocol proto_unix_iface;

static void proto_rethink_goal(struct proto *p);
static char *proto_state_name(struct proto *p);
void proto_journal_item_cleanup(struct lfjour * journal UNUSED, struct lfjour_item *i);
static void channel_init_limit(struct channel *c, struct limit *l, int dir, struct channel_limit *cf);
static void channel_update_limit(struct channel *c, struct limit *l, int dir, struct channel_limit *cf);
static void channel_reset_limit(struct channel *c, struct limit *l, int dir);
static void channel_stop_export(struct channel *c);
static void channel_check_stopped(struct channel *c);
static inline void channel_reimport(struct channel *c, struct rt_feeding_request *rfr)
{
  rt_export_refeed(&c->reimporter, rfr);
  ev_send(proto_event_list(c->proto), &c->reimport_event);
}

static inline void channel_refeed(struct channel *c, struct rt_feeding_request *rfr)
{
  rt_export_refeed(&c->out_req, rfr);
}

static inline int proto_is_done(struct proto *p)
{ return (p->proto_state == PS_FLUSH) && proto_is_inactive(p); }

static inline int channel_is_active(struct channel *c)
{ return (c->channel_state != CS_DOWN); }

static inline int channel_reloadable(struct channel *c)
{
  return c->reloadable && c->proto->reload_routes
      || ((c->in_keep & RIK_PREFILTER) == RIK_PREFILTER);
}

static inline void
channel_log_state_change(struct channel *c)
{
  CD(c, "State changed to %s", c_states[c->channel_state]);
}

static void
channel_import_log_state_change(struct rt_import_request *req, u8 state)
{
  SKIP_BACK_DECLARE(struct channel, c, in_req, req);
  CD(c, "Channel import state changed to %s", rt_import_state_name(state));
}

static void
channel_export_fed(struct rt_export_request *req)
{
  SKIP_BACK_DECLARE(struct channel, c, out_req, req);

  struct limit *l = &c->out_limit;
  if ((c->limit_active & (1 << PLD_OUT)) && (l->count <= l->max))
  {
    c->limit_active &= ~(1 << PLD_OUT);
    channel_request_full_refeed(c);
  }
  else
    CALL(c->proto->export_fed, c);
}

void
channel_request_full_refeed(struct channel *c)
{
  rt_export_refeed(&c->out_req, NULL);
}

static void
channel_dump_import_req(struct rt_import_request *req)
{
  SKIP_BACK_DECLARE(struct channel, c, in_req, req);
  debug("  Channel %s.%s import request %p\n", c->proto->name, c->name, req);
}

static void
channel_dump_export_req(struct rt_export_request *req)
{
  SKIP_BACK_DECLARE(struct channel, c, out_req, req);
  debug("  Channel %s.%s export request %p\n", c->proto->name, c->name, req);
}


static void
proto_log_state_change(struct proto *p)
{
  if (p->debug & D_STATES)
  {
    char *name = proto_state_name(p);
    if (name != p->last_state_name_announced)
    {
      p->last_state_name_announced = name;
      PD(p, "State changed to %s", proto_state_name(p));
    }
  }
  else
    p->last_state_name_announced = NULL;
}

struct channel_config *
proto_cf_find_channel(struct proto_config *pc, uint net_type)
{
  struct channel_config *cc;

  WALK_LIST(cc, pc->channels)
    if (cc->net_type == net_type)
      return cc;

  return NULL;
}

/**
 * proto_find_channel_by_table - find channel connected to a routing table
 * @p: protocol instance
 * @t: routing table
 *
 * Returns pointer to channel or NULL
 */
struct channel *
proto_find_channel_by_table(struct proto *p, rtable *t)
{
  struct channel *c;

  WALK_LIST(c, p->channels)
    if (c->table == t)
      return c;

  return NULL;
}

/**
 * proto_find_channel_by_name - find channel by its name
 * @p: protocol instance
 * @n: channel name
 *
 * Returns pointer to channel or NULL
 */
struct channel *
proto_find_channel_by_name(struct proto *p, const char *n)
{
  struct channel *c;

  WALK_LIST(c, p->channels)
    if (!strcmp(c->name, n))
      return c;

  return NULL;
}

/**
 * proto_add_channel - connect protocol to a routing table
 * @p: protocol instance
 * @cf: channel configuration
 *
 * This function creates a channel between the protocol instance @p and the
 * routing table specified in the configuration @cf, making the protocol hear
 * all changes in the table and allowing the protocol to update routes in the
 * table.
 *
 * The channel is linked in the protocol channel list and when active also in
 * the table channel list. Channels are allocated from the global resource pool
 * (@proto_pool) and they are automatically freed when the protocol is removed.
 */

struct channel *
proto_add_channel(struct proto *p, struct channel_config *cf)
{
  struct channel *c = mb_allocz(proto_pool, cf->class->channel_size);

  c->name = cf->name;
  c->class = cf->class;
  c->proto = p;
  c->table = cf->table->table;
  rt_lock_table(c->table);

  c->in_filter = cf->in_filter;
  c->out_filter = cf->out_filter;
  c->out_subprefix = cf->out_subprefix;

  channel_init_limit(c, &c->rx_limit, PLD_RX, &cf->rx_limit);
  channel_init_limit(c, &c->in_limit, PLD_IN, &cf->in_limit);
  channel_init_limit(c, &c->out_limit, PLD_OUT, &cf->out_limit);

  c->net_type = cf->net_type;
  c->ra_mode = cf->ra_mode;
  c->preference = cf->preference;
  c->debug = cf->debug;
  c->merge_limit = cf->merge_limit;
  c->in_keep = cf->in_keep;
  c->rpki_reload = cf->rpki_reload;

  c->channel_state = CS_DOWN;
  c->last_state_change = current_time();
  c->reloadable = 1;

  init_list(&c->roa_subscriptions);

  /* Create the channel information ea_list */
  struct ea_list *ca = NULL;

  ea_set_attr(&ca, EA_LITERAL_STORE_STRING(&ea_name, 0, c->name));
  ea_set_attr(&ca, EA_LITERAL_EMBEDDED(&ea_proto_id, 0, c->proto->id));
  ea_set_attr(&ca, EA_LITERAL_EMBEDDED(&ea_channel_id, 0, c->id));
  ea_set_attr(&ca, EA_LITERAL_EMBEDDED(&ea_in_keep, 0, c->in_keep));
  ea_set_attr(&ca, EA_LITERAL_STORE_PTR(&ea_rtable, 0, c->table));

  /* Announcing existence of the channel
   * TODO: make this an actual notification */
  PST_LOCKED(ts)
  {
    /* Allocating channel ID */
    c->id = hmap_first_zero(&ts->channel_id_map);
    hmap_set(&ts->channel_id_map, c->id);

    /* The current channel state table may be too small */
    if (c->id >= ts->length_channels)
    {
      ea_list **l = mb_allocz(ts->pool, sizeof(ea_list*) * ts->length_channels * 2);
      memcpy(l, ts->channels, sizeof(ea_list*) * ts->length_channels);
      mb_free(ts->channels);

      ts->channels = l;
      ts->length_channels = ts->length_channels * 2;
    }

    ASSERT_DIE(c->id < ts->length_channels);
    ASSERT_DIE(ts->channels[c->id] == NULL);

    /* Set the channel info */
    ts->channels[c->id] = ea_lookup_slow(ca, 0, EALS_IN_TABLE);
  }

  /* Update channel list in protocol state */
  struct ea_list *pes = p->ea_state;
  ea_set_attr(&pes,
      EA_LITERAL_DIRECT_ADATA(&ea_proto_channel_list, 0, int_set_add(
	  tmp_linpool, ea_get_adata(pes, &ea_proto_channel_list), c->id)));
  proto_announce_state_later(c->proto, pes);

  CALL(c->class->init, c, cf);

  add_tail(&p->channels, &c->n);

  CD(c, "Connected to table %s", c->table->name);

  return c;
}

void
proto_remove_channel(struct proto *p UNUSED, struct channel *c)
{
  ASSERT(c->channel_state == CS_DOWN);

  CD(c, "Removed", c->name);

  struct ea_list *pes = p->ea_state;
  ea_set_attr(&pes,
    EA_LITERAL_DIRECT_ADATA(&ea_proto_channel_list, 0, int_set_del(
      tmp_linpool, ea_get_adata(p->ea_state, &ea_proto_channel_list), c->id)));

  proto_announce_state_later(c->proto, pes);

  /*
   * This may cause trouble if some protocol flaps really really fast,
   * like trying to read channel info of a nonexistent channel,
   * but until something like this actually happens in production,
   * we are going to fix this anyway.
   *
   * (Famous last words by Maria.)
   */
  PST_LOCKED(ts)
  {
    ASSERT_DIE(c->id < ts->length_channels);
    ea_free_later(ts->channels[c->id]);
    ts->channels[c->id] = NULL;
    hmap_clear(&ts->channel_id_map, c->id);
  }

  rt_unlock_table(c->table);
  rem_node(&c->n);
  mb_free(c);
}


static void
proto_start_channels(struct proto *p)
{
  struct channel *c;
  WALK_LIST(c, p->channels)
    if (!c->disabled)
      channel_set_state(c, CS_UP);
}

static void
proto_pause_channels(struct proto *p)
{
  struct channel *c;
  WALK_LIST(c, p->channels)
    if (!c->disabled && channel_is_active(c))
      channel_set_state(c, CS_PAUSE);
}

static void
proto_stop_channels(struct proto *p)
{
  struct channel *c;
  WALK_LIST(c, p->channels)
    if (!c->disabled && channel_is_active(c))
      channel_set_state(c, CS_STOP);
}

static void
proto_remove_channels(struct proto *p)
{
  struct channel *c;
  WALK_LIST_FIRST(c, p->channels)
    proto_remove_channel(p, c);
}

/**
 * # Automatic ROA reloads
 *
 * Route origin authorizations may (and do) change over time by updates via
 * our RPKI protocols. This then manifests in ROA tables. As the roa_check()
 * is always executed on a specific contents of ROA table in a specific moment
 * of time, its value may switch after updates in the ROA table and therefore
 * must be re-evaluated any time the result may have changed.
 *
 * To enable this mechanism, there are auxiliary tools integrated in BIRD
 * to automatically re-evaluate all filters that may get a different outcome
 * after ROA change.
 *
 * ROA Subscription Data Structure (struct roa_subscription) is the connector
 * between the channel and the ROA table, keeping track about unprocessed
 * changes and initiating the reloads. The modus operandi is as follows:
 *
 * Init 1. Check whether the filter uses ROA at all.
 * Init 2. Request exports from the ROA table
 * Init 3. Allocate a trie
 *
 * Export from ROA: This may affect all routes for prefixes matching the ROA
 * prefix, disregarding its maxlen. Thus we mark these routes in the request's
 * auxiliary trie. Then we ping the settle timer to wait a reasonable amount of
 * time before actually requesting channel reload.
 *
 * Settle timer fires when nothing has pinged it for the 'min' time, or 'max'
 * time has elapsed since the first ping. It then:
 *
 * - requests partial channel import / export reload based on the trie
 * - allocates a new trie
 *
 * As the import/export reload uses the auxiliary trie to prefilter prefixes,
 * the trie must be freed after the reload is done, which is ensured in the
 * .done() hook of the reimport/reexport request.
 *
 * # Channel export refeed
 *
 * The request, either by ROA or from CLI, is enqueued to the channel and an
 * auxiliary export hook is requested from the table. This way, the ordinary
 * updates can flow uninterrupted while refeed gets prefiltered by the given
 * trie (if given). When the auxiliary export hook finishes, the .done() hook
 * is then called for the requestor to do their cleanup.
 *
 * While refeeding, special care must be taken about route changes inside the
 * table. For this, an auxiliary trie is allocated to keep track about already
 * refed net, to avoid unnecessary multiple re-evaluation of filters.
 *
 * # Channel import reload from import table
 *
 * When the import table is on, the channel keeps the original version of the route
 * in the table together with the actual version after filters, in a form of
 * an additional layer of route attributes underneath the actual version. This makes
 * it exceptionally simple to get the original version of the route directly
 * from the table by an ordinary export which strips all the newer layers.
 *
 * Then, by processing all these auxiliary exports, the channel basically re-imports
 * all the routes into the table back again, re-evaluating the filters and ROA checks.
 *
 * # Channel import reload from protocols
 *
 * When the import table is off, the protocol gets the reimport request directly
 * via the .reload_routes() hook and must do its internal route reload instead.
 * The protocol may not support it and in such case, this function returns 0
 * indicating that no partial reload is going to happen. It's then on the
 * developer's or user's discretion to run a full reload instead.
 *
 * # Caveats, FIXME's, TODO's and other kinds of hell
 *
 * The partial reexport uses a trie to track state for single prefixes. This
 * may do crazy things if a partial reload was to be performed on any other
 * table than plain IPv6 or IPv4. Network types like VPNv6 or Flowspec may
 * cause some crashes. This is currently not checked anywhere.
 *
 * Anyway, we decided to split the table FIB structure to carry only a mapping
 * between a prefix and a locally-unique ID, and after this update is done
 * (probably also in v2), the tracking tries may be easily replaced by
 * bitfields, therefore fixing this bug.
 *
 * We also probably didn't do a proper analysis of the implemented algorithm
 * for reexports, so if there is somebody willing to formally prove that we
 * both won't miss any update and won't reexport more than needed, you're welcome
 * to submit such a proof.
 *
 * We wish you a pleasant reading, analyzing and bugfixing experience.
 *
 *					  Kata, Maria and the BIRD Team
 */

struct roa_subscription {
  node roa_node;
  struct channel *c;
  rtable *tab;
  void (*refeed_hook)(struct channel *, struct rt_feeding_request *);
  struct lfjour_recipient digest_recipient;
  event update_event;
};

struct roa_reload_request {
  struct rt_feeding_request req;
  struct roa_subscription *s;
  struct lfjour_item *item;
};

static void
channel_roa_reload_done(struct rt_feeding_request *req)
{
  SKIP_BACK_DECLARE(struct roa_reload_request, rrr, req, req);
  ASSERT_DIE(rrr->s->c->channel_state == CS_UP);

  lfjour_release(&rrr->s->digest_recipient, rrr->item);
  ev_send(proto_work_list(rrr->s->c->proto), &rrr->s->update_event);
  mb_free(rrr);
  /* FIXME: this should reset import/export filters if ACTION BLOCK */
}

static void
channel_roa_changed(void *_s)
{
  struct roa_subscription *s = _s;

  u64 first_seq = 0, last_seq = 0;
  uint count = 0;
  for (struct lfjour_item *it; it = lfjour_get(&s->digest_recipient); )
  {
    SKIP_BACK_DECLARE(struct rt_digest, rd, li, s->digest_recipient.cur);
    struct roa_reload_request *rrr = mb_alloc(s->c->proto->pool, sizeof *rrr);
    *rrr = (struct roa_reload_request) {
      .req = {
	.prefilter = {
	  .mode = TE_ADDR_TRIE,
	  .trie = rd->trie,
	},
	.done = channel_roa_reload_done,
      },
      .s = s,
      .item = it,
    };

    if (!first_seq) first_seq = it->seq;
    last_seq = it->seq;
    count++;
    s->refeed_hook(s->c, &rrr->req);
  }

  if (s->c->debug & D_EVENTS)
    if (count)
      log(L_INFO "%s.%s: Requested %u automatic roa reloads, seq %lu to %lu",
	  s->c->proto->name, s->c->name, count, first_seq, last_seq);
    else
      log(L_INFO "%s.%s: No roa reload requested",
	  s->c->proto->name, s->c->name);
}

static inline void (*channel_roa_reload_hook(int dir))(struct channel *, struct rt_feeding_request *)
{
  return dir ? channel_reimport : channel_refeed;
}

static int
channel_roa_is_subscribed(struct channel *c, rtable *tab, int dir)
{
  struct roa_subscription *s;
  node *n;

  WALK_LIST2(s, n, c->roa_subscriptions, roa_node)
    if ((tab == s->tab) && (s->refeed_hook == channel_roa_reload_hook(dir)))
      return 1;

  return 0;
}

static void
channel_roa_subscribe(struct channel *c, rtable *tab, int dir)
{
  if (channel_roa_is_subscribed(c, tab, dir))
    return;

  rtable *aux = tab->config->roa_aux_table->table;

  struct roa_subscription *s = mb_allocz(c->proto->pool, sizeof(struct roa_subscription));
  *s = (struct roa_subscription) {
    .c = c,
    .tab = aux,
    .refeed_hook = channel_roa_reload_hook(dir),
    .digest_recipient = {
      .target = proto_work_list(c->proto),
      .event = &s->update_event,
    },
    .update_event = {
      .hook = channel_roa_changed,
      .data = s,
    },
  };

  add_tail(&c->roa_subscriptions, &s->roa_node);

  RT_LOCK(aux, t);
  rt_lock_table(t);
  rt_setup_digestor(t);
  lfjour_register(&t->export_digest->digest, &s->digest_recipient);
}

static void
channel_roa_unsubscribe(struct roa_subscription *s)
{
  struct channel *c = s->c;

  RT_LOCKED(s->tab, t)
  {
    lfjour_unregister(&s->digest_recipient);
    rt_unlock_table(t);
  }

  ev_postpone(&s->update_event);

  rem_node(&s->roa_node);
  mb_free(s);

  channel_check_stopped(c);
}

static void
channel_roa_subscribe_filter(struct channel *c, int dir)
{
  const struct filter *f = dir ? c->in_filter : c->out_filter;
  rtable *tab;
  int valid = 1, found = 0;

  if ((f == FILTER_ACCEPT) || (f == FILTER_REJECT))
    return;

  /* No automatic reload for non-reloadable channels */
  if (dir && !channel_reloadable(c))
    valid = 0;

  struct filter_iterator fit;
  FILTER_ITERATE_INIT(&fit, f->root, c->proto->pool);

  FILTER_ITERATE(&fit, fi)
  {
    switch (fi->fi_code)
    {
    case FI_ROA_CHECK:
      tab = fi->i_FI_ROA_CHECK.rtc->table;
      if (valid) channel_roa_subscribe(c, tab, dir);
      found = 1;
      break;

    default:
      break;
    }
  }
  FILTER_ITERATE_END;

  FILTER_ITERATE_CLEANUP(&fit);

  if (!valid && found)
    log(L_WARN "%s.%s: Automatic RPKI reload not active for %s",
	c->proto->name, c->name ?: "?", dir ? "import" : "export");
}

static void
channel_roa_unsubscribe_all(struct channel *c)
{
  struct roa_subscription *s;
  node *n, *x;

  WALK_LIST2_DELSAFE(s, n, x, c->roa_subscriptions, roa_node)
    channel_roa_unsubscribe(s);
}

static void
channel_start_import(struct channel *c)
{
  if (c->in_req.hook)
  {
    log(L_WARN "%s.%s: Attempted to start channel's already started import", c->proto->name, c->name);
    return;
  }

  c->in_req = (struct rt_import_request) {
    .name = mb_sprintf(c->proto->pool, "%s.%s", c->proto->name, c->name),
    .trace_routes = c->debug | c->proto->debug,
    .loop = c->proto->loop,
    .dump_req = channel_dump_import_req,
    .log_state_change = channel_import_log_state_change,
    .preimport = channel_preimport,
  };

  ASSERT(c->channel_state == CS_UP);

  channel_reset_limit(c, &c->rx_limit, PLD_RX);
  channel_reset_limit(c, &c->in_limit, PLD_IN);

  bmap_init(&c->imported_map, c->proto->pool, 16);

  memset(&c->import_stats, 0, sizeof(struct channel_import_stats));

  DBG("%s.%s: Channel start import req=%p\n", c->proto->name, c->name, &c->in_req);
  rt_request_import(c->table, &c->in_req);
}

void channel_notify_basic(void *);
void channel_notify_accepted(void *);
void channel_notify_merged(void *);

static void
channel_start_export(struct channel *c)
{
  if (rt_export_get_state(&c->out_req) != TES_DOWN)
    bug("%s.%s: Attempted to start channel's already started export", c->proto->name, c->name);

  ASSERT(c->channel_state == CS_UP);

  pool *p = rp_newf(c->proto->pool, c->proto->pool->domain, "Channel %s.%s export", c->proto->name, c->name);

  c->out_req = (struct rt_export_request) {
    .name = mb_sprintf(p, "%s.%s", c->proto->name, c->name),
    .r = {
      .target = proto_work_list(c->proto),
      .event = &c->out_event,
    },
    .pool = p,
    .feeder.prefilter = {
      .mode = c->out_subprefix ? TE_ADDR_IN : TE_ADDR_NONE,
      .addr = c->out_subprefix,
    },
    .trace_routes = c->debug | c->proto->debug,
    .dump = channel_dump_export_req,
    .fed = channel_export_fed,
  };

  c->out_event = (event) {
    .data = c,
  };

  bmap_init(&c->export_accepted_map, p, 16);
  bmap_init(&c->export_rejected_map, p, 16);

  channel_reset_limit(c, &c->out_limit, PLD_OUT);

  memset(&c->export_stats, 0, sizeof(struct channel_export_stats));

  DBG("%s.%s: Channel start export req=%p\n", c->proto->name, c->name, &c->out_req);

  switch (c->ra_mode) {
    case RA_OPTIMAL:
      c->out_event.hook = channel_notify_basic;
      rt_export_subscribe(c->table, best, &c->out_req);
      break;
    case RA_ANY:
      c->out_event.hook = channel_notify_basic;
      rt_export_subscribe(c->table, all, &c->out_req);
      break;
    case RA_ACCEPTED:
      c->out_event.hook = channel_notify_accepted;
      rt_export_subscribe(c->table, all, &c->out_req);
      break;
    case RA_MERGED:
      c->out_event.hook = channel_notify_merged;
      rt_export_subscribe(c->table, all, &c->out_req);
      break;
    default:
      bug("Unknown route announcement mode");
  }
}

static void
channel_check_stopped(struct channel *c)
{
  switch (c->channel_state)
  {
    case CS_STOP:
      if (c->obstacles || !EMPTY_LIST(c->roa_subscriptions) || c->in_req.hook)
	return;

      ASSERT_DIE(rt_export_get_state(&c->out_req) == TES_DOWN);
      ASSERT_DIE(!rt_export_feed_active(&c->reimporter));

      channel_set_state(c, CS_DOWN);
      proto_send_event(c->proto, c->proto->event);

      break;
    case CS_PAUSE:
      if (c->obstacles || !EMPTY_LIST(c->roa_subscriptions))
	return;

      ASSERT_DIE(rt_export_get_state(&c->out_req) == TES_DOWN);
      ASSERT_DIE(!rt_export_feed_active(&c->reimporter));

      channel_set_state(c, CS_START);
      break;
  }

  DBG("%s.%s: Channel requests/hooks stopped (in state %s)\n", c->proto->name, c->name, c_states[c->channel_state]);
}

void
channel_add_obstacle(struct channel *c)
{
  c->obstacles++;
}

void
channel_del_obstacle(struct channel *c)
{
  if (!--c->obstacles)
    channel_check_stopped(c);
}

void
channel_import_stopped(struct rt_import_request *req)
{
  SKIP_BACK_DECLARE(struct channel, c, in_req, req);

  mb_free(c->in_req.name);
  c->in_req.name = NULL;

  bmap_free(&c->imported_map);

  channel_check_stopped(c);
}

static u32
channel_reimport_next_feed_index(struct rt_export_feeder *f, u32 try_this)
{
  SKIP_BACK_DECLARE(struct channel, c, reimporter, f);
  while (!bmap_test(&c->imported_map, try_this))
    if (!(try_this & (try_this - 1))) /* return every power of two to check for maximum */
      return try_this;
    else
      try_this++;

  return try_this;
}

static void
channel_do_reload(void *_c)
{
  struct channel *c = _c;

  RT_FEED_WALK(&c->reimporter, f)
  {
    bool seen = 0;
    for (uint i = 0; i < f->count_routes; i++)
    {
      rte *r = &f->block[i];

      if (r->flags & REF_OBSOLETE)
	break;

      if (r->sender == c->in_req.hook)
      {
	/* Strip the table-specific information */
	rte new = rte_init_from(r);

	/* Strip the later attribute layers */
	new.attrs = ea_strip_to(new.attrs, BIT32_ALL(EALS_PREIMPORT));

	/* And reload the route */
	rte_update(c, r->net, &new, new.src);

	seen = 1;
      }
    }

    if (!seen)
      bmap_clear(&c->imported_map, f->ni->index);

    /* Local data needed no more */
    tmp_flush();

    MAYBE_DEFER_TASK(proto_work_list(c->proto), &c->reimport_event,
	"%s.%s reimport", c->proto->name, c->name);
  }
}

/* Called by protocol to activate in_table */
static void
channel_setup_in_table(struct channel *c)
{
  c->reimporter = (struct rt_export_feeder) {
    .name = mb_sprintf(c->proto->pool, "%s.%s.reimport", c->proto->name, c->name),
    .trace_routes = c->debug,
    .next_feed_index = channel_reimport_next_feed_index,
  };
  c->reimport_event = (event) {
    .hook = channel_do_reload,
    .data = c,
  };
  rt_feeder_subscribe(&c->table->export_all, &c->reimporter);
}


static void
channel_do_start(struct channel *c)
{
  c->proto->active_channels++;

  if ((c->in_keep & RIK_PREFILTER) == RIK_PREFILTER)
    channel_setup_in_table(c);

  CALL(c->class->start, c);

  channel_start_import(c);
}

static void
channel_do_up(struct channel *c)
{
  /* Register RPKI/ROA subscriptions */
  if (c->rpki_reload)
  {
    channel_roa_subscribe_filter(c, 1);
    channel_roa_subscribe_filter(c, 0);
  }
}

static void
channel_do_pause(struct channel *c)
{
  /* Drop ROA subscriptions */
  channel_roa_unsubscribe_all(c);

  /* Stop export */
  channel_stop_export(c);
}

static void
channel_do_stop(struct channel *c)
{
  /* Stop import */
  if (c->in_req.hook)
    rt_stop_import(&c->in_req, channel_import_stopped);

  /* Need to abort reimports as well */
  rt_feeder_unsubscribe(&c->reimporter);
  ev_postpone(&c->reimport_event);

  c->gr_wait = 0;
  if (c->gr_lock)
    channel_graceful_restart_unlock(c);

  CALL(c->class->shutdown, c);

}

static void
channel_do_down(struct channel *c)
{
  ASSERT_DIE(!rt_export_feed_active(&c->reimporter));

  c->proto->active_channels--;

  memset(&c->import_stats, 0, sizeof(struct channel_import_stats));
  memset(&c->export_stats, 0, sizeof(struct channel_export_stats));

  c->out_table = NULL;

  /* The in_table and out_table are going to be freed by freeing their resource pools. */

  CALL(c->class->cleanup, c);

  /* Schedule protocol shutddown */
  if (proto_is_done(c->proto))
    proto_send_event(c->proto, c->proto->event);
}

void
channel_set_state(struct channel *c, uint state)
{
  uint cs = c->channel_state;

  DBG("%s reporting channel %s state transition %s -> %s\n", c->proto->name, c->name, c_states[cs], c_states[state]);
  if (state == cs)
    return;

  c->channel_state = state;
  c->last_state_change = current_time();

  switch (state)
  {
  case CS_START:
    ASSERT(cs == CS_DOWN || cs == CS_PAUSE);

    if (cs == CS_DOWN)
      channel_do_start(c);

    break;

  case CS_UP:
    ASSERT(cs == CS_DOWN || cs == CS_START);

    if (cs == CS_DOWN)
      channel_do_start(c);

    if (!c->gr_wait && c->proto->rt_notify)
      channel_start_export(c);

    channel_do_up(c);
    break;

  case CS_PAUSE:
    ASSERT(cs == CS_UP);

    if (cs == CS_UP)
      channel_do_pause(c);
    break;

  case CS_STOP:
    ASSERT(cs == CS_UP || cs == CS_START || cs == CS_PAUSE);

    if (cs == CS_UP)
      channel_do_pause(c);

    channel_do_stop(c);
    break;

  case CS_DOWN:
    ASSERT(cs == CS_STOP);

    channel_do_down(c);
    break;

  default:
    ASSERT(0);
  }

  channel_log_state_change(c);
}

static void
channel_stop_export(struct channel *c)
{
  switch (rt_export_get_state(&c->out_req))
  {
    case TES_FEEDING:
    case TES_PARTIAL:
    case TES_READY:
      if (c->ra_mode == RA_OPTIMAL)
	rt_export_unsubscribe(best, &c->out_req);
      else
	rt_export_unsubscribe(all, &c->out_req);

      ev_postpone(&c->out_event);

      bmap_free(&c->export_accepted_map);
      bmap_free(&c->export_rejected_map);

      c->out_req.name = NULL;
      rfree(c->out_req.pool);

      channel_check_stopped(c);
      break;

    case TES_DOWN:
      break;

    case TES_STOP:
    case TES_MAX:
      bug("Impossible export state");
  }
}

void
channel_request_reload(struct channel *c, struct rt_feeding_request *cir)
{
  ASSERT(c->in_req.hook);
  ASSERT(channel_reloadable(c));

  if (cir)
    CD(c, "Partial import reload requested");
  else
    CD(c, "Full import reload requested");

  if ((c->in_keep & RIK_PREFILTER) == RIK_PREFILTER)
    channel_reimport(c, cir);
  else if (! c->proto->reload_routes(c, cir))
    cli_msg(-15, "%s.%s: partial reload refused, please run full reload instead", c->proto->name, c->name);
}

const struct channel_class channel_basic = {
  .channel_size = sizeof(struct channel),
  .config_size = sizeof(struct channel_config)
};

void *
channel_config_new(const struct channel_class *cc, const char *name, uint net_type, struct proto_config *proto)
{
  struct channel_config *cf = NULL;
  struct rtable_config *tab = NULL;

  if (net_type)
  {
    if (!net_val_match(net_type, proto->protocol->channel_mask))
      cf_error("Unsupported channel type");

    if (proto->net_type && (net_type != proto->net_type) && (net_type != NET_MPLS))
      cf_error("Different channel type");

    tab = rt_get_default_table(new_config, net_type);
  }

  if (!cc)
    cc = &channel_basic;

  cf = cfg_allocz(cc->config_size);
  cf->name = name;
  cf->class = cc;
  cf->parent = proto;
  cf->table = tab;
  cf->out_filter = FILTER_REJECT;

  cf->net_type = net_type;
  cf->ra_mode = RA_OPTIMAL;
  cf->preference = proto->protocol->preference;
  cf->debug = new_config->channel_default_debug;
  cf->rpki_reload = 1;

  add_tail(&proto->channels, &cf->n);

  return cf;
}

void *
channel_config_get(const struct channel_class *cc, const char *name, uint net_type, struct proto_config *proto)
{
  struct channel_config *cf;

  /* We are using name as token, so no strcmp() */
  WALK_LIST(cf, proto->channels)
    if (cf->name == name)
    {
      /* Allow to redefine channel only if inherited from template */
      if (cf->parent == proto)
	cf_error("Multiple %s channels", name);

      cf->parent = proto;
      cf->copy = 1;
      return cf;
    }

  return channel_config_new(cc, name, net_type, proto);
}

struct channel_config *
channel_copy_config(struct channel_config *src, struct proto_config *proto)
{
  struct channel_config *dst = cfg_alloc(src->class->config_size);

  memcpy(dst, src, src->class->config_size);
  memset(&dst->n, 0, sizeof(node));
  add_tail(&proto->channels, &dst->n);
  CALL(src->class->copy_config, dst, src);

  return dst;
}


static int reconfigure_type;  /* Hack to propagate type info to channel_reconfigure() */

int
channel_reconfigure(struct channel *c, struct channel_config *cf)
{
  /* Touched by reconfiguration */
  c->stale = 0;

  /* FIXME: better handle these changes, also handle in_keep_filtered */
  if ((c->table != cf->table->table) ||
      (cf->ra_mode && (c->ra_mode != cf->ra_mode)) ||
      (cf->in_keep != c->in_keep) ||
      cf->out_subprefix && c->out_subprefix &&
	  !net_equal(cf->out_subprefix, c->out_subprefix) ||
      (!cf->out_subprefix != !c->out_subprefix))
    return 0;

  /* Note that filter_same() requires arguments in (new, old) order */
  int import_changed = !filter_same(cf->in_filter, c->in_filter);
  int export_changed = !filter_same(cf->out_filter, c->out_filter);
  int rpki_reload_changed = (cf->rpki_reload != c->rpki_reload);

  if (c->preference != cf->preference)
    import_changed = 1;

  if (c->merge_limit != cf->merge_limit)
    export_changed = 1;

  /* Reconfigure channel fields */
  c->in_filter = cf->in_filter;
  c->out_filter = cf->out_filter;

  channel_update_limit(c, &c->rx_limit, PLD_RX, &cf->rx_limit);
  channel_update_limit(c, &c->in_limit, PLD_IN, &cf->in_limit);
  channel_update_limit(c, &c->out_limit, PLD_OUT, &cf->out_limit);

  // c->ra_mode = cf->ra_mode;
  c->merge_limit = cf->merge_limit;
  c->preference = cf->preference;
  c->out_req.feeder.prefilter.addr = c->out_subprefix = cf->out_subprefix;
  c->debug = cf->debug;
  c->in_req.trace_routes = c->out_req.trace_routes = c->debug | c->proto->debug;
  c->rpki_reload = cf->rpki_reload;

  /* Execute channel-specific reconfigure hook */
  if (c->class->reconfigure && !c->class->reconfigure(c, cf, &import_changed, &export_changed))
    return 0;

  /* If the channel is not open, it has no routes and we cannot reload it anyways */
  if (c->channel_state != CS_UP)
    goto done;

  /* Update RPKI/ROA subscriptions */
  if (import_changed || export_changed || rpki_reload_changed)
  {
    channel_roa_unsubscribe_all(c);

    if (c->rpki_reload)
    {
      channel_roa_subscribe_filter(c, 1);
      channel_roa_subscribe_filter(c, 0);
    }
  }

  if (reconfigure_type == RECONFIG_SOFT)
  {
    if (import_changed)
      log(L_INFO "Channel %s.%s changed import", c->proto->name, c->name);

    if (export_changed)
      log(L_INFO "Channel %s.%s changed export", c->proto->name, c->name);

    goto done;
  }

  /* Route reload may be not supported */
  if (import_changed && !channel_reloadable(c))
    return 0;

  if (import_changed || export_changed)
    log(L_INFO "Reloading channel %s.%s", c->proto->name, c->name);

  if (import_changed)
    channel_request_reload(c, NULL);

  if (export_changed)
    channel_request_full_refeed(c);

done:
  CD(c, "Reconfigured");
  return 1;
}


int
proto_configure_channel(struct proto *p, struct channel **pc, struct channel_config *cf)
{
  struct channel *c = *pc;

  if (!c && cf)
  {
    /* We could add the channel, but currently it would just stay in down state
       until protocol is restarted, so it is better to force restart anyways. */
    if (p->proto_state != PS_DOWN_XX)
    {
      log(L_INFO "Cannot add channel %s.%s", p->name, cf->name);
      return 0;
    }

    *pc = proto_add_channel(p, cf);
  }
  else if (c && !cf)
  {
    if (c->channel_state != CS_DOWN)
    {
      log(L_INFO "Cannot remove channel %s.%s", c->proto->name, c->name);
      return 0;
    }

    proto_remove_channel(p, c);
    *pc = NULL;
  }
  else if (c && cf)
  {
    if (!channel_reconfigure(c, cf))
    {
      log(L_INFO "Cannot reconfigure channel %s.%s", c->proto->name, c->name);
      return 0;
    }
  }

  return 1;
}

static void
proto_loop_stopped(void *ptr)
{
  struct proto *p = ptr;

  ASSERT_DIE(birdloop_inside(&main_birdloop));
  ASSERT_DIE(p->loop != &main_birdloop);

  p->pool = NULL; /* is freed by birdloop_free() */
  birdloop_free(p->loop);
  p->loop = &main_birdloop;

  proto_notify_state(p, PS_DOWN_XX);
  proto_rethink_goal(p);
}

static void
proto_event(void *ptr)
{
  struct proto *p = ptr;

  if (p->do_stop)
  {
    p->do_stop = 0;
  }

  if (proto_is_done(p) && p->pool_inloop)  /* perusing pool_inloop to do this once only */
  {
    /* Interface notification unsubscribe can't be done
     * before the protocol is really done, as it also destroys
     * the neighbors which may be needed (e.g. by BGP->MRT)
     * during the STOP phase as well. */
    iface_unsubscribe(&p->iface_sub);

    rp_free(p->pool_inloop);
    p->pool_inloop = NULL;
    if (p->loop != &main_birdloop)
      birdloop_stop_self(p->loop, proto_loop_stopped, p);
    else
    {
      proto_notify_state(p, PS_DOWN_XX);
      proto_rethink_goal(p);
    }
  }
}


/**
 * proto_new - create a new protocol instance
 * @c: protocol configuration
 *
 * When a new configuration has been read in, the core code starts
 * initializing all the protocol instances configured by calling their
 * init() hooks with the corresponding instance configuration. The initialization
 * code of the protocol is expected to create a new instance according to the
 * configuration by calling this function and then modifying the default settings
 * to values wanted by the protocol.
 */
void *
proto_new(struct proto_config *cf)
{
  struct proto *p = mb_allocz(proto_pool, cf->protocol->proto_size);

  OBSREF_SET(p->global_config, cf->global);
  p->cf = cf;
  p->debug = cf->debug;
  p->mrtdump = cf->mrtdump;
  p->name = cf->name;
  p->proto = cf->protocol;
  p->proto_state = PS_DOWN_XX;
  p->last_state_change = current_time();

  p->net_type = cf->net_type;
  p->disabled = cf->disabled;
  p->hash_key = random_u32();
  cf->proto = p;

  p->last_restart = current_time();
  p->restart_limit = cf->restart_limit;

  PST_LOCKED(tp)
  {
    p->id = hmap_first_zero(&tp->proto_id_map);
    hmap_set(&tp->proto_id_map, p->id);

    if (p->id >= tp->length_states)
    {
      /* Grow the states array */
      ea_list **new_states = mb_allocz(tp->pool, sizeof *new_states * tp->length_states * 2);
      memcpy(new_states, tp->states, tp->length_states * sizeof *new_states);

      mb_free(tp->states);
      tp->states = new_states;
      tp->length_states *= 2;
    }
  }

  init_list(&p->channels);

  /*
    Initial version of protocol state.
  */
  struct ea_list *state = NULL;

  ea_set_attr(&state, EA_LITERAL_STORE_STRING(&ea_name, 0, p->name));
  ea_set_attr(&state, EA_LITERAL_STORE_PTR(&ea_protocol_type, 0, &p->proto));
  ea_set_attr(&state, EA_LITERAL_EMBEDDED(&ea_state, 0, p->proto_state));
  ea_set_attr(&state, EA_LITERAL_STORE_ADATA(&ea_last_modified, 0, &p->last_state_change, sizeof(btime)));
  ea_set_attr(&state, EA_LITERAL_EMBEDDED(&ea_proto_id, 0, p->id));
  ea_set_attr(&state, EA_LITERAL_STORE_ADATA(&ea_proto_channel_list, 0, NULL, 0));

  proto_announce_state_later(p, state);

  return p;
}

static struct proto *
proto_init(struct proto_config *c, struct proto *after)
{
  struct protocol *pr = c->protocol;
  struct proto *p = pr->init(c);

  p->loop = &main_birdloop;
  p->vrf = c->vrf;
  proto_add_after(&global_proto_list, p, after);

  proto_announce_state(p, p->ea_state);

  p->event = ev_new_init(proto_pool, proto_event, p);

  PD(p, "Initializing%s", p->disabled ? " [disabled]" : "");

  return p;
}

static void
proto_start(struct proto *p)
{
  DBG("Kicking %s up\n", p->name);
  PD(p, "Starting");

  if (graceful_restart_state == GRS_INIT)
    p->gr_recovery = 1;

  if (p->cf->loop_order != DOMAIN_ORDER(the_bird))
  {
    p->loop = birdloop_new(proto_pool, p->cf->loop_order, p->cf->loop_max_latency, "Protocol %s", p->cf->name);
    p->pool = birdloop_pool(p->loop);
  }
  else
    p->pool = rp_newf(proto_pool, the_bird_domain.the_bird, "Protocol %s", p->cf->name);

  p->iface_sub.target = proto_event_list(p);
  p->iface_sub.name = p->name;
  p->iface_sub.debug = !!(p->debug & D_IFACES);

  PROTO_LOCKED_FROM_MAIN(p)
  {
    p->pool_inloop = rp_newf(p->pool, birdloop_domain(p->loop), "Protocol %s early cleanup objects", p->cf->name);
    p->pool_up = rp_newf(p->pool, birdloop_domain(p->loop), "Protocol %s stop-free objects", p->cf->name);
    proto_notify_state(p, (p->proto->start ? p->proto->start(p) : PS_UP));
  }
}


/**
 * proto_config_new - create a new protocol configuration
 * @pr: protocol the configuration will belong to
 * @class: SYM_PROTO or SYM_TEMPLATE
 *
 * Whenever the configuration file says that a new instance
 * of a routing protocol should be created, the parser calls
 * proto_config_new() to create a configuration entry for this
 * instance (a structure staring with the &proto_config header
 * containing all the generic items followed by protocol-specific
 * ones). Also, the configuration entry gets added to the list
 * of protocol instances kept in the configuration.
 *
 * The function is also used to create protocol templates (when class
 * SYM_TEMPLATE is specified), the only difference is that templates
 * are not added to the list of protocol instances and therefore not
 * initialized during protos_commit()).
 */
void *
proto_config_new(struct protocol *pr, int class)
{
  struct proto_config *cf = cfg_allocz(pr->config_size);

  if (class == SYM_PROTO)
    add_tail(&new_config->protos, &cf->n);

  cf->global = new_config;
  cf->protocol = pr;
  cf->name = pr->name;
  cf->class = class;
  cf->debug = new_config->proto_default_debug;
  cf->mrtdump = new_config->proto_default_mrtdump;
  cf->loop_order = DOMAIN_ORDER(the_bird);

  cf->restart_limit = 5 S;

  init_list(&cf->channels);

  return cf;
}


/**
 * proto_copy_config - copy a protocol configuration
 * @dest: destination protocol configuration
 * @src: source protocol configuration
 *
 * Whenever a new instance of a routing protocol is created from the
 * template, proto_copy_config() is called to copy a content of
 * the source protocol configuration to the new protocol configuration.
 * Name, class and a node in protos list of @dest are kept intact.
 * copy_config() protocol hook is used to copy protocol-specific data.
 */
void
proto_copy_config(struct proto_config *dest, struct proto_config *src)
{
  struct channel_config *cc;
  node old_node;
  int old_class;
  const char *old_name;

  if (dest->protocol != src->protocol)
    cf_error("Can't copy configuration from a different protocol type");

  if (dest->protocol->copy_config == NULL)
    cf_error("Inheriting configuration for %s is not supported", src->protocol->name);

  DBG("Copying configuration from %s to %s\n", src->name, dest->name);

  /*
   * Copy struct proto_config here. Keep original node, class and name.
   * protocol-specific config copy is handled by protocol copy_config() hook
   */

  old_node = dest->n;
  old_class = dest->class;
  old_name = dest->name;

  memcpy(dest, src, src->protocol->config_size);

  dest->n = old_node;
  dest->class = old_class;
  dest->name = old_name;
  init_list(&dest->channels);

  WALK_LIST(cc, src->channels)
    channel_copy_config(cc, dest);

  /* FIXME: allow for undefined copy_config */
  dest->protocol->copy_config(dest, src);
}

void
proto_clone_config(struct symbol *sym, struct proto_config *parent)
{
  struct proto_config *cf = proto_config_new(parent->protocol, SYM_PROTO);
  proto_copy_config(cf, parent);
  cf->name = sym->name;
  cf->proto = NULL;
  cf->parent = parent;

  sym->class = cf->class;
  sym->proto = cf;
}

static void
proto_undef_clone(struct symbol *sym, struct proto_config *cf)
{
  rem_node(&cf->n);

  sym->class = SYM_VOID;
  sym->proto = NULL;
}

/**
 * protos_preconfig - pre-configuration processing
 * @c: new configuration
 *
 * This function calls the preconfig() hooks of all routing
 * protocols available to prepare them for reading of the new
 * configuration.
 */
void
protos_preconfig(struct config *c)
{
  struct protocol *p;

  init_list(&c->protos);
  DBG("Protocol preconfig:");
  WALK_LIST(p, protocol_list)
  {
    DBG(" %s", p->name);
    p->name_counter = 0;
    if (p->preconfig)
      p->preconfig(p, c);
  }
  DBG("\n");
}

static int
proto_reconfigure(struct proto *p, struct proto_config *oc, struct proto_config *nc, int type)
{
  /* If the protocol is DOWN, we just restart it */
  if ((p->proto_state == PS_DOWN_XX) || (p->proto_state == PS_FLUSH))
    return 0;

  /* If there is a too big change in core attributes, ... */
  if ((nc->protocol != oc->protocol) ||
      (nc->net_type != oc->net_type) ||
      (nc->disabled != p->disabled) ||
      (nc->vrf != oc->vrf))
    return 0;

  p->sources.name = p->name = nc->name;
  p->sources.debug = p->debug = nc->debug;
  p->mrtdump = nc->mrtdump;
  p->restart_limit = nc->restart_limit;
  reconfigure_type = type;

  /* Execute protocol specific reconfigure hook */
  if (!p->proto->reconfigure || !p->proto->reconfigure(p, nc))
    return 0;

  DBG("\t%s: same\n", oc->name);
  PD(p, "Reconfigured");
  p->cf = nc;

  return 1;
}

static struct protos_commit_request {
  struct config *new;
  struct config *old;
  enum protocol_startup phase;
  int type;
} protos_commit_request;

static int proto_rethink_goal_pending = 0;

static void protos_do_commit(struct config *new, struct config *old, int type);

/**
 * protos_commit - commit new protocol configuration
 * @new: new configuration
 * @old: old configuration or %NULL if it's boot time config
 * @type: type of reconfiguration (RECONFIG_SOFT or RECONFIG_HARD)
 *
 * Scan differences between @old and @new configuration and adjust all
 * protocol instances to conform to the new configuration.
 *
 * When a protocol exists in the new configuration, but it doesn't in the
 * original one, it's immediately started. When a collision with the other
 * running protocol would arise, the new protocol will be temporarily stopped
 * by the locking mechanism.
 *
 * When a protocol exists in the old configuration, but it doesn't in the
 * new one, it's shut down and deleted after the shutdown completes.
 *
 * When a protocol exists in both configurations, the core decides
 * whether it's possible to reconfigure it dynamically - it checks all
 * the core properties of the protocol (changes in filters are ignored
 * if type is RECONFIG_SOFT) and if they match, it asks the
 * reconfigure() hook of the protocol to see if the protocol is able
 * to switch to the new configuration.  If it isn't possible, the
 * protocol is shut down and a new instance is started with the new
 * configuration after the shutdown is completed.
 */
void
protos_commit(struct config *new, struct config *old, int type)
{
  protos_commit_request = (struct protos_commit_request) {
    .new = new,
    .old = old,
    .phase = (new->shutdown && !new->gr_down) ? PROTOCOL_STARTUP_REGULAR : PROTOCOL_STARTUP_NECESSARY,
    .type = type,
  };

  protos_do_commit(new, old, type);
}

static void
protos_do_commit(struct config *new, struct config *old, int type)
{
  enum protocol_startup phase = protos_commit_request.phase;
  struct proto_config *oc, *nc;
  struct symbol *sym;
  struct proto *p;

  if ((phase < PROTOCOL_STARTUP_REGULAR) || (phase > PROTOCOL_STARTUP_NECESSARY))
  {
    protos_commit_request = (struct protos_commit_request) {};
    return;
  }

  DBG("protos_commit:\n");
  if (old)
  {
    WALK_LIST(oc, old->protos)
    {
      if (oc->protocol->startup != phase)
	continue;

      p = oc->proto;
      sym = cf_find_symbol(new, oc->name);

      struct birdloop *proto_loop = PROTO_ENTER_FROM_MAIN(p);

      /* Handle dynamic protocols */
      if (!sym && oc->parent && !new->shutdown)
      {
	struct symbol *parsym = cf_find_symbol(new, oc->parent->name);
	if (parsym && parsym->class == SYM_PROTO)
	{
	  /* This is hack, we would like to share config, but we need to copy it now */
	  new_config = new;
	  cfg_mem = new->mem;
	  new->current_scope = new->root_scope;
	  sym = cf_get_symbol(new, oc->name);
	  proto_clone_config(sym, parsym->proto);
	  new_config = NULL;
	  cfg_mem = NULL;
	}
      }

      if (sym && sym->class == SYM_PROTO && !new->shutdown)
      {
	/* Found match, let's check if we can smoothly switch to new configuration */
	/* No need to check description */
	nc = sym->proto;
	nc->proto = p;

	/* We will try to reconfigure protocol p */
	if (proto_reconfigure(p, oc, nc, type))
	{
	  OBSREF_CLEAR(p->global_config);
	  OBSREF_SET(p->global_config, new);
	  proto_announce_state(p, p->ea_state);
	  PROTO_LEAVE_FROM_MAIN(proto_loop);
	  continue;
	}

	if (nc->parent)
	{
	  proto_undef_clone(sym, nc);
	  goto remove;
	}

	/* Unsuccessful, we will restart it */
	if (!p->disabled && !nc->disabled)
	  log(L_INFO "Restarting protocol %s", p->name);
	else if (p->disabled && !nc->disabled)
	  log(L_INFO "Enabling protocol %s", p->name);
	else if (!p->disabled && nc->disabled)
	  log(L_INFO "Disabling protocol %s", p->name);

	p->down_code = nc->disabled ? PDC_CF_DISABLE : PDC_CF_RESTART;
	p->cf_new = nc;
      }
      else if (!new->shutdown)
      {
      remove:
	log(L_INFO "Removing protocol %s", p->name);
	p->down_code = PDC_CF_REMOVE;
	p->cf_new = NULL;
      }
      else if (new->gr_down)
      {
	p->down_code = PDC_CMD_GR_DOWN;
	p->cf_new = NULL;
      }
      else /* global shutdown */
      {
	p->down_code = PDC_CMD_SHUTDOWN;
	p->cf_new = NULL;
      }

      p->reconfiguring = 1;
      proto_announce_state(p, p->ea_state);
      PROTO_LEAVE_FROM_MAIN(proto_loop);

      proto_rethink_goal(p);
    }
  }

  struct proto *after = NULL;

  WALK_LIST(nc, new->protos)
    if ((nc->protocol->startup == phase) && !nc->proto)
    {
      /* Not a first-time configuration */
      if (old)
	log(L_INFO "Adding protocol %s", nc->name);

      p = proto_init(nc, after);
      after = p;

      proto_rethink_goal(p);
    }
    else
      after = nc->proto;

  DBG("Protocol start\n");

  /* Determine router ID for the first time - it has to be here and not in
     global_commit() because it is postponed after start of device protocol */
  if ((phase == PROTOCOL_STARTUP_NECESSARY) && !old)
  {
    struct global_runtime *gr = atomic_load_explicit(&global_runtime, memory_order_relaxed);
    if (!gr->router_id)
    {
      gr->router_id = if_choose_router_id(new->router_id_from, 0);
      if (!gr->router_id)
	die("Cannot determine router ID, please configure it manually");
    }
  }

  /* Commit next round of protocols */
  if (new->shutdown && !new->gr_down)
    protos_commit_request.phase++;
  else
    protos_commit_request.phase--;

  /* If something is pending, the next round will be called asynchronously from proto_rethink_goal(). */
  if (!proto_rethink_goal_pending)
    protos_do_commit(new, old, type);
}

static void
proto_shutdown(struct proto *p)
{
  if (p->proto_state == PS_START || p->proto_state == PS_UP)
  {
    /* Going down */
    DBG("Kicking %s down\n", p->name);
    PD(p, "Shutting down");
    proto_notify_state(p, (p->proto->shutdown ? p->proto->shutdown(p) : PS_FLUSH));
    if (p->reconfiguring)
    {
      proto_rethink_goal_pending++;
      p->reconfiguring = 2;
    }
  }
}

static void
proto_rethink_goal(struct proto *p)
{
  int goal_pending = (p->reconfiguring == 2);

  if (p->reconfiguring && (p->proto_state == PS_DOWN_XX))
  {
    struct proto_config *nc = p->cf_new;
    struct proto *after = p->n.prev;

    DBG("%s has shut down for reconfiguration\n", p->name);
    p->cf->proto = NULL;
    OBSREF_CLEAR(p->global_config);
    proto_remove_channels(p);

    proto_announce_state(p, NULL);

    proto_rem_node(&global_proto_list, p);
    rfree(p->event);
    mb_free(p->message);
    mb_free(p);
    if (!nc)
      goto done;

    p = proto_init(nc, after);
  }

  /* Determine what state we want to reach */
  if (p->disabled || p->reconfiguring)
  {
    PROTO_LOCKED_FROM_MAIN(p)
      proto_shutdown(p);
  }
  else if (p->proto_state == PS_DOWN_XX)
    proto_start(p);

done:
  if (goal_pending && !--proto_rethink_goal_pending)
    protos_do_commit(
	protos_commit_request.new,
	protos_commit_request.old,
	protos_commit_request.type
	);
}

struct proto *
proto_spawn(struct proto_config *cf, uint disabled)
{
  struct proto *p = proto_init(cf, global_proto_list.last);
  p->disabled = disabled;
  proto_rethink_goal(p);
  return p;
}


/**
 * DOC: Graceful restart recovery
 *
 * Graceful restart of a router is a process when the routing plane (e.g. BIRD)
 * restarts but both the forwarding plane (e.g kernel routing table) and routing
 * neighbors keep proper routes, and therefore uninterrupted packet forwarding
 * is maintained.
 *
 * BIRD implements graceful restart recovery by deferring export of routes to
 * protocols until routing tables are refilled with the expected content. After
 * start, protocols generate routes as usual, but routes are not propagated to
 * them, until protocols report that they generated all routes. After that,
 * graceful restart recovery is finished and the export (and the initial feed)
 * to protocols is enabled.
 *
 * When graceful restart recovery need is detected during initialization, then
 * enabled protocols are marked with @gr_recovery flag before start. Such
 * protocols then decide how to proceed with graceful restart, participation is
 * voluntary. Protocols could lock the recovery for each channel by function
 * channel_graceful_restart_lock() (state stored in @gr_lock flag), which means
 * that they want to postpone the end of the recovery until they converge and
 * then unlock it. They also could set @gr_wait before advancing to %PS_UP,
 * which means that the core should defer route export to that channel until
 * the end of the recovery. This should be done by protocols that expect their
 * neigbors to keep the proper routes (kernel table, BGP sessions with BGP
 * graceful restart capability).
 *
 * The graceful restart recovery is finished when either all graceful restart
 * locks are unlocked or when graceful restart wait timer fires.
 *
 */

static void graceful_restart_done(timer *t);

/**
 * graceful_restart_recovery - request initial graceful restart recovery
 *
 * Called by the platform initialization code if the need for recovery
 * after graceful restart is detected during boot. Have to be called
 * before protos_commit().
 */
void
graceful_restart_recovery(void)
{
  graceful_restart_state = GRS_INIT;
}

/**
 * graceful_restart_init - initialize graceful restart
 *
 * When graceful restart recovery was requested, the function starts an active
 * phase of the recovery and initializes graceful restart wait timer. The
 * function have to be called after protos_commit().
 */
void
graceful_restart_init(void)
{
  if (!graceful_restart_state)
    return;

  log(L_INFO "Graceful restart started");

  if (!graceful_restart_locks)
  {
    graceful_restart_done(NULL);
    return;
  }

  graceful_restart_state = GRS_ACTIVE;
  gr_wait_timer = tm_new_init(proto_pool, graceful_restart_done, NULL, 0, 0);
  u32 gr_wait = atomic_load_explicit(&global_runtime, memory_order_relaxed)->gr_wait;
  tm_start(gr_wait_timer, gr_wait S);
}

/**
 * graceful_restart_done - finalize graceful restart
 * @t: unused
 *
 * When there are no locks on graceful restart, the functions finalizes the
 * graceful restart recovery. Protocols postponing route export until the end of
 * the recovery are awakened and the export to them is enabled. All other
 * related state is cleared. The function is also called when the graceful
 * restart wait timer fires (but there are still some locks).
 */
static void
graceful_restart_done(timer *t)
{
  log(L_INFO "Graceful restart done");
  graceful_restart_state = GRS_DONE;

  WALK_TLIST(proto, p, &global_proto_list)
  {
    if (!p->gr_recovery)
      continue;

    struct channel *c;
    WALK_LIST(c, p->channels)
    {
      /* Resume postponed export of routes */
      if ((c->channel_state == CS_UP) && c->gr_wait && p->rt_notify)
	channel_start_export(c);

      /* Cleanup */
      c->gr_wait = 0;
      c->gr_lock = 0;
    }

    p->gr_recovery = 0;
  }

  graceful_restart_locks = 0;

  rfree(t);
}

void
graceful_restart_show_status(void)
{
  if (graceful_restart_state != GRS_ACTIVE)
    return;

  cli_msg(-24, "Graceful restart recovery in progress");
  cli_msg(-24, "  Waiting for %d channels to recover", graceful_restart_locks);
  cli_msg(-24, "  Wait timer is %t/%u", tm_remains(gr_wait_timer),
      atomic_load_explicit(&global_runtime, memory_order_relaxed)->gr_wait);
}

/**
 * channel_graceful_restart_lock - lock graceful restart by channel
 * @p: channel instance
 *
 * This function allows a protocol to postpone the end of graceful restart
 * recovery until it converges. The lock is removed when the protocol calls
 * channel_graceful_restart_unlock() or when the channel is closed.
 *
 * The function have to be called during the initial phase of graceful restart
 * recovery and only for protocols that are part of graceful restart (i.e. their
 * @gr_recovery is set), which means it should be called from protocol start
 * hooks.
 */
void
channel_graceful_restart_lock(struct channel *c)
{
  ASSERT(graceful_restart_state == GRS_INIT);
  ASSERT(c->proto->gr_recovery);

  if (c->gr_lock)
    return;

  c->gr_lock = 1;
  graceful_restart_locks++;
}

/**
 * channel_graceful_restart_unlock - unlock graceful restart by channel
 * @p: channel instance
 *
 * This function unlocks a lock from channel_graceful_restart_lock(). It is also
 * automatically called when the lock holding protocol went down.
 */
void
channel_graceful_restart_unlock(struct channel *c)
{
  if (!c->gr_lock)
    return;

  c->gr_lock = 0;
  graceful_restart_locks--;

  if ((graceful_restart_state == GRS_ACTIVE) && !graceful_restart_locks)
    tm_start(gr_wait_timer, 0);
}



/**
 * protos_dump_all - dump status of all protocols
 *
 * This function dumps status of all existing protocol instances to the
 * debug output. It involves printing of general status information
 * such as protocol states, its position on the protocol lists
 * and also calling of a dump() hook of the protocol to print
 * the internals.
 */
void
protos_dump_all(void)
{
  debug("Protocols:\n");

  WALK_TLIST(proto, p, &global_proto_list) PROTO_LOCKED_FROM_MAIN(p)
  {
#define DPF(x)	(p->x ? " " #x : "")
    debug("  protocol %s (%p) state %s with %d active channels flags: %s%s%s\n",
	p->name, p, p_states[p->proto_state], p->active_channels,
	DPF(disabled), DPF(do_stop), DPF(reconfiguring));
#undef DPF

    struct channel *c;
    WALK_LIST(c, p->channels)
    {
      debug("\tTABLE %s\n", c->table->name);
      if (c->in_filter)
	debug("\tInput filter: %s\n", filter_name(c->in_filter));
      if (c->out_filter)
	debug("\tOutput filter: %s\n", filter_name(c->out_filter));
      debug("\tChannel state: %s/%s/%s\n", c_states[c->channel_state],
	  c->in_req.hook ? rt_import_state_name(rt_import_get_state(c->in_req.hook)) : "-",
	  rt_export_state_name(rt_export_get_state(&c->out_req)));
    }

    debug("\tSOURCES\n");
    rt_dump_sources(&p->sources);

    if (p->proto->dump &&
	(p->proto_state != PS_DOWN_XX) &&
	(p->proto_state != PS_FLUSH))
      p->proto->dump(p);
  }
}

/**
 * proto_build - make a single protocol available
 * @p: the protocol
 *
 * After the platform specific initialization code uses protos_build()
 * to add all the standard protocols, it should call proto_build() for
 * all platform specific protocols to inform the core that they exist.
 */
void
proto_build(struct protocol *p)
{
  add_tail(&protocol_list, &p->n);
}

/* FIXME: convert this call to some protocol hook */
extern void bfd_init_all(void);

void protos_build_gen(void);

/**
 * protos_build - build a protocol list
 *
 * This function is called during BIRD startup to insert
 * all standard protocols to the global protocol list. Insertion
 * of platform specific protocols (such as the kernel syncer)
 * is in the domain of competence of the platform dependent
 * startup code.
 */
void
protos_build(void)
{
  proto_pool = rp_new(&root_pool, the_bird_domain.the_bird, "Protocols");

  /* Protocol attributes */
  ea_register_init(&ea_name);
  ea_register_init(&ea_protocol_name);
  ea_register_init(&ea_protocol_type);
  ea_register_init(&ea_state);
  ea_register_init(&ea_last_modified);
  ea_register_init(&ea_info);
  ea_register_init(&ea_proto_id);
  ea_register_init(&ea_channel_id);
  ea_register_init(&ea_in_keep);
  ea_register_init(&ea_proto_channel_list);
  ea_register_init(&ea_rtable);

  proto_state_table_pub.lock = DOMAIN_NEW(rtable);

  /* Init proto_state_table */
  pool *p = rp_new(&root_pool, the_bird_domain.the_bird, "Proto state table");

  PST_LOCKED(ts)
  {
    ts->length_channels = 64;
    ts->length_states = 32;

    hmap_init(&ts->proto_id_map, p, ts->length_states); /* for proto ids. Value of proto id is the same as index of that proto in ptoto_state_table->attrs */
    hmap_init(&ts->channel_id_map, p, ts->length_channels);

    ts->pool = p;
    ts->states = mb_allocz(p, sizeof(ea_list *) * ts->length_states);
    ts->channels = mb_allocz(p, sizeof(ea_list *) * ts->length_channels * 2);
  }

  /* Init proto state journal */
  struct settle_config cf = {.min = 0, .max = 0};
  proto_state_table_pub.journal.item_done = proto_journal_item_cleanup;
  proto_state_table_pub.journal.item_size = sizeof(struct proto_pending_update);
  proto_state_table_pub.journal.loop = birdloop_new(&root_pool, DOMAIN_ORDER(service), 1, "proto journal loop");
  proto_state_table_pub.journal.domain = proto_state_table_pub.lock.rtable;

  lfjour_init(&proto_state_table_pub.journal, &cf);

  protos_build_gen();
}


/* Temporary hack to propagate restart to BGP */
int proto_restart;

static void
proto_restart_event_hook(void *_p)
{
  struct proto *p = _p;
  if (!p->down_sched)
    return;

  proto_restart = (p->down_sched == PDS_RESTART);
  p->disabled = 1;
  proto_rethink_goal(p);

  if (proto_restart)
    if (current_time_now() - p->last_restart < p->restart_limit)
      log(L_ERR "%s: too frequent restarts, disabling", p->name);
    else
      p->disabled = 0;

    /* No need to call proto_rethink_goal() here again as the proto_cleanup() routine will
     * call it after the protocol stops ... and both these routines are fixed to main_birdloop.
     */
}

static inline void
proto_schedule_down(struct proto *p, byte restart, byte code)
{
  /* Does not work for other states (even PS_START) */
  ASSERT(p->proto_state == PS_UP);

  /* Scheduled restart may change to shutdown, but not otherwise */
  if (p->down_sched == PDS_DISABLE)
    return;

  p->down_sched = restart ? PDS_RESTART : PDS_DISABLE;
  p->down_code = code;

  /* Request protocol restart to be initiated from the mainloop */
  ev_send(&global_event_list, ev_new_init(p->pool, proto_restart_event_hook, p));
}

/**
 * proto_set_message - set administrative message to protocol
 * @p: protocol
 * @msg: message
 * @len: message length (-1 for NULL-terminated string)
 *
 * The function sets administrative message (string) related to protocol state
 * change. It is called by the nest code for manual enable/disable/restart
 * commands all routes to the protocol, and by protocol-specific code when the
 * protocol state change is initiated by the protocol. Using NULL message clears
 * the last message. The message string may be either NULL-terminated or with an
 * explicit length.
 */
void
proto_set_message(struct proto *p, char *msg, int len)
{
  mb_free(p->message);
  p->message = NULL;

  if (!msg || !len)
    return;

  if (len < 0)
    len = strlen(msg);

  if (!len)
    return;

  p->message = mb_alloc(proto_pool, len + 1);
  memcpy(p->message, msg, len);
  p->message[len] = 0;
}


static const char * channel_limit_name[] = {
  [PLA_WARN] = "warn",
  [PLA_BLOCK] = "block",
  [PLA_RESTART] = "restart",
  [PLA_DISABLE] = "disable",
};


static void
channel_log_limit(struct channel *c, struct limit *l, int dir)
{
  const char *dir_name[PLD_MAX] = { "receive", "import" , "export" };
  log(L_WARN "Channel %s.%s hits route %s limit (%d), action: %s",
      c->proto->name, c->name, dir_name[dir], l->max, channel_limit_name[c->limit_actions[dir]]);
}

static void
channel_activate_limit(struct channel *c, struct limit *l, int dir)
{
  if (c->limit_active & (1 << dir))
    return;

  c->limit_active |= (1 << dir);
  channel_log_limit(c, l, dir);
}

static int
channel_limit_warn(struct limit *l, void *data)
{
  struct channel_limit_data *cld = data;
  struct channel *c = cld->c;
  int dir = cld->dir;

  channel_log_limit(c, l, dir);

  return 0;
}

static int
channel_limit_block(struct limit *l, void *data)
{
  struct channel_limit_data *cld = data;
  struct channel *c = cld->c;
  int dir = cld->dir;

  channel_activate_limit(c, l, dir);

  return 1;
}

static const byte chl_dir_down[PLD_MAX] = { PDC_RX_LIMIT_HIT, PDC_IN_LIMIT_HIT, PDC_OUT_LIMIT_HIT };

static int
channel_limit_down(struct limit *l, void *data)
{
  struct channel_limit_data *cld = data;
  struct channel *c = cld->c;
  struct proto *p = c->proto;
  int dir = cld->dir;

  channel_activate_limit(c, l, dir);

  if (p->proto_state == PS_UP)
    proto_schedule_down(p, c->limit_actions[dir] == PLA_RESTART, chl_dir_down[dir]);

  return 1;
}

static int (*channel_limit_action[])(struct limit *, void *) = {
  [PLA_NONE] = NULL,
  [PLA_WARN] = channel_limit_warn,
  [PLA_BLOCK] = channel_limit_block,
  [PLA_RESTART] = channel_limit_down,
  [PLA_DISABLE] = channel_limit_down,
};

static void
channel_update_limit(struct channel *c, struct limit *l, int dir, struct channel_limit *cf)
{
  l->action = channel_limit_action[cf->action];
  c->limit_actions[dir] = cf->action;

  struct channel_limit_data cld = { .c = c, .dir = dir };
  limit_update(l, &cld, cf->action ? cf->limit : ~((u32) 0));
}

static void
channel_init_limit(struct channel *c, struct limit *l, int dir, struct channel_limit *cf)
{
  channel_reset_limit(c, l, dir);
  channel_update_limit(c, l, dir, cf);
}

static void
channel_reset_limit(struct channel *c, struct limit *l, int dir)
{
  limit_reset(l);
  c->limit_active &= ~(1 << dir);
}

static inline void
proto_do_start(struct proto *p)
{
  p->sources.debug = p->debug;
  rt_init_sources(&p->sources, p->name, proto_event_list(p));

  if (!p->cf->late_if_feed)
    iface_subscribe(&p->iface_sub);
}

static void
proto_do_up(struct proto *p)
{
  if (!p->main_source)
    p->main_source = rt_get_source(p, 0);
    // Locked automaticaly

  proto_start_channels(p);

  if (p->cf->late_if_feed)
    iface_subscribe(&p->iface_sub);
}

static inline void
proto_do_pause(struct proto *p)
{
  proto_pause_channels(p);
}

static void
proto_do_stop(struct proto *p)
{
  p->down_sched = 0;
  p->gr_recovery = 0;

  if (p->main_source)
  {
    rt_unlock_source(p->main_source);
    p->main_source = NULL;
  }

  rp_free(p->pool_up);
  p->pool_up = NULL;

  proto_stop_channels(p);
  rt_destroy_sources(&p->sources, p->event);

  p->do_stop = 1;
  proto_send_event(p, p->event);
}

static void
proto_do_down(struct proto *p)
{
  p->down_code = 0;

  /* Shutdown is finished in the protocol event */
  if (proto_is_done(p))
    proto_send_event(p, p->event);
}



/**
 * proto_notify_state - notify core about protocol state change
 * @p: protocol the state of which has changed
 * @ps: the new status
 *
 * Whenever a state of a protocol changes due to some event internal
 * to the protocol (i.e., not inside a start() or shutdown() hook),
 * it should immediately notify the core about the change by calling
 * proto_notify_state() which will write the new state to the &proto
 * structure and take all the actions necessary to adapt to the new
 * state. State change to PS_DOWN immediately frees resources of protocol
 * and might execute start callback of protocol; therefore,
 * it should be used at tail positions of protocol callbacks.
 */
void
proto_notify_state(struct proto *p, uint state)
{
  ASSERT_DIE(birdloop_inside(p->loop));

  uint ps = p->proto_state;

  DBG("%s reporting state transition %s -> %s\n", p->name, p_states[ps], p_states[state]);
  /* If nothing happened, announce possible pending extended states immediately */
  if (state == ps)
    return proto_announce_state(p, p->ea_state);

  p->proto_state = state;
  p->last_state_change = current_time();

  switch (state)
  {
  case PS_START:
    ASSERT(ps == PS_DOWN_XX || ps == PS_UP);

    if (ps == PS_DOWN_XX)
      proto_do_start(p);
    else 
      proto_do_pause(p);
    break;

  case PS_UP:
    ASSERT(ps == PS_DOWN_XX || ps == PS_START);

    if (ps == PS_DOWN_XX)
      proto_do_start(p);

    proto_do_up(p);
    break;

  case PS_STOP:
    ASSERT(ps == PS_START || ps == PS_UP);

    proto_do_stop(p);
    break;

  case PS_FLUSH:
    if (ps != PS_STOP)
      proto_do_stop(p);

    proto_do_down(p);
    break;

  case PS_DOWN_XX:
    ASSERT(ps == PS_FLUSH);

    CALL(p->proto->cleanup, p);

    if (p->pool)
    {
      rp_free(p->pool);
      p->pool = NULL;
    }

    break;

  default:
    bug("%s: Invalid state %d", p->name, ps);
  }

  ea_list *pes = p->ea_state;
  ea_set_attr(&pes, EA_LITERAL_EMBEDDED(&ea_state, 0, p->proto_state));
  ea_set_attr(&pes, EA_LITERAL_STORE_ADATA(&ea_last_modified, 0, &p->last_state_change, sizeof(btime)));
  proto_announce_state(p, pes);

  proto_log_state_change(p);
}

/*
 *  CLI Commands
 */

static char *
proto_state_name(struct proto *p)
{
  switch (p->proto_state)
  {
  case PS_DOWN_XX:		return "down";
  case PS_START:	return "start";
  case PS_UP:		return "up";
  case PS_STOP:		return "stop";
  case PS_FLUSH:	return "flush";
  default:		return "???";
  }
}

static void
channel_show_stats(struct channel *c)
{
  struct channel_import_stats *ch_is = &c->import_stats;
  struct channel_export_stats *ch_es = &c->export_stats;
  struct rt_import_stats *rt_is = c->in_req.hook ? &c->in_req.hook->stats : NULL;
  struct rt_export_stats *rt_es = &c->out_req.stats;

#define SON(ie, item)	((ie) ? (ie)->item : 0)
#define SCI(item) SON(ch_is, item)
#define SCE(item) SON(ch_es, item)
#define SRI(item) SON(rt_is, item)
#define SRE(item) SON(rt_es, item)

  u32 rx_routes = c->rx_limit.count;
  u32 in_routes = c->in_limit.count;
  u32 out_routes = c->out_limit.count;

  if (c->in_keep)
    cli_msg(-1006, "    Routes:         %u imported, %u filtered, %u exported, %u preferred",
	    in_routes, (rx_routes - in_routes), out_routes, SRI(pref));
  else
    cli_msg(-1006, "    Routes:         %u imported, %u exported, %u preferred",
	    in_routes, out_routes, SRI(pref));

  cli_msg(-1006, "    Route change stats:     received   rejected   filtered    ignored   RX limit   IN limit   accepted");
  cli_msg(-1006, "      Import updates:     %10u %10u %10u %10u %10u %10u %10u",
	  SCI(updates_received), SCI(updates_invalid),
	  SCI(updates_filtered), SRI(updates_ignored),
	  SCI(updates_limited_rx), SCI(updates_limited_in),
	  SRI(updates_accepted));
  cli_msg(-1006, "      Import withdraws:   %10u %10u        --- %10u        --- %10u",
	  SCI(withdraws_received), SCI(withdraws_invalid),
	  SRI(withdraws_ignored), SRI(withdraws_accepted));
  cli_msg(-1006, "      Export updates:     %10u %10u %10u        --- %10u %10u",
	  SRE(updates_received), SCE(updates_rejected),
	  SCE(updates_filtered), SCE(updates_limited), SCE(updates_accepted));
  cli_msg(-1006, "      Export withdraws:   %10u        ---        ---        ---         ---%10u",
	  SRE(withdraws_received), SCE(withdraws_accepted));

#undef SRI
#undef SRE
#undef SCI
#undef SCE
#undef SON
}

void
channel_show_limit(struct limit *l, const char *dsc, int active, int action)
{
  if (!l->action)
    return;

  cli_msg(-1006, "    %-16s%d%s", dsc, l->max, active ? " [HIT]" : "");
  cli_msg(-1006, "      Action:       %s", channel_limit_name[action]);
}

void
channel_show_info(struct channel *c)
{
  cli_msg(-1006, "  Channel %s", c->name);
  cli_msg(-1006, "    State:          %s", c_states[c->channel_state]);
  cli_msg(-1006, "    Import state:   %s", rt_import_state_name(rt_import_get_state(c->in_req.hook)));
  cli_msg(-1006, "    Export state:   %s", rt_export_state_name(rt_export_get_state(&c->out_req)));
  cli_msg(-1006, "    Table:          %s", c->table->name);
  cli_msg(-1006, "    Preference:     %d", c->preference);
  cli_msg(-1006, "    Input filter:   %s", filter_name(c->in_filter));
  cli_msg(-1006, "    Output filter:  %s", filter_name(c->out_filter));

  if (graceful_restart_state == GRS_ACTIVE)
    cli_msg(-1006, "    GR recovery:   %s%s",
	    c->gr_lock ? " pending" : "",
	    c->gr_wait ? " waiting" : "");

  channel_show_limit(&c->rx_limit, "Receive limit:", c->limit_active & (1 << PLD_RX), c->limit_actions[PLD_RX]);
  channel_show_limit(&c->in_limit, "Import limit:", c->limit_active & (1 << PLD_IN), c->limit_actions[PLD_IN]);
  channel_show_limit(&c->out_limit, "Export limit:", c->limit_active & (1 << PLD_OUT), c->limit_actions[PLD_OUT]);

  if (c->channel_state != CS_DOWN)
    channel_show_stats(c);
}

void
channel_cmd_debug(struct channel *c, uint mask)
{
  if (cli_access_restricted())
    return;

  c->debug = mask;
  cli_msg(0, "");
}

void
proto_cmd_show(struct proto *p, uintptr_t verbose, int cnt)
{
  byte buf[256], tbuf[TM_DATETIME_BUFFER_SIZE];

  /* First protocol - show header */
  if (!cnt)
    cli_msg(-2002, "%-10s %-10s %-10s %-6s %-12s  %s",
	    "Name", "Proto", "Table", "State", "Since", "Info");

  buf[0] = 0;
  if (p->proto->get_status)
    p->proto->get_status(p, buf);
<<<<<<< HEAD

  rcu_read_lock();
  tm_format_time(tbuf, &atomic_load_explicit(&global_runtime, memory_order_acquire)->tf_proto, p->last_state_change);
  rcu_read_unlock();
=======
  tm_format_time(tbuf, (this_cli->tf ?: &config->tf_proto), p->last_state_change);
>>>>>>> 82d57fb7
  cli_msg(-1002, "%-10s %-10s %-10s %-6s %-12s  %s",
	  p->name,
	  p->proto->name,
	  p->main_channel ? p->main_channel->table->name : "---",
	  proto_state_name(p),
	  tbuf,
	  buf);

  if (verbose)
  {
    if (p->cf->dsc)
      cli_msg(-1006, "  Description:    %s", p->cf->dsc);
    if (p->message)
      cli_msg(-1006, "  Message:        %s", p->message);
    if (p->cf->router_id)
      cli_msg(-1006, "  Router ID:      %R", p->cf->router_id);
    if (p->vrf)
      cli_msg(-1006, "  VRF:            %s", p->vrf->name);

    if (p->proto->show_proto_info)
      p->proto->show_proto_info(p);
    else
    {
      struct channel *c;
      WALK_LIST(c, p->channels)
	channel_show_info(c);
    }

    cli_msg(-1006, "");
  }
}

void
proto_cmd_disable(struct proto *p, uintptr_t arg, int cnt UNUSED)
{
  if (p->disabled)
  {
    cli_msg(-8, "%s: already disabled", p->name);
    return;
  }

  log(L_INFO "Disabling protocol %s", p->name);
  p->disabled = 1;
  p->down_code = PDC_CMD_DISABLE;
  proto_set_message(p, (char *) arg, -1);
  proto_shutdown(p);
  cli_msg(-9, "%s: disabled", p->name);
}

void
proto_cmd_enable(struct proto *p, uintptr_t arg, int cnt UNUSED)
{
  if (!p->disabled)
  {
    cli_msg(-10, "%s: already enabled", p->name);
    return;
  }

  log(L_INFO "Enabling protocol %s", p->name);
  p->disabled = 0;
  proto_set_message(p, (char *) arg, -1);
  proto_rethink_goal(p);
  cli_msg(-11, "%s: enabled", p->name);
}

void
proto_cmd_restart(struct proto *p, uintptr_t arg, int cnt UNUSED)
{
  if (p->disabled)
  {
    cli_msg(-8, "%s: already disabled", p->name);
    return;
  }

  log(L_INFO "Restarting protocol %s", p->name);
  p->disabled = 1;
  p->down_code = PDC_CMD_RESTART;
  proto_set_message(p, (char *) arg, -1);
  proto_shutdown(p);
  p->disabled = 0;
  /* After the protocol shuts down, proto_rethink_goal() is run from proto_event. */
  cli_msg(-12, "%s: restarted", p->name);
}

struct channel_cmd_reload_request {
  struct rt_feeding_request cfr;
  struct proto_reload_request *prr;
};

static void
channel_reload_done(struct rt_feeding_request *cfr)
{
  SKIP_BACK_DECLARE(struct channel_cmd_reload_request, ccrfr, cfr, cfr);
  if (atomic_fetch_sub_explicit(&ccrfr->prr->counter, 1, memory_order_acq_rel) == 1)
    ev_send_loop(&main_birdloop, &ccrfr->prr->ev);
}

static struct rt_feeding_request *
channel_create_reload_request(struct proto_reload_request *prr)
{
  if (!prr->trie)
    return NULL;

  /* Increase the refeed counter */
  atomic_fetch_add_explicit(&prr->counter, 1, memory_order_relaxed);
  ASSERT_DIE(this_cli->parser_pool != prr->trie->lp);

  struct channel_cmd_reload_request *req = lp_alloc(prr->trie->lp, sizeof *req);
  *req = (struct channel_cmd_reload_request) {
    .cfr = {
      .done = channel_reload_done,
      .prefilter = {
	.mode = TE_ADDR_TRIE,
	.trie = prr->trie,
      },
    },
      .prr = prr,
  };

  return &req->cfr;
}

void
proto_cmd_reload(struct proto *p, uintptr_t _prr, int cnt UNUSED)
{
  struct proto_reload_request *prr = (void *) _prr;
  struct channel *c;
  if (p->disabled)
  {
    cli_msg(-8, "%s: already disabled", p->name);
    return;
  }

  /* If the protocol in not UP, it has no routes */
  if (p->proto_state != PS_UP)
    return;

  /* All channels must support reload */
  if (prr->dir & CMD_RELOAD_IN)
    WALK_LIST(c, p->channels)
      if ((c->channel_state == CS_UP) && !channel_reloadable(c))
      {
	cli_msg(-8006, "%s: reload failed", p->name);
	return;
      }

  log(L_INFO "Reloading protocol %s", p->name);

  /* re-importing routes */
  WALK_LIST(c, p->channels)
    if (c->channel_state == CS_UP)
    {
      if (prr->dir & CMD_RELOAD_IN)
	channel_request_reload(c, channel_create_reload_request(prr));

      if (prr->dir & CMD_RELOAD_OUT)
	if (c->out_req.name)
	  rt_export_refeed(&c->out_req, channel_create_reload_request(prr));
    }

  cli_msg(-15, "%s: reloading", p->name);
}

extern void pipe_update_debug(struct proto *P);

void
proto_cmd_debug(struct proto *p, uintptr_t mask, int cnt UNUSED)
{
  p->debug = mask;

#ifdef CONFIG_PIPE
  if (p->proto == &proto_pipe)
    pipe_update_debug(p);
#endif
}

void
proto_cmd_mrtdump(struct proto *p, uintptr_t mask, int cnt UNUSED)
{
  p->mrtdump = mask;
}

static void
proto_apply_cmd_symbol(const struct symbol *s, void (* cmd)(struct proto *, uintptr_t, int), uintptr_t arg)
{
  if (s->class != SYM_PROTO)
  {
    cli_msg(9002, "%s is not a protocol", s->name);
    return;
  }

  if (s->proto->proto)
  {
    struct proto *p = s->proto->proto;
    PROTO_LOCKED_FROM_MAIN(p)
      cmd(p, arg, 0);
    cli_msg(0, "");
  }
  else
    cli_msg(9002, "%s does not exist", s->name);
}

static void
proto_apply_cmd_patt(const char *patt, void (* cmd)(struct proto *, uintptr_t, int), uintptr_t arg)
{
  int cnt = 0;

  WALK_TLIST(proto, p, &global_proto_list)
    if (!patt || patmatch(patt, p->name))
      PROTO_LOCKED_FROM_MAIN(p)
	cmd(p, arg, cnt++);

  if (!cnt)
    cli_msg(8003, "No protocols match");
  else
    cli_msg(0, "");
}

void
proto_apply_cmd(struct proto_spec ps, void (* cmd)(struct proto *, uintptr_t, int),
		int restricted, uintptr_t arg)
{
  if (restricted && cli_access_restricted())
    return;

  if (ps.patt)
    proto_apply_cmd_patt(ps.ptr, cmd, arg);
  else
    proto_apply_cmd_symbol(ps.ptr, cmd, arg);
}

struct proto *
proto_get_named(struct symbol *sym, struct protocol *pr)
{
  struct proto *p;

  if (sym)
  {
    if (sym->class != SYM_PROTO)
      cf_error("%s: Not a protocol", sym->name);

    p = sym->proto->proto;
    if (!p || p->proto != pr)
      cf_error("%s: Not a %s protocol", sym->name, pr->name);
  }
  else
  {
    p = NULL;
    WALK_TLIST(proto, q, &global_proto_list)
      if ((q->proto == pr) && (q->proto_state != PS_DOWN_XX))
      {
	if (p)
	  cf_error("There are multiple %s protocols running", pr->name);
	p = q;
      }
    if (!p)
      cf_error("There is no %s protocol running", pr->name);
  }

  return p;
}

struct proto *
proto_iterate_named(struct symbol *sym, struct protocol *proto, struct proto *old)
{
  if (sym)
  {
    /* Just the first pass */
    if (old)
    {
      cli_msg(0, "");
      return NULL;
    }

    if (sym->class != SYM_PROTO)
      cf_error("%s: Not a protocol", sym->name);

    struct proto *p = sym->proto->proto;
    if (!p || (p->proto != proto))
      cf_error("%s: Not a %s protocol", sym->name, proto->name);

    return p;
  }
  else
  {
    for (struct proto *p = old ? old->n.next : global_proto_list.first;
	p;
	p = p->n.next)
    {
      if ((p->proto == proto) && (p->proto_state != PS_DOWN_XX))
      {
	cli_separator(this_cli);
	return p;
      }
    }

    /* Not found anything during first pass */
    if (!old)
      cf_error("There is no %s protocol running", proto->name);

    /* No more items */
    cli_msg(0, "");
    return NULL;
  }
}

static void
proto_journal_item_cleanup_(bool withdrawal, ea_list *old_attr)
{
  /* The old attrs can be finally unref'd */
  ea_free_later(old_attr);

  if (!withdrawal)
    return;

  /* The protocol itself is finished, cleanup its ID
   * The protocol's structure may be already gone,
   * the only thing left is the ID and the old attributes. */
  PST_LOCKED(tp)
  {
    u32 id = ea_get_int(old_attr, &ea_proto_id, 0);
    ASSERT_DIE(id);
    ASSERT_DIE(tp->states[id] == NULL);
    hmap_clear(&tp->proto_id_map, id);
  }
}

void
proto_journal_item_cleanup(struct lfjour * journal UNUSED, struct lfjour_item *i)
{
  /* Called after a journal update was has been read. */
  struct proto_pending_update *pupdate = SKIP_BACK(struct proto_pending_update, li, i);
  proto_journal_item_cleanup_(!pupdate->new, pupdate->old);
}

/*
 * Protocol state announcement.
 *
 * The authoritative protocol state is always stored in ts->states[p->id]
 * and it holds a reference. But sometimes it's too clumsy to announce all
 * protocol changes happening in a fast succession, so there is a
 * state-to-be-announced stored in the protocol itself, in p->ea_state.
 * That one is also a reference.
 *
 * The usage pattern is simple. First, you need to have a local ea_list copy.
 *	ea_list *pes = p->ea_state;
 *
 * Then you update the state.
 *	ea_set_attr(&pes, EA_LITERAL_...);
 *	(possibly more of these)
 *
 * And finally, you queue the change for announcement.
 *	proto_announce_state_later(p, pes);
 *
 * Alternatively, if you need immediate announcement and no table is locked.
 *	proto_announce_state(p, pes);
 *
 * In all cases, the p->ea_state is updated immediately, and the public state
 * is either updated directly (involving a table lock!) or the update is
 * deferred after the current task ends.
 *
 * Never update p->ea_state from outside these functions.
 * Also never access p->ea_state from outside the protocol context.
 * It's a local copy for the protocol itself. From outside, always read the
 * public state table.
 *
 * Also no explicit referencing or EAs is needed outside these functions,
 * the reference lifecycle is complete here.
 */

struct proto_announce_state_deferred {
  struct deferred_call dc;
  struct proto *p;
};

void
proto_announce_state_locked(struct proto_state_table_private* ts, struct proto *p, ea_list *new_state)
{
  ASSERT_DIE(birdloop_inside(p->loop));

  /* Cancel the previous deferred announcement */
  if (p->deferred_state_announcement)
  {
    p->deferred_state_announcement->p = NULL;
    p->deferred_state_announcement = NULL;
  }

  /* First we update the state-to-be-stored */
  if (new_state != p->ea_state)
  {
    if (p->ea_state)
      ea_free_later(p->ea_state);

    p->ea_state = new_state ? ea_lookup(new_state, 0, EALS_IN_TABLE) : NULL;
  }

  /* Then we check the public state */
  ASSERT_DIE(p->id < ts->length_states);
  ea_list *old_state = ts->states[p->id];

  /* Nothing has changed? */
  if (p->ea_state == old_state)
    return;

  /* Set the new state */
  ts->states[p->id] = p->ea_state ? ea_ref(p->ea_state) : NULL;

  /* Announce the new state */
  struct lfjour_item *li = lfjour_push_prepare(&proto_state_table_pub.journal);
  if (!li)
  {
    /* No reader, cleanup immediately
     * There is another version of this code in
     * proto_journal_item_cleanup_() but it must
     * be kept separated because of locking. */
    ea_free_later(old_state);

    /* Protocol ID cleanup */
    if (!p->ea_state)
      hmap_clear(&ts->proto_id_map, p->id);

    return;
  }

  SKIP_BACK_DECLARE(struct proto_pending_update, ppu, li, li);
  *ppu = (struct proto_pending_update) {
    .li = ppu->li,	/* Keep the item's internal state */
    .new = p->ea_state,
    .old = old_state,
  };

  lfjour_push_commit(&proto_state_table_pub.journal);
}

void
proto_announce_state(struct proto *p, ea_list *attr)
{
  PST_LOCKED(ts)
    proto_announce_state_locked(ts, p, attr);
}

static void proto_announce_state_deferred(struct deferred_call *dc)
{
  SKIP_BACK_DECLARE(struct proto_announce_state_deferred, pasd, dc, dc);
  if (pasd->p)
    proto_announce_state(pasd->p, pasd->p->ea_state);
}

void
proto_announce_state_later_internal(struct proto *p, ea_list *new_state)
{
  /* Cancel the previous deferred announcement */
  if (p->deferred_state_announcement)
    p->deferred_state_announcement->p = NULL;

  /* The old stored state isn't needed any more */
  ea_free_later(p->ea_state);

  /* Store the new one */
  p->ea_state = ea_lookup(new_state, 0, EALS_IN_TABLE);

  /* Defer the rest */
  struct proto_announce_state_deferred pasd = {
    .dc.hook = proto_announce_state_deferred,
    .p = p,
  };

  p->deferred_state_announcement =
    SKIP_BACK(struct proto_announce_state_deferred, dc, 
	defer_call(&pasd.dc, sizeof pasd));
}

ea_list *
channel_get_state(int id)
{
  PST_LOCKED(ts)
  {
    ASSERT_DIE((u32) id < ts->length_channels);
    if (ts->channels[id])
      return ea_ref_tmp(ts->channels[id]);
  }
  return NULL;
}

ea_list *
proto_get_state(int id)
{
  ea_list *eal;
  PST_LOCKED(ts)
  {
    ASSERT_DIE((u32)id < ts->length_states);
    eal = ts->states[id];
  }
  if (eal)
    return ea_ref_tmp(eal);
  return NULL;
}

void
proto_states_subscribe(struct lfjour_recipient *r)
{
  PST_LOCKED(ts)
    lfjour_register(&proto_state_table_pub.journal, r);
}

void
proto_states_unsubscribe(struct lfjour_recipient *r)
{
  PST_LOCKED(ts)
    lfjour_unregister(r);
}

/* State attribute declarations */
struct ea_class ea_name = {
  .name = "proto_name",
  .type = T_STRING,
};

struct ea_class ea_protocol_name = {
  .name = "proto_protocol_name",
  .type = T_STRING,
};

struct ea_class ea_protocol_type = {
  .name = "proto_protocol_type",
  .type = T_PTR,
};

struct ea_class ea_main_table_id = {
  .name = "proto_main_table_id",
  .type = T_INT,
};

struct ea_class ea_state = {
  .name = "proto_state",
  .type = T_ENUM_STATE,
};

struct ea_class ea_last_modified = {
  .name = "proto_last_modified",
  .type = T_BTIME,
};

struct ea_class ea_info = {
  .name = "proto_info",
  .type = T_STRING,
};

struct ea_class ea_proto_id = {
  .name = "proto_proto_id",
  .type = T_INT,
};

struct ea_class ea_proto_channel_list = {
  .name = "ea_proto_channel_list",
  .type = T_CLIST,
};

struct ea_class ea_channel_id = {
  .name = "proto_channel_id",
  .type = T_INT,
};

struct ea_class ea_in_keep = {
  .name = "channel_in_keep",
  .type = T_INT,
};


struct ea_class ea_rtable = {
  .name = "rtable",
  .type = T_PTR,
};<|MERGE_RESOLUTION|>--- conflicted
+++ resolved
@@ -2608,14 +2608,10 @@
   buf[0] = 0;
   if (p->proto->get_status)
     p->proto->get_status(p, buf);
-<<<<<<< HEAD
 
   rcu_read_lock();
-  tm_format_time(tbuf, &atomic_load_explicit(&global_runtime, memory_order_acquire)->tf_proto, p->last_state_change);
+  tm_format_time(tbuf, this_cli->tf ?: &atomic_load_explicit(&global_runtime, memory_order_acquire)->tf_proto, p->last_state_change);
   rcu_read_unlock();
-=======
-  tm_format_time(tbuf, (this_cli->tf ?: &config->tf_proto), p->last_state_change);
->>>>>>> 82d57fb7
   cli_msg(-1002, "%-10s %-10s %-10s %-6s %-12s  %s",
 	  p->name,
 	  p->proto->name,

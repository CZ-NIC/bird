--- conflicted
+++ resolved
@@ -1204,23 +1204,16 @@
     return 0;
 
   if (import_changed)
-<<<<<<< HEAD
+  {
+    log(L_INFO "Reloading channel %s.%s for import", c->proto->name, c->name);
     channel_request_reload(c, NULL);
+  }
 
   if (export_changed)
+  {
+    log(L_INFO "Reloading channel %s.%s for export", c->proto->name, c->name);
     channel_refeed(c, NULL);
-=======
-  {
-    log(L_INFO "Reloading channel %s.%s for import", c->proto->name, c->name);
-    channel_request_reload(c);
-  }
-
-  if (export_changed)
-  {
-    log(L_INFO "Reloading channel %s.%s for export", c->proto->name, c->name);
-    channel_request_feeding(c);
-  }
->>>>>>> 14cf8454
+  }
 
 done:
   CD(c, "Reconfigured");

--- conflicted
+++ resolved
@@ -2059,15 +2059,11 @@
 
   WALK_TLIST(proto, p, &global_proto_list) PROTO_LOCKED_FROM_MAIN(p)
   {
-<<<<<<< HEAD
 #define DPF(x)	(p->x ? " " #x : "")
-    debug("  protocol %s (%p) state %s with %d active channels flags: %s%s%s\n",
+    RDUMP("  protocol %s (%p) state %s with %d active channels flags: %s%s%s\n",
 	p->name, p, p_states[p->proto_state], p->active_channels,
 	DPF(disabled), DPF(do_stop), DPF(reconfiguring));
 #undef DPF
-=======
-    RDUMP("  protocol %s state %s\n", p->name, p_states[p->proto_state]);
->>>>>>> d85fa48e
 
     struct channel *c;
     WALK_LIST(c, p->channels)
@@ -2076,27 +2072,20 @@
       if (c->in_filter)
 	RDUMP("\tInput filter: %s\n", filter_name(c->in_filter));
       if (c->out_filter)
-<<<<<<< HEAD
-	debug("\tOutput filter: %s\n", filter_name(c->out_filter));
-      debug("\tChannel state: %s/%s/%s\n", c_states[c->channel_state],
+	RDUMP("\tOutput filter: %s\n", filter_name(c->out_filter));
+      RDUMP("\tChannel state: %s/%s/%s\n", c_states[c->channel_state],
 	  c->in_req.hook ? rt_import_state_name(rt_import_get_state(c->in_req.hook)) : "-",
 	  rt_export_state_name(rt_export_get_state(&c->out_req)));
     }
 
-    debug("\tSOURCES\n");
-    rt_dump_sources(&p->sources);
+    RDUMP("\tSOURCES\n");
+    if (p->proto_state != PS_DOWN_XX)
+      rt_dump_sources(dreq, &p->sources);
 
     if (p->proto->dump &&
 	(p->proto_state != PS_DOWN_XX) &&
 	(p->proto_state != PS_FLUSH))
-      p->proto->dump(p);
-=======
-	RDUMP("\tOutput filter: %s\n", filter_name(c->out_filter));
-    }
-
-    if (p->proto->dump && (p->proto_state != PS_DOWN))
       p->proto->dump(p, dreq);
->>>>>>> d85fa48e
   }
 }
 

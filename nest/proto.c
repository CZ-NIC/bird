/*
 *	BIRD -- Protocols
 *
 *	(c) 1998--2000 Martin Mares <mj@ucw.cz>
 *
 *	Can be freely distributed and used under the terms of the GNU GPL.
 */

#undef LOCAL_DEBUG

#include "nest/bird.h"
#include "nest/protocol.h"
#include "lib/resource.h"
#include "lib/lists.h"
#include "lib/event.h"
#include "lib/timer.h"
#include "lib/string.h"
#include "lib/coro.h"
#include "conf/conf.h"
#include "nest/rt.h"
#include "nest/iface.h"
#include "nest/cli.h"
#include "filter/filter.h"
#include "filter/f-inst.h"

pool *proto_pool;
list STATIC_LIST_INIT(proto_list);

static list STATIC_LIST_INIT(protocol_list);

#define CD(c, msg, args...) ({ if (c->debug & D_STATES) log(L_TRACE "%s.%s: " msg, c->proto->name, c->name ?: "?", ## args); })
#define PD(p, msg, args...) ({ if (p->debug & D_STATES) log(L_TRACE "%s: " msg, p->name, ## args); })

static timer *proto_shutdown_timer;
static timer *gr_wait_timer;

#define GRS_NONE	0
#define GRS_INIT	1
#define GRS_ACTIVE	2
#define GRS_DONE	3

static int graceful_restart_state;
static u32 graceful_restart_locks;

static char *p_states[] = { "DOWN", "START", "UP", "STOP" };
static char *c_states[] = { "DOWN", "START", "UP", "STOP", "RESTART" };

extern struct protocol proto_unix_iface;

static void channel_request_reload(struct channel *c);
static void proto_shutdown_loop(timer *);
static void proto_rethink_goal(struct proto *p);
static char *proto_state_name(struct proto *p);
static void channel_init_limit(struct channel *c, struct limit *l, int dir, struct channel_limit *cf);
static void channel_update_limit(struct channel *c, struct limit *l, int dir, struct channel_limit *cf);
static void channel_reset_limit(struct channel *c, struct limit *l, int dir);
static void channel_feed_end(struct channel *c);
static void channel_export_stopped(struct rt_export_request *req);

static inline int proto_is_done(struct proto *p)
{ return (p->proto_state == PS_DOWN) && proto_is_inactive(p); }

static inline event_list *proto_event_list(struct proto *p)
{ return p->loop == &main_birdloop ? &global_event_list : birdloop_event_list(p->loop); }

static inline event_list *proto_work_list(struct proto *p)
{ return p->loop == &main_birdloop ? &global_work_list : birdloop_event_list(p->loop); }

static inline void proto_send_event(struct proto *p)
{ ev_send(proto_event_list(p), p->event); }

#define PROTO_ENTER_FROM_MAIN(p)    ({ \
    ASSERT_DIE(birdloop_inside(&main_birdloop)); \
    struct birdloop *_loop = (p)->loop; \
    if (_loop != &main_birdloop) birdloop_enter(_loop); \
    _loop; \
    })

#define PROTO_LEAVE_FROM_MAIN(loop) ({ if (loop != &main_birdloop) birdloop_leave(loop); })

#define PROTO_LOCKED_FROM_MAIN(p)	for (struct birdloop *_proto_loop = PROTO_ENTER_FROM_MAIN(p); _proto_loop; PROTO_LEAVE_FROM_MAIN(_proto_loop), (_proto_loop = NULL))


static inline int channel_is_active(struct channel *c)
{ return (c->channel_state != CS_DOWN); }

static inline int channel_reloadable(struct channel *c)
{ return c->proto->reload_routes && c->reloadable; }

static inline void
channel_log_state_change(struct channel *c)
{
  CD(c, "State changed to %s", c_states[c->channel_state]);
}

void
channel_import_log_state_change(struct rt_import_request *req, u8 state)
{
  struct channel *c = SKIP_BACK(struct channel, in_req, req);
  CD(c, "Channel import state changed to %s", rt_import_state_name(state));
}

void
channel_export_log_state_change(struct rt_export_request *req, u8 state)
{
  struct channel *c = SKIP_BACK(struct channel, out_req, req);
  CD(c, "Channel export state changed to %s", rt_export_state_name(state));

  switch (state)
  {
    case TES_FEEDING:
      if (c->proto->feed_begin)
	c->proto->feed_begin(c, !c->refeeding);
      break;
    case TES_READY:
      channel_feed_end(c);
      break;
  }
}

static void
channel_dump_import_req(struct rt_import_request *req)
{
  struct channel *c = SKIP_BACK(struct channel, in_req, req);
  debug("  Channel %s.%s import request %p\n", c->proto->name, c->name, req);
}

static void
channel_dump_export_req(struct rt_export_request *req)
{
  struct channel *c = SKIP_BACK(struct channel, out_req, req);
  debug("  Channel %s.%s export request %p\n", c->proto->name, c->name, req);
}

static void
proto_log_state_change(struct proto *p)
{
  if (p->debug & D_STATES)
  {
    char *name = proto_state_name(p);
    if (name != p->last_state_name_announced)
    {
      p->last_state_name_announced = name;
      PD(p, "State changed to %s", proto_state_name(p));
    }
  }
  else
    p->last_state_name_announced = NULL;
}


struct channel_config *
proto_cf_find_channel(struct proto_config *pc, uint net_type)
{
  struct channel_config *cc;

  WALK_LIST(cc, pc->channels)
    if (cc->net_type == net_type)
      return cc;

  return NULL;
}

/**
 * proto_find_channel_by_table - find channel connected to a routing table
 * @p: protocol instance
 * @t: routing table
 *
 * Returns pointer to channel or NULL
 */
struct channel *
proto_find_channel_by_table(struct proto *p, struct rtable *t)
{
  struct channel *c;

  WALK_LIST(c, p->channels)
    if (c->table == t)
      return c;

  return NULL;
}

/**
 * proto_find_channel_by_name - find channel by its name
 * @p: protocol instance
 * @n: channel name
 *
 * Returns pointer to channel or NULL
 */
struct channel *
proto_find_channel_by_name(struct proto *p, const char *n)
{
  struct channel *c;

  WALK_LIST(c, p->channels)
    if (!strcmp(c->name, n))
      return c;

  return NULL;
}

int channel_preimport(struct rt_import_request *req, rte *new, rte *old);

void rt_notify_optimal(struct rt_export_request *req, const net_addr *net, struct rt_pending_export *rpe);
void rt_notify_any(struct rt_export_request *req, const net_addr *net, struct rt_pending_export *rpe);
void rt_feed_any(struct rt_export_request *req, const net_addr *net, struct rt_pending_export *rpe, rte **feed, uint count);
void rt_notify_accepted(struct rt_export_request *req, const net_addr *net, struct rt_pending_export *rpe, rte **feed, uint count);
void rt_notify_merged(struct rt_export_request *req, const net_addr *net, struct rt_pending_export *rpe, rte **feed, uint count);


/**
 * proto_add_channel - connect protocol to a routing table
 * @p: protocol instance
 * @cf: channel configuration
 *
 * This function creates a channel between the protocol instance @p and the
 * routing table specified in the configuration @cf, making the protocol hear
 * all changes in the table and allowing the protocol to update routes in the
 * table.
 *
 * The channel is linked in the protocol channel list and when active also in
 * the table channel list. Channels are allocated from the global resource pool
 * (@proto_pool) and they are automatically freed when the protocol is removed.
 */

struct channel *
proto_add_channel(struct proto *p, struct channel_config *cf)
{
  struct channel *c = mb_allocz(proto_pool, cf->channel->channel_size);

  c->name = cf->name;
  c->channel = cf->channel;
  c->proto = p;
  c->table = cf->table->table;
  rt_lock_table(c->table);

  c->in_filter = cf->in_filter;
  c->out_filter = cf->out_filter;
  c->out_subprefix = cf->out_subprefix;

  channel_init_limit(c, &c->rx_limit, PLD_RX, &cf->rx_limit);
  channel_init_limit(c, &c->in_limit, PLD_IN, &cf->in_limit);
  channel_init_limit(c, &c->out_limit, PLD_OUT, &cf->out_limit);

  c->net_type = cf->net_type;
  c->ra_mode = cf->ra_mode;
  c->preference = cf->preference;
  c->debug = cf->debug;
  c->merge_limit = cf->merge_limit;
  c->in_keep = cf->in_keep;
  c->rpki_reload = cf->rpki_reload;

  c->channel_state = CS_DOWN;
  c->last_state_change = current_time();
  c->reloadable = 1;

  init_list(&c->roa_subscriptions);

  CALL(c->channel->init, c, cf);

  add_tail(&p->channels, &c->n);

  CD(c, "Connected to table %s", c->table->name);

  return c;
}

void
proto_remove_channel(struct proto *p UNUSED, struct channel *c)
{
  ASSERT(c->channel_state == CS_DOWN);

  CD(c, "Removed", c->name);

  rt_unlock_table(c->table);
  rem_node(&c->n);
  mb_free(c);
}


static void
proto_start_channels(struct proto *p)
{
  struct channel *c;
  WALK_LIST(c, p->channels)
    if (!c->disabled)
      channel_set_state(c, CS_UP);
}

static void
proto_pause_channels(struct proto *p)
{
  struct channel *c;
  WALK_LIST(c, p->channels)
    if (!c->disabled && channel_is_active(c))
      channel_set_state(c, CS_PAUSE);
}

static void
proto_stop_channels(struct proto *p)
{
  struct channel *c;
  WALK_LIST(c, p->channels)
    if (!c->disabled && channel_is_active(c))
      channel_set_state(c, CS_STOP);
}

static void
proto_remove_channels(struct proto *p)
{
  struct channel *c;
  WALK_LIST_FIRST(c, p->channels)
    proto_remove_channel(p, c);
}

static void
channel_roa_in_changed(struct rt_subscription *s)
{
  struct channel *c = s->data;
  int active = !!c->reload_req.hook;

  CD(c, "Reload triggered by RPKI change%s", active ? " - already active" : "");

  if (!active)
    channel_request_reload(c);
  else
    c->reload_pending = 1;
}

static void
channel_roa_out_changed(struct rt_subscription *s)
{
  struct channel *c = s->data;
  CD(c, "Feeding triggered by RPKI change");

  c->refeed_pending = 1;

  if (c->out_req.hook)
    rt_stop_export(&c->out_req, channel_export_stopped);
}

/* Temporary code, subscriptions should be changed to resources */
struct roa_subscription {
  struct rt_subscription s;
  node roa_node;
};

static int
channel_roa_is_subscribed(struct channel *c, rtable *tab, int dir)
{
  void (*hook)(struct rt_subscription *) =
    dir ? channel_roa_in_changed : channel_roa_out_changed;

  struct roa_subscription *s;
  node *n;

  WALK_LIST2(s, n, c->roa_subscriptions, roa_node)
    if ((s->s.tab == tab) && (s->s.hook == hook))
      return 1;

  return 0;
}


static void
channel_roa_subscribe(struct channel *c, rtable *tab, int dir)
{
  if (channel_roa_is_subscribed(c, tab, dir))
    return;

  struct roa_subscription *s = mb_allocz(c->proto->pool, sizeof(struct roa_subscription));

  s->s.hook = dir ? channel_roa_in_changed : channel_roa_out_changed;
  s->s.data = c;
  rt_subscribe(tab, &s->s);

  add_tail(&c->roa_subscriptions, &s->roa_node);
}

static void
channel_roa_unsubscribe(struct roa_subscription *s)
{
  rt_unsubscribe(&s->s);
  rem_node(&s->roa_node);
  mb_free(s);
}

static void
channel_roa_subscribe_filter(struct channel *c, int dir)
{
  const struct filter *f = dir ? c->in_filter : c->out_filter;
  struct rtable *tab;
  int valid = 1, found = 0;

  if ((f == FILTER_ACCEPT) || (f == FILTER_REJECT))
    return;

  /* No automatic reload for non-reloadable channels */
  if (dir && !channel_reloadable(c))
    valid = 0;

#ifdef CONFIG_BGP
  /* No automatic reload for BGP channels without in_table / out_table */
  if (c->channel == &channel_bgp)
    valid = dir ? ((c->in_keep & RIK_PREFILTER) == RIK_PREFILTER) : !!c->out_table;
#endif

  struct filter_iterator fit;
  FILTER_ITERATE_INIT(&fit, f, c->proto->pool);

  FILTER_ITERATE(&fit, fi)
  {
    switch (fi->fi_code)
    {
    case FI_ROA_CHECK:
      tab = fi->i_FI_ROA_CHECK.rtc->table;
      if (valid) channel_roa_subscribe(c, tab, dir);
      found = 1;
      break;

    default:
      break;
    }
  }
  FILTER_ITERATE_END;

  FILTER_ITERATE_CLEANUP(&fit);

  if (!valid && found)
    log(L_WARN "%s.%s: Automatic RPKI reload not active for %s",
	c->proto->name, c->name ?: "?", dir ? "import" : "export");
}

static void
channel_roa_unsubscribe_all(struct channel *c)
{
  struct roa_subscription *s;
  node *n, *x;

  WALK_LIST2_DELSAFE(s, n, x, c->roa_subscriptions, roa_node)
    channel_roa_unsubscribe(s);
}

static void
channel_start_import(struct channel *c)
{
  if (c->in_req.hook)
  {
    log(L_WARN "%s.%s: Attempted to start channel's already started import", c->proto->name, c->name);
    return;
  }

  int nlen = strlen(c->name) + strlen(c->proto->name) + 2;
  char *rn = mb_allocz(c->proto->pool, nlen);
  bsprintf(rn, "%s.%s", c->proto->name, c->name);

  c->in_req = (struct rt_import_request) {
    .name = rn,
    .trace_routes = c->debug | c->proto->debug,
    .dump_req = channel_dump_import_req,
    .log_state_change = channel_import_log_state_change,
    .preimport = channel_preimport,
  };

  ASSERT(c->channel_state == CS_UP);

  channel_reset_limit(c, &c->rx_limit, PLD_RX);
  channel_reset_limit(c, &c->in_limit, PLD_IN);

  memset(&c->import_stats, 0, sizeof(struct channel_import_stats));

  DBG("%s.%s: Channel start import req=%p\n", c->proto->name, c->name, &c->in_req);
  rt_request_import(c->table, &c->in_req);
}

static void
channel_start_export(struct channel *c)
{
  if (c->out_req.hook)
  {
    log(L_WARN "%s.%s: Attempted to start channel's already started export", c->proto->name, c->name);
    return;
  }

  ASSERT(c->channel_state == CS_UP);
  int nlen = strlen(c->name) + strlen(c->proto->name) + 2;
  char *rn = mb_allocz(c->proto->pool, nlen);
  bsprintf(rn, "%s.%s", c->proto->name, c->name);

  c->out_req = (struct rt_export_request) {
    .name = rn,
<<<<<<< HEAD
    .addr = c->out_subprefix,
    .addr_mode = c->out_subprefix ? TE_ADDR_IN : TE_ADDR_NONE,
=======
    .list = proto_work_list(c->proto),
>>>>>>> 94eb0858
    .trace_routes = c->debug | c->proto->debug,
    .dump_req = channel_dump_export_req,
    .log_state_change = channel_export_log_state_change,
  };

  bmap_init(&c->export_map, c->proto->pool, 1024);
  bmap_init(&c->export_reject_map, c->proto->pool, 1024);

  channel_reset_limit(c, &c->out_limit, PLD_OUT);

  memset(&c->export_stats, 0, sizeof(struct channel_export_stats));

  switch (c->ra_mode) {
    case RA_OPTIMAL:
      c->out_req.export_one = rt_notify_optimal;
      break;
    case RA_ANY:
      c->out_req.export_one = rt_notify_any;
      c->out_req.export_bulk = rt_feed_any;
      break;
    case RA_ACCEPTED:
      c->out_req.export_bulk = rt_notify_accepted;
      break;
    case RA_MERGED:
      c->out_req.export_bulk = rt_notify_merged;
      break;
    default:
      bug("Unknown route announcement mode");
  }

  DBG("%s.%s: Channel start export req=%p\n", c->proto->name, c->name, &c->out_req);
  rt_request_export(&c->table->exporter, &c->out_req);
}

static void
channel_check_stopped(struct channel *c)
{
  switch (c->channel_state)
  {
    case CS_STOP:
      if (c->out_req.hook || c->in_req.hook)
	return;

      channel_set_state(c, CS_DOWN);
      proto_send_event(c->proto);

      break;
    case CS_PAUSE:
      if (c->out_req.hook)
	return;

      channel_set_state(c, CS_START);
      break;
    default:
      bug("Stopped channel in a bad state: %d", c->channel_state);
  }

  DBG("%s.%s: Channel requests/hooks stopped (in state %s)\n", c->proto->name, c->name, c_states[c->channel_state]);
}

void
channel_import_stopped(struct rt_import_request *req)
{
  struct channel *c = SKIP_BACK(struct channel, in_req, req);

  req->hook = NULL;

  mb_free(c->in_req.name);
  c->in_req.name = NULL;

  channel_check_stopped(c);
}

static void
channel_export_stopped(struct rt_export_request *req)
{
  struct channel *c = SKIP_BACK(struct channel, out_req, req);

  /* The hook has already stopped */
  req->hook = NULL;

  if (c->refeed_pending)
  {
    c->refeeding = 1;
    c->refeed_pending = 0;
    rt_request_export(&c->table->exporter, req);
    return;
  }

  mb_free(c->out_req.name);
  c->out_req.name = NULL;

  channel_check_stopped(c);
}

static void
channel_feed_end(struct channel *c)
{
  struct rt_export_request *req = &c->out_req;

  /* Reset export limit if the feed ended with acceptable number of exported routes */
  struct limit *l = &c->out_limit;
  if (c->refeeding &&
      (c->limit_active & (1 << PLD_OUT)) &&
      (c->refeed_count <= l->max) &&
      (l->count <= l->max))
  {
    log(L_INFO "Protocol %s resets route export limit (%u)", c->proto->name, l->max);

    c->refeed_pending = 1;
    rt_stop_export(req, channel_export_stopped);
    return;
  }

  if (c->proto->feed_end)
    c->proto->feed_end(c);

  if (c->refeed_pending)
    rt_stop_export(req, channel_export_stopped);
  else
    c->refeeding = 0;
}

/* Called by protocol for reload from in_table */
void
channel_schedule_reload(struct channel *c)
{
  ASSERT(c->in_req.hook);

  rt_request_export(&c->table->exporter, &c->reload_req);
}

static void
channel_reload_stopped(struct rt_export_request *req)
{
  struct channel *c = SKIP_BACK(struct channel, reload_req, req);

  /* Restart reload */
  if (c->reload_pending)
    channel_request_reload(c);
}

static void
channel_reload_log_state_change(struct rt_export_request *req, u8 state)
{
  if (state == TES_READY)
    rt_stop_export(req, channel_reload_stopped);
}

static void
channel_reload_dump_req(struct rt_export_request *req)
{
  struct channel *c = SKIP_BACK(struct channel, reload_req, req);
  debug("  Channel %s.%s import reload request %p\n", c->proto->name, c->name, req);
}

void channel_reload_export_bulk(struct rt_export_request *req, const net_addr *net, struct rt_pending_export *rpe, rte **feed, uint count);

/* Called by protocol to activate in_table */
void
<<<<<<< HEAD
channel_setup_in_table(struct channel *c)
{
  c->reload_req = (struct rt_export_request) {
    .name = mb_sprintf(c->proto->pool, "%s.%s.import", c->proto->name, c->name),
=======
channel_setup_in_table(struct channel *c, int best)
{
  int nlen = sizeof("import") + strlen(c->name) + strlen(c->proto->name) + 3;

  struct {
    struct channel_aux_table cat;
    struct rtable_config tab_cf;
    char name[0];
  } *cat = mb_allocz(c->proto->pool, sizeof(*cat) + nlen);

  bsprintf(cat->name, "%s.%s.import", c->proto->name, c->name);

  cat->tab_cf.name = cat->name;
  cat->tab_cf.addr_type = c->net_type;

  c->in_table = &cat->cat;
  c->in_table->push = (struct rt_import_request) {
    .name = cat->name,
    .trace_routes = c->debug | c->proto->debug,
    .dump_req = channel_in_push_dump_req,
    .log_state_change = channel_push_log_state_change,
    .preimport = channel_in_preimport,
  };
  c->in_table->get = (struct rt_export_request) {
    .name = cat->name,
    .list = proto_work_list(c->proto),
    .trace_routes = c->debug | c->proto->debug,
    .dump_req = channel_in_get_dump_req,
    .log_state_change = channel_get_log_state_change,
    .export_one = best ? channel_in_export_one_best : channel_in_export_one_any,
    .export_bulk = best ? channel_in_export_bulk_best : channel_in_export_bulk_any,
  };

  c->in_table->c = c;
  c->in_table->tab = rt_setup(c->proto->pool, &cat->tab_cf);
  self_link(&c->in_table->tab->n);
  rt_lock_table(c->in_table->tab);

  rt_request_import(c->in_table->tab, &c->in_table->push);
  rt_request_export(c->in_table->tab, &c->in_table->get);
}

/* Called by protocol to activate out_table */
void
channel_setup_out_table(struct channel *c)
{
  int nlen = sizeof("export") + strlen(c->name) + strlen(c->proto->name) + 3;

  struct {
    struct channel_aux_table cat;
    struct rtable_config tab_cf;
    char name[0];
  } *cat = mb_allocz(c->proto->pool, sizeof(*cat) + nlen);

  bsprintf(cat->name, "%s.%s.export", c->proto->name, c->name);

  cat->tab_cf.name = cat->name;
  cat->tab_cf.addr_type = c->net_type;

  c->out_table = &cat->cat;
  c->out_table->push = (struct rt_import_request) {
    .name = cat->name,
    .trace_routes = c->debug | c->proto->debug,
    .dump_req = channel_out_push_dump_req,
    .log_state_change = channel_push_log_state_change,
  };
  c->out_table->get = (struct rt_export_request) {
    .name = cat->name,
    .list = proto_work_list(c->proto),
>>>>>>> 94eb0858
    .trace_routes = c->debug | c->proto->debug,
    .export_bulk = channel_reload_export_bulk,
    .dump_req = channel_reload_dump_req,
    .log_state_change = channel_reload_log_state_change,
  };

  c->in_keep |= RIK_PREFILTER;
}


static void
channel_do_start(struct channel *c)
{
  c->proto->active_channels++;

  CALL(c->channel->start, c);

  channel_start_import(c);
}

static void
channel_do_up(struct channel *c)
{
  /* Register RPKI/ROA subscriptions */
  if (c->rpki_reload)
  {
    channel_roa_subscribe_filter(c, 1);
    channel_roa_subscribe_filter(c, 0);
  }
}

static void
channel_do_pause(struct channel *c)
{
  /* Need to abort feeding */
  if (c->reload_req.hook)
  {
    c->reload_pending = 0;
    rt_stop_export(&c->reload_req, channel_reload_stopped);
  }

  /* Stop export */
  if (c->out_req.hook)
    rt_stop_export(&c->out_req, channel_export_stopped);

  channel_roa_unsubscribe_all(c);

  bmap_free(&c->export_map);
  bmap_free(&c->export_reject_map);
}

static void
channel_do_stop(struct channel *c)
{
  /* Stop import */
  if (c->in_req.hook)
    rt_stop_import(&c->in_req, channel_import_stopped);

  c->gr_wait = 0;
  if (c->gr_lock)
    channel_graceful_restart_unlock(c);

  CALL(c->channel->shutdown, c);

}

static void
channel_do_down(struct channel *c)
{
  ASSERT(!c->reload_req.hook);

  c->proto->active_channels--;

  // bmap_free(&c->export_map);
  memset(&c->import_stats, 0, sizeof(struct channel_import_stats));
  memset(&c->export_stats, 0, sizeof(struct channel_export_stats));

  c->out_table = NULL;

  /* The in_table and out_table are going to be freed by freeing their resource pools. */

  CALL(c->channel->cleanup, c);

  /* Schedule protocol shutddown */
  if (proto_is_done(c->proto))
    proto_send_event(c->proto);
}

void
channel_set_state(struct channel *c, uint state)
{
  uint cs = c->channel_state;

  DBG("%s reporting channel %s state transition %s -> %s\n", c->proto->name, c->name, c_states[cs], c_states[state]);
  if (state == cs)
    return;

  c->channel_state = state;
  c->last_state_change = current_time();

  switch (state)
  {
  case CS_START:
    ASSERT(cs == CS_DOWN || cs == CS_PAUSE);

    if (cs == CS_DOWN)
      channel_do_start(c);

    break;

  case CS_UP:
    ASSERT(cs == CS_DOWN || cs == CS_START);

    if (cs == CS_DOWN)
      channel_do_start(c);

    if (!c->gr_wait && c->proto->rt_notify)
      channel_start_export(c);

    channel_do_up(c);
    break;

  case CS_PAUSE:
    ASSERT(cs == CS_UP);

    if (cs == CS_UP)
      channel_do_pause(c);
    break;

  case CS_STOP:
    ASSERT(cs == CS_UP || cs == CS_START || cs == CS_PAUSE);

    if (cs == CS_UP)
      channel_do_pause(c);

    channel_do_stop(c);
    break;

  case CS_DOWN:
    ASSERT(cs == CS_STOP);

    channel_do_down(c);
    break;

  default:
    ASSERT(0);
  }

  channel_log_state_change(c);
}

/**
 * channel_request_feeding - request feeding routes to the channel
 * @c: given channel
 *
 * Sometimes it is needed to send again all routes to the channel. This is
 * called feeding and can be requested by this function. This would cause
 * channel export state transition to ES_FEEDING (during feeding) and when
 * completed, it will switch back to ES_READY. This function can be called
 * even when feeding is already running, in that case it is restarted.
 */
void
channel_request_feeding(struct channel *c)
{
<<<<<<< HEAD
  ASSERT(c->out_req.hook);
=======
  if (c->gr_wait || !c->proto->rt_notify)
    return;

  CD(c, "Refeed requested");

  ASSERT_DIE(c->out_req.hook);
>>>>>>> 94eb0858

  c->refeed_pending = 1;
  rt_stop_export(&c->out_req, channel_export_stopped);
}

static void
channel_request_reload(struct channel *c)
{
  ASSERT(c->in_req.hook);
  ASSERT(channel_reloadable(c));

  CD(c, "Reload requested");

  c->proto->reload_routes(c);

  /*
   * Should this be done before reload_routes() hook?
   * Perhaps, but routes are updated asynchronously.
   */
  channel_reset_limit(c, &c->rx_limit, PLD_RX);
  channel_reset_limit(c, &c->in_limit, PLD_IN);
}

const struct channel_class channel_basic = {
  .channel_size = sizeof(struct channel),
  .config_size = sizeof(struct channel_config)
};

void *
channel_config_new(const struct channel_class *cc, const char *name, uint net_type, struct proto_config *proto)
{
  struct channel_config *cf = NULL;
  struct rtable_config *tab = NULL;

  if (net_type)
  {
    if (!net_val_match(net_type, proto->protocol->channel_mask))
      cf_error("Unsupported channel type");

    if (proto->net_type && (net_type != proto->net_type))
      cf_error("Different channel type");

    tab = new_config->def_tables[net_type];
  }

  if (!cc)
    cc = &channel_basic;

  cf = cfg_allocz(cc->config_size);
  cf->name = name;
  cf->channel = cc;
  cf->parent = proto;
  cf->table = tab;
  cf->out_filter = FILTER_REJECT;

  cf->net_type = net_type;
  cf->ra_mode = RA_OPTIMAL;
  cf->preference = proto->protocol->preference;
  cf->debug = new_config->channel_default_debug;
  cf->rpki_reload = 1;

  add_tail(&proto->channels, &cf->n);

  return cf;
}

void *
channel_config_get(const struct channel_class *cc, const char *name, uint net_type, struct proto_config *proto)
{
  struct channel_config *cf;

  /* We are using name as token, so no strcmp() */
  WALK_LIST(cf, proto->channels)
    if (cf->name == name)
    {
      /* Allow to redefine channel only if inherited from template */
      if (cf->parent == proto)
	cf_error("Multiple %s channels", name);

      cf->parent = proto;
      return cf;
    }

  return channel_config_new(cc, name, net_type, proto);
}

struct channel_config *
channel_copy_config(struct channel_config *src, struct proto_config *proto)
{
  struct channel_config *dst = cfg_alloc(src->channel->config_size);

  memcpy(dst, src, src->channel->config_size);
  memset(&dst->n, 0, sizeof(node));
  add_tail(&proto->channels, &dst->n);
  CALL(src->channel->copy_config, dst, src);

  return dst;
}


static int reconfigure_type;  /* Hack to propagate type info to channel_reconfigure() */

int
channel_reconfigure(struct channel *c, struct channel_config *cf)
{
  /* FIXME: better handle these changes, also handle in_keep_filtered */
  if ((c->table != cf->table->table) ||
      (cf->ra_mode && (c->ra_mode != cf->ra_mode)) ||
      (cf->in_keep != c->in_keep) ||
      cf->out_subprefix && c->out_subprefix &&
	  !net_equal(cf->out_subprefix, c->out_subprefix) ||
      (!cf->out_subprefix != !c->out_subprefix))
    return 0;

  /* Note that filter_same() requires arguments in (new, old) order */
  int import_changed = !filter_same(cf->in_filter, c->in_filter);
  int export_changed = !filter_same(cf->out_filter, c->out_filter);
  int rpki_reload_changed = (cf->rpki_reload != c->rpki_reload);

  if (c->preference != cf->preference)
    import_changed = 1;

  if (c->merge_limit != cf->merge_limit)
    export_changed = 1;

  /* Reconfigure channel fields */
  c->in_filter = cf->in_filter;
  c->out_filter = cf->out_filter;

  channel_update_limit(c, &c->rx_limit, PLD_RX, &cf->rx_limit);
  channel_update_limit(c, &c->in_limit, PLD_IN, &cf->in_limit);
  channel_update_limit(c, &c->out_limit, PLD_OUT, &cf->out_limit);

  // c->ra_mode = cf->ra_mode;
  c->merge_limit = cf->merge_limit;
  c->preference = cf->preference;
  c->out_req.addr = c->out_subprefix = cf->out_subprefix;
  c->debug = cf->debug;
  c->in_req.trace_routes = c->out_req.trace_routes = c->debug | c->proto->debug;
  c->rpki_reload = cf->rpki_reload;

  /* Execute channel-specific reconfigure hook */
  if (c->channel->reconfigure && !c->channel->reconfigure(c, cf, &import_changed, &export_changed))
    return 0;

  /* If the channel is not open, it has no routes and we cannot reload it anyways */
  if (c->channel_state != CS_UP)
    goto done;

  /* Update RPKI/ROA subscriptions */
  if (import_changed || export_changed || rpki_reload_changed)
  {
    channel_roa_unsubscribe_all(c);

    if (c->rpki_reload)
    {
      channel_roa_subscribe_filter(c, 1);
      channel_roa_subscribe_filter(c, 0);
    }
  }

  if (reconfigure_type == RECONFIG_SOFT)
  {
    if (import_changed)
      log(L_INFO "Channel %s.%s changed import", c->proto->name, c->name);

    if (export_changed)
      log(L_INFO "Channel %s.%s changed export", c->proto->name, c->name);

    goto done;
  }

  /* Route reload may be not supported */
  if (import_changed && !channel_reloadable(c))
    return 0;

  if (import_changed || export_changed)
    log(L_INFO "Reloading channel %s.%s", c->proto->name, c->name);

  if (import_changed)
    channel_request_reload(c);

  if (export_changed)
    channel_request_feeding(c);

done:
  CD(c, "Reconfigured");
  return 1;
}


int
proto_configure_channel(struct proto *p, struct channel **pc, struct channel_config *cf)
{
  struct channel *c = *pc;

  if (!c && cf)
  {
    /* We could add the channel, but currently it would just stay in down state
       until protocol is restarted, so it is better to force restart anyways. */
    if (p->proto_state != PS_DOWN)
    {
      log(L_INFO "Cannot add channel %s.%s", p->name, cf->name);
      return 0;
    }

    *pc = proto_add_channel(p, cf);
  }
  else if (c && !cf)
  {
    if (c->channel_state != CS_DOWN)
    {
      log(L_INFO "Cannot remove channel %s.%s", c->proto->name, c->name);
      return 0;
    }

    proto_remove_channel(p, c);
    *pc = NULL;
  }
  else if (c && cf)
  {
    if (!channel_reconfigure(c, cf))
    {
      log(L_INFO "Cannot reconfigure channel %s.%s", c->proto->name, c->name);
      return 0;
    }
  }

  return 1;
}

static void
proto_cleanup(struct proto *p)
{
  rfree(p->pool);
  p->pool = NULL;

  p->active = 0;
  proto_log_state_change(p);
  proto_rethink_goal(p);
}

static void
proto_loop_stopped(void *ptr)
{
  struct proto *p = ptr;

  birdloop_enter(&main_birdloop);

  p->loop = &main_birdloop;
  p->event->list = NULL;
  proto_cleanup(p);

  birdloop_leave(&main_birdloop);
}

static void
proto_event(void *ptr)
{
  struct proto *p = ptr;

  if (p->do_stop)
  {
    if (p->proto == &proto_unix_iface)
      if_flush_ifaces(p);
    p->do_stop = 0;
  }

  if (proto_is_done(p))
    if (p->loop != &main_birdloop)
      birdloop_stop_self(p->loop, proto_loop_stopped, p);
    else
      proto_cleanup(p);
}


/**
 * proto_new - create a new protocol instance
 * @c: protocol configuration
 *
 * When a new configuration has been read in, the core code starts
 * initializing all the protocol instances configured by calling their
 * init() hooks with the corresponding instance configuration. The initialization
 * code of the protocol is expected to create a new instance according to the
 * configuration by calling this function and then modifying the default settings
 * to values wanted by the protocol.
 */
void *
proto_new(struct proto_config *cf)
{
  struct proto *p = mb_allocz(proto_pool, cf->protocol->proto_size);

  p->cf = cf;
  p->debug = cf->debug;
  p->mrtdump = cf->mrtdump;
  p->name = cf->name;
  p->proto = cf->protocol;
  p->net_type = cf->net_type;
  p->disabled = cf->disabled;
  p->hash_key = random_u32();
  cf->proto = p;

  init_list(&p->channels);

  return p;
}

static struct proto *
proto_init(struct proto_config *c, node *n)
{
  struct protocol *pr = c->protocol;
  struct proto *p = pr->init(c);

  p->loop = &main_birdloop;
  p->proto_state = PS_DOWN;
  p->last_state_change = current_time();
  p->vrf = c->vrf;
  p->vrf_set = c->vrf_set;
  insert_node(&p->n, n);

  p->event = ev_new_init(proto_pool, proto_event, p);

  PD(p, "Initializing%s", p->disabled ? " [disabled]" : "");

  return p;
}

static void
proto_start(struct proto *p)
{
  DBG("Kicking %s up\n", p->name);
  PD(p, "Starting");

  int ns = strlen("Protocol ") + strlen(p->cf->name) + 1;
  void *nb = mb_alloc(proto_pool, ns);
  ASSERT_DIE(ns - 1 == bsnprintf(nb, ns, "Protocol %s", p->cf->name));

  p->pool = rp_new(proto_pool, nb);

  if (graceful_restart_state == GRS_INIT)
    p->gr_recovery = 1;

  if (p->cf->loop_order != DOMAIN_ORDER(the_bird))
    p->loop = birdloop_new(p->pool, p->cf->loop_order, nb);

  p->event->list = proto_event_list(p);

  mb_move(nb, p->pool);

  PROTO_LOCKED_FROM_MAIN(p)
    proto_notify_state(p, (p->proto->start ? p->proto->start(p) : PS_UP));
}


/**
 * proto_config_new - create a new protocol configuration
 * @pr: protocol the configuration will belong to
 * @class: SYM_PROTO or SYM_TEMPLATE
 *
 * Whenever the configuration file says that a new instance
 * of a routing protocol should be created, the parser calls
 * proto_config_new() to create a configuration entry for this
 * instance (a structure staring with the &proto_config header
 * containing all the generic items followed by protocol-specific
 * ones). Also, the configuration entry gets added to the list
 * of protocol instances kept in the configuration.
 *
 * The function is also used to create protocol templates (when class
 * SYM_TEMPLATE is specified), the only difference is that templates
 * are not added to the list of protocol instances and therefore not
 * initialized during protos_commit()).
 */
void *
proto_config_new(struct protocol *pr, int class)
{
  struct proto_config *cf = cfg_allocz(pr->config_size);

  if (class == SYM_PROTO)
    add_tail(&new_config->protos, &cf->n);

  cf->global = new_config;
  cf->protocol = pr;
  cf->name = pr->name;
  cf->class = class;
  cf->debug = new_config->proto_default_debug;
  cf->mrtdump = new_config->proto_default_mrtdump;
  cf->loop_order = DOMAIN_ORDER(the_bird);

  init_list(&cf->channels);

  return cf;
}


/**
 * proto_copy_config - copy a protocol configuration
 * @dest: destination protocol configuration
 * @src: source protocol configuration
 *
 * Whenever a new instance of a routing protocol is created from the
 * template, proto_copy_config() is called to copy a content of
 * the source protocol configuration to the new protocol configuration.
 * Name, class and a node in protos list of @dest are kept intact.
 * copy_config() protocol hook is used to copy protocol-specific data.
 */
void
proto_copy_config(struct proto_config *dest, struct proto_config *src)
{
  struct channel_config *cc;
  node old_node;
  int old_class;
  const char *old_name;

  if (dest->protocol != src->protocol)
    cf_error("Can't copy configuration from a different protocol type");

  if (dest->protocol->copy_config == NULL)
    cf_error("Inheriting configuration for %s is not supported", src->protocol->name);

  DBG("Copying configuration from %s to %s\n", src->name, dest->name);

  /*
   * Copy struct proto_config here. Keep original node, class and name.
   * protocol-specific config copy is handled by protocol copy_config() hook
   */

  old_node = dest->n;
  old_class = dest->class;
  old_name = dest->name;

  memcpy(dest, src, src->protocol->config_size);

  dest->n = old_node;
  dest->class = old_class;
  dest->name = old_name;
  init_list(&dest->channels);

  WALK_LIST(cc, src->channels)
    channel_copy_config(cc, dest);

  /* FIXME: allow for undefined copy_config */
  dest->protocol->copy_config(dest, src);
}

void
proto_clone_config(struct symbol *sym, struct proto_config *parent)
{
  struct proto_config *cf = proto_config_new(parent->protocol, SYM_PROTO);
  proto_copy_config(cf, parent);
  cf->name = sym->name;
  cf->proto = NULL;
  cf->parent = parent;

  sym->class = cf->class;
  sym->proto = cf;
}

static void
proto_undef_clone(struct symbol *sym, struct proto_config *cf)
{
  rem_node(&cf->n);

  sym->class = SYM_VOID;
  sym->proto = NULL;
}

/**
 * protos_preconfig - pre-configuration processing
 * @c: new configuration
 *
 * This function calls the preconfig() hooks of all routing
 * protocols available to prepare them for reading of the new
 * configuration.
 */
void
protos_preconfig(struct config *c)
{
  struct protocol *p;

  init_list(&c->protos);
  DBG("Protocol preconfig:");
  WALK_LIST(p, protocol_list)
  {
    DBG(" %s", p->name);
    p->name_counter = 0;
    if (p->preconfig)
      p->preconfig(p, c);
  }
  DBG("\n");
}

static int
proto_reconfigure(struct proto *p, struct proto_config *oc, struct proto_config *nc, int type)
{
  /* If the protocol is DOWN, we just restart it */
  if (p->proto_state == PS_DOWN)
    return 0;

  /* If there is a too big change in core attributes, ... */
  if ((nc->protocol != oc->protocol) ||
      (nc->net_type != oc->net_type) ||
      (nc->disabled != p->disabled) ||
      (nc->vrf != oc->vrf) ||
      (nc->vrf_set != oc->vrf_set))
    return 0;

  p->name = nc->name;
  p->debug = nc->debug;
  p->mrtdump = nc->mrtdump;
  reconfigure_type = type;

  /* Execute protocol specific reconfigure hook */
  if (!p->proto->reconfigure || !p->proto->reconfigure(p, nc))
    return 0;

  DBG("\t%s: same\n", oc->name);
  PD(p, "Reconfigured");
  p->cf = nc;

  return 1;
}

/**
 * protos_commit - commit new protocol configuration
 * @new: new configuration
 * @old: old configuration or %NULL if it's boot time config
 * @force_reconfig: force restart of all protocols (used for example
 * when the router ID changes)
 * @type: type of reconfiguration (RECONFIG_SOFT or RECONFIG_HARD)
 *
 * Scan differences between @old and @new configuration and adjust all
 * protocol instances to conform to the new configuration.
 *
 * When a protocol exists in the new configuration, but it doesn't in the
 * original one, it's immediately started. When a collision with the other
 * running protocol would arise, the new protocol will be temporarily stopped
 * by the locking mechanism.
 *
 * When a protocol exists in the old configuration, but it doesn't in the
 * new one, it's shut down and deleted after the shutdown completes.
 *
 * When a protocol exists in both configurations, the core decides
 * whether it's possible to reconfigure it dynamically - it checks all
 * the core properties of the protocol (changes in filters are ignored
 * if type is RECONFIG_SOFT) and if they match, it asks the
 * reconfigure() hook of the protocol to see if the protocol is able
 * to switch to the new configuration.  If it isn't possible, the
 * protocol is shut down and a new instance is started with the new
 * configuration after the shutdown is completed.
 */
void
protos_commit(struct config *new, struct config *old, int force_reconfig, int type)
{
  struct proto_config *oc, *nc;
  struct symbol *sym;
  struct proto *p;
  node *n;


  DBG("protos_commit:\n");
  if (old)
  {
    WALK_LIST(oc, old->protos)
    {
      p = oc->proto;
      sym = cf_find_symbol(new, oc->name);

      /* Handle dynamic protocols */
      if (!sym && oc->parent && !new->shutdown)
      {
	struct symbol *parsym = cf_find_symbol(new, oc->parent->name);
	if (parsym && parsym->class == SYM_PROTO)
	{
	  /* This is hack, we would like to share config, but we need to copy it now */
	  new_config = new;
	  cfg_mem = new->mem;
	  conf_this_scope = new->root_scope;
	  sym = cf_get_symbol(oc->name);
	  proto_clone_config(sym, parsym->proto);
	  new_config = NULL;
	  cfg_mem = NULL;
	}
      }

      if (sym && sym->class == SYM_PROTO && !new->shutdown)
      {
	/* Found match, let's check if we can smoothly switch to new configuration */
	/* No need to check description */
	nc = sym->proto;
	nc->proto = p;

	/* We will try to reconfigure protocol p */
	if (! force_reconfig && proto_reconfigure(p, oc, nc, type))
	  continue;

	if (nc->parent)
	{
	  proto_undef_clone(sym, nc);
	  goto remove;
	}

	/* Unsuccessful, we will restart it */
	if (!p->disabled && !nc->disabled)
	  log(L_INFO "Restarting protocol %s", p->name);
	else if (p->disabled && !nc->disabled)
	  log(L_INFO "Enabling protocol %s", p->name);
	else if (!p->disabled && nc->disabled)
	  log(L_INFO "Disabling protocol %s", p->name);

	p->down_code = nc->disabled ? PDC_CF_DISABLE : PDC_CF_RESTART;
	p->cf_new = nc;
      }
      else if (!new->shutdown)
      {
      remove:
	log(L_INFO "Removing protocol %s", p->name);
	p->down_code = PDC_CF_REMOVE;
	p->cf_new = NULL;
      }
      else if (new->gr_down)
      {
	p->down_code = PDC_CMD_GR_DOWN;
	p->cf_new = NULL;
      }
      else /* global shutdown */
      {
	p->down_code = PDC_CMD_SHUTDOWN;
	p->cf_new = NULL;
      }

      p->reconfiguring = 1;
      config_add_obstacle(old);
      proto_rethink_goal(p);
    }
  }

  struct proto *first_dev_proto = NULL;

  n = NODE &(proto_list.head);
  WALK_LIST(nc, new->protos)
    if (!nc->proto)
    {
      /* Not a first-time configuration */
      if (old)
	log(L_INFO "Adding protocol %s", nc->name);

      p = proto_init(nc, n);
      n = NODE p;

      if (p->proto == &proto_unix_iface)
	first_dev_proto = p;
    }
    else
      n = NODE nc->proto;

  DBG("Protocol start\n");

  /* Start device protocol first */
  if (first_dev_proto)
    proto_rethink_goal(first_dev_proto);

  /* Determine router ID for the first time - it has to be here and not in
     global_commit() because it is postponed after start of device protocol */
  if (!config->router_id)
  {
    config->router_id = if_choose_router_id(config->router_id_from, 0);
    if (!config->router_id)
      die("Cannot determine router ID, please configure it manually");
  }

  /* Start all new protocols */
  WALK_LIST_DELSAFE(p, n, proto_list)
    proto_rethink_goal(p);
}

static void
proto_shutdown(struct proto *p)
{
  if (p->proto_state == PS_START || p->proto_state == PS_UP)
  {
    /* Going down */
    DBG("Kicking %s down\n", p->name);
    PD(p, "Shutting down");
    proto_notify_state(p, (p->proto->shutdown ? p->proto->shutdown(p) : PS_DOWN));
  }
}

static void
proto_rethink_goal(struct proto *p)
{
  if (p->reconfiguring && !p->active)
  {
    struct proto_config *nc = p->cf_new;
    node *n = p->n.prev;
    DBG("%s has shut down for reconfiguration\n", p->name);
    p->cf->proto = NULL;
    config_del_obstacle(p->cf->global);
    proto_remove_channels(p);
    rem_node(&p->n);
    rfree(p->event);
    mb_free(p->message);
    mb_free(p);
    if (!nc)
      return;
    p = proto_init(nc, n);
  }

  /* Determine what state we want to reach */
  if (p->disabled || p->reconfiguring)
  {
    PROTO_LOCKED_FROM_MAIN(p)
      proto_shutdown(p);
  }
  else if (!p->active)
    proto_start(p);
}

struct proto *
proto_spawn(struct proto_config *cf, uint disabled)
{
  struct proto *p = proto_init(cf, TAIL(proto_list));
  p->disabled = disabled;
  proto_rethink_goal(p);
  return p;
}


/**
 * DOC: Graceful restart recovery
 *
 * Graceful restart of a router is a process when the routing plane (e.g. BIRD)
 * restarts but both the forwarding plane (e.g kernel routing table) and routing
 * neighbors keep proper routes, and therefore uninterrupted packet forwarding
 * is maintained.
 *
 * BIRD implements graceful restart recovery by deferring export of routes to
 * protocols until routing tables are refilled with the expected content. After
 * start, protocols generate routes as usual, but routes are not propagated to
 * them, until protocols report that they generated all routes. After that,
 * graceful restart recovery is finished and the export (and the initial feed)
 * to protocols is enabled.
 *
 * When graceful restart recovery need is detected during initialization, then
 * enabled protocols are marked with @gr_recovery flag before start. Such
 * protocols then decide how to proceed with graceful restart, participation is
 * voluntary. Protocols could lock the recovery for each channel by function
 * channel_graceful_restart_lock() (state stored in @gr_lock flag), which means
 * that they want to postpone the end of the recovery until they converge and
 * then unlock it. They also could set @gr_wait before advancing to %PS_UP,
 * which means that the core should defer route export to that channel until
 * the end of the recovery. This should be done by protocols that expect their
 * neigbors to keep the proper routes (kernel table, BGP sessions with BGP
 * graceful restart capability).
 *
 * The graceful restart recovery is finished when either all graceful restart
 * locks are unlocked or when graceful restart wait timer fires.
 *
 */

static void graceful_restart_done(timer *t);

/**
 * graceful_restart_recovery - request initial graceful restart recovery
 *
 * Called by the platform initialization code if the need for recovery
 * after graceful restart is detected during boot. Have to be called
 * before protos_commit().
 */
void
graceful_restart_recovery(void)
{
  graceful_restart_state = GRS_INIT;
}

/**
 * graceful_restart_init - initialize graceful restart
 *
 * When graceful restart recovery was requested, the function starts an active
 * phase of the recovery and initializes graceful restart wait timer. The
 * function have to be called after protos_commit().
 */
void
graceful_restart_init(void)
{
  if (!graceful_restart_state)
    return;

  log(L_INFO "Graceful restart started");

  if (!graceful_restart_locks)
  {
    graceful_restart_done(NULL);
    return;
  }

  graceful_restart_state = GRS_ACTIVE;
  gr_wait_timer = tm_new_init(proto_pool, graceful_restart_done, NULL, 0, 0);
  tm_start(gr_wait_timer, config->gr_wait S);
}

/**
 * graceful_restart_done - finalize graceful restart
 * @t: unused
 *
 * When there are no locks on graceful restart, the functions finalizes the
 * graceful restart recovery. Protocols postponing route export until the end of
 * the recovery are awakened and the export to them is enabled. All other
 * related state is cleared. The function is also called when the graceful
 * restart wait timer fires (but there are still some locks).
 */
static void
graceful_restart_done(timer *t UNUSED)
{
  log(L_INFO "Graceful restart done");
  graceful_restart_state = GRS_DONE;

  struct proto *p;
  WALK_LIST(p, proto_list)
  {
    if (!p->gr_recovery)
      continue;

    struct channel *c;
    WALK_LIST(c, p->channels)
    {
      /* Resume postponed export of routes */
      if ((c->channel_state == CS_UP) && c->gr_wait && p->rt_notify)
	channel_start_export(c);

      /* Cleanup */
      c->gr_wait = 0;
      c->gr_lock = 0;
    }

    p->gr_recovery = 0;
  }

  graceful_restart_locks = 0;
}

void
graceful_restart_show_status(void)
{
  if (graceful_restart_state != GRS_ACTIVE)
    return;

  cli_msg(-24, "Graceful restart recovery in progress");
  cli_msg(-24, "  Waiting for %d channels to recover", graceful_restart_locks);
  cli_msg(-24, "  Wait timer is %t/%u", tm_remains(gr_wait_timer), config->gr_wait);
}

/**
 * channel_graceful_restart_lock - lock graceful restart by channel
 * @p: channel instance
 *
 * This function allows a protocol to postpone the end of graceful restart
 * recovery until it converges. The lock is removed when the protocol calls
 * channel_graceful_restart_unlock() or when the channel is closed.
 *
 * The function have to be called during the initial phase of graceful restart
 * recovery and only for protocols that are part of graceful restart (i.e. their
 * @gr_recovery is set), which means it should be called from protocol start
 * hooks.
 */
void
channel_graceful_restart_lock(struct channel *c)
{
  ASSERT(graceful_restart_state == GRS_INIT);
  ASSERT(c->proto->gr_recovery);

  if (c->gr_lock)
    return;

  c->gr_lock = 1;
  graceful_restart_locks++;
}

/**
 * channel_graceful_restart_unlock - unlock graceful restart by channel
 * @p: channel instance
 *
 * This function unlocks a lock from channel_graceful_restart_lock(). It is also
 * automatically called when the lock holding protocol went down.
 */
void
channel_graceful_restart_unlock(struct channel *c)
{
  if (!c->gr_lock)
    return;

  c->gr_lock = 0;
  graceful_restart_locks--;

  if ((graceful_restart_state == GRS_ACTIVE) && !graceful_restart_locks)
    tm_start(gr_wait_timer, 0);
}



/**
 * protos_dump_all - dump status of all protocols
 *
 * This function dumps status of all existing protocol instances to the
 * debug output. It involves printing of general status information
 * such as protocol states, its position on the protocol lists
 * and also calling of a dump() hook of the protocol to print
 * the internals.
 */
void
protos_dump_all(void)
{
  debug("Protocols:\n");

  struct proto *p;
  WALK_LIST(p, proto_list)
  {
#define DPF(x)	(p->x ? " " #x : "")
    debug("  protocol %s (%p) state %s with %d active channels flags: %s%s%s%s%s\n",
	p->name, p, p_states[p->proto_state], p->active_channels,
	DPF(disabled), DPF(active), DPF(do_stop), DPF(reconfiguring));
#undef DPF

    struct channel *c;
    WALK_LIST(c, p->channels)
    {
      debug("\tTABLE %s\n", c->table->name);
      if (c->in_filter)
	debug("\tInput filter: %s\n", filter_name(c->in_filter));
      if (c->out_filter)
	debug("\tOutput filter: %s\n", filter_name(c->out_filter));
      debug("\tChannel state: %s/%s/%s\n", c_states[c->channel_state],
	  c->in_req.hook ? rt_import_state_name(rt_import_get_state(c->in_req.hook)) : "-",
	  c->out_req.hook ? rt_export_state_name(rt_export_get_state(c->out_req.hook)) : "-");
    }

    if (p->proto->dump && (p->proto_state != PS_DOWN))
      p->proto->dump(p);
  }
}

/**
 * proto_build - make a single protocol available
 * @p: the protocol
 *
 * After the platform specific initialization code uses protos_build()
 * to add all the standard protocols, it should call proto_build() for
 * all platform specific protocols to inform the core that they exist.
 */
void
proto_build(struct protocol *p)
{
  add_tail(&protocol_list, &p->n);
}

/* FIXME: convert this call to some protocol hook */
extern void bfd_init_all(void);

void protos_build_gen(void);

/**
 * protos_build - build a protocol list
 *
 * This function is called during BIRD startup to insert
 * all standard protocols to the global protocol list. Insertion
 * of platform specific protocols (such as the kernel syncer)
 * is in the domain of competence of the platform dependent
 * startup code.
 */
void
protos_build(void)
{
  protos_build_gen();

  proto_pool = rp_new(&root_pool, "Protocols");
  proto_shutdown_timer = tm_new(proto_pool);
  proto_shutdown_timer->hook = proto_shutdown_loop;
}


/* Temporary hack to propagate restart to BGP */
int proto_restart;

static void
proto_shutdown_loop(timer *t UNUSED)
{
  struct proto *p, *p_next;

  WALK_LIST_DELSAFE(p, p_next, proto_list)
    if (p->down_sched)
    {
      proto_restart = (p->down_sched == PDS_RESTART);

      p->disabled = 1;
      proto_rethink_goal(p);
      if (proto_restart)
      {
	p->disabled = 0;
	proto_rethink_goal(p);
      }
    }
}

static inline void
proto_schedule_down(struct proto *p, byte restart, byte code)
{
  /* Does not work for other states (even PS_START) */
  ASSERT(p->proto_state == PS_UP);

  /* Scheduled restart may change to shutdown, but not otherwise */
  if (p->down_sched == PDS_DISABLE)
    return;

  p->down_sched = restart ? PDS_RESTART : PDS_DISABLE;
  p->down_code = code;
  tm_start_max(proto_shutdown_timer, restart ? 250 MS : 0);
}

/**
 * proto_set_message - set administrative message to protocol
 * @p: protocol
 * @msg: message
 * @len: message length (-1 for NULL-terminated string)
 *
 * The function sets administrative message (string) related to protocol state
 * change. It is called by the nest code for manual enable/disable/restart
 * commands all routes to the protocol, and by protocol-specific code when the
 * protocol state change is initiated by the protocol. Using NULL message clears
 * the last message. The message string may be either NULL-terminated or with an
 * explicit length.
 */
void
proto_set_message(struct proto *p, char *msg, int len)
{
  mb_free(p->message);
  p->message = NULL;

  if (!msg || !len)
    return;

  if (len < 0)
    len = strlen(msg);

  if (!len)
    return;

  p->message = mb_alloc(proto_pool, len + 1);
  memcpy(p->message, msg, len);
  p->message[len] = 0;
}


static const char * channel_limit_name[] = {
  [PLA_WARN] = "warn",
  [PLA_BLOCK] = "block",
  [PLA_RESTART] = "restart",
  [PLA_DISABLE] = "disable",
};


static void
channel_log_limit(struct channel *c, struct limit *l, int dir)
{
  const char *dir_name[PLD_MAX] = { "receive", "import" , "export" };
  log(L_WARN "Channel %s.%s hits route %s limit (%d), action: %s",
      c->proto->name, c->name, dir_name[dir], l->max, channel_limit_name[c->limit_actions[dir]]);
}

static void
channel_activate_limit(struct channel *c, struct limit *l, int dir)
{
  if (c->limit_active & (1 << dir))
    return;

  c->limit_active |= (1 << dir);
  channel_log_limit(c, l, dir);
}

static int
channel_limit_warn(struct limit *l, void *data)
{
  struct channel_limit_data *cld = data;
  struct channel *c = cld->c;
  int dir = cld->dir;

  channel_log_limit(c, l, dir);

  return 0;
}

static int
channel_limit_block(struct limit *l, void *data)
{
  struct channel_limit_data *cld = data;
  struct channel *c = cld->c;
  int dir = cld->dir;

  channel_activate_limit(c, l, dir);

  return 1;
}

static const byte chl_dir_down[PLD_MAX] = { PDC_RX_LIMIT_HIT, PDC_IN_LIMIT_HIT, PDC_OUT_LIMIT_HIT };

static int
channel_limit_down(struct limit *l, void *data)
{
  struct channel_limit_data *cld = data;
  struct channel *c = cld->c;
  struct proto *p = c->proto;
  int dir = cld->dir;

  channel_activate_limit(c, l, dir);

  if (p->proto_state == PS_UP)
    proto_schedule_down(p, c->limit_actions[dir] == PLA_RESTART, chl_dir_down[dir]);

  return 1;
}

static int (*channel_limit_action[])(struct limit *, void *) = {
  [PLA_NONE] = NULL,
  [PLA_WARN] = channel_limit_warn,
  [PLA_BLOCK] = channel_limit_block,
  [PLA_RESTART] = channel_limit_down,
  [PLA_DISABLE] = channel_limit_down,
};

static void
channel_update_limit(struct channel *c, struct limit *l, int dir, struct channel_limit *cf)
{
  l->action = channel_limit_action[cf->action];
  c->limit_actions[dir] = cf->action;

  struct channel_limit_data cld = { .c = c, .dir = dir };
  limit_update(l, &cld, cf->action ? cf->limit : ~((u32) 0));
}

static void
channel_init_limit(struct channel *c, struct limit *l, int dir, struct channel_limit *cf)
{
  channel_reset_limit(c, l, dir);
  channel_update_limit(c, l, dir, cf);
}

static void
channel_reset_limit(struct channel *c, struct limit *l, int dir)
{
  limit_reset(l);
  c->limit_active &= ~(1 << dir);
}

static inline void
proto_do_start(struct proto *p)
{
  p->active = 1;
  if (!p->cf->late_if_feed)
    if_feed_baby(p);
}

static void
proto_do_up(struct proto *p)
{
  if (!p->main_source)
  {
    p->main_source = rt_get_source(p, 0);
    rt_lock_source(p->main_source);
  }

  proto_start_channels(p);

  if (p->cf->late_if_feed)
    if_feed_baby(p);
}

static inline void
proto_do_pause(struct proto *p)
{
  proto_pause_channels(p);
}

static void
proto_do_stop(struct proto *p)
{
  p->down_sched = 0;
  p->gr_recovery = 0;

  if (p->main_source)
  {
    rt_unlock_source(p->main_source);
    p->main_source = NULL;
  }

  proto_stop_channels(p);

  p->do_stop = 1;
  proto_send_event(p);
}

static void
proto_do_down(struct proto *p)
{
  p->down_code = 0;
  neigh_prune();

  /* Shutdown is finished in the protocol event */
  if (proto_is_done(p))
    proto_send_event(p);
}



/**
 * proto_notify_state - notify core about protocol state change
 * @p: protocol the state of which has changed
 * @ps: the new status
 *
 * Whenever a state of a protocol changes due to some event internal
 * to the protocol (i.e., not inside a start() or shutdown() hook),
 * it should immediately notify the core about the change by calling
 * proto_notify_state() which will write the new state to the &proto
 * structure and take all the actions necessary to adapt to the new
 * state. State change to PS_DOWN immediately frees resources of protocol
 * and might execute start callback of protocol; therefore,
 * it should be used at tail positions of protocol callbacks.
 */
void
proto_notify_state(struct proto *p, uint state)
{
  uint ps = p->proto_state;

  DBG("%s reporting state transition %s -> %s\n", p->name, p_states[ps], p_states[state]);
  if (state == ps)
    return;

  p->proto_state = state;
  p->last_state_change = current_time();

  switch (state)
  {
  case PS_START:
    ASSERT(ps == PS_DOWN || ps == PS_UP);

    if (ps == PS_DOWN)
      proto_do_start(p);
    else
      proto_do_pause(p);
    break;

  case PS_UP:
    ASSERT(ps == PS_DOWN || ps == PS_START);

    if (ps == PS_DOWN)
      proto_do_start(p);

    proto_do_up(p);
    break;

  case PS_STOP:
    ASSERT(ps == PS_START || ps == PS_UP);

    proto_do_stop(p);
    break;

  case PS_DOWN:
    if (ps != PS_STOP)
      proto_do_stop(p);

    proto_do_down(p);
    break;

  default:
    bug("%s: Invalid state %d", p->name, ps);
  }

  proto_log_state_change(p);
}

/*
 *  CLI Commands
 */

static char *
proto_state_name(struct proto *p)
{
  switch (p->proto_state)
  {
  case PS_DOWN:		return p->active ? "flush" : "down";
  case PS_START:	return "start";
  case PS_UP:		return "up";
  case PS_STOP:		return "stop";
  default:		return "???";
  }
}

static void
channel_show_stats(struct channel *c)
{
  struct channel_import_stats *ch_is = &c->import_stats;
  struct channel_export_stats *ch_es = &c->export_stats;
  struct rt_import_stats *rt_is = c->in_req.hook ? &c->in_req.hook->stats : NULL;
  struct rt_export_stats *rt_es = c->out_req.hook ? &c->out_req.hook->stats : NULL;

#define SON(ie, item)	((ie) ? (ie)->item : 0)
#define SCI(item) SON(ch_is, item)
#define SCE(item) SON(ch_es, item)
#define SRI(item) SON(rt_is, item)
#define SRE(item) SON(rt_es, item)

  u32 rx_routes = c->rx_limit.count;
  u32 in_routes = c->in_limit.count;
  u32 out_routes = c->out_limit.count;

  if (c->in_keep)
    cli_msg(-1006, "    Routes:         %u imported, %u filtered, %u exported, %u preferred",
	    in_routes, (rx_routes - in_routes), out_routes, SRI(pref));
  else
    cli_msg(-1006, "    Routes:         %u imported, %u exported, %u preferred",
	    in_routes, out_routes, SRI(pref));

  cli_msg(-1006, "    Route change stats:     received   rejected   filtered    ignored   RX limit   IN limit   accepted");
  cli_msg(-1006, "      Import updates:     %10u %10u %10u %10u %10u %10u %10u",
	  SCI(updates_received), SCI(updates_invalid),
	  SCI(updates_filtered), SRI(updates_ignored),
	  SCI(updates_limited_rx), SCI(updates_limited_in),
	  SRI(updates_accepted));
  cli_msg(-1006, "      Import withdraws:   %10u %10u        --- %10u        --- %10u",
	  SCI(withdraws_received), SCI(withdraws_invalid),
	  SRI(withdraws_ignored), SRI(withdraws_accepted));
  cli_msg(-1006, "      Export updates:     %10u %10u %10u        --- %10u %10u",
	  SRE(updates_received), SCE(updates_rejected),
	  SCE(updates_filtered), SCE(updates_limited), SCE(updates_accepted));
  cli_msg(-1006, "      Export withdraws:   %10u        ---        ---        ---         ---%10u",
	  SRE(withdraws_received), SCE(withdraws_accepted));

#undef SRI
#undef SRE
#undef SCI
#undef SCE
#undef SON
}

void
channel_show_limit(struct limit *l, const char *dsc, int active, int action)
{
  if (!l->action)
    return;

  cli_msg(-1006, "    %-16s%d%s", dsc, l->max, active ? " [HIT]" : "");
  cli_msg(-1006, "      Action:       %s", channel_limit_name[action]);
}

void
channel_show_info(struct channel *c)
{
  cli_msg(-1006, "  Channel %s", c->name);
  cli_msg(-1006, "    State:          %s", c_states[c->channel_state]);
  cli_msg(-1006, "    Import state:   %s", rt_import_state_name(rt_import_get_state(c->in_req.hook)));
  cli_msg(-1006, "    Export state:   %s", rt_export_state_name(rt_export_get_state(c->out_req.hook)));
  cli_msg(-1006, "    Table:          %s", c->table->name);
  cli_msg(-1006, "    Preference:     %d", c->preference);
  cli_msg(-1006, "    Input filter:   %s", filter_name(c->in_filter));
  cli_msg(-1006, "    Output filter:  %s", filter_name(c->out_filter));

  if (graceful_restart_state == GRS_ACTIVE)
    cli_msg(-1006, "    GR recovery:   %s%s",
	    c->gr_lock ? " pending" : "",
	    c->gr_wait ? " waiting" : "");

  channel_show_limit(&c->rx_limit, "Receive limit:", c->limit_active & (1 << PLD_RX), c->limit_actions[PLD_RX]);
  channel_show_limit(&c->in_limit, "Import limit:", c->limit_active & (1 << PLD_IN), c->limit_actions[PLD_IN]);
  channel_show_limit(&c->out_limit, "Export limit:", c->limit_active & (1 << PLD_OUT), c->limit_actions[PLD_OUT]);

  if (c->channel_state != CS_DOWN)
    channel_show_stats(c);
}

void
channel_cmd_debug(struct channel *c, uint mask)
{
  if (cli_access_restricted())
    return;

  c->debug = mask;
  cli_msg(0, "");
}

void
proto_cmd_show(struct proto *p, uintptr_t verbose, int cnt)
{
  byte buf[256], tbuf[TM_DATETIME_BUFFER_SIZE];

  /* First protocol - show header */
  if (!cnt)
    cli_msg(-2002, "%-10s %-10s %-10s %-6s %-12s  %s",
	    "Name", "Proto", "Table", "State", "Since", "Info");

  buf[0] = 0;
  if (p->proto->get_status)
    p->proto->get_status(p, buf);
  tm_format_time(tbuf, &config->tf_proto, p->last_state_change);
  cli_msg(-1002, "%-10s %-10s %-10s %-6s %-12s  %s",
	  p->name,
	  p->proto->name,
	  p->main_channel ? p->main_channel->table->name : "---",
	  proto_state_name(p),
	  tbuf,
	  buf);

  if (verbose)
  {
    if (p->cf->dsc)
      cli_msg(-1006, "  Description:    %s", p->cf->dsc);
    if (p->message)
      cli_msg(-1006, "  Message:        %s", p->message);
    if (p->cf->router_id)
      cli_msg(-1006, "  Router ID:      %R", p->cf->router_id);
    if (p->vrf_set)
      cli_msg(-1006, "  VRF:            %s", p->vrf ? p->vrf->name : "default");

    if (p->proto->show_proto_info)
      p->proto->show_proto_info(p);
    else
    {
      struct channel *c;
      WALK_LIST(c, p->channels)
	channel_show_info(c);
    }

    cli_msg(-1006, "");
  }
}

void
proto_cmd_disable(struct proto *p, uintptr_t arg, int cnt UNUSED)
{
  if (p->disabled)
  {
    cli_msg(-8, "%s: already disabled", p->name);
    return;
  }

  log(L_INFO "Disabling protocol %s", p->name);
  p->disabled = 1;
  p->down_code = PDC_CMD_DISABLE;
  proto_set_message(p, (char *) arg, -1);
  proto_shutdown(p);
  cli_msg(-9, "%s: disabled", p->name);
}

void
proto_cmd_enable(struct proto *p, uintptr_t arg, int cnt UNUSED)
{
  if (!p->disabled)
  {
    cli_msg(-10, "%s: already enabled", p->name);
    return;
  }

  log(L_INFO "Enabling protocol %s", p->name);
  p->disabled = 0;
  proto_set_message(p, (char *) arg, -1);
  proto_rethink_goal(p);
  cli_msg(-11, "%s: enabled", p->name);
}

void
proto_cmd_restart(struct proto *p, uintptr_t arg, int cnt UNUSED)
{
  if (p->disabled)
  {
    cli_msg(-8, "%s: already disabled", p->name);
    return;
  }

  log(L_INFO "Restarting protocol %s", p->name);
  p->disabled = 1;
  p->down_code = PDC_CMD_RESTART;
  proto_set_message(p, (char *) arg, -1);
  proto_shutdown(p);
  p->disabled = 0;
  /* After the protocol shuts down, proto_rethink_goal() is run from proto_event. */
  cli_msg(-12, "%s: restarted", p->name);
}

void
proto_cmd_reload(struct proto *p, uintptr_t dir, int cnt UNUSED)
{
  struct channel *c;

  if (p->disabled)
  {
    cli_msg(-8, "%s: already disabled", p->name);
    return;
  }

  /* If the protocol in not UP, it has no routes */
  if (p->proto_state != PS_UP)
    return;

  /* All channels must support reload */
  if (dir != CMD_RELOAD_OUT)
    WALK_LIST(c, p->channels)
      if ((c->channel_state == CS_UP) && !channel_reloadable(c))
      {
	cli_msg(-8006, "%s: reload failed", p->name);
	return;
      }

  log(L_INFO "Reloading protocol %s", p->name);

  /* re-importing routes */
  if (dir != CMD_RELOAD_OUT)
    WALK_LIST(c, p->channels)
      if (c->channel_state == CS_UP)
	channel_request_reload(c);

  /* re-exporting routes */
  if (dir != CMD_RELOAD_IN)
    WALK_LIST(c, p->channels)
      if (c->channel_state == CS_UP)
	channel_request_feeding(c);

  cli_msg(-15, "%s: reloading", p->name);
}

extern void pipe_update_debug(struct proto *P);

void
proto_cmd_debug(struct proto *p, uintptr_t mask, int cnt UNUSED)
{
  p->debug = mask;

#ifdef CONFIG_PIPE
  if (p->proto == &proto_pipe)
    pipe_update_debug(p);
#endif
}

void
proto_cmd_mrtdump(struct proto *p, uintptr_t mask, int cnt UNUSED)
{
  p->mrtdump = mask;
}

static void
proto_apply_cmd_symbol(const struct symbol *s, void (* cmd)(struct proto *, uintptr_t, int), uintptr_t arg)
{
  if (s->class != SYM_PROTO)
  {
    cli_msg(9002, "%s is not a protocol", s->name);
    return;
  }

  if (s->proto->proto)
  {
    struct proto *p = s->proto->proto;
    PROTO_LOCKED_FROM_MAIN(p)
      cmd(p, arg, 0);
    cli_msg(0, "");
  }
  else
    cli_msg(9002, "%s does not exist", s->name);
}

static void
proto_apply_cmd_patt(const char *patt, void (* cmd)(struct proto *, uintptr_t, int), uintptr_t arg)
{
  struct proto *p;
  int cnt = 0;

  WALK_LIST(p, proto_list)
    if (!patt || patmatch(patt, p->name))
      PROTO_LOCKED_FROM_MAIN(p)
	cmd(p, arg, cnt++);

  if (!cnt)
    cli_msg(8003, "No protocols match");
  else
    cli_msg(0, "");
}

void
proto_apply_cmd(struct proto_spec ps, void (* cmd)(struct proto *, uintptr_t, int),
		int restricted, uintptr_t arg)
{
  if (restricted && cli_access_restricted())
    return;

  if (ps.patt)
    proto_apply_cmd_patt(ps.ptr, cmd, arg);
  else
    proto_apply_cmd_symbol(ps.ptr, cmd, arg);
}

struct proto *
proto_get_named(struct symbol *sym, struct protocol *pr)
{
  struct proto *p, *q;

  if (sym)
  {
    if (sym->class != SYM_PROTO)
      cf_error("%s: Not a protocol", sym->name);

    p = sym->proto->proto;
    if (!p || p->proto != pr)
      cf_error("%s: Not a %s protocol", sym->name, pr->name);
  }
  else
  {
    p = NULL;
    WALK_LIST(q, proto_list)
      if ((q->proto == pr) && (q->proto_state != PS_DOWN))
      {
	if (p)
	  cf_error("There are multiple %s protocols running", pr->name);
	p = q;
      }
    if (!p)
      cf_error("There is no %s protocol running", pr->name);
  }

  return p;
}

struct proto *
proto_iterate_named(struct symbol *sym, struct protocol *proto, struct proto *old)
{
  if (sym)
  {
    /* Just the first pass */
    if (old)
    {
      cli_msg(0, "");
      return NULL;
    }

    if (sym->class != SYM_PROTO)
      cf_error("%s: Not a protocol", sym->name);

    struct proto *p = sym->proto->proto;
    if (!p || (p->proto != proto))
      cf_error("%s: Not a %s protocol", sym->name, proto->name);

    return p;
  }
  else
  {
    for (struct proto *p = !old ? HEAD(proto_list) : NODE_NEXT(old);
	 NODE_VALID(p);
	 p = NODE_NEXT(p))
    {
      if ((p->proto == proto) && (p->proto_state != PS_DOWN))
      {
	cli_separator(this_cli);
	return p;
      }
    }

    /* Not found anything during first pass */
    if (!old)
      cf_error("There is no %s protocol running", proto->name);

    /* No more items */
    cli_msg(0, "");
    return NULL;
  }
}<|MERGE_RESOLUTION|>--- conflicted
+++ resolved
@@ -489,12 +489,9 @@
 
   c->out_req = (struct rt_export_request) {
     .name = rn,
-<<<<<<< HEAD
+    .list = proto_work_list(c->proto),
     .addr = c->out_subprefix,
     .addr_mode = c->out_subprefix ? TE_ADDR_IN : TE_ADDR_NONE,
-=======
-    .list = proto_work_list(c->proto),
->>>>>>> 94eb0858
     .trace_routes = c->debug | c->proto->debug,
     .dump_req = channel_dump_export_req,
     .log_state_change = channel_export_log_state_change,
@@ -655,82 +652,11 @@
 
 /* Called by protocol to activate in_table */
 void
-<<<<<<< HEAD
 channel_setup_in_table(struct channel *c)
 {
   c->reload_req = (struct rt_export_request) {
     .name = mb_sprintf(c->proto->pool, "%s.%s.import", c->proto->name, c->name),
-=======
-channel_setup_in_table(struct channel *c, int best)
-{
-  int nlen = sizeof("import") + strlen(c->name) + strlen(c->proto->name) + 3;
-
-  struct {
-    struct channel_aux_table cat;
-    struct rtable_config tab_cf;
-    char name[0];
-  } *cat = mb_allocz(c->proto->pool, sizeof(*cat) + nlen);
-
-  bsprintf(cat->name, "%s.%s.import", c->proto->name, c->name);
-
-  cat->tab_cf.name = cat->name;
-  cat->tab_cf.addr_type = c->net_type;
-
-  c->in_table = &cat->cat;
-  c->in_table->push = (struct rt_import_request) {
-    .name = cat->name,
-    .trace_routes = c->debug | c->proto->debug,
-    .dump_req = channel_in_push_dump_req,
-    .log_state_change = channel_push_log_state_change,
-    .preimport = channel_in_preimport,
-  };
-  c->in_table->get = (struct rt_export_request) {
-    .name = cat->name,
     .list = proto_work_list(c->proto),
-    .trace_routes = c->debug | c->proto->debug,
-    .dump_req = channel_in_get_dump_req,
-    .log_state_change = channel_get_log_state_change,
-    .export_one = best ? channel_in_export_one_best : channel_in_export_one_any,
-    .export_bulk = best ? channel_in_export_bulk_best : channel_in_export_bulk_any,
-  };
-
-  c->in_table->c = c;
-  c->in_table->tab = rt_setup(c->proto->pool, &cat->tab_cf);
-  self_link(&c->in_table->tab->n);
-  rt_lock_table(c->in_table->tab);
-
-  rt_request_import(c->in_table->tab, &c->in_table->push);
-  rt_request_export(c->in_table->tab, &c->in_table->get);
-}
-
-/* Called by protocol to activate out_table */
-void
-channel_setup_out_table(struct channel *c)
-{
-  int nlen = sizeof("export") + strlen(c->name) + strlen(c->proto->name) + 3;
-
-  struct {
-    struct channel_aux_table cat;
-    struct rtable_config tab_cf;
-    char name[0];
-  } *cat = mb_allocz(c->proto->pool, sizeof(*cat) + nlen);
-
-  bsprintf(cat->name, "%s.%s.export", c->proto->name, c->name);
-
-  cat->tab_cf.name = cat->name;
-  cat->tab_cf.addr_type = c->net_type;
-
-  c->out_table = &cat->cat;
-  c->out_table->push = (struct rt_import_request) {
-    .name = cat->name,
-    .trace_routes = c->debug | c->proto->debug,
-    .dump_req = channel_out_push_dump_req,
-    .log_state_change = channel_push_log_state_change,
-  };
-  c->out_table->get = (struct rt_export_request) {
-    .name = cat->name,
-    .list = proto_work_list(c->proto),
->>>>>>> 94eb0858
     .trace_routes = c->debug | c->proto->debug,
     .export_bulk = channel_reload_export_bulk,
     .dump_req = channel_reload_dump_req,
@@ -895,16 +821,7 @@
 void
 channel_request_feeding(struct channel *c)
 {
-<<<<<<< HEAD
   ASSERT(c->out_req.hook);
-=======
-  if (c->gr_wait || !c->proto->rt_notify)
-    return;
-
-  CD(c, "Refeed requested");
-
-  ASSERT_DIE(c->out_req.hook);
->>>>>>> 94eb0858
 
   c->refeed_pending = 1;
   rt_stop_export(&c->out_req, channel_export_stopped);
@@ -1238,21 +1155,15 @@
   DBG("Kicking %s up\n", p->name);
   PD(p, "Starting");
 
-  int ns = strlen("Protocol ") + strlen(p->cf->name) + 1;
-  void *nb = mb_alloc(proto_pool, ns);
-  ASSERT_DIE(ns - 1 == bsnprintf(nb, ns, "Protocol %s", p->cf->name));
-
-  p->pool = rp_new(proto_pool, nb);
+  p->pool = rp_newf(proto_pool, "Protocol %s", p->cf->name);
 
   if (graceful_restart_state == GRS_INIT)
     p->gr_recovery = 1;
 
   if (p->cf->loop_order != DOMAIN_ORDER(the_bird))
-    p->loop = birdloop_new(p->pool, p->cf->loop_order, nb);
+    p->loop = birdloop_new(p->pool, p->cf->loop_order, p->pool->name);
 
   p->event->list = proto_event_list(p);
-
-  mb_move(nb, p->pool);
 
   PROTO_LOCKED_FROM_MAIN(p)
     proto_notify_state(p, (p->proto->start ? p->proto->start(p) : PS_UP));

/*
 *	BIRD -- Protocols
 *
 *	(c) 1998--2000 Martin Mares <mj@ucw.cz>
 *
 *	Can be freely distributed and used under the terms of the GNU GPL.
 */

#undef LOCAL_DEBUG

#include "nest/bird.h"
#include "nest/protocol.h"
#include "lib/resource.h"
#include "lib/lists.h"
#include "lib/event.h"
#include "lib/timer.h"
#include "lib/string.h"
#include "conf/conf.h"
#include "nest/rt.h"
#include "nest/iface.h"
#include "nest/cli.h"
#include "filter/filter.h"
#include "filter/f-inst.h"

pool *proto_pool;
list STATIC_LIST_INIT(proto_list);

static list STATIC_LIST_INIT(protocol_list);

#define CD(c, msg, args...) ({ if (c->debug & D_STATES) log(L_TRACE "%s.%s: " msg, c->proto->name, c->name ?: "?", ## args); })
#define PD(p, msg, args...) ({ if (p->debug & D_STATES) log(L_TRACE "%s: " msg, p->name, ## args); })

static timer *proto_shutdown_timer;
static timer *gr_wait_timer;

#define GRS_NONE	0
#define GRS_INIT	1
#define GRS_ACTIVE	2
#define GRS_DONE	3

static int graceful_restart_state;
static u32 graceful_restart_locks;

static char *p_states[] = { "DOWN", "START", "UP", "STOP" };
static char *c_states[] = { "DOWN", "START", "UP", "STOP", "RESTART" };

extern struct protocol proto_unix_iface;

static void channel_request_reload(struct channel *c);
static void proto_shutdown_loop(timer *);
static void proto_rethink_goal(struct proto *p);
static char *proto_state_name(struct proto *p);
static void channel_init_limit(struct channel *c, struct limit *l, int dir, struct channel_limit *cf);
static void channel_update_limit(struct channel *c, struct limit *l, int dir, struct channel_limit *cf);
static void channel_reset_limit(struct channel *c, struct limit *l, int dir);
static void channel_feed_end(struct channel *c);
static void channel_export_stopped(struct rt_export_request *req);
static void channel_check_stopped(struct channel *c);

static inline int proto_is_done(struct proto *p)
<<<<<<< HEAD
{ return (p->proto_state == PS_DOWN) && proto_is_inactive(p); }

static inline event_list *proto_event_list(struct proto *p)
{ return p->loop == &main_birdloop ? &global_event_list : birdloop_event_list(p->loop); }

static inline event_list *proto_work_list(struct proto *p)
{ return p->loop == &main_birdloop ? &global_work_list : birdloop_event_list(p->loop); }

static inline void proto_send_event(struct proto *p)
{ ev_send(proto_event_list(p), p->event); }

#define PROTO_ENTER_FROM_MAIN(p)    ({ \
    ASSERT_DIE(birdloop_inside(&main_birdloop)); \
    struct birdloop *_loop = (p)->loop; \
    if (_loop != &main_birdloop) birdloop_enter(_loop); \
    _loop; \
    })

#define PROTO_LEAVE_FROM_MAIN(loop) ({ if (loop != &main_birdloop) birdloop_leave(loop); })

#define PROTO_LOCKED_FROM_MAIN(p)	for (struct birdloop *_proto_loop = PROTO_ENTER_FROM_MAIN(p); _proto_loop; PROTO_LEAVE_FROM_MAIN(_proto_loop), (_proto_loop = NULL))

=======
{
  return (p->proto_state == PS_DOWN)
    && (p->active_channels == 0)
    && EMPTY_TLIST(proto_neigh, &p->neighbors);
}
>>>>>>> 0bb04d53

static inline int channel_is_active(struct channel *c)
{ return (c->channel_state != CS_DOWN); }

static inline int channel_reloadable(struct channel *c)
{ return c->proto->reload_routes && c->reloadable; }

static inline void
channel_log_state_change(struct channel *c)
{
  CD(c, "State changed to %s", c_states[c->channel_state]);
}

void
channel_import_log_state_change(struct rt_import_request *req, u8 state)
{
  struct channel *c = SKIP_BACK(struct channel, in_req, req);
  CD(c, "Channel import state changed to %s", rt_import_state_name(state));
}

void
channel_export_log_state_change(struct rt_export_request *req, u8 state)
{
  struct channel *c = SKIP_BACK(struct channel, out_req, req);
  CD(c, "Channel export state changed to %s", rt_export_state_name(state));

  switch (state)
  {
    case TES_FEEDING:
      if (c->proto->feed_begin)
	c->proto->feed_begin(c, !c->refeeding);
      break;
    case TES_READY:
      channel_feed_end(c);
      break;
  }
}

static void
channel_dump_import_req(struct rt_import_request *req)
{
  struct channel *c = SKIP_BACK(struct channel, in_req, req);
  debug("  Channel %s.%s import request %p\n", c->proto->name, c->name, req);
}

static void
channel_dump_export_req(struct rt_export_request *req)
{
  struct channel *c = SKIP_BACK(struct channel, out_req, req);
  debug("  Channel %s.%s export request %p\n", c->proto->name, c->name, req);
}

static void
proto_log_state_change(struct proto *p)
{
  if (p->debug & D_STATES)
  {
    char *name = proto_state_name(p);
    if (name != p->last_state_name_announced)
    {
      p->last_state_name_announced = name;
      PD(p, "State changed to %s", proto_state_name(p));
    }
  }
  else
    p->last_state_name_announced = NULL;
}


struct channel_config *
proto_cf_find_channel(struct proto_config *pc, uint net_type)
{
  struct channel_config *cc;

  WALK_LIST(cc, pc->channels)
    if (cc->net_type == net_type)
      return cc;

  return NULL;
}

/**
 * proto_find_channel_by_table - find channel connected to a routing table
 * @p: protocol instance
 * @t: routing table
 *
 * Returns pointer to channel or NULL
 */
struct channel *
proto_find_channel_by_table(struct proto *p, rtable *t)
{
  struct channel *c;

  WALK_LIST(c, p->channels)
    if (c->table == t)
      return c;

  return NULL;
}

/**
 * proto_find_channel_by_name - find channel by its name
 * @p: protocol instance
 * @n: channel name
 *
 * Returns pointer to channel or NULL
 */
struct channel *
proto_find_channel_by_name(struct proto *p, const char *n)
{
  struct channel *c;

  WALK_LIST(c, p->channels)
    if (!strcmp(c->name, n))
      return c;

  return NULL;
}

int channel_preimport(struct rt_import_request *req, rte *new, rte *old);

void rt_notify_optimal(struct rt_export_request *req, const net_addr *net, struct rt_pending_export *rpe);
void rt_notify_any(struct rt_export_request *req, const net_addr *net, struct rt_pending_export *rpe);
void rt_feed_any(struct rt_export_request *req, const net_addr *net, struct rt_pending_export *rpe, rte **feed, uint count);
void rt_notify_accepted(struct rt_export_request *req, const net_addr *net, struct rt_pending_export *rpe, rte **feed, uint count);
void rt_notify_merged(struct rt_export_request *req, const net_addr *net, struct rt_pending_export *rpe, rte **feed, uint count);


/**
 * proto_add_channel - connect protocol to a routing table
 * @p: protocol instance
 * @cf: channel configuration
 *
 * This function creates a channel between the protocol instance @p and the
 * routing table specified in the configuration @cf, making the protocol hear
 * all changes in the table and allowing the protocol to update routes in the
 * table.
 *
 * The channel is linked in the protocol channel list and when active also in
 * the table channel list. Channels are allocated from the global resource pool
 * (@proto_pool) and they are automatically freed when the protocol is removed.
 */

struct channel *
proto_add_channel(struct proto *p, struct channel_config *cf)
{
  struct channel *c = mb_allocz(proto_pool, cf->channel->channel_size);

  c->name = cf->name;
  c->channel = cf->channel;
  c->proto = p;
  c->table = cf->table->table;
  rt_lock_table(c->table);

  c->in_filter = cf->in_filter;
  c->out_filter = cf->out_filter;
  c->out_subprefix = cf->out_subprefix;

  channel_init_limit(c, &c->rx_limit, PLD_RX, &cf->rx_limit);
  channel_init_limit(c, &c->in_limit, PLD_IN, &cf->in_limit);
  channel_init_limit(c, &c->out_limit, PLD_OUT, &cf->out_limit);

  c->net_type = cf->net_type;
  c->ra_mode = cf->ra_mode;
  c->preference = cf->preference;
  c->debug = cf->debug;
  c->merge_limit = cf->merge_limit;
  c->in_keep = cf->in_keep;
  c->rpki_reload = cf->rpki_reload;

  c->channel_state = CS_DOWN;
  c->last_state_change = current_time();
  c->reloadable = 1;

  init_list(&c->roa_subscriptions);

  CALL(c->channel->init, c, cf);

  add_tail(&p->channels, &c->n);

  CD(c, "Connected to table %s", c->table->name);

  return c;
}

void
proto_remove_channel(struct proto *p UNUSED, struct channel *c)
{
  ASSERT(c->channel_state == CS_DOWN);

  CD(c, "Removed", c->name);

  rt_unlock_table(c->table);
  rem_node(&c->n);
  mb_free(c);
}


static void
proto_start_channels(struct proto *p)
{
  struct channel *c;
  WALK_LIST(c, p->channels)
    if (!c->disabled)
      channel_set_state(c, CS_UP);
}

static void
proto_pause_channels(struct proto *p)
{
  struct channel *c;
  WALK_LIST(c, p->channels)
    if (!c->disabled && channel_is_active(c))
      channel_set_state(c, CS_PAUSE);
}

static void
proto_stop_channels(struct proto *p)
{
  struct channel *c;
  WALK_LIST(c, p->channels)
    if (!c->disabled && channel_is_active(c))
      channel_set_state(c, CS_STOP);
}

static void
proto_remove_channels(struct proto *p)
{
  struct channel *c;
  WALK_LIST_FIRST(c, p->channels)
    proto_remove_channel(p, c);
}

struct roa_subscription {
  node roa_node;
  struct settle settle;
  struct channel *c;
  struct rt_export_request req;
};

static void
channel_roa_in_changed(struct settle *se)
{
  struct roa_subscription *s = SKIP_BACK(struct roa_subscription, settle, se);
  struct channel *c = s->c;
  int active = !!c->reload_req.hook;

  CD(c, "Reload triggered by RPKI change%s", active ? " - already active" : "");

  if (!active)
    channel_request_reload(c);
  else
    c->reload_pending = 1;
}

static void
channel_roa_out_changed(struct settle *se)
{
  struct roa_subscription *s = SKIP_BACK(struct roa_subscription, settle, se);
  struct channel *c = s->c;

  CD(c, "Feeding triggered by RPKI change");

  c->refeed_pending = 1;

  if (c->out_req.hook)
    rt_stop_export(&c->out_req, channel_export_stopped);
}

static void
channel_export_one_roa(struct rt_export_request *req, const net_addr *net UNUSED, struct rt_pending_export *first)
{
  struct roa_subscription *s = SKIP_BACK(struct roa_subscription, req, req);

  /* TODO: use the information about what roa has changed */
  settle_kick(&s->settle, s->c->proto->loop);

  rpe_mark_seen_all(req->hook, first, NULL);
}

static void
channel_dump_roa_req(struct rt_export_request *req)
{
  struct roa_subscription *s = SKIP_BACK(struct roa_subscription, req, req);
  struct channel *c = s->c;
  struct rtable_private *tab = SKIP_BACK(struct rtable_private, exporter.e, req->hook->table);

  debug("  Channel %s.%s ROA %s change notifier from table %s request %p\n",
      c->proto->name, c->name,
      (s->settle.hook == channel_roa_in_changed) ? "import" : "export",
      tab->name, req);
}

static int
channel_roa_is_subscribed(struct channel *c, rtable *tab, int dir)
{
  void (*hook)(struct settle *) =
    dir ? channel_roa_in_changed : channel_roa_out_changed;

  struct roa_subscription *s;
  node *n;

  WALK_LIST2(s, n, c->roa_subscriptions, roa_node)
    if ((tab == SKIP_BACK(rtable, priv.exporter.e, s->req.hook->table))
	  && (s->settle.hook == hook))
      return 1;

  return 0;
}

static void
channel_roa_subscribe(struct channel *c, rtable *tab, int dir)
{
  if (channel_roa_is_subscribed(c, tab, dir))
    return;

  struct roa_subscription *s = mb_allocz(c->proto->pool, sizeof(struct roa_subscription));

  *s = (struct roa_subscription) {
    .settle = SETTLE_INIT(&c->roa_settle, dir ? channel_roa_in_changed : channel_roa_out_changed, NULL),
    .c = c,
    .req = {
      .name = mb_sprintf(c->proto->pool, "%s.%s.roa-%s.%s",
	  c->proto->name, c->name, dir ? "in" : "out", tab->name),
      .list = proto_work_list(c->proto),
      .trace_routes = c->debug | c->proto->debug,
      .dump_req = channel_dump_roa_req,
      .export_one = channel_export_one_roa,
    },
  };

  add_tail(&c->roa_subscriptions, &s->roa_node);
  rt_request_export(tab, &s->req);
}

static void
channel_roa_unsubscribed(struct rt_export_request *req)
{
  struct roa_subscription *s = SKIP_BACK(struct roa_subscription, req, req);
  struct channel *c = s->c;

  rem_node(&s->roa_node);
  mb_free(s);
  
  channel_check_stopped(c);
}

static void
channel_roa_unsubscribe(struct roa_subscription *s)
{
  rt_stop_export(&s->req, channel_roa_unsubscribed);
}

static void
channel_roa_subscribe_filter(struct channel *c, int dir)
{
  const struct filter *f = dir ? c->in_filter : c->out_filter;
  rtable *tab;
  int valid = 1, found = 0;

  if ((f == FILTER_ACCEPT) || (f == FILTER_REJECT))
    return;

  /* No automatic reload for non-reloadable channels */
  if (dir && !channel_reloadable(c))
    valid = 0;

#ifdef CONFIG_BGP
  /* No automatic reload for BGP channels without in_table / out_table */
  if (c->channel == &channel_bgp)
    valid = dir ? ((c->in_keep & RIK_PREFILTER) == RIK_PREFILTER) : !!c->out_table;
#endif

  struct filter_iterator fit;
  FILTER_ITERATE_INIT(&fit, f, c->proto->pool);

  FILTER_ITERATE(&fit, fi)
  {
    switch (fi->fi_code)
    {
    case FI_ROA_CHECK:
      tab = fi->i_FI_ROA_CHECK.rtc->table;
      if (valid) channel_roa_subscribe(c, tab, dir);
      found = 1;
      break;

    default:
      break;
    }
  }
  FILTER_ITERATE_END;

  FILTER_ITERATE_CLEANUP(&fit);

  if (!valid && found)
    log(L_WARN "%s.%s: Automatic RPKI reload not active for %s",
	c->proto->name, c->name ?: "?", dir ? "import" : "export");
}

static void
channel_roa_unsubscribe_all(struct channel *c)
{
  struct roa_subscription *s;
  node *n, *x;

  WALK_LIST2_DELSAFE(s, n, x, c->roa_subscriptions, roa_node)
    channel_roa_unsubscribe(s);
}

static void
channel_start_import(struct channel *c)
{
  if (c->in_req.hook)
  {
    log(L_WARN "%s.%s: Attempted to start channel's already started import", c->proto->name, c->name);
    return;
  }

  c->in_req = (struct rt_import_request) {
    .name = mb_sprintf(c->proto->pool, "%s.%s", c->proto->name, c->name),
    .trace_routes = c->debug | c->proto->debug,
    .list = proto_work_list(c->proto),
    .dump_req = channel_dump_import_req,
    .log_state_change = channel_import_log_state_change,
    .preimport = channel_preimport,
  };

  ASSERT(c->channel_state == CS_UP);

  channel_reset_limit(c, &c->rx_limit, PLD_RX);
  channel_reset_limit(c, &c->in_limit, PLD_IN);

  memset(&c->import_stats, 0, sizeof(struct channel_import_stats));

  DBG("%s.%s: Channel start import req=%p\n", c->proto->name, c->name, &c->in_req);
  rt_request_import(c->table, &c->in_req);
}

static void
channel_start_export(struct channel *c)
{
  if (c->out_req.hook)
  {
    log(L_WARN "%s.%s: Attempted to start channel's already started export", c->proto->name, c->name);
    return;
  }

  ASSERT(c->channel_state == CS_UP);

  c->out_req = (struct rt_export_request) {
    .name = mb_sprintf(c->proto->pool, "%s.%s", c->proto->name, c->name),
    .list = proto_work_list(c->proto),
    .addr = c->out_subprefix,
    .addr_mode = c->out_subprefix ? TE_ADDR_IN : TE_ADDR_NONE,
    .trace_routes = c->debug | c->proto->debug,
    .dump_req = channel_dump_export_req,
    .log_state_change = channel_export_log_state_change,
  };

  bmap_init(&c->export_map, c->proto->pool, 1024);
  bmap_init(&c->export_reject_map, c->proto->pool, 1024);

  channel_reset_limit(c, &c->out_limit, PLD_OUT);

  memset(&c->export_stats, 0, sizeof(struct channel_export_stats));

  switch (c->ra_mode) {
    case RA_OPTIMAL:
      c->out_req.export_one = rt_notify_optimal;
      break;
    case RA_ANY:
      c->out_req.export_one = rt_notify_any;
      c->out_req.export_bulk = rt_feed_any;
      break;
    case RA_ACCEPTED:
      c->out_req.export_bulk = rt_notify_accepted;
      break;
    case RA_MERGED:
      c->out_req.export_bulk = rt_notify_merged;
      break;
    default:
      bug("Unknown route announcement mode");
  }

  DBG("%s.%s: Channel start export req=%p\n", c->proto->name, c->name, &c->out_req);
  rt_request_export(c->table, &c->out_req);
}

static void
channel_check_stopped(struct channel *c)
{
  switch (c->channel_state)
  {
    case CS_STOP:
      if (!EMPTY_LIST(c->roa_subscriptions) || c->out_req.hook || c->in_req.hook)
	return;

      channel_set_state(c, CS_DOWN);
      proto_send_event(c->proto);

      break;
    case CS_PAUSE:
      if (!EMPTY_LIST(c->roa_subscriptions) || c->out_req.hook)
	return;

      channel_set_state(c, CS_START);
      break;
    default:
      bug("Stopped channel in a bad state: %d", c->channel_state);
  }

  DBG("%s.%s: Channel requests/hooks stopped (in state %s)\n", c->proto->name, c->name, c_states[c->channel_state]);
}

void
channel_import_stopped(struct rt_import_request *req)
{
  struct channel *c = SKIP_BACK(struct channel, in_req, req);

  mb_free(c->in_req.name);
  c->in_req.name = NULL;

  channel_check_stopped(c);
}

static void
channel_export_stopped(struct rt_export_request *req)
{
  struct channel *c = SKIP_BACK(struct channel, out_req, req);

  /* The hook has already stopped */
  req->hook = NULL;

  if (c->refeed_pending)
  {
    c->refeeding = 1;
    c->refeed_pending = 0;

    channel_reset_limit(c, &c->out_limit, PLD_OUT);

    bmap_reset(&c->export_map, 1024);
    bmap_reset(&c->export_reject_map, 1024);

    rt_request_export(c->table, req);
    return;
  }

  mb_free(c->out_req.name);
  c->out_req.name = NULL;

  bmap_free(&c->export_map);
  bmap_free(&c->export_reject_map);

  channel_check_stopped(c);
}

static void
channel_feed_end(struct channel *c)
{
  struct rt_export_request *req = &c->out_req;

  /* Reset export limit if the feed ended with acceptable number of exported routes */
  struct limit *l = &c->out_limit;
  if (c->refeeding &&
      (c->limit_active & (1 << PLD_OUT)) &&
      (c->refeed_count <= l->max) &&
      (l->count <= l->max))
  {
    log(L_INFO "Protocol %s resets route export limit (%u)", c->proto->name, l->max);
    channel_reset_limit(c, &c->out_limit, PLD_OUT);

    c->refeed_pending = 1;
    rt_stop_export(req, channel_export_stopped);
    return;
  }

  if (c->proto->feed_end)
    c->proto->feed_end(c);

  if (c->refeed_pending)
    rt_stop_export(req, channel_export_stopped);
  else
    c->refeeding = 0;
}

/* Called by protocol for reload from in_table */
void
channel_schedule_reload(struct channel *c)
{
  ASSERT(c->in_req.hook);

  rt_refresh_begin(&c->in_req);
  rt_request_export(c->table, &c->reload_req);
}

static void
channel_reload_stopped(struct rt_export_request *req)
{
  struct channel *c = SKIP_BACK(struct channel, reload_req, req);

  /* Restart reload */
  if (c->reload_pending)
    channel_request_reload(c);
}

static void
channel_reload_log_state_change(struct rt_export_request *req, u8 state)
{
  struct channel *c = SKIP_BACK(struct channel, reload_req, req);

  if (state == TES_READY)
  {
    rt_refresh_end(&c->in_req);
    rt_stop_export(req, channel_reload_stopped);
  }
}

static void
channel_reload_dump_req(struct rt_export_request *req)
{
  struct channel *c = SKIP_BACK(struct channel, reload_req, req);
  debug("  Channel %s.%s import reload request %p\n", c->proto->name, c->name, req);
}

void channel_reload_export_bulk(struct rt_export_request *req, const net_addr *net, struct rt_pending_export *rpe, rte **feed, uint count);

/* Called by protocol to activate in_table */
void
channel_setup_in_table(struct channel *c)
{
  c->reload_req = (struct rt_export_request) {
    .name = mb_sprintf(c->proto->pool, "%s.%s.import", c->proto->name, c->name),
    .list = proto_work_list(c->proto),
    .trace_routes = c->debug | c->proto->debug,
    .export_bulk = channel_reload_export_bulk,
    .dump_req = channel_reload_dump_req,
    .log_state_change = channel_reload_log_state_change,
  };

  c->in_keep |= RIK_PREFILTER;
}


static void
channel_do_start(struct channel *c)
{
  c->proto->active_channels++;

  CALL(c->channel->start, c);

  channel_start_import(c);
}

static void
channel_do_up(struct channel *c)
{
  /* Register RPKI/ROA subscriptions */
  if (c->rpki_reload)
  {
    channel_roa_subscribe_filter(c, 1);
    channel_roa_subscribe_filter(c, 0);
  }
}

static void
channel_do_pause(struct channel *c)
{
  /* Need to abort feeding */
  if (c->reload_req.hook)
  {
    c->reload_pending = 0;
    rt_stop_export(&c->reload_req, channel_reload_stopped);
  }

  /* Stop export */
  if (c->refeed_pending)
    c->refeed_pending = 0;
  else if (c->out_req.hook)
    rt_stop_export(&c->out_req, channel_export_stopped);

  channel_roa_unsubscribe_all(c);
}

static void
channel_do_stop(struct channel *c)
{
  /* Stop import */
  if (c->in_req.hook)
    rt_stop_import(&c->in_req, channel_import_stopped);

  c->gr_wait = 0;
  if (c->gr_lock)
    channel_graceful_restart_unlock(c);

  CALL(c->channel->shutdown, c);

}

static void
channel_do_down(struct channel *c)
{
  ASSERT(!c->reload_req.hook);

  c->proto->active_channels--;

  memset(&c->import_stats, 0, sizeof(struct channel_import_stats));
  memset(&c->export_stats, 0, sizeof(struct channel_export_stats));

  c->out_table = NULL;

  /* The in_table and out_table are going to be freed by freeing their resource pools. */

  CALL(c->channel->cleanup, c);

  /* Schedule protocol shutddown */
  if (proto_is_done(c->proto))
    proto_send_event(c->proto);
}

void
channel_set_state(struct channel *c, uint state)
{
  uint cs = c->channel_state;

  DBG("%s reporting channel %s state transition %s -> %s\n", c->proto->name, c->name, c_states[cs], c_states[state]);
  if (state == cs)
    return;

  c->channel_state = state;
  c->last_state_change = current_time();

  switch (state)
  {
  case CS_START:
    ASSERT(cs == CS_DOWN || cs == CS_PAUSE);

    if (cs == CS_DOWN)
      channel_do_start(c);

    break;

  case CS_UP:
    ASSERT(cs == CS_DOWN || cs == CS_START);

    if (cs == CS_DOWN)
      channel_do_start(c);

    if (!c->gr_wait && c->proto->rt_notify)
      channel_start_export(c);

    channel_do_up(c);
    break;

  case CS_PAUSE:
    ASSERT(cs == CS_UP);

    if (cs == CS_UP)
      channel_do_pause(c);
    break;

  case CS_STOP:
    ASSERT(cs == CS_UP || cs == CS_START || cs == CS_PAUSE);

    if (cs == CS_UP)
      channel_do_pause(c);

    channel_do_stop(c);
    break;

  case CS_DOWN:
    ASSERT(cs == CS_STOP);

    channel_do_down(c);
    break;

  default:
    ASSERT(0);
  }

  channel_log_state_change(c);
}

/**
 * channel_request_feeding - request feeding routes to the channel
 * @c: given channel
 *
 * Sometimes it is needed to send again all routes to the channel. This is
 * called feeding and can be requested by this function. This would cause
 * channel export state transition to ES_FEEDING (during feeding) and when
 * completed, it will switch back to ES_READY. This function can be called
 * even when feeding is already running, in that case it is restarted.
 */
void
channel_request_feeding(struct channel *c)
{
  ASSERT(c->out_req.hook);

  if (c->refeed_pending)
    return;

  c->refeed_pending = 1;
  rt_stop_export(&c->out_req, channel_export_stopped);
}

static void
channel_request_reload(struct channel *c)
{
  ASSERT(c->in_req.hook);
  ASSERT(channel_reloadable(c));

  CD(c, "Reload requested");

  if (c->in_keep & RIK_PREFILTER)
    channel_schedule_reload(c);
  else
    c->proto->reload_routes(c);
}

const struct channel_class channel_basic = {
  .channel_size = sizeof(struct channel),
  .config_size = sizeof(struct channel_config)
};

void *
channel_config_new(const struct channel_class *cc, const char *name, uint net_type, struct proto_config *proto)
{
  struct channel_config *cf = NULL;
  struct rtable_config *tab = NULL;

  if (net_type)
  {
    if (!net_val_match(net_type, proto->protocol->channel_mask))
      cf_error("Unsupported channel type");

    if (proto->net_type && (net_type != proto->net_type))
      cf_error("Different channel type");

    tab = rt_get_default_table(new_config, net_type);
  }

  if (!cc)
    cc = &channel_basic;

  cf = cfg_allocz(cc->config_size);
  cf->name = name;
  cf->channel = cc;
  cf->parent = proto;
  cf->table = tab;
  cf->out_filter = FILTER_REJECT;

  cf->net_type = net_type;
  cf->ra_mode = RA_OPTIMAL;
  cf->preference = proto->protocol->preference;
  cf->debug = new_config->channel_default_debug;
  cf->rpki_reload = 1;

  cf->roa_settle = (struct settle_config) {
    .min = 1 S,
    .max = 20 S,
  };

  add_tail(&proto->channels, &cf->n);

  return cf;
}

void *
channel_config_get(const struct channel_class *cc, const char *name, uint net_type, struct proto_config *proto)
{
  struct channel_config *cf;

  /* We are using name as token, so no strcmp() */
  WALK_LIST(cf, proto->channels)
    if (cf->name == name)
    {
      /* Allow to redefine channel only if inherited from template */
      if (cf->parent == proto)
	cf_error("Multiple %s channels", name);

      cf->parent = proto;
      cf->copy = 1;
      return cf;
    }

  return channel_config_new(cc, name, net_type, proto);
}

struct channel_config *
channel_copy_config(struct channel_config *src, struct proto_config *proto)
{
  struct channel_config *dst = cfg_alloc(src->channel->config_size);

  memcpy(dst, src, src->channel->config_size);
  memset(&dst->n, 0, sizeof(node));
  add_tail(&proto->channels, &dst->n);
  CALL(src->channel->copy_config, dst, src);

  return dst;
}


static int reconfigure_type;  /* Hack to propagate type info to channel_reconfigure() */

int
channel_reconfigure(struct channel *c, struct channel_config *cf)
{
  /* Touched by reconfiguration */
  c->stale = 0;

  /* FIXME: better handle these changes, also handle in_keep_filtered */
  if ((c->table != cf->table->table) ||
      (cf->ra_mode && (c->ra_mode != cf->ra_mode)) ||
      (cf->in_keep != c->in_keep) ||
      cf->out_subprefix && c->out_subprefix &&
	  !net_equal(cf->out_subprefix, c->out_subprefix) ||
      (!cf->out_subprefix != !c->out_subprefix))
    return 0;

  /* Note that filter_same() requires arguments in (new, old) order */
  int import_changed = !filter_same(cf->in_filter, c->in_filter);
  int export_changed = !filter_same(cf->out_filter, c->out_filter);
  int rpki_reload_changed = (cf->rpki_reload != c->rpki_reload);

  if (c->preference != cf->preference)
    import_changed = 1;

  if (c->merge_limit != cf->merge_limit)
    export_changed = 1;

  /* Reconfigure channel fields */
  c->in_filter = cf->in_filter;
  c->out_filter = cf->out_filter;

  channel_update_limit(c, &c->rx_limit, PLD_RX, &cf->rx_limit);
  channel_update_limit(c, &c->in_limit, PLD_IN, &cf->in_limit);
  channel_update_limit(c, &c->out_limit, PLD_OUT, &cf->out_limit);

  // c->ra_mode = cf->ra_mode;
  c->merge_limit = cf->merge_limit;
  c->preference = cf->preference;
  c->out_req.addr = c->out_subprefix = cf->out_subprefix;
  c->debug = cf->debug;
  c->in_req.trace_routes = c->out_req.trace_routes = c->debug | c->proto->debug;
  c->rpki_reload = cf->rpki_reload;

  if (	  (c->roa_settle.min != cf->roa_settle.min)
       || (c->roa_settle.max != cf->roa_settle.max))
  {
    c->roa_settle = cf->roa_settle;

    struct roa_subscription *s;
    node *n;

    WALK_LIST2(s, n, c->roa_subscriptions, roa_node)
    {
      s->settle.cf = cf->roa_settle;
      if (settle_active(&s->settle))
	settle_kick(&s->settle, &main_birdloop);
    }
  }

  /* Execute channel-specific reconfigure hook */
  if (c->channel->reconfigure && !c->channel->reconfigure(c, cf, &import_changed, &export_changed))
    return 0;

  /* If the channel is not open, it has no routes and we cannot reload it anyways */
  if (c->channel_state != CS_UP)
    goto done;

  /* Update RPKI/ROA subscriptions */
  if (import_changed || export_changed || rpki_reload_changed)
  {
    channel_roa_unsubscribe_all(c);

    if (c->rpki_reload)
    {
      channel_roa_subscribe_filter(c, 1);
      channel_roa_subscribe_filter(c, 0);
    }
  }

  if (reconfigure_type == RECONFIG_SOFT)
  {
    if (import_changed)
      log(L_INFO "Channel %s.%s changed import", c->proto->name, c->name);

    if (export_changed)
      log(L_INFO "Channel %s.%s changed export", c->proto->name, c->name);

    goto done;
  }

  /* Route reload may be not supported */
  if (import_changed && !channel_reloadable(c))
    return 0;

  if (import_changed || export_changed)
    log(L_INFO "Reloading channel %s.%s", c->proto->name, c->name);

  if (import_changed)
    channel_request_reload(c);

  if (export_changed)
    channel_request_feeding(c);

done:
  CD(c, "Reconfigured");
  return 1;
}


int
proto_configure_channel(struct proto *p, struct channel **pc, struct channel_config *cf)
{
  struct channel *c = *pc;

  if (!c && cf)
  {
    /* We could add the channel, but currently it would just stay in down state
       until protocol is restarted, so it is better to force restart anyways. */
    if (p->proto_state != PS_DOWN)
    {
      log(L_INFO "Cannot add channel %s.%s", p->name, cf->name);
      return 0;
    }

    *pc = proto_add_channel(p, cf);
  }
  else if (c && !cf)
  {
    if (c->channel_state != CS_DOWN)
    {
      log(L_INFO "Cannot remove channel %s.%s", c->proto->name, c->name);
      return 0;
    }

    proto_remove_channel(p, c);
    *pc = NULL;
  }
  else if (c && cf)
  {
    if (!channel_reconfigure(c, cf))
    {
      log(L_INFO "Cannot reconfigure channel %s.%s", c->proto->name, c->name);
      return 0;
    }
  }

  return 1;
}

static void
proto_cleanup(struct proto *p)
{
  rfree(p->pool);
  p->pool = NULL;

  p->active = 0;
  proto_log_state_change(p);
  proto_rethink_goal(p);
}

static void
proto_loop_stopped(void *ptr)
{
  struct proto *p = ptr;

<<<<<<< HEAD
  birdloop_enter(&main_birdloop);

  p->loop = &main_birdloop;
  proto_cleanup(p);

  birdloop_leave(&main_birdloop);
}

static void
proto_event(void *ptr)
{
  struct proto *p = ptr;

  if (p->do_stop)
  {
    if (p->proto == &proto_unix_iface)
      if_flush_ifaces(p);
=======
  if (p->do_start)
  {
    iface_subscribe(&p->iface_sub);
    p->do_start = 0;
  }

  if (p->do_stop)
  {
    iface_unsubscribe(&p->iface_sub);
    neigh_prune(p);
>>>>>>> 0bb04d53

    p->do_stop = 0;
  }

  if (proto_is_done(p))
    if (p->loop != &main_birdloop)
      birdloop_stop_self(p->loop, proto_loop_stopped, p);
    else
      proto_cleanup(p);
}


/**
 * proto_new - create a new protocol instance
 * @c: protocol configuration
 *
 * When a new configuration has been read in, the core code starts
 * initializing all the protocol instances configured by calling their
 * init() hooks with the corresponding instance configuration. The initialization
 * code of the protocol is expected to create a new instance according to the
 * configuration by calling this function and then modifying the default settings
 * to values wanted by the protocol.
 */
void *
proto_new(struct proto_config *cf)
{
  struct proto *p = mb_allocz(proto_pool, cf->protocol->proto_size);

  p->cf = cf;
  p->debug = cf->debug;
  p->mrtdump = cf->mrtdump;
  p->name = cf->name;
  p->proto = cf->protocol;
  p->net_type = cf->net_type;
  p->disabled = cf->disabled;
  p->hash_key = random_u32();
  cf->proto = p;

  init_list(&p->channels);

  return p;
}

static struct proto *
proto_init(struct proto_config *c, node *n)
{
  struct protocol *pr = c->protocol;
  struct proto *p = pr->init(c);

  p->loop = &main_birdloop;
  p->proto_state = PS_DOWN;
  p->last_state_change = current_time();
  p->vrf = c->vrf;
  insert_node(&p->n, n);

  p->event = ev_new_init(proto_pool, proto_event, p);

  PD(p, "Initializing%s", p->disabled ? " [disabled]" : "");

  return p;
}

static void
proto_start(struct proto *p)
{
  DBG("Kicking %s up\n", p->name);
  PD(p, "Starting");

  p->pool = rp_newf(proto_pool, "Protocol %s", p->cf->name);

  if (graceful_restart_state == GRS_INIT)
    p->gr_recovery = 1;

  if (p->cf->loop_order != DOMAIN_ORDER(the_bird))
    p->loop = birdloop_new(p->pool, p->cf->loop_order, p->pool->name);

  PROTO_LOCKED_FROM_MAIN(p)
    proto_notify_state(p, (p->proto->start ? p->proto->start(p) : PS_UP));
}


/**
 * proto_config_new - create a new protocol configuration
 * @pr: protocol the configuration will belong to
 * @class: SYM_PROTO or SYM_TEMPLATE
 *
 * Whenever the configuration file says that a new instance
 * of a routing protocol should be created, the parser calls
 * proto_config_new() to create a configuration entry for this
 * instance (a structure staring with the &proto_config header
 * containing all the generic items followed by protocol-specific
 * ones). Also, the configuration entry gets added to the list
 * of protocol instances kept in the configuration.
 *
 * The function is also used to create protocol templates (when class
 * SYM_TEMPLATE is specified), the only difference is that templates
 * are not added to the list of protocol instances and therefore not
 * initialized during protos_commit()).
 */
void *
proto_config_new(struct protocol *pr, int class)
{
  struct proto_config *cf = cfg_allocz(pr->config_size);

  if (class == SYM_PROTO)
    add_tail(&new_config->protos, &cf->n);

  cf->global = new_config;
  cf->protocol = pr;
  cf->name = pr->name;
  cf->class = class;
  cf->debug = new_config->proto_default_debug;
  cf->mrtdump = new_config->proto_default_mrtdump;
  cf->loop_order = DOMAIN_ORDER(the_bird);

  init_list(&cf->channels);

  return cf;
}


/**
 * proto_copy_config - copy a protocol configuration
 * @dest: destination protocol configuration
 * @src: source protocol configuration
 *
 * Whenever a new instance of a routing protocol is created from the
 * template, proto_copy_config() is called to copy a content of
 * the source protocol configuration to the new protocol configuration.
 * Name, class and a node in protos list of @dest are kept intact.
 * copy_config() protocol hook is used to copy protocol-specific data.
 */
void
proto_copy_config(struct proto_config *dest, struct proto_config *src)
{
  struct channel_config *cc;
  node old_node;
  int old_class;
  const char *old_name;

  if (dest->protocol != src->protocol)
    cf_error("Can't copy configuration from a different protocol type");

  if (dest->protocol->copy_config == NULL)
    cf_error("Inheriting configuration for %s is not supported", src->protocol->name);

  DBG("Copying configuration from %s to %s\n", src->name, dest->name);

  /*
   * Copy struct proto_config here. Keep original node, class and name.
   * protocol-specific config copy is handled by protocol copy_config() hook
   */

  old_node = dest->n;
  old_class = dest->class;
  old_name = dest->name;

  memcpy(dest, src, src->protocol->config_size);

  dest->n = old_node;
  dest->class = old_class;
  dest->name = old_name;
  init_list(&dest->channels);

  WALK_LIST(cc, src->channels)
    channel_copy_config(cc, dest);

  /* FIXME: allow for undefined copy_config */
  dest->protocol->copy_config(dest, src);
}

void
proto_clone_config(struct symbol *sym, struct proto_config *parent)
{
  struct proto_config *cf = proto_config_new(parent->protocol, SYM_PROTO);
  proto_copy_config(cf, parent);
  cf->name = sym->name;
  cf->proto = NULL;
  cf->parent = parent;

  sym->class = cf->class;
  sym->proto = cf;
}

static void
proto_undef_clone(struct symbol *sym, struct proto_config *cf)
{
  rem_node(&cf->n);

  sym->class = SYM_VOID;
  sym->proto = NULL;
}

/**
 * protos_preconfig - pre-configuration processing
 * @c: new configuration
 *
 * This function calls the preconfig() hooks of all routing
 * protocols available to prepare them for reading of the new
 * configuration.
 */
void
protos_preconfig(struct config *c)
{
  struct protocol *p;

  init_list(&c->protos);
  DBG("Protocol preconfig:");
  WALK_LIST(p, protocol_list)
  {
    DBG(" %s", p->name);
    p->name_counter = 0;
    if (p->preconfig)
      p->preconfig(p, c);
  }
  DBG("\n");
}

static int
proto_reconfigure(struct proto *p, struct proto_config *oc, struct proto_config *nc, int type)
{
  /* If the protocol is DOWN, we just restart it */
  if (p->proto_state == PS_DOWN)
    return 0;

  /* If there is a too big change in core attributes, ... */
  if ((nc->protocol != oc->protocol) ||
      (nc->net_type != oc->net_type) ||
      (nc->disabled != p->disabled) ||
      (nc->vrf != oc->vrf))
    return 0;

  p->name = nc->name;
  p->debug = nc->debug;
  p->mrtdump = nc->mrtdump;
  reconfigure_type = type;

  /* Execute protocol specific reconfigure hook */
  if (!p->proto->reconfigure || !p->proto->reconfigure(p, nc))
    return 0;

  DBG("\t%s: same\n", oc->name);
  PD(p, "Reconfigured");
  p->cf = nc;

  return 1;
}

/**
 * protos_commit - commit new protocol configuration
 * @new: new configuration
 * @old: old configuration or %NULL if it's boot time config
 * @force_reconfig: force restart of all protocols (used for example
 * when the router ID changes)
 * @type: type of reconfiguration (RECONFIG_SOFT or RECONFIG_HARD)
 *
 * Scan differences between @old and @new configuration and adjust all
 * protocol instances to conform to the new configuration.
 *
 * When a protocol exists in the new configuration, but it doesn't in the
 * original one, it's immediately started. When a collision with the other
 * running protocol would arise, the new protocol will be temporarily stopped
 * by the locking mechanism.
 *
 * When a protocol exists in the old configuration, but it doesn't in the
 * new one, it's shut down and deleted after the shutdown completes.
 *
 * When a protocol exists in both configurations, the core decides
 * whether it's possible to reconfigure it dynamically - it checks all
 * the core properties of the protocol (changes in filters are ignored
 * if type is RECONFIG_SOFT) and if they match, it asks the
 * reconfigure() hook of the protocol to see if the protocol is able
 * to switch to the new configuration.  If it isn't possible, the
 * protocol is shut down and a new instance is started with the new
 * configuration after the shutdown is completed.
 */
void
protos_commit(struct config *new, struct config *old, int force_reconfig, int type)
{
  struct proto_config *oc, *nc;
  struct symbol *sym;
  struct proto *p;
  node *n;


  DBG("protos_commit:\n");
  if (old)
  {
    WALK_LIST(oc, old->protos)
    {
      p = oc->proto;
      sym = cf_find_symbol(new, oc->name);

      /* Handle dynamic protocols */
      if (!sym && oc->parent && !new->shutdown)
      {
	struct symbol *parsym = cf_find_symbol(new, oc->parent->name);
	if (parsym && parsym->class == SYM_PROTO)
	{
	  /* This is hack, we would like to share config, but we need to copy it now */
	  new_config = new;
	  cfg_mem = new->mem;
	  conf_this_scope = new->root_scope;
	  sym = cf_get_symbol(oc->name);
	  proto_clone_config(sym, parsym->proto);
	  new_config = NULL;
	  cfg_mem = NULL;
	}
      }

      if (sym && sym->class == SYM_PROTO && !new->shutdown)
      {
	/* Found match, let's check if we can smoothly switch to new configuration */
	/* No need to check description */
	nc = sym->proto;
	nc->proto = p;

	/* We will try to reconfigure protocol p */
	if (! force_reconfig && proto_reconfigure(p, oc, nc, type))
	  continue;

	if (nc->parent)
	{
	  proto_undef_clone(sym, nc);
	  goto remove;
	}

	/* Unsuccessful, we will restart it */
	if (!p->disabled && !nc->disabled)
	  log(L_INFO "Restarting protocol %s", p->name);
	else if (p->disabled && !nc->disabled)
	  log(L_INFO "Enabling protocol %s", p->name);
	else if (!p->disabled && nc->disabled)
	  log(L_INFO "Disabling protocol %s", p->name);

	p->down_code = nc->disabled ? PDC_CF_DISABLE : PDC_CF_RESTART;
	p->cf_new = nc;
      }
      else if (!new->shutdown)
      {
      remove:
	log(L_INFO "Removing protocol %s", p->name);
	p->down_code = PDC_CF_REMOVE;
	p->cf_new = NULL;
      }
      else if (new->gr_down)
      {
	p->down_code = PDC_CMD_GR_DOWN;
	p->cf_new = NULL;
      }
      else /* global shutdown */
      {
	p->down_code = PDC_CMD_SHUTDOWN;
	p->cf_new = NULL;
      }

      p->reconfiguring = 1;
      config_add_obstacle(old);
      proto_rethink_goal(p);
    }
  }

  struct proto *first_dev_proto = NULL;

  n = NODE &(proto_list.head);
  WALK_LIST(nc, new->protos)
    if (!nc->proto)
    {
      /* Not a first-time configuration */
      if (old)
	log(L_INFO "Adding protocol %s", nc->name);

      p = proto_init(nc, n);
      n = NODE p;

      if (p->proto == &proto_unix_iface)
	first_dev_proto = p;
    }
    else
      n = NODE nc->proto;

  DBG("Protocol start\n");

  /* Start device protocol first */
  if (first_dev_proto)
    proto_rethink_goal(first_dev_proto);

  /* Determine router ID for the first time - it has to be here and not in
     global_commit() because it is postponed after start of device protocol */
  if (!config->router_id)
  {
    config->router_id = if_choose_router_id(config->router_id_from, 0);
    if (!config->router_id)
      die("Cannot determine router ID, please configure it manually");
  }

  /* Start all new protocols */
  WALK_LIST_DELSAFE(p, n, proto_list)
    proto_rethink_goal(p);
}

static void
proto_shutdown(struct proto *p)
{
  if (p->proto_state == PS_START || p->proto_state == PS_UP)
  {
    /* Going down */
    DBG("Kicking %s down\n", p->name);
    PD(p, "Shutting down");
    proto_notify_state(p, (p->proto->shutdown ? p->proto->shutdown(p) : PS_DOWN));
  }
}

static void
proto_rethink_goal(struct proto *p)
{
  if (p->reconfiguring && !p->active)
  {
    struct proto_config *nc = p->cf_new;
    node *n = p->n.prev;
    DBG("%s has shut down for reconfiguration\n", p->name);
    p->cf->proto = NULL;
    config_del_obstacle(p->cf->global);
    proto_remove_channels(p);
    rem_node(&p->n);
    rfree(p->event);
    mb_free(p->message);
    mb_free(p);
    if (!nc)
      return;
    p = proto_init(nc, n);
  }

  /* Determine what state we want to reach */
  if (p->disabled || p->reconfiguring)
  {
    PROTO_LOCKED_FROM_MAIN(p)
      proto_shutdown(p);
  }
  else if (!p->active)
    proto_start(p);
}

struct proto *
proto_spawn(struct proto_config *cf, uint disabled)
{
  struct proto *p = proto_init(cf, TAIL(proto_list));
  p->disabled = disabled;
  proto_rethink_goal(p);
  return p;
}


/**
 * DOC: Graceful restart recovery
 *
 * Graceful restart of a router is a process when the routing plane (e.g. BIRD)
 * restarts but both the forwarding plane (e.g kernel routing table) and routing
 * neighbors keep proper routes, and therefore uninterrupted packet forwarding
 * is maintained.
 *
 * BIRD implements graceful restart recovery by deferring export of routes to
 * protocols until routing tables are refilled with the expected content. After
 * start, protocols generate routes as usual, but routes are not propagated to
 * them, until protocols report that they generated all routes. After that,
 * graceful restart recovery is finished and the export (and the initial feed)
 * to protocols is enabled.
 *
 * When graceful restart recovery need is detected during initialization, then
 * enabled protocols are marked with @gr_recovery flag before start. Such
 * protocols then decide how to proceed with graceful restart, participation is
 * voluntary. Protocols could lock the recovery for each channel by function
 * channel_graceful_restart_lock() (state stored in @gr_lock flag), which means
 * that they want to postpone the end of the recovery until they converge and
 * then unlock it. They also could set @gr_wait before advancing to %PS_UP,
 * which means that the core should defer route export to that channel until
 * the end of the recovery. This should be done by protocols that expect their
 * neigbors to keep the proper routes (kernel table, BGP sessions with BGP
 * graceful restart capability).
 *
 * The graceful restart recovery is finished when either all graceful restart
 * locks are unlocked or when graceful restart wait timer fires.
 *
 */

static void graceful_restart_done(timer *t);

/**
 * graceful_restart_recovery - request initial graceful restart recovery
 *
 * Called by the platform initialization code if the need for recovery
 * after graceful restart is detected during boot. Have to be called
 * before protos_commit().
 */
void
graceful_restart_recovery(void)
{
  graceful_restart_state = GRS_INIT;
}

/**
 * graceful_restart_init - initialize graceful restart
 *
 * When graceful restart recovery was requested, the function starts an active
 * phase of the recovery and initializes graceful restart wait timer. The
 * function have to be called after protos_commit().
 */
void
graceful_restart_init(void)
{
  if (!graceful_restart_state)
    return;

  log(L_INFO "Graceful restart started");

  if (!graceful_restart_locks)
  {
    graceful_restart_done(NULL);
    return;
  }

  graceful_restart_state = GRS_ACTIVE;
  gr_wait_timer = tm_new_init(proto_pool, graceful_restart_done, NULL, 0, 0);
  tm_start(gr_wait_timer, config->gr_wait S);
}

/**
 * graceful_restart_done - finalize graceful restart
 * @t: unused
 *
 * When there are no locks on graceful restart, the functions finalizes the
 * graceful restart recovery. Protocols postponing route export until the end of
 * the recovery are awakened and the export to them is enabled. All other
 * related state is cleared. The function is also called when the graceful
 * restart wait timer fires (but there are still some locks).
 */
static void
graceful_restart_done(timer *t UNUSED)
{
  log(L_INFO "Graceful restart done");
  graceful_restart_state = GRS_DONE;

  struct proto *p;
  WALK_LIST(p, proto_list)
  {
    if (!p->gr_recovery)
      continue;

    struct channel *c;
    WALK_LIST(c, p->channels)
    {
      /* Resume postponed export of routes */
      if ((c->channel_state == CS_UP) && c->gr_wait && p->rt_notify)
	channel_start_export(c);

      /* Cleanup */
      c->gr_wait = 0;
      c->gr_lock = 0;
    }

    p->gr_recovery = 0;
  }

  graceful_restart_locks = 0;
}

void
graceful_restart_show_status(void)
{
  if (graceful_restart_state != GRS_ACTIVE)
    return;

  cli_msg(-24, "Graceful restart recovery in progress");
  cli_msg(-24, "  Waiting for %d channels to recover", graceful_restart_locks);
  cli_msg(-24, "  Wait timer is %t/%u", tm_remains(gr_wait_timer), config->gr_wait);
}

/**
 * channel_graceful_restart_lock - lock graceful restart by channel
 * @p: channel instance
 *
 * This function allows a protocol to postpone the end of graceful restart
 * recovery until it converges. The lock is removed when the protocol calls
 * channel_graceful_restart_unlock() or when the channel is closed.
 *
 * The function have to be called during the initial phase of graceful restart
 * recovery and only for protocols that are part of graceful restart (i.e. their
 * @gr_recovery is set), which means it should be called from protocol start
 * hooks.
 */
void
channel_graceful_restart_lock(struct channel *c)
{
  ASSERT(graceful_restart_state == GRS_INIT);
  ASSERT(c->proto->gr_recovery);

  if (c->gr_lock)
    return;

  c->gr_lock = 1;
  graceful_restart_locks++;
}

/**
 * channel_graceful_restart_unlock - unlock graceful restart by channel
 * @p: channel instance
 *
 * This function unlocks a lock from channel_graceful_restart_lock(). It is also
 * automatically called when the lock holding protocol went down.
 */
void
channel_graceful_restart_unlock(struct channel *c)
{
  if (!c->gr_lock)
    return;

  c->gr_lock = 0;
  graceful_restart_locks--;

  if ((graceful_restart_state == GRS_ACTIVE) && !graceful_restart_locks)
    tm_start(gr_wait_timer, 0);
}



/**
 * protos_dump_all - dump status of all protocols
 *
 * This function dumps status of all existing protocol instances to the
 * debug output. It involves printing of general status information
 * such as protocol states, its position on the protocol lists
 * and also calling of a dump() hook of the protocol to print
 * the internals.
 */
void
protos_dump_all(void)
{
  debug("Protocols:\n");

  struct proto *p;
  WALK_LIST(p, proto_list)
  {
#define DPF(x)	(p->x ? " " #x : "")
    debug("  protocol %s (%p) state %s with %d active channels flags: %s%s%s%s%s\n",
	p->name, p, p_states[p->proto_state], p->active_channels,
	DPF(disabled), DPF(active), DPF(do_stop), DPF(reconfiguring));
#undef DPF

    struct channel *c;
    WALK_LIST(c, p->channels)
    {
      debug("\tTABLE %s\n", c->table->name);
      if (c->in_filter)
	debug("\tInput filter: %s\n", filter_name(c->in_filter));
      if (c->out_filter)
	debug("\tOutput filter: %s\n", filter_name(c->out_filter));
      debug("\tChannel state: %s/%s/%s\n", c_states[c->channel_state],
	  c->in_req.hook ? rt_import_state_name(rt_import_get_state(c->in_req.hook)) : "-",
	  c->out_req.hook ? rt_export_state_name(rt_export_get_state(c->out_req.hook)) : "-");
    }

    if (p->proto->dump && (p->proto_state != PS_DOWN))
      p->proto->dump(p);
  }
}

/**
 * proto_build - make a single protocol available
 * @p: the protocol
 *
 * After the platform specific initialization code uses protos_build()
 * to add all the standard protocols, it should call proto_build() for
 * all platform specific protocols to inform the core that they exist.
 */
void
proto_build(struct protocol *p)
{
  add_tail(&protocol_list, &p->n);
}

/* FIXME: convert this call to some protocol hook */
extern void bfd_init_all(void);

void protos_build_gen(void);

/**
 * protos_build - build a protocol list
 *
 * This function is called during BIRD startup to insert
 * all standard protocols to the global protocol list. Insertion
 * of platform specific protocols (such as the kernel syncer)
 * is in the domain of competence of the platform dependent
 * startup code.
 */
void
protos_build(void)
{
  protos_build_gen();

  proto_pool = rp_new(&root_pool, "Protocols");
  proto_shutdown_timer = tm_new(proto_pool);
  proto_shutdown_timer->hook = proto_shutdown_loop;
}


/* Temporary hack to propagate restart to BGP */
int proto_restart;

static void
proto_shutdown_loop(timer *t UNUSED)
{
  struct proto *p, *p_next;

  WALK_LIST_DELSAFE(p, p_next, proto_list)
    if (p->down_sched)
    {
      proto_restart = (p->down_sched == PDS_RESTART);

      p->disabled = 1;
      proto_rethink_goal(p);
      if (proto_restart)
      {
	p->disabled = 0;
	proto_rethink_goal(p);
      }
    }
}

static inline void
proto_schedule_down(struct proto *p, byte restart, byte code)
{
  /* Does not work for other states (even PS_START) */
  ASSERT(p->proto_state == PS_UP);

  /* Scheduled restart may change to shutdown, but not otherwise */
  if (p->down_sched == PDS_DISABLE)
    return;

  p->down_sched = restart ? PDS_RESTART : PDS_DISABLE;
  p->down_code = code;
  tm_start_max(proto_shutdown_timer, restart ? 250 MS : 0);
}

/**
 * proto_set_message - set administrative message to protocol
 * @p: protocol
 * @msg: message
 * @len: message length (-1 for NULL-terminated string)
 *
 * The function sets administrative message (string) related to protocol state
 * change. It is called by the nest code for manual enable/disable/restart
 * commands all routes to the protocol, and by protocol-specific code when the
 * protocol state change is initiated by the protocol. Using NULL message clears
 * the last message. The message string may be either NULL-terminated or with an
 * explicit length.
 */
void
proto_set_message(struct proto *p, char *msg, int len)
{
  mb_free(p->message);
  p->message = NULL;

  if (!msg || !len)
    return;

  if (len < 0)
    len = strlen(msg);

  if (!len)
    return;

  p->message = mb_alloc(proto_pool, len + 1);
  memcpy(p->message, msg, len);
  p->message[len] = 0;
}


static const char * channel_limit_name[] = {
  [PLA_WARN] = "warn",
  [PLA_BLOCK] = "block",
  [PLA_RESTART] = "restart",
  [PLA_DISABLE] = "disable",
};


static void
channel_log_limit(struct channel *c, struct limit *l, int dir)
{
  const char *dir_name[PLD_MAX] = { "receive", "import" , "export" };
  log(L_WARN "Channel %s.%s hits route %s limit (%d), action: %s",
      c->proto->name, c->name, dir_name[dir], l->max, channel_limit_name[c->limit_actions[dir]]);
}

static void
channel_activate_limit(struct channel *c, struct limit *l, int dir)
{
  if (c->limit_active & (1 << dir))
    return;

  c->limit_active |= (1 << dir);
  channel_log_limit(c, l, dir);
}

static int
channel_limit_warn(struct limit *l, void *data)
{
  struct channel_limit_data *cld = data;
  struct channel *c = cld->c;
  int dir = cld->dir;

  channel_log_limit(c, l, dir);

  return 0;
}

static int
channel_limit_block(struct limit *l, void *data)
{
  struct channel_limit_data *cld = data;
  struct channel *c = cld->c;
  int dir = cld->dir;

  channel_activate_limit(c, l, dir);

  return 1;
}

static const byte chl_dir_down[PLD_MAX] = { PDC_RX_LIMIT_HIT, PDC_IN_LIMIT_HIT, PDC_OUT_LIMIT_HIT };

static int
channel_limit_down(struct limit *l, void *data)
{
  struct channel_limit_data *cld = data;
  struct channel *c = cld->c;
  struct proto *p = c->proto;
  int dir = cld->dir;

  channel_activate_limit(c, l, dir);

  if (p->proto_state == PS_UP)
    proto_schedule_down(p, c->limit_actions[dir] == PLA_RESTART, chl_dir_down[dir]);

  return 1;
}

static int (*channel_limit_action[])(struct limit *, void *) = {
  [PLA_NONE] = NULL,
  [PLA_WARN] = channel_limit_warn,
  [PLA_BLOCK] = channel_limit_block,
  [PLA_RESTART] = channel_limit_down,
  [PLA_DISABLE] = channel_limit_down,
};

static void
channel_update_limit(struct channel *c, struct limit *l, int dir, struct channel_limit *cf)
{
  l->action = channel_limit_action[cf->action];
  c->limit_actions[dir] = cf->action;

  struct channel_limit_data cld = { .c = c, .dir = dir };
  limit_update(l, &cld, cf->action ? cf->limit : ~((u32) 0));
}

static void
channel_init_limit(struct channel *c, struct limit *l, int dir, struct channel_limit *cf)
{
  channel_reset_limit(c, l, dir);
  channel_update_limit(c, l, dir, cf);
}

static void
channel_reset_limit(struct channel *c, struct limit *l, int dir)
{
  limit_reset(l);
  c->limit_active &= ~(1 << dir);
}

static struct rte_owner_class default_rte_owner_class;

static inline void
proto_do_start(struct proto *p)
{
  p->active = 1;

  rt_init_sources(&p->sources, p->name, proto_event_list(p));
  if (!p->sources.class)
    p->sources.class = &default_rte_owner_class;

  if (!p->cf->late_if_feed)
    if_feed_baby(p);
}

static void
proto_do_up(struct proto *p)
{
  if (!p->main_source)
    p->main_source = rt_get_source(p, 0);
    // Locked automaticaly

  proto_start_channels(p);

  if (p->cf->late_if_feed)
    if_feed_baby(p);
}

static inline void
proto_do_pause(struct proto *p)
{
  proto_pause_channels(p);
}

static void
proto_do_stop(struct proto *p)
{
  p->down_sched = 0;
  p->gr_recovery = 0;

  if (p->main_source)
  {
    rt_unlock_source(p->main_source);
    p->main_source = NULL;
  }

  proto_stop_channels(p);
<<<<<<< HEAD
  rt_destroy_sources(&p->sources, p->event);

  p->do_stop = 1;
  proto_send_event(p);
=======

  p->do_stop = 1;
  ev_schedule(p->event);
>>>>>>> 0bb04d53
}

static void
proto_do_down(struct proto *p)
{
  p->down_code = 0;
<<<<<<< HEAD
  neigh_prune();
=======
  rfree(p->pool);
  p->pool = NULL;
>>>>>>> 0bb04d53

  /* Shutdown is finished in the protocol event */
  if (proto_is_done(p))
    proto_send_event(p);
}



/**
 * proto_notify_state - notify core about protocol state change
 * @p: protocol the state of which has changed
 * @ps: the new status
 *
 * Whenever a state of a protocol changes due to some event internal
 * to the protocol (i.e., not inside a start() or shutdown() hook),
 * it should immediately notify the core about the change by calling
 * proto_notify_state() which will write the new state to the &proto
 * structure and take all the actions necessary to adapt to the new
 * state. State change to PS_DOWN immediately frees resources of protocol
 * and might execute start callback of protocol; therefore,
 * it should be used at tail positions of protocol callbacks.
 */
void
proto_notify_state(struct proto *p, uint state)
{
  uint ps = p->proto_state;

  DBG("%s reporting state transition %s -> %s\n", p->name, p_states[ps], p_states[state]);
  if (state == ps)
    return;

  p->proto_state = state;
  p->last_state_change = current_time();

  switch (state)
  {
  case PS_START:
    ASSERT(ps == PS_DOWN || ps == PS_UP);

    if (ps == PS_DOWN)
      proto_do_start(p);
    else
      proto_do_pause(p);
    break;

  case PS_UP:
    ASSERT(ps == PS_DOWN || ps == PS_START);

    if (ps == PS_DOWN)
      proto_do_start(p);

    proto_do_up(p);
    break;

  case PS_STOP:
    ASSERT(ps == PS_START || ps == PS_UP);

    proto_do_stop(p);
    break;

  case PS_DOWN:
    if (ps != PS_STOP)
      proto_do_stop(p);

    proto_do_down(p);
    break;

  default:
    bug("%s: Invalid state %d", p->name, ps);
  }

  proto_log_state_change(p);
}

/*
 *  CLI Commands
 */

static char *
proto_state_name(struct proto *p)
{
  switch (p->proto_state)
  {
  case PS_DOWN:		return p->active ? "flush" : "down";
  case PS_START:	return "start";
  case PS_UP:		return "up";
  case PS_STOP:		return "stop";
  default:		return "???";
  }
}

static void
channel_show_stats(struct channel *c)
{
  struct channel_import_stats *ch_is = &c->import_stats;
  struct channel_export_stats *ch_es = &c->export_stats;
  struct rt_import_stats *rt_is = c->in_req.hook ? &c->in_req.hook->stats : NULL;
  struct rt_export_stats *rt_es = c->out_req.hook ? &c->out_req.hook->stats : NULL;

#define SON(ie, item)	((ie) ? (ie)->item : 0)
#define SCI(item) SON(ch_is, item)
#define SCE(item) SON(ch_es, item)
#define SRI(item) SON(rt_is, item)
#define SRE(item) SON(rt_es, item)

  u32 rx_routes = c->rx_limit.count;
  u32 in_routes = c->in_limit.count;
  u32 out_routes = c->out_limit.count;

  if (c->in_keep)
    cli_msg(-1006, "    Routes:         %u imported, %u filtered, %u exported, %u preferred",
	    in_routes, (rx_routes - in_routes), out_routes, SRI(pref));
  else
    cli_msg(-1006, "    Routes:         %u imported, %u exported, %u preferred",
	    in_routes, out_routes, SRI(pref));

  cli_msg(-1006, "    Route change stats:     received   rejected   filtered    ignored   RX limit   IN limit   accepted");
  cli_msg(-1006, "      Import updates:     %10u %10u %10u %10u %10u %10u %10u",
	  SCI(updates_received), SCI(updates_invalid),
	  SCI(updates_filtered), SRI(updates_ignored),
	  SCI(updates_limited_rx), SCI(updates_limited_in),
	  SRI(updates_accepted));
  cli_msg(-1006, "      Import withdraws:   %10u %10u        --- %10u        --- %10u",
	  SCI(withdraws_received), SCI(withdraws_invalid),
	  SRI(withdraws_ignored), SRI(withdraws_accepted));
  cli_msg(-1006, "      Export updates:     %10u %10u %10u        --- %10u %10u",
	  SRE(updates_received), SCE(updates_rejected),
	  SCE(updates_filtered), SCE(updates_limited), SCE(updates_accepted));
  cli_msg(-1006, "      Export withdraws:   %10u        ---        ---        ---         ---%10u",
	  SRE(withdraws_received), SCE(withdraws_accepted));

#undef SRI
#undef SRE
#undef SCI
#undef SCE
#undef SON
}

void
channel_show_limit(struct limit *l, const char *dsc, int active, int action)
{
  if (!l->action)
    return;

  cli_msg(-1006, "    %-16s%d%s", dsc, l->max, active ? " [HIT]" : "");
  cli_msg(-1006, "      Action:       %s", channel_limit_name[action]);
}

void
channel_show_info(struct channel *c)
{
  cli_msg(-1006, "  Channel %s", c->name);
  cli_msg(-1006, "    State:          %s", c_states[c->channel_state]);
  cli_msg(-1006, "    Import state:   %s", rt_import_state_name(rt_import_get_state(c->in_req.hook)));
  cli_msg(-1006, "    Export state:   %s", rt_export_state_name(rt_export_get_state(c->out_req.hook)));
  cli_msg(-1006, "    Table:          %s", c->table->name);
  cli_msg(-1006, "    Preference:     %d", c->preference);
  cli_msg(-1006, "    Input filter:   %s", filter_name(c->in_filter));
  cli_msg(-1006, "    Output filter:  %s", filter_name(c->out_filter));

  if (graceful_restart_state == GRS_ACTIVE)
    cli_msg(-1006, "    GR recovery:   %s%s",
	    c->gr_lock ? " pending" : "",
	    c->gr_wait ? " waiting" : "");

  channel_show_limit(&c->rx_limit, "Receive limit:", c->limit_active & (1 << PLD_RX), c->limit_actions[PLD_RX]);
  channel_show_limit(&c->in_limit, "Import limit:", c->limit_active & (1 << PLD_IN), c->limit_actions[PLD_IN]);
  channel_show_limit(&c->out_limit, "Export limit:", c->limit_active & (1 << PLD_OUT), c->limit_actions[PLD_OUT]);

  if (c->channel_state != CS_DOWN)
    channel_show_stats(c);
}

void
channel_cmd_debug(struct channel *c, uint mask)
{
  if (cli_access_restricted())
    return;

  c->debug = mask;
  cli_msg(0, "");
}

void
proto_cmd_show(struct proto *p, uintptr_t verbose, int cnt)
{
  byte buf[256], tbuf[TM_DATETIME_BUFFER_SIZE];

  /* First protocol - show header */
  if (!cnt)
    cli_msg(-2002, "%-10s %-10s %-10s %-6s %-12s  %s",
	    "Name", "Proto", "Table", "State", "Since", "Info");

  buf[0] = 0;
  if (p->proto->get_status)
    p->proto->get_status(p, buf);
  tm_format_time(tbuf, &config->tf_proto, p->last_state_change);
  cli_msg(-1002, "%-10s %-10s %-10s %-6s %-12s  %s",
	  p->name,
	  p->proto->name,
	  p->main_channel ? p->main_channel->table->name : "---",
	  proto_state_name(p),
	  tbuf,
	  buf);

  if (verbose)
  {
    if (p->cf->dsc)
      cli_msg(-1006, "  Description:    %s", p->cf->dsc);
    if (p->message)
      cli_msg(-1006, "  Message:        %s", p->message);
    if (p->cf->router_id)
      cli_msg(-1006, "  Router ID:      %R", p->cf->router_id);
    if (p->vrf)
      cli_msg(-1006, "  VRF:            %s", p->vrf->name);

    if (p->proto->show_proto_info)
      p->proto->show_proto_info(p);
    else
    {
      struct channel *c;
      WALK_LIST(c, p->channels)
	channel_show_info(c);
    }

    cli_msg(-1006, "");
  }
}

void
proto_cmd_disable(struct proto *p, uintptr_t arg, int cnt UNUSED)
{
  if (p->disabled)
  {
    cli_msg(-8, "%s: already disabled", p->name);
    return;
  }

  log(L_INFO "Disabling protocol %s", p->name);
  p->disabled = 1;
  p->down_code = PDC_CMD_DISABLE;
  proto_set_message(p, (char *) arg, -1);
  proto_shutdown(p);
  cli_msg(-9, "%s: disabled", p->name);
}

void
proto_cmd_enable(struct proto *p, uintptr_t arg, int cnt UNUSED)
{
  if (!p->disabled)
  {
    cli_msg(-10, "%s: already enabled", p->name);
    return;
  }

  log(L_INFO "Enabling protocol %s", p->name);
  p->disabled = 0;
  proto_set_message(p, (char *) arg, -1);
  proto_rethink_goal(p);
  cli_msg(-11, "%s: enabled", p->name);
}

void
proto_cmd_restart(struct proto *p, uintptr_t arg, int cnt UNUSED)
{
  if (p->disabled)
  {
    cli_msg(-8, "%s: already disabled", p->name);
    return;
  }

  log(L_INFO "Restarting protocol %s", p->name);
  p->disabled = 1;
  p->down_code = PDC_CMD_RESTART;
  proto_set_message(p, (char *) arg, -1);
  proto_shutdown(p);
  p->disabled = 0;
  /* After the protocol shuts down, proto_rethink_goal() is run from proto_event. */
  cli_msg(-12, "%s: restarted", p->name);
}

void
proto_cmd_reload(struct proto *p, uintptr_t dir, int cnt UNUSED)
{
  struct channel *c;

  if (p->disabled)
  {
    cli_msg(-8, "%s: already disabled", p->name);
    return;
  }

  /* If the protocol in not UP, it has no routes */
  if (p->proto_state != PS_UP)
    return;

  /* All channels must support reload */
  if (dir != CMD_RELOAD_OUT)
    WALK_LIST(c, p->channels)
      if ((c->channel_state == CS_UP) && !channel_reloadable(c))
      {
	cli_msg(-8006, "%s: reload failed", p->name);
	return;
      }

  log(L_INFO "Reloading protocol %s", p->name);

  /* re-importing routes */
  if (dir != CMD_RELOAD_OUT)
    WALK_LIST(c, p->channels)
      if (c->channel_state == CS_UP)
	channel_request_reload(c);

  /* re-exporting routes */
  if (dir != CMD_RELOAD_IN)
    WALK_LIST(c, p->channels)
      if (c->channel_state == CS_UP)
	channel_request_feeding(c);

  cli_msg(-15, "%s: reloading", p->name);
}

extern void pipe_update_debug(struct proto *P);

void
proto_cmd_debug(struct proto *p, uintptr_t mask, int cnt UNUSED)
{
  p->debug = mask;

#ifdef CONFIG_PIPE
  if (p->proto == &proto_pipe)
    pipe_update_debug(p);
#endif
}

void
proto_cmd_mrtdump(struct proto *p, uintptr_t mask, int cnt UNUSED)
{
  p->mrtdump = mask;
}

static void
proto_apply_cmd_symbol(const struct symbol *s, void (* cmd)(struct proto *, uintptr_t, int), uintptr_t arg)
{
  if (s->class != SYM_PROTO)
  {
    cli_msg(9002, "%s is not a protocol", s->name);
    return;
  }

  if (s->proto->proto)
  {
    struct proto *p = s->proto->proto;
    PROTO_LOCKED_FROM_MAIN(p)
      cmd(p, arg, 0);
    cli_msg(0, "");
  }
  else
    cli_msg(9002, "%s does not exist", s->name);
}

static void
proto_apply_cmd_patt(const char *patt, void (* cmd)(struct proto *, uintptr_t, int), uintptr_t arg)
{
  struct proto *p;
  int cnt = 0;

  WALK_LIST(p, proto_list)
    if (!patt || patmatch(patt, p->name))
      PROTO_LOCKED_FROM_MAIN(p)
	cmd(p, arg, cnt++);

  if (!cnt)
    cli_msg(8003, "No protocols match");
  else
    cli_msg(0, "");
}

void
proto_apply_cmd(struct proto_spec ps, void (* cmd)(struct proto *, uintptr_t, int),
		int restricted, uintptr_t arg)
{
  if (restricted && cli_access_restricted())
    return;

  if (ps.patt)
    proto_apply_cmd_patt(ps.ptr, cmd, arg);
  else
    proto_apply_cmd_symbol(ps.ptr, cmd, arg);
}

struct proto *
proto_get_named(struct symbol *sym, struct protocol *pr)
{
  struct proto *p, *q;

  if (sym)
  {
    if (sym->class != SYM_PROTO)
      cf_error("%s: Not a protocol", sym->name);

    p = sym->proto->proto;
    if (!p || p->proto != pr)
      cf_error("%s: Not a %s protocol", sym->name, pr->name);
  }
  else
  {
    p = NULL;
    WALK_LIST(q, proto_list)
      if ((q->proto == pr) && (q->proto_state != PS_DOWN))
      {
	if (p)
	  cf_error("There are multiple %s protocols running", pr->name);
	p = q;
      }
    if (!p)
      cf_error("There is no %s protocol running", pr->name);
  }

  return p;
}

struct proto *
proto_iterate_named(struct symbol *sym, struct protocol *proto, struct proto *old)
{
  if (sym)
  {
    /* Just the first pass */
    if (old)
    {
      cli_msg(0, "");
      return NULL;
    }

    if (sym->class != SYM_PROTO)
      cf_error("%s: Not a protocol", sym->name);

    struct proto *p = sym->proto->proto;
    if (!p || (p->proto != proto))
      cf_error("%s: Not a %s protocol", sym->name, proto->name);

    return p;
  }
  else
  {
    for (struct proto *p = !old ? HEAD(proto_list) : NODE_NEXT(old);
	 NODE_VALID(p);
	 p = NODE_NEXT(p))
    {
      if ((p->proto == proto) && (p->proto_state != PS_DOWN))
      {
	cli_separator(this_cli);
	return p;
      }
    }

    /* Not found anything during first pass */
    if (!old)
      cf_error("There is no %s protocol running", proto->name);

    /* No more items */
    cli_msg(0, "");
    return NULL;
  }
}<|MERGE_RESOLUTION|>--- conflicted
+++ resolved
@@ -58,7 +58,6 @@
 static void channel_check_stopped(struct channel *c);
 
 static inline int proto_is_done(struct proto *p)
-<<<<<<< HEAD
 { return (p->proto_state == PS_DOWN) && proto_is_inactive(p); }
 
 static inline event_list *proto_event_list(struct proto *p)
@@ -81,13 +80,6 @@
 
 #define PROTO_LOCKED_FROM_MAIN(p)	for (struct birdloop *_proto_loop = PROTO_ENTER_FROM_MAIN(p); _proto_loop; PROTO_LEAVE_FROM_MAIN(_proto_loop), (_proto_loop = NULL))
 
-=======
-{
-  return (p->proto_state == PS_DOWN)
-    && (p->active_channels == 0)
-    && EMPTY_TLIST(proto_neigh, &p->neighbors);
-}
->>>>>>> 0bb04d53
 
 static inline int channel_is_active(struct channel *c)
 { return (c->channel_state != CS_DOWN); }
@@ -1142,6 +1134,8 @@
 static void
 proto_cleanup(struct proto *p)
 {
+  CALL(p->proto->cleanup, p);
+
   rfree(p->pool);
   p->pool = NULL;
 
@@ -1155,7 +1149,6 @@
 {
   struct proto *p = ptr;
 
-<<<<<<< HEAD
   birdloop_enter(&main_birdloop);
 
   p->loop = &main_birdloop;
@@ -1171,20 +1164,8 @@
 
   if (p->do_stop)
   {
-    if (p->proto == &proto_unix_iface)
-      if_flush_ifaces(p);
-=======
-  if (p->do_start)
-  {
-    iface_subscribe(&p->iface_sub);
-    p->do_start = 0;
-  }
-
-  if (p->do_stop)
-  {
     iface_unsubscribe(&p->iface_sub);
     neigh_prune(p);
->>>>>>> 0bb04d53
 
     p->do_stop = 0;
   }
@@ -2074,7 +2055,7 @@
     p->sources.class = &default_rte_owner_class;
 
   if (!p->cf->late_if_feed)
-    if_feed_baby(p);
+    iface_subscribe(&p->iface_sub);
 }
 
 static void
@@ -2087,7 +2068,7 @@
   proto_start_channels(p);
 
   if (p->cf->late_if_feed)
-    if_feed_baby(p);
+    iface_subscribe(&p->iface_sub);
 }
 
 static inline void
@@ -2109,28 +2090,16 @@
   }
 
   proto_stop_channels(p);
-<<<<<<< HEAD
   rt_destroy_sources(&p->sources, p->event);
 
   p->do_stop = 1;
   proto_send_event(p);
-=======
-
-  p->do_stop = 1;
-  ev_schedule(p->event);
->>>>>>> 0bb04d53
 }
 
 static void
 proto_do_down(struct proto *p)
 {
   p->down_code = 0;
-<<<<<<< HEAD
-  neigh_prune();
-=======
-  rfree(p->pool);
-  p->pool = NULL;
->>>>>>> 0bb04d53
 
   /* Shutdown is finished in the protocol event */
   if (proto_is_done(p))

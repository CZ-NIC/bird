/*
 *	BIRD -- Protocols
 *
 *	(c) 1998--2000 Martin Mares <mj@ucw.cz>
 *
 *	Can be freely distributed and used under the terms of the GNU GPL.
 */

#undef LOCAL_DEBUG

#include "nest/bird.h"
#include "nest/protocol.h"
#include "lib/resource.h"
#include "lib/lists.h"
#include "lib/event.h"
#include "lib/timer.h"
#include "lib/string.h"
#include "conf/conf.h"
#include "nest/rt.h"
#include "nest/iface.h"
#include "nest/cli.h"
#include "filter/filter.h"
#include "filter/f-inst.h"

pool *proto_pool;
static TLIST_LIST(proto) global_proto_list;

static list STATIC_LIST_INIT(protocol_list);

#define CD(c, msg, args...) ({ if (c->debug & D_STATES) log(L_TRACE "%s.%s: " msg, c->proto->name, c->name ?: "?", ## args); })
#define PD(p, msg, args...) ({ if (p->debug & D_STATES) log(L_TRACE "%s: " msg, p->name, ## args); })

static timer *gr_wait_timer;

#define GRS_NONE	0
#define GRS_INIT	1
#define GRS_ACTIVE	2
#define GRS_DONE	3

static int graceful_restart_state;
static u32 graceful_restart_locks;

static char *p_states[] = { "DOWN", "START", "UP", "STOP" };
static char *c_states[] = { "DOWN", "START", "UP", "STOP", "RESTART" };

extern struct protocol proto_unix_iface;

static void channel_request_reload(struct channel *c);
static void proto_rethink_goal(struct proto *p);
static char *proto_state_name(struct proto *p);
static void channel_init_limit(struct channel *c, struct limit *l, int dir, struct channel_limit *cf);
static void channel_update_limit(struct channel *c, struct limit *l, int dir, struct channel_limit *cf);
static void channel_reset_limit(struct channel *c, struct limit *l, int dir);
static void channel_feed_end(struct channel *c);
static void channel_stop_export(struct channel *c);
static void channel_export_stopped(struct rt_export_request *req);
static void channel_refeed_stopped(struct rt_export_request *req);
static void channel_check_stopped(struct channel *c);

static inline int proto_is_done(struct proto *p)
{ return (p->proto_state == PS_DOWN) && proto_is_inactive(p); }

static inline int channel_is_active(struct channel *c)
{ return (c->channel_state != CS_DOWN); }

static inline int channel_reloadable(struct channel *c)
{ return c->proto->reload_routes && c->reloadable; }

static inline void
channel_log_state_change(struct channel *c)
{
  CD(c, "State changed to %s", c_states[c->channel_state]);
}

void
channel_import_log_state_change(struct rt_import_request *req, u8 state)
{
  struct channel *c = SKIP_BACK(struct channel, in_req, req);
  CD(c, "Channel import state changed to %s", rt_import_state_name(state));
}

void
channel_export_log_state_change(struct rt_export_request *req, u8 state)
{
  struct channel *c = SKIP_BACK(struct channel, out_req, req);
  CD(c, "Channel export state changed to %s", rt_export_state_name(state));

  switch (state)
  {
    case TES_FEEDING:
      if (c->proto->feed_begin)
	c->proto->feed_begin(c);
      break;
    case TES_READY:
      channel_feed_end(c);
      break;
  }
}

void
channel_refeed_log_state_change(struct rt_export_request *req, u8 state)
{
  struct channel *c = SKIP_BACK(struct channel, refeed_req, req);
  CD(c, "Channel export state changed to %s", rt_export_state_name(state));

  switch (state)
  {
    case TES_FEEDING:
      if (c->proto->feed_begin)
	c->proto->feed_begin(c);
      break;
    case TES_READY:
      rt_stop_export(req, channel_refeed_stopped);
      break;
  }
}


static void
channel_dump_import_req(struct rt_import_request *req)
{
  struct channel *c = SKIP_BACK(struct channel, in_req, req);
  debug("  Channel %s.%s import request %p\n", c->proto->name, c->name, req);
}

static void
channel_dump_export_req(struct rt_export_request *req)
{
  struct channel *c = SKIP_BACK(struct channel, out_req, req);
  debug("  Channel %s.%s export request %p\n", c->proto->name, c->name, req);
}

static void
channel_dump_refeed_req(struct rt_export_request *req)
{
  struct channel *c = SKIP_BACK(struct channel, refeed_req, req);
  debug("  Channel %s.%s refeed request %p\n", c->proto->name, c->name, req);
}


static void
channel_rpe_mark_seen_export(struct rt_export_request *req, struct rt_pending_export *rpe)
{
  channel_rpe_mark_seen(SKIP_BACK(struct channel, out_req, req), rpe);
}

static void
channel_rpe_mark_seen_refeed(struct rt_export_request *req, struct rt_pending_export *rpe)
{
  channel_rpe_mark_seen(SKIP_BACK(struct channel, refeed_req, req), rpe);
}


struct channel *
channel_from_export_request(struct rt_export_request *req)
{
  if (req->dump_req == channel_dump_export_req)
    return SKIP_BACK(struct channel, out_req, req);

  if (req->dump_req == channel_dump_refeed_req)
    return SKIP_BACK(struct channel, refeed_req, req);

  bug("Garbled channel export request");
}


static void
proto_log_state_change(struct proto *p)
{
  if (p->debug & D_STATES)
  {
    char *name = proto_state_name(p);
    if (name != p->last_state_name_announced)
    {
      p->last_state_name_announced = name;
      PD(p, "State changed to %s", proto_state_name(p));
    }
  }
  else
    p->last_state_name_announced = NULL;
}


struct channel_config *
proto_cf_find_channel(struct proto_config *pc, uint net_type)
{
  struct channel_config *cc;

  WALK_LIST(cc, pc->channels)
    if (cc->net_type == net_type)
      return cc;

  return NULL;
}

/**
 * proto_find_channel_by_table - find channel connected to a routing table
 * @p: protocol instance
 * @t: routing table
 *
 * Returns pointer to channel or NULL
 */
struct channel *
proto_find_channel_by_table(struct proto *p, rtable *t)
{
  struct channel *c;

  WALK_LIST(c, p->channels)
    if (c->table == t)
      return c;

  return NULL;
}

/**
 * proto_find_channel_by_name - find channel by its name
 * @p: protocol instance
 * @n: channel name
 *
 * Returns pointer to channel or NULL
 */
struct channel *
proto_find_channel_by_name(struct proto *p, const char *n)
{
  struct channel *c;

  WALK_LIST(c, p->channels)
    if (!strcmp(c->name, n))
      return c;

  return NULL;
}

/**
 * proto_add_channel - connect protocol to a routing table
 * @p: protocol instance
 * @cf: channel configuration
 *
 * This function creates a channel between the protocol instance @p and the
 * routing table specified in the configuration @cf, making the protocol hear
 * all changes in the table and allowing the protocol to update routes in the
 * table.
 *
 * The channel is linked in the protocol channel list and when active also in
 * the table channel list. Channels are allocated from the global resource pool
 * (@proto_pool) and they are automatically freed when the protocol is removed.
 */

struct channel *
proto_add_channel(struct proto *p, struct channel_config *cf)
{
  struct channel *c = mb_allocz(proto_pool, cf->class->channel_size);

  c->name = cf->name;
  c->class = cf->class;
  c->proto = p;
  c->table = cf->table->table;
  rt_lock_table(c->table);

  c->in_filter = cf->in_filter;
  c->out_filter = cf->out_filter;
  c->out_subprefix = cf->out_subprefix;

  c->feed_block_size = cf->feed_block_size;

  channel_init_limit(c, &c->rx_limit, PLD_RX, &cf->rx_limit);
  channel_init_limit(c, &c->in_limit, PLD_IN, &cf->in_limit);
  channel_init_limit(c, &c->out_limit, PLD_OUT, &cf->out_limit);

  c->net_type = cf->net_type;
  c->ra_mode = cf->ra_mode;
  c->preference = cf->preference;
  c->debug = cf->debug;
  c->merge_limit = cf->merge_limit;
  c->in_keep = cf->in_keep;
  c->rpki_reload = cf->rpki_reload;

  c->channel_state = CS_DOWN;
  c->last_state_change = current_time();
  c->reloadable = 1;

  init_list(&c->roa_subscriptions);

  CALL(c->class->init, c, cf);

  add_tail(&p->channels, &c->n);

  CD(c, "Connected to table %s", c->table->name);

  return c;
}

void
proto_remove_channel(struct proto *p UNUSED, struct channel *c)
{
  ASSERT(c->channel_state == CS_DOWN);

  CD(c, "Removed", c->name);

  rt_unlock_table(c->table);
  rem_node(&c->n);
  mb_free(c);
}


static void
proto_start_channels(struct proto *p)
{
  struct channel *c;
  WALK_LIST(c, p->channels)
    if (!c->disabled)
      channel_set_state(c, CS_UP);
}

static void
proto_pause_channels(struct proto *p)
{
  struct channel *c;
  WALK_LIST(c, p->channels)
    if (!c->disabled && channel_is_active(c))
      channel_set_state(c, CS_PAUSE);
}

static void
proto_stop_channels(struct proto *p)
{
  struct channel *c;
  WALK_LIST(c, p->channels)
    if (!c->disabled && channel_is_active(c))
      channel_set_state(c, CS_STOP);
}

static void
proto_remove_channels(struct proto *p)
{
  struct channel *c;
  WALK_LIST_FIRST(c, p->channels)
    proto_remove_channel(p, c);
}

struct roa_subscription {
  node roa_node;
  struct settle settle;
  struct channel *c;
  struct rt_export_request req;
<<<<<<< HEAD
  struct channel_feeding_request cfr[2];
=======
  struct f_trie* trie;
>>>>>>> 93509af4
};

static void
channel_roa_in_changed(struct settle *se)
{
  struct roa_subscription *s = SKIP_BACK(struct roa_subscription, settle, se);
  struct channel *c = s->c;

  CD(c, "Reload triggered by RPKI change");
  channel_request_reload(c);
}

static void
channel_roa_out_changed(struct settle *se)
{
  struct roa_subscription *s = SKIP_BACK(struct roa_subscription, settle, se);
  struct channel *c = s->c;

  CD(c, "Feeding triggered by RPKI change");

<<<<<<< HEAD
  /* Refeed already pending */
  if ((s->cfr[0].state == CFRS_PENDING) || (s->cfr[1].state == CFRS_PENDING))
    return;

  /* First refeed inactive */
  if (s->cfr[0].state == CFRS_INACTIVE)
  {
    s->cfr[0].type = CFRT_AUXILIARY;
    channel_request_feeding(c, &s->cfr[0]);
  }
  else
  {
    /* Second refeed MUST be inactive */
    ASSERT_DIE(s->cfr[1].state == CFRS_INACTIVE);
    s->cfr[1].type = CFRT_AUXILIARY;
    channel_request_feeding(c, &s->cfr[1]);
  }
=======
  /* TODO feed by trie */

  c->refeed_pending = 1;
  channel_stop_export(c);
>>>>>>> 93509af4
}

static void
channel_export_one_roa(struct rt_export_request *req, const net_addr *net, struct rt_pending_export *first)
{
  struct roa_subscription *s = SKIP_BACK(struct roa_subscription, req, req);

  switch (net->type)
  {
    case NET_ROA4:
      trie_add_prefix(s->trie, net, net_pxlen(net), 32);
      break;
    case NET_ROA6:
      trie_add_prefix(s->trie, net, net_pxlen(net), 128);
      break;
    default:
      bug("ROA table sent us a non-roa export");
  }

  settle_kick(&s->settle, s->c->proto->loop);

  rpe_mark_seen_all(req->hook, first, NULL, NULL);
}

static void
channel_dump_roa_req(struct rt_export_request *req)
{
  struct roa_subscription *s = SKIP_BACK(struct roa_subscription, req, req);
  struct channel *c = s->c;
  struct rtable_private *tab = SKIP_BACK(struct rtable_private, exporter.e, req->hook->table);

  debug("  Channel %s.%s ROA %s change notifier from table %s request %p\n",
      c->proto->name, c->name,
      (s->settle.hook == channel_roa_in_changed) ? "import" : "export",
      tab->name, req);
}

static int
channel_roa_is_subscribed(struct channel *c, rtable *tab, int dir)
{
  void (*hook)(struct settle *) =
    dir ? channel_roa_in_changed : channel_roa_out_changed;

  struct roa_subscription *s;
  node *n;

  WALK_LIST2(s, n, c->roa_subscriptions, roa_node)
    if ((tab == SKIP_BACK(rtable, priv.exporter.e, s->req.hook->table))
	  && (s->settle.hook == hook))
      return 1;

  return 0;
}

static void
channel_roa_subscribe(struct channel *c, rtable *tab, int dir)
{
  if (channel_roa_is_subscribed(c, tab, dir))
    return;

  struct roa_subscription *s = mb_allocz(c->proto->pool, sizeof(struct roa_subscription));

  *s = (struct roa_subscription) {
    .settle = SETTLE_INIT(&c->roa_settle, dir ? channel_roa_in_changed : channel_roa_out_changed, NULL),
    .c = c,
    .trie = f_new_trie(lp_new(c->proto->pool), 0),
    .req = {
      .name = mb_sprintf(c->proto->pool, "%s.%s.roa-%s.%s",
	  c->proto->name, c->name, dir ? "in" : "out", tab->name),
      .list = proto_work_list(c->proto),
      .pool = c->proto->pool,
      .trace_routes = c->debug | c->proto->debug,
      .dump_req = channel_dump_roa_req,
      .export_one = channel_export_one_roa,
    },
  };

  add_tail(&c->roa_subscriptions, &s->roa_node);
  rt_request_export(tab, &s->req);
}

static void
channel_roa_unsubscribed(struct rt_export_request *req)
{
  struct roa_subscription *s = SKIP_BACK(struct roa_subscription, req, req);
  struct channel *c = s->c;

  rem_node(&s->roa_node);
  mb_free(s);
  
  channel_check_stopped(c);
}

static void
channel_roa_unsubscribe(struct roa_subscription *s)
{
  rfree(s->trie->lp);
  rt_stop_export(&s->req, channel_roa_unsubscribed);
  settle_cancel(&s->settle);
}

static void
channel_roa_subscribe_filter(struct channel *c, int dir)
{
  const struct filter *f = dir ? c->in_filter : c->out_filter;
  rtable *tab;
  int valid = 1, found = 0;

  if ((f == FILTER_ACCEPT) || (f == FILTER_REJECT))
    return;

  /* No automatic reload for non-reloadable channels */
  if (dir && !channel_reloadable(c))
    valid = 0;

#ifdef CONFIG_BGP
  /* No automatic reload for BGP channels without in_table / out_table */
  if (c->class == &channel_bgp)
    valid = dir ? ((c->in_keep & RIK_PREFILTER) == RIK_PREFILTER) : !!c->out_table;
#endif

  struct filter_iterator fit;
  FILTER_ITERATE_INIT(&fit, f->root, c->proto->pool);

  FILTER_ITERATE(&fit, fi)
  {
    switch (fi->fi_code)
    {
    case FI_ROA_CHECK:
      tab = fi->i_FI_ROA_CHECK.rtc->table;
      if (valid) channel_roa_subscribe(c, tab, dir);
      found = 1;
      break;

    default:
      break;
    }
  }
  FILTER_ITERATE_END;

  FILTER_ITERATE_CLEANUP(&fit);

  if (!valid && found)
    log(L_WARN "%s.%s: Automatic RPKI reload not active for %s",
	c->proto->name, c->name ?: "?", dir ? "import" : "export");
}

static void
channel_roa_unsubscribe_all(struct channel *c)
{
  struct roa_subscription *s;
  node *n, *x;

  WALK_LIST2_DELSAFE(s, n, x, c->roa_subscriptions, roa_node)
    channel_roa_unsubscribe(s);
}

static void
channel_start_import(struct channel *c)
{
  if (c->in_req.hook)
  {
    log(L_WARN "%s.%s: Attempted to start channel's already started import", c->proto->name, c->name);
    return;
  }

  c->in_req = (struct rt_import_request) {
    .name = mb_sprintf(c->proto->pool, "%s.%s", c->proto->name, c->name),
    .trace_routes = c->debug | c->proto->debug,
    .list = proto_work_list(c->proto),
    .dump_req = channel_dump_import_req,
    .log_state_change = channel_import_log_state_change,
    .preimport = channel_preimport,
  };

  ASSERT(c->channel_state == CS_UP);

  channel_reset_limit(c, &c->rx_limit, PLD_RX);
  channel_reset_limit(c, &c->in_limit, PLD_IN);

  memset(&c->import_stats, 0, sizeof(struct channel_import_stats));

  DBG("%s.%s: Channel start import req=%p\n", c->proto->name, c->name, &c->in_req);
  rt_request_import(c->table, &c->in_req);
}

static void
channel_start_export(struct channel *c)
{
  if (c->out_req.hook)
  {
    log(L_WARN "%s.%s: Attempted to start channel's already started export", c->proto->name, c->name);
    return;
  }

  ASSERT(c->channel_state == CS_UP);

  c->out_req = (struct rt_export_request) {
    .name = mb_sprintf(c->proto->pool, "%s.%s", c->proto->name, c->name),
    .list = proto_work_list(c->proto),
    .pool = c->proto->pool,
    .feed_block_size = c->feed_block_size,
    .prefilter = {
      .mode = c->out_subprefix ? TE_ADDR_IN : TE_ADDR_NONE,
      .addr = c->out_subprefix,
    },
    .trace_routes = c->debug | c->proto->debug,
    .dump_req = channel_dump_export_req,
    .log_state_change = channel_export_log_state_change,
    .mark_seen = channel_rpe_mark_seen_export,
  };

  bmap_init(&c->export_map, c->proto->pool, 16);
  bmap_init(&c->export_reject_map, c->proto->pool, 16);

  channel_reset_limit(c, &c->out_limit, PLD_OUT);

  memset(&c->export_stats, 0, sizeof(struct channel_export_stats));

  switch (c->ra_mode) {
    case RA_OPTIMAL:
      c->out_req.export_one = rt_notify_optimal;
      break;
    case RA_ANY:
      c->out_req.export_one = rt_notify_any;
      c->out_req.export_bulk = rt_feed_any;
      break;
    case RA_ACCEPTED:
      c->out_req.export_bulk = rt_notify_accepted;
      break;
    case RA_MERGED:
      c->out_req.export_bulk = rt_notify_merged;
      break;
    default:
      bug("Unknown route announcement mode");
  }

  c->refeed_req = c->out_req;
  c->refeed_req.name = mb_sprintf(c->proto->pool, "%s.%s.refeed", c->proto->name, c->name);
  c->refeed_req.dump_req = channel_dump_refeed_req;
  c->refeed_req.log_state_change = channel_refeed_log_state_change;
  c->refeed_req.mark_seen = channel_rpe_mark_seen_refeed;

  DBG("%s.%s: Channel start export req=%p\n", c->proto->name, c->name, &c->out_req);
  rt_request_export(c->table, &c->out_req);
}

static void
channel_check_stopped(struct channel *c)
{
  switch (c->channel_state)
  {
    case CS_STOP:
      if (!EMPTY_LIST(c->roa_subscriptions) || c->out_req.hook || c->refeed_req.hook || c->in_req.hook || c->reload_req.hook)
	return;

      channel_set_state(c, CS_DOWN);
      proto_send_event(c->proto, c->proto->event);

      break;
    case CS_PAUSE:
      if (!EMPTY_LIST(c->roa_subscriptions) || c->out_req.hook || c->refeed_req.hook || c->reload_req.hook)
	return;

      channel_set_state(c, CS_START);
      break;
  }

  DBG("%s.%s: Channel requests/hooks stopped (in state %s)\n", c->proto->name, c->name, c_states[c->channel_state]);
}

void
channel_import_stopped(struct rt_import_request *req)
{
  struct channel *c = SKIP_BACK(struct channel, in_req, req);

  mb_free(c->in_req.name);
  c->in_req.name = NULL;

  channel_check_stopped(c);
}

static void
channel_export_stopped(struct rt_export_request *req)
{
  struct channel *c = SKIP_BACK(struct channel, out_req, req);

  /* The hook has already stopped */
  req->hook = NULL;

  if (c->refeed_pending)
  {
    ASSERT_DIE(!c->refeeding);
    c->refeeding = c->refeed_pending;
    c->refeed_pending = NULL;

    channel_reset_limit(c, &c->out_limit, PLD_OUT);

    bmap_reset(&c->export_map, 16);
    bmap_reset(&c->export_reject_map, 16);

    rt_request_export(c->table, req);
    return;
  }

  mb_free(c->out_req.name);
  c->out_req.name = NULL;

  bmap_free(&c->export_map);
  bmap_free(&c->export_reject_map);

  channel_check_stopped(c);
}

static void
channel_refeed_stopped(struct rt_export_request *req)
{
  struct channel *c = SKIP_BACK(struct channel, refeed_req, req);

  req->hook = NULL;

  channel_feed_end(c);
}

static void
channel_init_feeding(struct channel *c)
{
  for (struct channel_feeding_request *cfrp = c->refeed_pending; cfrp; cfrp = cfrp->next)
    if (cfrp->type == CFRT_DIRECT)
    {
      /* Direct feeding requested? Restart the export by force. */
      channel_stop_export(c);
      return;
    }

  /* No direct feeding, running auxiliary refeed. */
  c->refeeding = c->refeed_pending;
  c->refeed_pending = NULL;
  c->refeed_trie = f_new_trie(lp_new(c->proto->pool), 0);
  rt_request_export(c->table, &c->refeed_req);
}

static void
channel_feed_end(struct channel *c)
{
  /* Reset export limit if the feed ended with acceptable number of exported routes */
  struct limit *l = &c->out_limit;
  if (c->refeeding &&
      (c->limit_active & (1 << PLD_OUT)) &&
      (l->count <= l->max))
  {
    log(L_INFO "Protocol %s resets route export limit (%u)", c->proto->name, l->max);
    c->limit_active &= ~(1 << PLD_OUT);

    /* Queue the same refeed batch back into pending */
    struct channel_feeding_request **ptr = &c->refeed_pending;
    while (*ptr)
      ptr = &((*ptr)->next);

    *ptr = c->refeeding;

    /* Mark the requests to be redone */
    for (struct channel_feeding_request *cfr = c->refeeding; cfr; cfr = cfr->next)
      cfr->state = CFRS_PENDING;

    c->refeeding = NULL;
  }

  /* Inform the protocol about the feed ending */
  CALL(c->proto->feed_end, c);

  /* Free the dynamic feeding requests */
  for (struct channel_feeding_request *cfr = c->refeeding, *next = cfr ? cfr->next : NULL;
      cfr;
      (cfr = next), (next = next ? next->next : NULL))
    if (cfr->flags & CFRF_DYNAMIC)
      mb_free(cfr);

  /* Drop the refeed batch */
  c->refeeding = NULL;
  if (c->refeed_trie)
  {
    rfree(c->refeed_trie->lp);
    c->refeed_trie = NULL;
  }

  /* Run the pending batch */
  if (c->refeed_pending)
    channel_init_feeding(c);
}

/* Called by protocol for reload from in_table */
void
channel_schedule_reload(struct channel *c)
{
  ASSERT(c->in_req.hook);

  if (c->reload_req.hook)
  {
    CD(c, "Reload triggered before the previous one has finished");
    c->reload_pending = 1;
    return;
  }

  rt_refresh_begin(&c->in_req);
  rt_request_export(c->table, &c->reload_req);
}

static void
channel_reload_stopped(struct rt_export_request *req)
{
  struct channel *c = SKIP_BACK(struct channel, reload_req, req);

  /* Restart reload */
  if (c->reload_pending)
  {
    c->reload_pending = 0;
    channel_request_reload(c);
  }

  if (c->channel_state != CS_UP)
    channel_check_stopped(c);
}

static void
channel_reload_log_state_change(struct rt_export_request *req, u8 state)
{
  struct channel *c = SKIP_BACK(struct channel, reload_req, req);

  if (state == TES_READY)
  {
    if (c->channel_state == CS_UP)
      rt_refresh_end(&c->in_req);

    rt_stop_export(req, channel_reload_stopped);
  }
}

static void
channel_reload_dump_req(struct rt_export_request *req)
{
  struct channel *c = SKIP_BACK(struct channel, reload_req, req);
  debug("  Channel %s.%s import reload request %p\n", c->proto->name, c->name, req);
}

/* Called by protocol to activate in_table */
static void
channel_setup_in_table(struct channel *c)
{
  c->reload_req = (struct rt_export_request) {
    .name = mb_sprintf(c->proto->pool, "%s.%s.import", c->proto->name, c->name),
    .list = proto_work_list(c->proto),
    .pool = c->proto->pool,
    .feed_block_size = c->feed_block_size,
    .trace_routes = c->debug | c->proto->debug,
    .export_bulk = channel_reload_export_bulk,
    .dump_req = channel_reload_dump_req,
    .log_state_change = channel_reload_log_state_change,
  };
}


static void
channel_do_start(struct channel *c)
{
  c->proto->active_channels++;

  if ((c->in_keep & RIK_PREFILTER) == RIK_PREFILTER)
    channel_setup_in_table(c);

  CALL(c->class->start, c);

  channel_start_import(c);
}

static void
channel_do_up(struct channel *c)
{
  /* Register RPKI/ROA subscriptions */
  if (c->rpki_reload)
  {
    channel_roa_subscribe_filter(c, 1);
    channel_roa_subscribe_filter(c, 0);
  }
}

static void
channel_do_pause(struct channel *c)
{
  /* Drop ROA subscriptions */
  channel_roa_unsubscribe_all(c);

  /* Need to abort feeding */
  c->reload_pending = 0;

  if (c->reload_req.hook && c->reload_req.hook->export_state != TES_STOP)
    rt_stop_export(&c->reload_req, channel_reload_stopped);

  /* Stop export */
  c->refeed_pending = 0;
  channel_stop_export(c);
}

static void
channel_do_stop(struct channel *c)
{
  /* Stop import */
  if (c->in_req.hook)
    rt_stop_import(&c->in_req, channel_import_stopped);

  c->gr_wait = 0;
  if (c->gr_lock)
    channel_graceful_restart_unlock(c);

  CALL(c->class->shutdown, c);

}

static void
channel_do_down(struct channel *c)
{
  ASSERT(!c->reload_req.hook);

  c->proto->active_channels--;

  memset(&c->import_stats, 0, sizeof(struct channel_import_stats));
  memset(&c->export_stats, 0, sizeof(struct channel_export_stats));

  c->out_table = NULL;

  /* The in_table and out_table are going to be freed by freeing their resource pools. */

  CALL(c->class->cleanup, c);

  /* Schedule protocol shutddown */
  if (proto_is_done(c->proto))
    proto_send_event(c->proto, c->proto->event);
}

void
channel_set_state(struct channel *c, uint state)
{
  uint cs = c->channel_state;

  DBG("%s reporting channel %s state transition %s -> %s\n", c->proto->name, c->name, c_states[cs], c_states[state]);
  if (state == cs)
    return;

  c->channel_state = state;
  c->last_state_change = current_time();

  switch (state)
  {
  case CS_START:
    ASSERT(cs == CS_DOWN || cs == CS_PAUSE);

    if (cs == CS_DOWN)
      channel_do_start(c);

    break;

  case CS_UP:
    ASSERT(cs == CS_DOWN || cs == CS_START);

    if (cs == CS_DOWN)
      channel_do_start(c);

    if (!c->gr_wait && c->proto->rt_notify)
      channel_start_export(c);

    channel_do_up(c);
    break;

  case CS_PAUSE:
    ASSERT(cs == CS_UP);

    if (cs == CS_UP)
      channel_do_pause(c);
    break;

  case CS_STOP:
    ASSERT(cs == CS_UP || cs == CS_START || cs == CS_PAUSE);

    if (cs == CS_UP)
      channel_do_pause(c);

    channel_do_stop(c);
    break;

  case CS_DOWN:
    ASSERT(cs == CS_STOP);

    channel_do_down(c);
    break;

  default:
    ASSERT(0);
  }

  channel_log_state_change(c);
}

/**
 * channel_request_feeding - request feeding routes to the channel
 * @c: given channel
 *
 * Sometimes it is needed to send again all routes to the channel. This is
 * called feeding and can be requested by this function. This would cause
 * channel export state transition to ES_FEEDING (during feeding) and when
 * completed, it will switch back to ES_READY. This function can be called
 * even when feeding is already running, in that case it is restarted.
 */
void
channel_request_feeding(struct channel *c, struct channel_feeding_request *cfr)
{
  ASSERT(c->out_req.hook);

  /* Enqueue the request */
  cfr->next = c->refeed_pending;
  c->refeed_pending = cfr;

  /* Initialize refeeds unless already refeeding */
  if (!c->refeeding)
    channel_init_feeding(c);
}

void
channel_request_feeding_dynamic(struct channel *c, enum channel_feeding_request_type type)
{
  struct channel_feeding_request *req = mb_allocz(c->proto->pool, sizeof *req);
  req->type = type;
  req->flags |= CFRF_DYNAMIC;
  channel_request_feeding(c, req);
}

static void
channel_stop_export(struct channel *c)
{
  if (c->refeed_req.hook && (c->refeed_req.hook->export_state != TES_STOP))
    rt_stop_export(&c->refeed_req, channel_refeed_stopped);

  if (c->out_req.hook && (c->out_req.hook->export_state != TES_STOP))
    rt_stop_export(&c->out_req, channel_export_stopped);
}

static void
channel_request_reload(struct channel *c)
{
  ASSERT(c->in_req.hook);
  ASSERT(channel_reloadable(c));

  CD(c, "Reload requested");

  if ((c->in_keep & RIK_PREFILTER) == RIK_PREFILTER)
    channel_schedule_reload(c);
  else
    c->proto->reload_routes(c);
}

const struct channel_class channel_basic = {
  .channel_size = sizeof(struct channel),
  .config_size = sizeof(struct channel_config)
};

void *
channel_config_new(const struct channel_class *cc, const char *name, uint net_type, struct proto_config *proto)
{
  struct channel_config *cf = NULL;
  struct rtable_config *tab = NULL;

  if (net_type)
  {
    if (!net_val_match(net_type, proto->protocol->channel_mask))
      cf_error("Unsupported channel type");

    if (proto->net_type && (net_type != proto->net_type))
      cf_error("Different channel type");

    tab = rt_get_default_table(new_config, net_type);
  }

  if (!cc)
    cc = &channel_basic;

  cf = cfg_allocz(cc->config_size);
  cf->name = name;
  cf->class = cc;
  cf->parent = proto;
  cf->table = tab;
  cf->out_filter = FILTER_REJECT;

  cf->feed_block_size = 16384;

  cf->net_type = net_type;
  cf->ra_mode = RA_OPTIMAL;
  cf->preference = proto->protocol->preference;
  cf->debug = new_config->channel_default_debug;
  cf->rpki_reload = 1;

  cf->roa_settle = (struct settle_config) {
    .min = 1 S,
    .max = 20 S,
  };

  add_tail(&proto->channels, &cf->n);

  return cf;
}

void *
channel_config_get(const struct channel_class *cc, const char *name, uint net_type, struct proto_config *proto)
{
  struct channel_config *cf;

  /* We are using name as token, so no strcmp() */
  WALK_LIST(cf, proto->channels)
    if (cf->name == name)
    {
      /* Allow to redefine channel only if inherited from template */
      if (cf->parent == proto)
	cf_error("Multiple %s channels", name);

      cf->parent = proto;
      cf->copy = 1;
      return cf;
    }

  return channel_config_new(cc, name, net_type, proto);
}

struct channel_config *
channel_copy_config(struct channel_config *src, struct proto_config *proto)
{
  struct channel_config *dst = cfg_alloc(src->class->config_size);

  memcpy(dst, src, src->class->config_size);
  memset(&dst->n, 0, sizeof(node));
  add_tail(&proto->channels, &dst->n);
  CALL(src->class->copy_config, dst, src);

  return dst;
}


static int reconfigure_type;  /* Hack to propagate type info to channel_reconfigure() */

int
channel_reconfigure(struct channel *c, struct channel_config *cf)
{
  /* Touched by reconfiguration */
  c->stale = 0;

  /* FIXME: better handle these changes, also handle in_keep_filtered */
  if ((c->table != cf->table->table) ||
      (cf->ra_mode && (c->ra_mode != cf->ra_mode)) ||
      (cf->in_keep != c->in_keep) ||
      cf->out_subprefix && c->out_subprefix &&
	  !net_equal(cf->out_subprefix, c->out_subprefix) ||
      (!cf->out_subprefix != !c->out_subprefix))
    return 0;

  /* Note that filter_same() requires arguments in (new, old) order */
  int import_changed = !filter_same(cf->in_filter, c->in_filter);
  int export_changed = !filter_same(cf->out_filter, c->out_filter);
  int rpki_reload_changed = (cf->rpki_reload != c->rpki_reload);

  if (c->preference != cf->preference)
    import_changed = 1;

  if (c->merge_limit != cf->merge_limit)
    export_changed = 1;

  /* Reconfigure channel fields */
  c->in_filter = cf->in_filter;
  c->out_filter = cf->out_filter;

  channel_update_limit(c, &c->rx_limit, PLD_RX, &cf->rx_limit);
  channel_update_limit(c, &c->in_limit, PLD_IN, &cf->in_limit);
  channel_update_limit(c, &c->out_limit, PLD_OUT, &cf->out_limit);

  // c->ra_mode = cf->ra_mode;
  c->merge_limit = cf->merge_limit;
  c->preference = cf->preference;
  c->out_req.prefilter.addr = c->out_subprefix = cf->out_subprefix;
  c->debug = cf->debug;
  c->in_req.trace_routes = c->out_req.trace_routes = c->debug | c->proto->debug;
  c->rpki_reload = cf->rpki_reload;

  if (	  (c->roa_settle.min != cf->roa_settle.min)
       || (c->roa_settle.max != cf->roa_settle.max))
  {
    c->roa_settle = cf->roa_settle;

    struct roa_subscription *s;
    node *n;

    WALK_LIST2(s, n, c->roa_subscriptions, roa_node)
    {
      s->settle.cf = cf->roa_settle;
      if (settle_active(&s->settle))
	settle_kick(&s->settle, &main_birdloop);
    }
  }

  /* Execute channel-specific reconfigure hook */
  if (c->class->reconfigure && !c->class->reconfigure(c, cf, &import_changed, &export_changed))
    return 0;

  /* If the channel is not open, it has no routes and we cannot reload it anyways */
  if (c->channel_state != CS_UP)
    goto done;

  /* Update RPKI/ROA subscriptions */
  if (import_changed || export_changed || rpki_reload_changed)
  {
    channel_roa_unsubscribe_all(c);

    if (c->rpki_reload)
    {
      channel_roa_subscribe_filter(c, 1);
      channel_roa_subscribe_filter(c, 0);
    }
  }

  if (reconfigure_type == RECONFIG_SOFT)
  {
    if (import_changed)
      log(L_INFO "Channel %s.%s changed import", c->proto->name, c->name);

    if (export_changed)
      log(L_INFO "Channel %s.%s changed export", c->proto->name, c->name);

    goto done;
  }

  /* Route reload may be not supported */
  if (import_changed && !channel_reloadable(c))
    return 0;

  if (import_changed || export_changed)
    log(L_INFO "Reloading channel %s.%s", c->proto->name, c->name);

  if (import_changed)
    channel_request_reload(c);

  if (export_changed)
    channel_request_feeding_dynamic(c, CFRT_AUXILIARY);

done:
  CD(c, "Reconfigured");
  return 1;
}


int
proto_configure_channel(struct proto *p, struct channel **pc, struct channel_config *cf)
{
  struct channel *c = *pc;

  if (!c && cf)
  {
    /* We could add the channel, but currently it would just stay in down state
       until protocol is restarted, so it is better to force restart anyways. */
    if (p->proto_state != PS_DOWN)
    {
      log(L_INFO "Cannot add channel %s.%s", p->name, cf->name);
      return 0;
    }

    *pc = proto_add_channel(p, cf);
  }
  else if (c && !cf)
  {
    if (c->channel_state != CS_DOWN)
    {
      log(L_INFO "Cannot remove channel %s.%s", c->proto->name, c->name);
      return 0;
    }

    proto_remove_channel(p, c);
    *pc = NULL;
  }
  else if (c && cf)
  {
    if (!channel_reconfigure(c, cf))
    {
      log(L_INFO "Cannot reconfigure channel %s.%s", c->proto->name, c->name);
      return 0;
    }
  }

  return 1;
}

static void
proto_cleanup(struct proto *p)
{
  CALL(p->proto->cleanup, p);

  if (p->pool)
  {
    rp_free(p->pool);
    p->pool = NULL;
  }

  p->active = 0;
  proto_log_state_change(p);

  proto_rethink_goal(p);
}

static void
proto_loop_stopped(void *ptr)
{
  struct proto *p = ptr;

  ASSERT_DIE(birdloop_inside(&main_birdloop));
  ASSERT_DIE(p->loop != &main_birdloop);

  p->pool = NULL; /* is freed by birdloop_free() */
  birdloop_free(p->loop);
  p->loop = &main_birdloop;

  proto_cleanup(p);
}

static void
proto_event(void *ptr)
{
  struct proto *p = ptr;

  if (p->do_stop)
  {
    iface_unsubscribe(&p->iface_sub);

    p->do_stop = 0;
  }

  if (proto_is_done(p) && p->pool_fragile)  /* perusing pool_fragile to do this once only */
  {
    rp_free(p->pool_fragile);
    p->pool_fragile = NULL;
    if (p->loop != &main_birdloop)
      birdloop_stop_self(p->loop, proto_loop_stopped, p);
    else
      proto_cleanup(p);
  }
}


/**
 * proto_new - create a new protocol instance
 * @c: protocol configuration
 *
 * When a new configuration has been read in, the core code starts
 * initializing all the protocol instances configured by calling their
 * init() hooks with the corresponding instance configuration. The initialization
 * code of the protocol is expected to create a new instance according to the
 * configuration by calling this function and then modifying the default settings
 * to values wanted by the protocol.
 */
void *
proto_new(struct proto_config *cf)
{
  struct proto *p = mb_allocz(proto_pool, cf->protocol->proto_size);

  p->cf = cf;
  p->debug = cf->debug;
  p->mrtdump = cf->mrtdump;
  p->name = cf->name;
  p->proto = cf->protocol;
  p->net_type = cf->net_type;
  p->disabled = cf->disabled;
  p->hash_key = random_u32();
  cf->proto = p;

  init_list(&p->channels);

  return p;
}

static struct proto *
proto_init(struct proto_config *c, struct proto *after)
{
  struct protocol *pr = c->protocol;
  struct proto *p = pr->init(c);

  p->loop = &main_birdloop;
  p->proto_state = PS_DOWN;
  p->last_state_change = current_time();
  p->vrf = c->vrf;
  proto_add_after(&global_proto_list, p, after);

  p->event = ev_new_init(proto_pool, proto_event, p);

  PD(p, "Initializing%s", p->disabled ? " [disabled]" : "");

  return p;
}

static void
proto_start(struct proto *p)
{
  DBG("Kicking %s up\n", p->name);
  PD(p, "Starting");

  if (graceful_restart_state == GRS_INIT)
    p->gr_recovery = 1;

  if (p->cf->loop_order != DOMAIN_ORDER(the_bird))
  {
    p->loop = birdloop_new(proto_pool, p->cf->loop_order, p->cf->loop_max_latency, "Protocol %s", p->cf->name);
    p->pool = birdloop_pool(p->loop);
  }
  else
    p->pool = rp_newf(proto_pool, the_bird_domain.the_bird, "Protocol %s", p->cf->name);

  p->iface_sub.target = proto_event_list(p);
  p->iface_sub.name = p->name;
  p->iface_sub.debug = !!(p->debug & D_IFACES);

  PROTO_LOCKED_FROM_MAIN(p)
  {
    p->pool_fragile = rp_newf(p->pool, birdloop_domain(p->loop), "Protocol %s fragile objects", p->cf->name);
    proto_notify_state(p, (p->proto->start ? p->proto->start(p) : PS_UP));
  }
}


/**
 * proto_config_new - create a new protocol configuration
 * @pr: protocol the configuration will belong to
 * @class: SYM_PROTO or SYM_TEMPLATE
 *
 * Whenever the configuration file says that a new instance
 * of a routing protocol should be created, the parser calls
 * proto_config_new() to create a configuration entry for this
 * instance (a structure staring with the &proto_config header
 * containing all the generic items followed by protocol-specific
 * ones). Also, the configuration entry gets added to the list
 * of protocol instances kept in the configuration.
 *
 * The function is also used to create protocol templates (when class
 * SYM_TEMPLATE is specified), the only difference is that templates
 * are not added to the list of protocol instances and therefore not
 * initialized during protos_commit()).
 */
void *
proto_config_new(struct protocol *pr, int class)
{
  struct proto_config *cf = cfg_allocz(pr->config_size);

  if (class == SYM_PROTO)
    add_tail(&new_config->protos, &cf->n);

  cf->global = new_config;
  cf->protocol = pr;
  cf->name = pr->name;
  cf->class = class;
  cf->debug = new_config->proto_default_debug;
  cf->mrtdump = new_config->proto_default_mrtdump;
  cf->loop_order = DOMAIN_ORDER(the_bird);

  init_list(&cf->channels);

  return cf;
}


/**
 * proto_copy_config - copy a protocol configuration
 * @dest: destination protocol configuration
 * @src: source protocol configuration
 *
 * Whenever a new instance of a routing protocol is created from the
 * template, proto_copy_config() is called to copy a content of
 * the source protocol configuration to the new protocol configuration.
 * Name, class and a node in protos list of @dest are kept intact.
 * copy_config() protocol hook is used to copy protocol-specific data.
 */
void
proto_copy_config(struct proto_config *dest, struct proto_config *src)
{
  struct channel_config *cc;
  node old_node;
  int old_class;
  const char *old_name;

  if (dest->protocol != src->protocol)
    cf_error("Can't copy configuration from a different protocol type");

  if (dest->protocol->copy_config == NULL)
    cf_error("Inheriting configuration for %s is not supported", src->protocol->name);

  DBG("Copying configuration from %s to %s\n", src->name, dest->name);

  /*
   * Copy struct proto_config here. Keep original node, class and name.
   * protocol-specific config copy is handled by protocol copy_config() hook
   */

  old_node = dest->n;
  old_class = dest->class;
  old_name = dest->name;

  memcpy(dest, src, src->protocol->config_size);

  dest->n = old_node;
  dest->class = old_class;
  dest->name = old_name;
  init_list(&dest->channels);

  WALK_LIST(cc, src->channels)
    channel_copy_config(cc, dest);

  /* FIXME: allow for undefined copy_config */
  dest->protocol->copy_config(dest, src);
}

void
proto_clone_config(struct symbol *sym, struct proto_config *parent)
{
  struct proto_config *cf = proto_config_new(parent->protocol, SYM_PROTO);
  proto_copy_config(cf, parent);
  cf->name = sym->name;
  cf->proto = NULL;
  cf->parent = parent;

  sym->class = cf->class;
  sym->proto = cf;
}

static void
proto_undef_clone(struct symbol *sym, struct proto_config *cf)
{
  rem_node(&cf->n);

  sym->class = SYM_VOID;
  sym->proto = NULL;
}

/**
 * protos_preconfig - pre-configuration processing
 * @c: new configuration
 *
 * This function calls the preconfig() hooks of all routing
 * protocols available to prepare them for reading of the new
 * configuration.
 */
void
protos_preconfig(struct config *c)
{
  struct protocol *p;

  init_list(&c->protos);
  DBG("Protocol preconfig:");
  WALK_LIST(p, protocol_list)
  {
    DBG(" %s", p->name);
    p->name_counter = 0;
    if (p->preconfig)
      p->preconfig(p, c);
  }
  DBG("\n");
}

static int
proto_reconfigure(struct proto *p, struct proto_config *oc, struct proto_config *nc, int type)
{
  /* If the protocol is DOWN, we just restart it */
  if (p->proto_state == PS_DOWN)
    return 0;

  /* If there is a too big change in core attributes, ... */
  if ((nc->protocol != oc->protocol) ||
      (nc->net_type != oc->net_type) ||
      (nc->disabled != p->disabled) ||
      (nc->vrf != oc->vrf))
    return 0;

  p->sources.name = p->name = nc->name;
  p->debug = nc->debug;
  p->mrtdump = nc->mrtdump;
  reconfigure_type = type;

  /* Execute protocol specific reconfigure hook */
  if (!p->proto->reconfigure || !p->proto->reconfigure(p, nc))
    return 0;

  DBG("\t%s: same\n", oc->name);
  PD(p, "Reconfigured");
  p->cf = nc;

  return 1;
}

static struct protos_commit_request {
  struct config *new;
  struct config *old;
  enum protocol_startup phase;
  int force_reconfig;
  int type;
} protos_commit_request;

static int proto_rethink_goal_pending = 0;

static void protos_do_commit(struct config *new, struct config *old, int force_reconfig, int type);

/**
 * protos_commit - commit new protocol configuration
 * @new: new configuration
 * @old: old configuration or %NULL if it's boot time config
 * @force_reconfig: force restart of all protocols (used for example
 * when the router ID changes)
 * @type: type of reconfiguration (RECONFIG_SOFT or RECONFIG_HARD)
 *
 * Scan differences between @old and @new configuration and adjust all
 * protocol instances to conform to the new configuration.
 *
 * When a protocol exists in the new configuration, but it doesn't in the
 * original one, it's immediately started. When a collision with the other
 * running protocol would arise, the new protocol will be temporarily stopped
 * by the locking mechanism.
 *
 * When a protocol exists in the old configuration, but it doesn't in the
 * new one, it's shut down and deleted after the shutdown completes.
 *
 * When a protocol exists in both configurations, the core decides
 * whether it's possible to reconfigure it dynamically - it checks all
 * the core properties of the protocol (changes in filters are ignored
 * if type is RECONFIG_SOFT) and if they match, it asks the
 * reconfigure() hook of the protocol to see if the protocol is able
 * to switch to the new configuration.  If it isn't possible, the
 * protocol is shut down and a new instance is started with the new
 * configuration after the shutdown is completed.
 */
void
protos_commit(struct config *new, struct config *old, int force_reconfig, int type)
{
  protos_commit_request = (struct protos_commit_request) {
    .new = new,
    .old = old,
    .phase = (new->shutdown && !new->gr_down) ? PROTOCOL_STARTUP_REGULAR : PROTOCOL_STARTUP_NECESSARY,
    .force_reconfig = force_reconfig,
    .type = type,
  };

  protos_do_commit(new, old, force_reconfig, type);
}

static void
protos_do_commit(struct config *new, struct config *old, int force_reconfig, int type)
{
  enum protocol_startup phase = protos_commit_request.phase;
  struct proto_config *oc, *nc;
  struct symbol *sym;
  struct proto *p;

  if ((phase < PROTOCOL_STARTUP_REGULAR) || (phase > PROTOCOL_STARTUP_NECESSARY))
  {
    protos_commit_request = (struct protos_commit_request) {};
    return;
  }

  DBG("protos_commit:\n");
  if (old)
  {
    WALK_LIST(oc, old->protos)
    {
      if (oc->protocol->startup != phase)
	continue;

      p = oc->proto;
      sym = cf_find_symbol(new, oc->name);

      struct birdloop *proto_loop = PROTO_ENTER_FROM_MAIN(p);

      /* Handle dynamic protocols */
      if (!sym && oc->parent && !new->shutdown)
      {
	struct symbol *parsym = cf_find_symbol(new, oc->parent->name);
	if (parsym && parsym->class == SYM_PROTO)
	{
	  /* This is hack, we would like to share config, but we need to copy it now */
	  new_config = new;
	  cfg_mem = new->mem;
	  conf_this_scope = new->root_scope;
	  sym = cf_get_symbol(oc->name);
	  proto_clone_config(sym, parsym->proto);
	  new_config = NULL;
	  cfg_mem = NULL;
	}
      }

      if (sym && sym->class == SYM_PROTO && !new->shutdown)
      {
	/* Found match, let's check if we can smoothly switch to new configuration */
	/* No need to check description */
	nc = sym->proto;
	nc->proto = p;

	/* We will try to reconfigure protocol p */
	if (!force_reconfig && proto_reconfigure(p, oc, nc, type))
	{
	  PROTO_LEAVE_FROM_MAIN(proto_loop);
	  continue;
	}

	if (nc->parent)
	{
	  proto_undef_clone(sym, nc);
	  goto remove;
	}

	/* Unsuccessful, we will restart it */
	if (!p->disabled && !nc->disabled)
	  log(L_INFO "Restarting protocol %s", p->name);
	else if (p->disabled && !nc->disabled)
	  log(L_INFO "Enabling protocol %s", p->name);
	else if (!p->disabled && nc->disabled)
	  log(L_INFO "Disabling protocol %s", p->name);

	p->down_code = nc->disabled ? PDC_CF_DISABLE : PDC_CF_RESTART;
	p->cf_new = nc;
      }
      else if (!new->shutdown)
      {
      remove:
	log(L_INFO "Removing protocol %s", p->name);
	p->down_code = PDC_CF_REMOVE;
	p->cf_new = NULL;
      }
      else if (new->gr_down)
      {
	p->down_code = PDC_CMD_GR_DOWN;
	p->cf_new = NULL;
      }
      else /* global shutdown */
      {
	p->down_code = PDC_CMD_SHUTDOWN;
	p->cf_new = NULL;
      }

      p->reconfiguring = 1;
      PROTO_LEAVE_FROM_MAIN(proto_loop);

      config_add_obstacle(old);
      proto_rethink_goal(p);
    }
  }

  struct proto *after = NULL;

  WALK_LIST(nc, new->protos)
    if ((nc->protocol->startup == phase) && !nc->proto)
    {
      /* Not a first-time configuration */
      if (old)
	log(L_INFO "Adding protocol %s", nc->name);

      p = proto_init(nc, after);
      after = p;

      proto_rethink_goal(p);
    }
    else
      after = nc->proto;

  DBG("Protocol start\n");

  /* Determine router ID for the first time - it has to be here and not in
     global_commit() because it is postponed after start of device protocol */
  if (!config->router_id)
  {
    config->router_id = if_choose_router_id(config->router_id_from, 0);
    if (!config->router_id)
      die("Cannot determine router ID, please configure it manually");
  }

  /* Commit next round of protocols */
  if (new->shutdown && !new->gr_down)
    protos_commit_request.phase++;
  else
    protos_commit_request.phase--;

  /* If something is pending, the next round will be called asynchronously from proto_rethink_goal(). */
  if (!proto_rethink_goal_pending)
    protos_do_commit(new, old, force_reconfig, type);
}

static void
proto_shutdown(struct proto *p)
{
  if (p->proto_state == PS_START || p->proto_state == PS_UP)
  {
    /* Going down */
    DBG("Kicking %s down\n", p->name);
    PD(p, "Shutting down");
    proto_notify_state(p, (p->proto->shutdown ? p->proto->shutdown(p) : PS_DOWN));
    if (p->reconfiguring)
    {
      proto_rethink_goal_pending++;
      p->reconfiguring = 2;
    }
  }
}

static void
proto_rethink_goal(struct proto *p)
{
  int goal_pending = (p->reconfiguring == 2);

  if (p->reconfiguring && !p->active)
  {
    struct proto_config *nc = p->cf_new;
    struct proto *after = p->n.prev;

    DBG("%s has shut down for reconfiguration\n", p->name);
    p->cf->proto = NULL;
    config_del_obstacle(p->cf->global);
    proto_remove_channels(p);
    proto_rem_node(&global_proto_list, p);
    rfree(p->event);
    mb_free(p->message);
    mb_free(p);
    if (!nc)
      goto done;

    p = proto_init(nc, after);
  }

  /* Determine what state we want to reach */
  if (p->disabled || p->reconfiguring)
  {
    PROTO_LOCKED_FROM_MAIN(p)
      proto_shutdown(p);
  }
  else if (!p->active)
    proto_start(p);

done:
  if (goal_pending && !--proto_rethink_goal_pending)
    protos_do_commit(
	protos_commit_request.new,
	protos_commit_request.old,
	protos_commit_request.force_reconfig,
	protos_commit_request.type
	);
}

struct proto *
proto_spawn(struct proto_config *cf, uint disabled)
{
  struct proto *p = proto_init(cf, global_proto_list.last);
  p->disabled = disabled;
  proto_rethink_goal(p);
  return p;
}


/**
 * DOC: Graceful restart recovery
 *
 * Graceful restart of a router is a process when the routing plane (e.g. BIRD)
 * restarts but both the forwarding plane (e.g kernel routing table) and routing
 * neighbors keep proper routes, and therefore uninterrupted packet forwarding
 * is maintained.
 *
 * BIRD implements graceful restart recovery by deferring export of routes to
 * protocols until routing tables are refilled with the expected content. After
 * start, protocols generate routes as usual, but routes are not propagated to
 * them, until protocols report that they generated all routes. After that,
 * graceful restart recovery is finished and the export (and the initial feed)
 * to protocols is enabled.
 *
 * When graceful restart recovery need is detected during initialization, then
 * enabled protocols are marked with @gr_recovery flag before start. Such
 * protocols then decide how to proceed with graceful restart, participation is
 * voluntary. Protocols could lock the recovery for each channel by function
 * channel_graceful_restart_lock() (state stored in @gr_lock flag), which means
 * that they want to postpone the end of the recovery until they converge and
 * then unlock it. They also could set @gr_wait before advancing to %PS_UP,
 * which means that the core should defer route export to that channel until
 * the end of the recovery. This should be done by protocols that expect their
 * neigbors to keep the proper routes (kernel table, BGP sessions with BGP
 * graceful restart capability).
 *
 * The graceful restart recovery is finished when either all graceful restart
 * locks are unlocked or when graceful restart wait timer fires.
 *
 */

static void graceful_restart_done(timer *t);

/**
 * graceful_restart_recovery - request initial graceful restart recovery
 *
 * Called by the platform initialization code if the need for recovery
 * after graceful restart is detected during boot. Have to be called
 * before protos_commit().
 */
void
graceful_restart_recovery(void)
{
  graceful_restart_state = GRS_INIT;
}

/**
 * graceful_restart_init - initialize graceful restart
 *
 * When graceful restart recovery was requested, the function starts an active
 * phase of the recovery and initializes graceful restart wait timer. The
 * function have to be called after protos_commit().
 */
void
graceful_restart_init(void)
{
  if (!graceful_restart_state)
    return;

  log(L_INFO "Graceful restart started");

  if (!graceful_restart_locks)
  {
    graceful_restart_done(NULL);
    return;
  }

  graceful_restart_state = GRS_ACTIVE;
  gr_wait_timer = tm_new_init(proto_pool, graceful_restart_done, NULL, 0, 0);
  tm_start(gr_wait_timer, config->gr_wait S);
}

/**
 * graceful_restart_done - finalize graceful restart
 * @t: unused
 *
 * When there are no locks on graceful restart, the functions finalizes the
 * graceful restart recovery. Protocols postponing route export until the end of
 * the recovery are awakened and the export to them is enabled. All other
 * related state is cleared. The function is also called when the graceful
 * restart wait timer fires (but there are still some locks).
 */
static void
graceful_restart_done(timer *t UNUSED)
{
  log(L_INFO "Graceful restart done");
  graceful_restart_state = GRS_DONE;

  WALK_TLIST(proto, p, &global_proto_list)
  {
    if (!p->gr_recovery)
      continue;

    struct channel *c;
    WALK_LIST(c, p->channels)
    {
      /* Resume postponed export of routes */
      if ((c->channel_state == CS_UP) && c->gr_wait && p->rt_notify)
	channel_start_export(c);

      /* Cleanup */
      c->gr_wait = 0;
      c->gr_lock = 0;
    }

    p->gr_recovery = 0;
  }

  graceful_restart_locks = 0;
}

void
graceful_restart_show_status(void)
{
  if (graceful_restart_state != GRS_ACTIVE)
    return;

  cli_msg(-24, "Graceful restart recovery in progress");
  cli_msg(-24, "  Waiting for %d channels to recover", graceful_restart_locks);
  cli_msg(-24, "  Wait timer is %t/%u", tm_remains(gr_wait_timer), config->gr_wait);
}

/**
 * channel_graceful_restart_lock - lock graceful restart by channel
 * @p: channel instance
 *
 * This function allows a protocol to postpone the end of graceful restart
 * recovery until it converges. The lock is removed when the protocol calls
 * channel_graceful_restart_unlock() or when the channel is closed.
 *
 * The function have to be called during the initial phase of graceful restart
 * recovery and only for protocols that are part of graceful restart (i.e. their
 * @gr_recovery is set), which means it should be called from protocol start
 * hooks.
 */
void
channel_graceful_restart_lock(struct channel *c)
{
  ASSERT(graceful_restart_state == GRS_INIT);
  ASSERT(c->proto->gr_recovery);

  if (c->gr_lock)
    return;

  c->gr_lock = 1;
  graceful_restart_locks++;
}

/**
 * channel_graceful_restart_unlock - unlock graceful restart by channel
 * @p: channel instance
 *
 * This function unlocks a lock from channel_graceful_restart_lock(). It is also
 * automatically called when the lock holding protocol went down.
 */
void
channel_graceful_restart_unlock(struct channel *c)
{
  if (!c->gr_lock)
    return;

  c->gr_lock = 0;
  graceful_restart_locks--;

  if ((graceful_restart_state == GRS_ACTIVE) && !graceful_restart_locks)
    tm_start(gr_wait_timer, 0);
}



/**
 * protos_dump_all - dump status of all protocols
 *
 * This function dumps status of all existing protocol instances to the
 * debug output. It involves printing of general status information
 * such as protocol states, its position on the protocol lists
 * and also calling of a dump() hook of the protocol to print
 * the internals.
 */
void
protos_dump_all(void)
{
  debug("Protocols:\n");

  WALK_TLIST(proto, p, &global_proto_list) PROTO_LOCKED_FROM_MAIN(p)
  {
#define DPF(x)	(p->x ? " " #x : "")
    debug("  protocol %s (%p) state %s with %d active channels flags: %s%s%s%s\n",
	p->name, p, p_states[p->proto_state], p->active_channels,
	DPF(disabled), DPF(active), DPF(do_stop), DPF(reconfiguring));
#undef DPF

    struct channel *c;
    WALK_LIST(c, p->channels)
    {
      debug("\tTABLE %s\n", c->table->name);
      if (c->in_filter)
	debug("\tInput filter: %s\n", filter_name(c->in_filter));
      if (c->out_filter)
	debug("\tOutput filter: %s\n", filter_name(c->out_filter));
      debug("\tChannel state: %s/%s/%s\n", c_states[c->channel_state],
	  c->in_req.hook ? rt_import_state_name(rt_import_get_state(c->in_req.hook)) : "-",
	  c->out_req.hook ? rt_export_state_name(rt_export_get_state(c->out_req.hook)) : "-");
    }

    if (p->proto->dump && (p->proto_state != PS_DOWN))
      p->proto->dump(p);
  }
}

/**
 * proto_build - make a single protocol available
 * @p: the protocol
 *
 * After the platform specific initialization code uses protos_build()
 * to add all the standard protocols, it should call proto_build() for
 * all platform specific protocols to inform the core that they exist.
 */
void
proto_build(struct protocol *p)
{
  add_tail(&protocol_list, &p->n);
}

/* FIXME: convert this call to some protocol hook */
extern void bfd_init_all(void);

void protos_build_gen(void);

/**
 * protos_build - build a protocol list
 *
 * This function is called during BIRD startup to insert
 * all standard protocols to the global protocol list. Insertion
 * of platform specific protocols (such as the kernel syncer)
 * is in the domain of competence of the platform dependent
 * startup code.
 */
void
protos_build(void)
{
  proto_pool = rp_new(&root_pool, the_bird_domain.the_bird, "Protocols");

  protos_build_gen();
}


/* Temporary hack to propagate restart to BGP */
int proto_restart;

static void
proto_restart_event_hook(void *_p)
{
  struct proto *p = _p;
  if (!p->down_sched)
    return;

  proto_restart = (p->down_sched == PDS_RESTART);
  p->disabled = 1;
  proto_rethink_goal(p);

  p->restart_event = NULL;
  p->restart_timer = NULL;

  if (proto_restart)
    /* No need to call proto_rethink_goal() here again as the proto_cleanup() routine will
     * call it after the protocol stops ... and both these routines are fixed to main_birdloop.
     */
    p->disabled = 0;
}

static void
proto_send_restart_event(struct proto *p)
{
  if (!p->restart_event)
    p->restart_event = ev_new_init(p->pool, proto_restart_event_hook, p);

  ev_send(&global_event_list, p->restart_event);
}

static void
proto_send_restart_event_from_timer(struct timer *t)
{
  proto_send_restart_event((struct proto *) t->data);
}

static inline void
proto_schedule_down(struct proto *p, byte restart, byte code)
{
  /* Does not work for other states (even PS_START) */
  ASSERT(p->proto_state == PS_UP);

  /* Scheduled restart may change to shutdown, but not otherwise */
  if (p->down_sched == PDS_DISABLE)
    return;

  p->down_sched = restart ? PDS_RESTART : PDS_DISABLE;
  p->down_code = code;

  if (!restart)
  {
    if (p->restart_timer && tm_active(p->restart_timer))
      tm_stop(p->restart_timer);

    proto_send_restart_event(p);
  }
  else
  {
    if (!p->restart_timer)
      p->restart_timer = tm_new_init(p->pool, proto_send_restart_event_from_timer, p, 0, 0);

    tm_start_max_in(p->restart_timer, 250 MS, p->loop);
  }
}

/**
 * proto_set_message - set administrative message to protocol
 * @p: protocol
 * @msg: message
 * @len: message length (-1 for NULL-terminated string)
 *
 * The function sets administrative message (string) related to protocol state
 * change. It is called by the nest code for manual enable/disable/restart
 * commands all routes to the protocol, and by protocol-specific code when the
 * protocol state change is initiated by the protocol. Using NULL message clears
 * the last message. The message string may be either NULL-terminated or with an
 * explicit length.
 */
void
proto_set_message(struct proto *p, char *msg, int len)
{
  mb_free(p->message);
  p->message = NULL;

  if (!msg || !len)
    return;

  if (len < 0)
    len = strlen(msg);

  if (!len)
    return;

  p->message = mb_alloc(proto_pool, len + 1);
  memcpy(p->message, msg, len);
  p->message[len] = 0;
}


static const char * channel_limit_name[] = {
  [PLA_WARN] = "warn",
  [PLA_BLOCK] = "block",
  [PLA_RESTART] = "restart",
  [PLA_DISABLE] = "disable",
};


static void
channel_log_limit(struct channel *c, struct limit *l, int dir)
{
  const char *dir_name[PLD_MAX] = { "receive", "import" , "export" };
  log(L_WARN "Channel %s.%s hits route %s limit (%d), action: %s",
      c->proto->name, c->name, dir_name[dir], l->max, channel_limit_name[c->limit_actions[dir]]);
}

static void
channel_activate_limit(struct channel *c, struct limit *l, int dir)
{
  if (c->limit_active & (1 << dir))
    return;

  c->limit_active |= (1 << dir);
  channel_log_limit(c, l, dir);
}

static int
channel_limit_warn(struct limit *l, void *data)
{
  struct channel_limit_data *cld = data;
  struct channel *c = cld->c;
  int dir = cld->dir;

  channel_log_limit(c, l, dir);

  return 0;
}

static int
channel_limit_block(struct limit *l, void *data)
{
  struct channel_limit_data *cld = data;
  struct channel *c = cld->c;
  int dir = cld->dir;

  channel_activate_limit(c, l, dir);

  return 1;
}

static const byte chl_dir_down[PLD_MAX] = { PDC_RX_LIMIT_HIT, PDC_IN_LIMIT_HIT, PDC_OUT_LIMIT_HIT };

static int
channel_limit_down(struct limit *l, void *data)
{
  struct channel_limit_data *cld = data;
  struct channel *c = cld->c;
  struct proto *p = c->proto;
  int dir = cld->dir;

  channel_activate_limit(c, l, dir);

  if (p->proto_state == PS_UP)
    proto_schedule_down(p, c->limit_actions[dir] == PLA_RESTART, chl_dir_down[dir]);

  return 1;
}

static int (*channel_limit_action[])(struct limit *, void *) = {
  [PLA_NONE] = NULL,
  [PLA_WARN] = channel_limit_warn,
  [PLA_BLOCK] = channel_limit_block,
  [PLA_RESTART] = channel_limit_down,
  [PLA_DISABLE] = channel_limit_down,
};

static void
channel_update_limit(struct channel *c, struct limit *l, int dir, struct channel_limit *cf)
{
  l->action = channel_limit_action[cf->action];
  c->limit_actions[dir] = cf->action;

  struct channel_limit_data cld = { .c = c, .dir = dir };
  limit_update(l, &cld, cf->action ? cf->limit : ~((u32) 0));
}

static void
channel_init_limit(struct channel *c, struct limit *l, int dir, struct channel_limit *cf)
{
  channel_reset_limit(c, l, dir);
  channel_update_limit(c, l, dir, cf);
}

static void
channel_reset_limit(struct channel *c, struct limit *l, int dir)
{
  limit_reset(l);
  c->limit_active &= ~(1 << dir);
}

static struct rte_owner_class default_rte_owner_class;

static inline void
proto_do_start(struct proto *p)
{
  p->active = 1;

  rt_init_sources(&p->sources, p->name, proto_event_list(p));
  if (!p->sources.class)
    p->sources.class = &default_rte_owner_class;

  if (!p->cf->late_if_feed)
    iface_subscribe(&p->iface_sub);
}

static void
proto_do_up(struct proto *p)
{
  if (!p->main_source)
    p->main_source = rt_get_source(p, 0);
    // Locked automaticaly

  proto_start_channels(p);

  if (p->cf->late_if_feed)
    iface_subscribe(&p->iface_sub);
}

static inline void
proto_do_pause(struct proto *p)
{
  proto_pause_channels(p);
}

static void
proto_do_stop(struct proto *p)
{
  p->down_sched = 0;
  p->gr_recovery = 0;

  if (p->main_source)
  {
    rt_unlock_source(p->main_source);
    p->main_source = NULL;
  }

  proto_stop_channels(p);
  rt_destroy_sources(&p->sources, p->event);

  p->do_stop = 1;
  proto_send_event(p, p->event);
}

static void
proto_do_down(struct proto *p)
{
  p->down_code = 0;

  /* Shutdown is finished in the protocol event */
  if (proto_is_done(p))
    proto_send_event(p, p->event);
}



/**
 * proto_notify_state - notify core about protocol state change
 * @p: protocol the state of which has changed
 * @ps: the new status
 *
 * Whenever a state of a protocol changes due to some event internal
 * to the protocol (i.e., not inside a start() or shutdown() hook),
 * it should immediately notify the core about the change by calling
 * proto_notify_state() which will write the new state to the &proto
 * structure and take all the actions necessary to adapt to the new
 * state. State change to PS_DOWN immediately frees resources of protocol
 * and might execute start callback of protocol; therefore,
 * it should be used at tail positions of protocol callbacks.
 */
void
proto_notify_state(struct proto *p, uint state)
{
  uint ps = p->proto_state;

  DBG("%s reporting state transition %s -> %s\n", p->name, p_states[ps], p_states[state]);
  if (state == ps)
    return;

  p->proto_state = state;
  p->last_state_change = current_time();

  switch (state)
  {
  case PS_START:
    ASSERT(ps == PS_DOWN || ps == PS_UP);

    if (ps == PS_DOWN)
      proto_do_start(p);
    else
      proto_do_pause(p);
    break;

  case PS_UP:
    ASSERT(ps == PS_DOWN || ps == PS_START);

    if (ps == PS_DOWN)
      proto_do_start(p);

    proto_do_up(p);
    break;

  case PS_STOP:
    ASSERT(ps == PS_START || ps == PS_UP);

    proto_do_stop(p);
    break;

  case PS_DOWN:
    if (ps != PS_STOP)
      proto_do_stop(p);

    proto_do_down(p);
    break;

  default:
    bug("%s: Invalid state %d", p->name, ps);
  }

  proto_log_state_change(p);
}

/*
 *  CLI Commands
 */

static char *
proto_state_name(struct proto *p)
{
  switch (p->proto_state)
  {
  case PS_DOWN:		return p->active ? "flush" : "down";
  case PS_START:	return "start";
  case PS_UP:		return "up";
  case PS_STOP:		return "stop";
  default:		return "???";
  }
}

static void
channel_show_stats(struct channel *c)
{
  struct channel_import_stats *ch_is = &c->import_stats;
  struct channel_export_stats *ch_es = &c->export_stats;
  struct rt_import_stats *rt_is = c->in_req.hook ? &c->in_req.hook->stats : NULL;
  struct rt_export_stats *rt_es = c->out_req.hook ? &c->out_req.hook->stats : NULL;

#define SON(ie, item)	((ie) ? (ie)->item : 0)
#define SCI(item) SON(ch_is, item)
#define SCE(item) SON(ch_es, item)
#define SRI(item) SON(rt_is, item)
#define SRE(item) SON(rt_es, item)

  u32 rx_routes = c->rx_limit.count;
  u32 in_routes = c->in_limit.count;
  u32 out_routes = c->out_limit.count;

  if (c->in_keep)
    cli_msg(-1006, "    Routes:         %u imported, %u filtered, %u exported, %u preferred",
	    in_routes, (rx_routes - in_routes), out_routes, SRI(pref));
  else
    cli_msg(-1006, "    Routes:         %u imported, %u exported, %u preferred",
	    in_routes, out_routes, SRI(pref));

  cli_msg(-1006, "    Route change stats:     received   rejected   filtered    ignored   RX limit   IN limit   accepted");
  cli_msg(-1006, "      Import updates:     %10u %10u %10u %10u %10u %10u %10u",
	  SCI(updates_received), SCI(updates_invalid),
	  SCI(updates_filtered), SRI(updates_ignored),
	  SCI(updates_limited_rx), SCI(updates_limited_in),
	  SRI(updates_accepted));
  cli_msg(-1006, "      Import withdraws:   %10u %10u        --- %10u        --- %10u",
	  SCI(withdraws_received), SCI(withdraws_invalid),
	  SRI(withdraws_ignored), SRI(withdraws_accepted));
  cli_msg(-1006, "      Export updates:     %10u %10u %10u        --- %10u %10u",
	  SRE(updates_received), SCE(updates_rejected),
	  SCE(updates_filtered), SCE(updates_limited), SCE(updates_accepted));
  cli_msg(-1006, "      Export withdraws:   %10u        ---        ---        ---         ---%10u",
	  SRE(withdraws_received), SCE(withdraws_accepted));

#undef SRI
#undef SRE
#undef SCI
#undef SCE
#undef SON
}

void
channel_show_limit(struct limit *l, const char *dsc, int active, int action)
{
  if (!l->action)
    return;

  cli_msg(-1006, "    %-16s%d%s", dsc, l->max, active ? " [HIT]" : "");
  cli_msg(-1006, "      Action:       %s", channel_limit_name[action]);
}

void
channel_show_info(struct channel *c)
{
  cli_msg(-1006, "  Channel %s", c->name);
  cli_msg(-1006, "    State:          %s", c_states[c->channel_state]);
  cli_msg(-1006, "    Import state:   %s", rt_import_state_name(rt_import_get_state(c->in_req.hook)));
  cli_msg(-1006, "    Export state:   %s", rt_export_state_name(rt_export_get_state(c->out_req.hook)));
  cli_msg(-1006, "    Table:          %s", c->table->name);
  cli_msg(-1006, "    Preference:     %d", c->preference);
  cli_msg(-1006, "    Input filter:   %s", filter_name(c->in_filter));
  cli_msg(-1006, "    Output filter:  %s", filter_name(c->out_filter));

  if (graceful_restart_state == GRS_ACTIVE)
    cli_msg(-1006, "    GR recovery:   %s%s",
	    c->gr_lock ? " pending" : "",
	    c->gr_wait ? " waiting" : "");

  channel_show_limit(&c->rx_limit, "Receive limit:", c->limit_active & (1 << PLD_RX), c->limit_actions[PLD_RX]);
  channel_show_limit(&c->in_limit, "Import limit:", c->limit_active & (1 << PLD_IN), c->limit_actions[PLD_IN]);
  channel_show_limit(&c->out_limit, "Export limit:", c->limit_active & (1 << PLD_OUT), c->limit_actions[PLD_OUT]);

  if (c->channel_state != CS_DOWN)
    channel_show_stats(c);
}

void
channel_cmd_debug(struct channel *c, uint mask)
{
  if (cli_access_restricted())
    return;

  c->debug = mask;
  cli_msg(0, "");
}

void
proto_cmd_show(struct proto *p, uintptr_t verbose, int cnt)
{
  byte buf[256], tbuf[TM_DATETIME_BUFFER_SIZE];

  /* First protocol - show header */
  if (!cnt)
    cli_msg(-2002, "%-10s %-10s %-10s %-6s %-12s  %s",
	    "Name", "Proto", "Table", "State", "Since", "Info");

  buf[0] = 0;
  if (p->proto->get_status)
    p->proto->get_status(p, buf);
  tm_format_time(tbuf, &config->tf_proto, p->last_state_change);
  cli_msg(-1002, "%-10s %-10s %-10s %-6s %-12s  %s",
	  p->name,
	  p->proto->name,
	  p->main_channel ? p->main_channel->table->name : "---",
	  proto_state_name(p),
	  tbuf,
	  buf);

  if (verbose)
  {
    if (p->cf->dsc)
      cli_msg(-1006, "  Description:    %s", p->cf->dsc);
    if (p->message)
      cli_msg(-1006, "  Message:        %s", p->message);
    if (p->cf->router_id)
      cli_msg(-1006, "  Router ID:      %R", p->cf->router_id);
    if (p->vrf)
      cli_msg(-1006, "  VRF:            %s", p->vrf->name);

    if (p->proto->show_proto_info)
      p->proto->show_proto_info(p);
    else
    {
      struct channel *c;
      WALK_LIST(c, p->channels)
	channel_show_info(c);
    }

    cli_msg(-1006, "");
  }
}

void
proto_cmd_disable(struct proto *p, uintptr_t arg, int cnt UNUSED)
{
  if (p->disabled)
  {
    cli_msg(-8, "%s: already disabled", p->name);
    return;
  }

  log(L_INFO "Disabling protocol %s", p->name);
  p->disabled = 1;
  p->down_code = PDC_CMD_DISABLE;
  proto_set_message(p, (char *) arg, -1);
  proto_shutdown(p);
  cli_msg(-9, "%s: disabled", p->name);
}

void
proto_cmd_enable(struct proto *p, uintptr_t arg, int cnt UNUSED)
{
  if (!p->disabled)
  {
    cli_msg(-10, "%s: already enabled", p->name);
    return;
  }

  log(L_INFO "Enabling protocol %s", p->name);
  p->disabled = 0;
  proto_set_message(p, (char *) arg, -1);
  proto_rethink_goal(p);
  cli_msg(-11, "%s: enabled", p->name);
}

void
proto_cmd_restart(struct proto *p, uintptr_t arg, int cnt UNUSED)
{
  if (p->disabled)
  {
    cli_msg(-8, "%s: already disabled", p->name);
    return;
  }

  log(L_INFO "Restarting protocol %s", p->name);
  p->disabled = 1;
  p->down_code = PDC_CMD_RESTART;
  proto_set_message(p, (char *) arg, -1);
  proto_shutdown(p);
  p->disabled = 0;
  /* After the protocol shuts down, proto_rethink_goal() is run from proto_event. */
  cli_msg(-12, "%s: restarted", p->name);
}

void
proto_cmd_reload(struct proto *p, uintptr_t dir, int cnt UNUSED)
{
  struct channel *c;

  if (p->disabled)
  {
    cli_msg(-8, "%s: already disabled", p->name);
    return;
  }

  /* If the protocol in not UP, it has no routes */
  if (p->proto_state != PS_UP)
    return;

  /* All channels must support reload */
  if (dir != CMD_RELOAD_OUT)
    WALK_LIST(c, p->channels)
      if ((c->channel_state == CS_UP) && !channel_reloadable(c))
      {
	cli_msg(-8006, "%s: reload failed", p->name);
	return;
      }

  log(L_INFO "Reloading protocol %s", p->name);

  /* re-importing routes */
  if (dir != CMD_RELOAD_OUT)
    WALK_LIST(c, p->channels)
      if (c->channel_state == CS_UP)
	channel_request_reload(c);

  /* re-exporting routes */
  if (dir != CMD_RELOAD_IN)
    WALK_LIST(c, p->channels)
      if (c->channel_state == CS_UP)
	channel_request_feeding_dynamic(c, CFRT_AUXILIARY);

  cli_msg(-15, "%s: reloading", p->name);
}

extern void pipe_update_debug(struct proto *P);

void
proto_cmd_debug(struct proto *p, uintptr_t mask, int cnt UNUSED)
{
  p->debug = mask;

#ifdef CONFIG_PIPE
  if (p->proto == &proto_pipe)
    pipe_update_debug(p);
#endif
}

void
proto_cmd_mrtdump(struct proto *p, uintptr_t mask, int cnt UNUSED)
{
  p->mrtdump = mask;
}

static void
proto_apply_cmd_symbol(const struct symbol *s, void (* cmd)(struct proto *, uintptr_t, int), uintptr_t arg)
{
  if (s->class != SYM_PROTO)
  {
    cli_msg(9002, "%s is not a protocol", s->name);
    return;
  }

  if (s->proto->proto)
  {
    struct proto *p = s->proto->proto;
    PROTO_LOCKED_FROM_MAIN(p)
      cmd(p, arg, 0);
    cli_msg(0, "");
  }
  else
    cli_msg(9002, "%s does not exist", s->name);
}

static void
proto_apply_cmd_patt(const char *patt, void (* cmd)(struct proto *, uintptr_t, int), uintptr_t arg)
{
  int cnt = 0;

  WALK_TLIST(proto, p, &global_proto_list)
    if (!patt || patmatch(patt, p->name))
      PROTO_LOCKED_FROM_MAIN(p)
	cmd(p, arg, cnt++);

  if (!cnt)
    cli_msg(8003, "No protocols match");
  else
    cli_msg(0, "");
}

void
proto_apply_cmd(struct proto_spec ps, void (* cmd)(struct proto *, uintptr_t, int),
		int restricted, uintptr_t arg)
{
  if (restricted && cli_access_restricted())
    return;

  if (ps.patt)
    proto_apply_cmd_patt(ps.ptr, cmd, arg);
  else
    proto_apply_cmd_symbol(ps.ptr, cmd, arg);
}

struct proto *
proto_get_named(struct symbol *sym, struct protocol *pr)
{
  struct proto *p;

  if (sym)
  {
    if (sym->class != SYM_PROTO)
      cf_error("%s: Not a protocol", sym->name);

    p = sym->proto->proto;
    if (!p || p->proto != pr)
      cf_error("%s: Not a %s protocol", sym->name, pr->name);
  }
  else
  {
    p = NULL;
    WALK_TLIST(proto, q, &global_proto_list)
      if ((q->proto == pr) && (q->proto_state != PS_DOWN))
      {
	if (p)
	  cf_error("There are multiple %s protocols running", pr->name);
	p = q;
      }
    if (!p)
      cf_error("There is no %s protocol running", pr->name);
  }

  return p;
}

struct proto *
proto_iterate_named(struct symbol *sym, struct protocol *proto, struct proto *old)
{
  if (sym)
  {
    /* Just the first pass */
    if (old)
    {
      cli_msg(0, "");
      return NULL;
    }

    if (sym->class != SYM_PROTO)
      cf_error("%s: Not a protocol", sym->name);

    struct proto *p = sym->proto->proto;
    if (!p || (p->proto != proto))
      cf_error("%s: Not a %s protocol", sym->name, proto->name);

    return p;
  }
  else
  {
    for (struct proto *p = old ? old->n.next : global_proto_list.first;
	p;
	p = p->n.next)
    {
      if ((p->proto == proto) && (p->proto_state != PS_DOWN))
      {
	cli_separator(this_cli);
	return p;
      }
    }

    /* Not found anything during first pass */
    if (!old)
      cf_error("There is no %s protocol running", proto->name);

    /* No more items */
    cli_msg(0, "");
    return NULL;
  }
}<|MERGE_RESOLUTION|>--- conflicted
+++ resolved
@@ -343,11 +343,8 @@
   struct settle settle;
   struct channel *c;
   struct rt_export_request req;
-<<<<<<< HEAD
+  struct f_trie* trie;
   struct channel_feeding_request cfr[2];
-=======
-  struct f_trie* trie;
->>>>>>> 93509af4
 };
 
 static void
@@ -368,7 +365,8 @@
 
   CD(c, "Feeding triggered by RPKI change");
 
-<<<<<<< HEAD
+  /* TODO feed by trie */
+
   /* Refeed already pending */
   if ((s->cfr[0].state == CFRS_PENDING) || (s->cfr[1].state == CFRS_PENDING))
     return;
@@ -386,12 +384,6 @@
     s->cfr[1].type = CFRT_AUXILIARY;
     channel_request_feeding(c, &s->cfr[1]);
   }
-=======
-  /* TODO feed by trie */
-
-  c->refeed_pending = 1;
-  channel_stop_export(c);
->>>>>>> 93509af4
 }
 
 static void

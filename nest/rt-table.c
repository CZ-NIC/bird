--- conflicted
+++ resolved
@@ -348,61 +348,6 @@
       default:
 	return NULL;
     }
-<<<<<<< HEAD
-}
-
-
-static int
-net_roa_check_ip4_trie(struct rtable_private *tab, const net_addr_ip4 *px, u32 asn)
-{
-  int anything = 0;
-
-  TRIE_WALK_TO_ROOT_IP4(tab->trie, px, px0)
-  {
-    net_addr_roa4 roa0 = NET_ADDR_ROA4(px0.prefix, px0.pxlen, 0, 0);
-
-    struct fib_node *fn;
-    for (fn = fib_get_chain(&tab->fib, (net_addr *) &roa0); fn; fn = fn->next)
-    {
-      net_addr_roa4 *roa = (void *) fn->addr;
-      net *r = fib_node_to_user(&tab->fib, fn);
-
-      if (net_equal_prefix_roa4(roa, &roa0) && r->routes && rte_is_valid(&r->routes->rte))
-      {
-	anything = 1;
-	if (asn && (roa->asn == asn) && (roa->max_pxlen >= px->pxlen))
-	  return ROA_VALID;
-      }
-    }
-  }
-  TRIE_WALK_TO_ROOT_END;
-
-  return anything ? ROA_INVALID : ROA_UNKNOWN;
-}
-
-static int
-net_roa_check_ip4_fib(struct rtable_private *tab, const net_addr_ip4 *px, u32 asn)
-{
-  struct net_addr_roa4 n = NET_ADDR_ROA4(px->prefix, px->pxlen, 0, 0);
-  struct fib_node *fn;
-  int anything = 0;
-
-  while (1)
-  {
-    for (fn = fib_get_chain(&tab->fib, (net_addr *) &n); fn; fn = fn->next)
-    {
-      net_addr_roa4 *roa = (void *) fn->addr;
-      net *r = fib_node_to_user(&tab->fib, fn);
-
-      if (net_equal_prefix_roa4(roa, &n) && r->routes && rte_is_valid(&r->routes->rte))
-      {
-	anything = 1;
-	if (asn && (roa->asn == asn) && (roa->max_pxlen >= px->pxlen))
-	  return ROA_VALID;
-      }
-    }
-=======
->>>>>>> ef814fb2
 
 #undef TW
 #undef FW
@@ -410,68 +355,6 @@
 #undef FVR_VPN
 }
 
-<<<<<<< HEAD
-static int
-net_roa_check_ip6_trie(struct rtable_private *tab, const net_addr_ip6 *px, u32 asn)
-{
-  int anything = 0;
-
-  TRIE_WALK_TO_ROOT_IP6(tab->trie, px, px0)
-  {
-    net_addr_roa6 roa0 = NET_ADDR_ROA6(px0.prefix, px0.pxlen, 0, 0);
-
-    struct fib_node *fn;
-    for (fn = fib_get_chain(&tab->fib, (net_addr *) &roa0); fn; fn = fn->next)
-    {
-      net_addr_roa6 *roa = (void *) fn->addr;
-      net *r = fib_node_to_user(&tab->fib, fn);
-
-      if (net_equal_prefix_roa6(roa, &roa0) && r->routes && rte_is_valid(&r->routes->rte))
-      {
-	anything = 1;
-	if (asn && (roa->asn == asn) && (roa->max_pxlen >= px->pxlen))
-	  return ROA_VALID;
-      }
-    }
-  }
-  TRIE_WALK_TO_ROOT_END;
-
-  return anything ? ROA_INVALID : ROA_UNKNOWN;
-}
-
-static int
-net_roa_check_ip6_fib(struct rtable_private *tab, const net_addr_ip6 *px, u32 asn)
-{
-  struct net_addr_roa6 n = NET_ADDR_ROA6(px->prefix, px->pxlen, 0, 0);
-  struct fib_node *fn;
-  int anything = 0;
-
-  while (1)
-  {
-    for (fn = fib_get_chain(&tab->fib, (net_addr *) &n); fn; fn = fn->next)
-    {
-      net_addr_roa6 *roa = (void *) fn->addr;
-      net *r = fib_node_to_user(&tab->fib, fn);
-
-      if (net_equal_prefix_roa6(roa, &n) && r->routes && rte_is_valid(&r->routes->rte))
-      {
-	anything = 1;
-	if (asn && (roa->asn == asn) && (roa->max_pxlen >= px->pxlen))
-	  return ROA_VALID;
-      }
-    }
-
-    if (n.pxlen == 0)
-      break;
-
-    n.pxlen--;
-    ip6_clrbit(&n.prefix, n.pxlen);
-  }
-
-  return anything ? ROA_INVALID : ROA_UNKNOWN;
-}
-=======
->>>>>>> ef814fb2
 
 /**
  * roa_check - check validity of route origination in a ROA table
@@ -491,30 +374,6 @@
 int
 net_roa_check(rtable *tp, const net_addr *n, u32 asn)
 {
-<<<<<<< HEAD
-  int out = ROA_UNKNOWN;
-
-  RT_LOCKED(tp, tab)
-  {
-    if ((tab->addr_type == NET_ROA4) && (n->type == NET_IP4))
-    {
-      if (tab->trie)
-	out = net_roa_check_ip4_trie(tab, (const net_addr_ip4 *) n, asn);
-      else
-	out = net_roa_check_ip4_fib (tab, (const net_addr_ip4 *) n, asn);
-    }
-    else if ((tab->addr_type == NET_ROA6) && (n->type == NET_IP6))
-    {
-      if (tab->trie)
-	out = net_roa_check_ip6_trie(tab, (const net_addr_ip6 *) n, asn);
-      else
-	out = net_roa_check_ip6_fib (tab, (const net_addr_ip6 *) n, asn);
-    }
-    else
-      out = ROA_UNKNOWN;	/* Should not happen */
-  }
-  return out;
-=======
   net_addr_union *nu = SKIP_BACK(net_addr_union, n, n);
   int anything = 0;
   struct fib_node *fn;
@@ -550,22 +409,24 @@
   }										\
 } while (0)
 
-  if ((tab->addr_type == NET_ROA4) && (n->type == NET_IP4))
-  {
-    if (tab->trie)  TW(4);
-    else	    FW(4);
-  }
-  else if ((tab->addr_type == NET_ROA6) && (n->type == NET_IP6))
-  {
-    if (tab->trie)  TW(6);
-    else	    FW(6);
+  RT_LOCKED(tp, tab)
+  {
+    if ((tab->addr_type == NET_ROA4) && (n->type == NET_IP4))
+    {
+      if (tab->trie)	TW(4);
+      else		FW(4);
+    }
+    else if ((tab->addr_type == NET_ROA6) && (n->type == NET_IP6))
+    {
+      if (tab->trie)	TW(6);
+      else		FW(6);
+    }
   }
 
   return anything ? ROA_INVALID : ROA_UNKNOWN;
 #undef ROA_PARTIAL_CHECK
 #undef TW
 #undef FW
->>>>>>> ef814fb2
 }
 
 /**

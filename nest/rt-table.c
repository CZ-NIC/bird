--- conflicted
+++ resolved
@@ -154,7 +154,7 @@
 static void rt_export_used(struct rt_table_exporter *, const char *, const char *);
 static void rt_export_cleanup(struct rtable_private *tab);
 
-static int rte_same(const rte *x, const rte *y);
+int rte_same(const rte *x, const rte *y);
 
 const char *rt_import_state_name_array[TIS_MAX] = {
   [TIS_DOWN] = "DOWN",
@@ -1505,7 +1505,6 @@
   ev_send(hook->req->list, &hook->event);
 }
 
-<<<<<<< HEAD
 static void
 rt_announce_exports(struct settle *s)
 {
@@ -1521,179 +1520,169 @@
 	rt_send_export_event(c);
       }
     }
-=======
+}
+
+static void
+rt_kick_export_settle(struct rtable_private *tab)
+{
+  tab->export_settle.cf = tab->rr_counter ? tab->config->export_rr_settle : tab->config->export_settle;
+  settle_kick(&tab->export_settle, tab->loop);
+}
+
+static void
+rt_import_announce_exports(void *_hook)
+{
+  struct rt_import_hook *hook = _hook;
+  if (hook->import_state == TIS_CLEARED)
+  {
+    void (*stopped)(struct rt_import_request *) = hook->stopped;
+    struct rt_import_request *req = hook->req;
+
+    RT_LOCKED(hook->table, tab)
+    {
+      req->hook = NULL;
+
+      rt_trace(tab, D_EVENTS, "Hook %s stopped", req->name);
+      rem_node(&hook->n);
+      mb_free(hook);
+      rt_unlock_table(tab);
+    }
+
+    stopped(req);
+    return;
+  }
+
+  rt_trace(hook->table, D_EVENTS, "Announcing exports after imports from %s", hook->req->name);
+  birdloop_flag(hook->table->loop, RTF_EXPORT);
+}
+
+static struct rt_pending_export *
+rt_last_export(struct rt_table_exporter *tab)
+{
+  struct rt_pending_export *rpe = NULL;
+
+  if (!EMPTY_LIST(tab->pending))
+  {
+    /* We'll continue processing exports from this export on */
+    struct rt_export_block *reb = TAIL(tab->pending);
+    ASSERT_DIE(reb->end);
+    rpe = &reb->export[reb->end - 1];
+  }
+
+  return rpe;
+}
+
+#define RT_EXPORT_BULK	1024
+
+static void
+rt_export_hook(void *_data)
+{
+  struct rt_table_export_hook *c = _data;
+  rtable *tab = SKIP_BACK(rtable, priv.exporter, c->table);
+
+  ASSERT_DIE(atomic_load_explicit(&c->h.export_state, memory_order_relaxed) == TES_READY);
+
+  if (!c->rpe_next)
+  {
+    RT_LOCK(tab);
+    c->rpe_next = rt_next_export(c, c->table);
+
+    if (!c->rpe_next)
+    {
+      rt_export_used(c->table, c->h.req->name, "done exporting");
+      RT_UNLOCK(tab);
+      return;
+    }
+
+    RT_UNLOCK(tab);
+  }
+
+  int used = 0;
+  int no_next = 0;
+
+  /* Process the export */
+  for (uint i=0; i<RT_EXPORT_BULK; i++)
+  {
+    used += rte_export(c, c->rpe_next);
+
+    if (!c->rpe_next)
+    {
+      no_next = 1;
+      break;
+    }
+  }
+
+  if (used)
+    RT_LOCKED(tab, t)
+      if (no_next || t->cork_active)
+	rt_export_used(c->table, c->h.req->name, no_next ? "finished export bulk" : "cork active");
+
+  rt_send_export_event(&c->h);
+}
+
+
+static inline int
+rte_validate(struct channel *ch, rte *e)
+{
+  int c;
+  const net_addr *n = e->net;
+
+  if (!net_validate(n))
+  {
+    log(L_WARN "Ignoring bogus prefix %N received via %s",
+	n, ch->proto->name);
+    return 0;
+  }
+
+  /* FIXME: better handling different nettypes */
+  c = !net_is_flow(n) ?
+    net_classify(n): (IADDR_HOST | SCOPE_UNIVERSE);
+  if ((c < 0) || !(c & IADDR_HOST) || ((c & IADDR_SCOPE_MASK) <= SCOPE_LINK))
+  {
+    log(L_WARN "Ignoring bogus route %N received via %s",
+	n, ch->proto->name);
+    return 0;
+  }
+
+  if (net_type_match(n, NB_DEST))
+  {
+    eattr *nhea = ea_find(e->attrs, &ea_gen_nexthop);
+    int dest = nhea_dest(nhea);
+
+    if (dest == RTD_NONE)
+    {
+      log(L_WARN "Ignoring route %N with no destination received via %s",
+	  n, ch->proto->name);
+      return 0;
+    }
+
+    if ((dest == RTD_UNICAST) &&
+	!nexthop_is_sorted((struct nexthop_adata *) nhea->u.ptr))
+    {
+      log(L_WARN "Ignoring unsorted multipath route %N received via %s",
+	  n, ch->proto->name);
+      return 0;
+    }
+  }
+  else if (ea_find(e->attrs, &ea_gen_nexthop))
+  {
+    log(L_WARN "Ignoring route %N having a nexthop attribute received via %s",
+	n, ch->proto->name);
+    return 0;
+  }
+
+  return 1;
+}
+
 int
-rte_same(rte *x, rte *y)
+rte_same(const rte *x, const rte *y)
 {
   /* rte.flags / rte.pflags are not checked, as they are internal to rtable */
   return
     (
      (x->attrs == y->attrs) ||
-     ((!x->attrs->cached || !y->attrs->cached) && rta_same(x->attrs, y->attrs))
+     ((!(x->attrs->flags & EALF_CACHED) || !(y->attrs->flags & EALF_CACHED)) && ea_same(x->attrs, y->attrs))
     ) &&
-    x->src == y->src &&
-    rte_is_filtered(x) == rte_is_filtered(y);
->>>>>>> de70474f
-}
-
-static void
-rt_kick_export_settle(struct rtable_private *tab)
-{
-  tab->export_settle.cf = tab->rr_counter ? tab->config->export_rr_settle : tab->config->export_settle;
-  settle_kick(&tab->export_settle, tab->loop);
-}
-
-static void
-rt_import_announce_exports(void *_hook)
-{
-  struct rt_import_hook *hook = _hook;
-  if (hook->import_state == TIS_CLEARED)
-  {
-    void (*stopped)(struct rt_import_request *) = hook->stopped;
-    struct rt_import_request *req = hook->req;
-
-    RT_LOCKED(hook->table, tab)
-    {
-      req->hook = NULL;
-
-      rt_trace(tab, D_EVENTS, "Hook %s stopped", req->name);
-      rem_node(&hook->n);
-      mb_free(hook);
-      rt_unlock_table(tab);
-    }
-
-    stopped(req);
-    return;
-  }
-
-  rt_trace(hook->table, D_EVENTS, "Announcing exports after imports from %s", hook->req->name);
-  birdloop_flag(hook->table->loop, RTF_EXPORT);
-}
-
-static struct rt_pending_export *
-rt_last_export(struct rt_table_exporter *tab)
-{
-  struct rt_pending_export *rpe = NULL;
-
-  if (!EMPTY_LIST(tab->pending))
-  {
-    /* We'll continue processing exports from this export on */
-    struct rt_export_block *reb = TAIL(tab->pending);
-    ASSERT_DIE(reb->end);
-    rpe = &reb->export[reb->end - 1];
-  }
-
-  return rpe;
-}
-
-#define RT_EXPORT_BULK	1024
-
-static void
-rt_export_hook(void *_data)
-{
-  struct rt_table_export_hook *c = _data;
-  rtable *tab = SKIP_BACK(rtable, priv.exporter, c->table);
-
-  ASSERT_DIE(atomic_load_explicit(&c->h.export_state, memory_order_relaxed) == TES_READY);
-
-  if (!c->rpe_next)
-  {
-    RT_LOCK(tab);
-    c->rpe_next = rt_next_export(c, c->table);
-
-    if (!c->rpe_next)
-    {
-      rt_export_used(c->table, c->h.req->name, "done exporting");
-      RT_UNLOCK(tab);
-      return;
-    }
-
-    RT_UNLOCK(tab);
-  }
-
-  int used = 0;
-  int no_next = 0;
-
-  /* Process the export */
-  for (uint i=0; i<RT_EXPORT_BULK; i++)
-  {
-    used += rte_export(c, c->rpe_next);
-
-    if (!c->rpe_next)
-    {
-      no_next = 1;
-      break;
-    }
-  }
-
-  if (used)
-    RT_LOCKED(tab, t)
-      if (no_next || t->cork_active)
-	rt_export_used(c->table, c->h.req->name, no_next ? "finished export bulk" : "cork active");
-
-  rt_send_export_event(&c->h);
-}
-
-
-static inline int
-rte_validate(struct channel *ch, rte *e)
-{
-  int c;
-  const net_addr *n = e->net;
-
-  if (!net_validate(n))
-  {
-    log(L_WARN "Ignoring bogus prefix %N received via %s",
-	n, ch->proto->name);
-    return 0;
-  }
-
-  /* FIXME: better handling different nettypes */
-  c = !net_is_flow(n) ?
-    net_classify(n): (IADDR_HOST | SCOPE_UNIVERSE);
-  if ((c < 0) || !(c & IADDR_HOST) || ((c & IADDR_SCOPE_MASK) <= SCOPE_LINK))
-  {
-    log(L_WARN "Ignoring bogus route %N received via %s",
-	n, ch->proto->name);
-    return 0;
-  }
-
-  if (net_type_match(n, NB_DEST))
-  {
-    eattr *nhea = ea_find(e->attrs, &ea_gen_nexthop);
-    int dest = nhea_dest(nhea);
-
-    if (dest == RTD_NONE)
-    {
-      log(L_WARN "Ignoring route %N with no destination received via %s",
-	  n, ch->proto->name);
-      return 0;
-    }
-
-    if ((dest == RTD_UNICAST) &&
-	!nexthop_is_sorted((struct nexthop_adata *) nhea->u.ptr))
-    {
-      log(L_WARN "Ignoring unsorted multipath route %N received via %s",
-	  n, ch->proto->name);
-      return 0;
-    }
-  }
-  else if (ea_find(e->attrs, &ea_gen_nexthop))
-  {
-    log(L_WARN "Ignoring route %N having a nexthop attribute received via %s",
-	n, ch->proto->name);
-    return 0;
-  }
-
-  return 1;
-}
-
-static int
-rte_same(const rte *x, const rte *y)
-{
-  /* rte.flags / rte.pflags are not checked, as they are internal to rtable */
-  return
-    x->attrs == y->attrs &&
     x->src == y->src &&
     rte_is_filtered(x) == rte_is_filtered(y);
 }

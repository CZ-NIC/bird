/*
 *	BIRD -- Routing Tables
 *
 *	(c) 1998--2000 Martin Mares <mj@ucw.cz>
 *
 *	Can be freely distributed and used under the terms of the GNU GPL.
 */

/**
 * DOC: Routing tables
 *
 * Routing tables are probably the most important structures BIRD uses. They
 * hold all the information about known networks, the associated routes and
 * their attributes.
 *
 * There are multiple routing tables (a primary one together with any
 * number of secondary ones if requested by the configuration). Each table
 * is basically a FIB containing entries describing the individual
 * destination networks. For each network (represented by structure &net),
 * there is a one-way linked list of route entries (&rte), the first entry
 * on the list being the best one (i.e., the one we currently use
 * for routing), the order of the other ones is undetermined.
 *
 * The &rte contains information about the route. There are net and src, which
 * together forms a key identifying the route in a routing table. There is a
 * pointer to a &rta structure (see the route attribute module for a precise
 * explanation) holding the route attributes, which are primary data about the
 * route. There are several technical fields used by routing table code (route
 * id, REF_* flags), There is also the pflags field, holding protocol-specific
 * flags. They are not used by routing table code, but by protocol-specific
 * hooks. In contrast to route attributes, they are not primary data and their
 * validity is also limited to the routing table.
 *
 * There are several mechanisms that allow automatic update of routes in one
 * routing table (dst) as a result of changes in another routing table (src).
 * They handle issues of recursive next hop resolving, flowspec validation and
 * RPKI validation.
 *
 * The first such mechanism is handling of recursive next hops. A route in the
 * dst table has an indirect next hop address, which is resolved through a route
 * in the src table (which may also be the same table) to get an immediate next
 * hop. This is implemented using structure &hostcache attached to the src
 * table, which contains &hostentry structures for each tracked next hop
 * address. These structures are linked from recursive routes in dst tables,
 * possibly multiple routes sharing one hostentry (as many routes may have the
 * same indirect next hop). There is also a trie in the hostcache, which matches
 * all prefixes that may influence resolving of tracked next hops.
 *
 * When a best route changes in the src table, the hostcache is notified using
 * an auxiliary export request, which checks using the trie whether the
 * change is relevant and if it is, then it schedules asynchronous hostcache
 * recomputation. The recomputation is done by rt_update_hostcache() (called
 * as an event of src table), it walks through all hostentries and resolves
 * them (by rt_update_hostentry()). It also updates the trie. If a change in
 * hostentry resolution was found, then it schedules asynchronous nexthop
 * recomputation of associated dst table. That is done by rt_next_hop_update()
 * (called from rt_event() of dst table), it iterates over all routes in the dst
 * table and re-examines their hostentries for changes. Note that in contrast to
 * hostcache update, next hop update can be interrupted by main loop. These two
 * full-table walks (over hostcache and dst table) are necessary due to absence
 * of direct lookups (route -> affected nexthop, nexthop -> its route).
 *
 * The second mechanism is for flowspec validation, where validity of flowspec
 * routes depends of resolving their network prefixes in IP routing tables. This
 * is similar to the recursive next hop mechanism, but simpler as there are no
 * intermediate hostcache and hostentries (because flows are less likely to
 * share common net prefix than routes sharing a common next hop). Every dst
 * table has its own export request in every src table. Each dst table has its
 * own trie of prefixes that may influence validation of flowspec routes in it
 * (flowspec_trie).
 *
 * When a best route changes in the src table, the notification mechanism is
 * invoked by the export request which checks its dst table's trie to see
 * whether the change is relevant, and if so, an asynchronous re-validation of
 * flowspec routes in the dst table is scheduled. That is also done by function
 * rt_next_hop_update(), like nexthop recomputation above. It iterates over all
 * flowspec routes and re-validates them. It also recalculates the trie.
 *
 * Note that in contrast to the hostcache update, here the trie is recalculated
 * during the rt_next_hop_update(), which may be interleaved with IP route
 * updates. The trie is flushed at the beginning of recalculation, which means
 * that such updates may use partial trie to see if they are relevant. But it
 * works anyway! Either affected flowspec was already re-validated and added to
 * the trie, then IP route change would match the trie and trigger a next round
 * of re-validation, or it was not yet re-validated and added to the trie, but
 * will be re-validated later in this round anyway.
 *
 * The third mechanism is used for RPKI re-validation of IP routes and it is the
 * simplest. It is also an auxiliary export request belonging to the
 * appropriate channel, triggering its reload/refeed timer after a settle time.
 */

#undef LOCAL_DEBUG

#include "nest/bird.h"
#include "nest/route.h"
#include "nest/protocol.h"
#include "nest/iface.h"
#include "nest/mpls.h"
#include "lib/resource.h"
#include "lib/event.h"
#include "lib/timer.h"
#include "lib/string.h"
#include "conf/conf.h"
#include "filter/filter.h"
#include "filter/data.h"
#include "lib/hash.h"
#include "lib/string.h"
#include "lib/alloca.h"
#include "lib/flowspec.h"
<<<<<<< HEAD
#include "lib/idm.h"
#include "lib/netindex_private.h"
=======
#include "nest/cli.h"
>>>>>>> 35796823

#ifdef CONFIG_BGP
#include "proto/bgp/bgp.h"
#endif

#include <stdatomic.h>

pool *rt_table_pool;

list routing_tables;
list deleted_routing_tables;

netindex_hash *rt_global_netindex_hash;

struct rt_cork rt_cork;

/* Data structures for export journal */
#define RT_PENDING_EXPORT_ITEMS		(page_size - sizeof(struct rt_export_block)) / sizeof(struct rt_pending_export)

struct rt_export_block {
  node n;
  _Atomic u32 end;
  _Atomic _Bool not_last;
  struct rt_pending_export export[];
};

static void rt_free_hostcache(struct rtable_private *tab);
static void rt_update_hostcache(void *tab);
static void rt_next_hop_update(struct rtable_private *tab);
static void rt_nhu_uncork(void *_tab);
static inline void rt_next_hop_resolve_rte(rte *r);
static inline void rt_flowspec_resolve_rte(rte *r, struct channel *c);
static void rt_refresh_trace(struct rtable_private *tab, struct rt_import_hook *ih, const char *msg);
static inline void rt_prune_table(struct rtable_private *tab);
static void rt_kick_prune_timer(struct rtable_private *tab);
static void rt_feed_by_fib(void *);
static void rt_feed_by_trie(void *);
static void rt_feed_equal(void *);
static void rt_feed_for(void *);
static void rt_check_cork_low(struct rtable_private *tab);
static void rt_check_cork_high(struct rtable_private *tab);
static void rt_cork_release_hook(void *);
static void rt_shutdown(void *);
static void rt_delete(void *);

static void rt_export_used(struct rt_table_exporter *, const char *, const char *);
static void rt_export_cleanup(struct rtable_private *tab);

int rte_same(const rte *x, const rte *y);

const char *rt_import_state_name_array[TIS_MAX] = {
  [TIS_DOWN] = "DOWN",
  [TIS_UP] = "UP",
  [TIS_STOP] = "STOP",
  [TIS_FLUSHING] = "FLUSHING",
  [TIS_WAITING] = "WAITING",
  [TIS_CLEARED] = "CLEARED",
};

const char *rt_export_state_name_array[TES_MAX] = {
  [TES_DOWN] = "DOWN",
  [TES_HUNGRY] = "HUNGRY",
  [TES_FEEDING] = "FEEDING",
  [TES_READY] = "READY",
  [TES_STOP] = "STOP"
};

const char *rt_import_state_name(u8 state)
{
  if (state >= TIS_MAX)
    return "!! INVALID !!";
  else
    return rt_import_state_name_array[state];
}

const char *rt_export_state_name(u8 state)
{
  if (state >= TES_MAX)
    return "!! INVALID !!";
  else
    return rt_export_state_name_array[state];
}

static struct hostentry *rt_get_hostentry(struct rtable_private *tab, ip_addr a, ip_addr ll, rtable *dep);

static inline rtable *rt_priv_to_pub(struct rtable_private *tab) { return RT_PUB(tab); }
static inline rtable *rt_pub_to_pub(rtable *tab) { return tab; }
#define RT_ANY_TO_PUB(tab)	_Generic((tab),rtable*:rt_pub_to_pub,struct rtable_private*:rt_priv_to_pub)((tab))

#define rt_trace(tab, level, fmt, args...)  do {\
  rtable *t = RT_ANY_TO_PUB((tab));		\
  if (t->config->debug & (level))		\
    log(L_TRACE "%s: " fmt, t->name, ##args);	\
} while (0)

#define req_trace(r, level, fmt, args...) do {	\
  if (r->trace_routes & (level))		\
    log(L_TRACE "%s: " fmt, r->name, ##args);	\
} while (0)

#define channel_trace(c, level, fmt, args...)  do {\
  if ((c->debug & (level)) || (c->proto->debug & (level)))	\
    log(L_TRACE "%s.%s: " fmt, c->proto->name, c->name, ##args);\
} while (0)

static inline net *
net_find_valid(struct rtable_private *tab, struct netindex_hash_private *nh, const net_addr *addr)
{
  struct netindex *i = net_find_index_fragile(nh, addr);
  net *n = i ? net_find(tab, i) : NULL;
  return (n && n->routes && rte_is_valid(&n->routes->rte)) ? n : NULL;
}

static inline net *
net_get(struct rtable_private *tab, const struct netindex *i)
{
  /* Expand the routes block if insufficient */
  u32 nbs = tab->routes_block_size;
  while (i->index >= nbs)
    nbs *= 2;

  if (nbs > tab->routes_block_size)
  {
    struct network *nb = mb_realloc(tab->routes, sizeof (struct network) * nbs);
    memset(&nb[tab->routes_block_size], 0, (nbs - tab->routes_block_size) * sizeof (struct network));
    tab->routes = nb;
    tab->routes_block_size = nbs;
  }

  if (tab->trie)
    trie_add_prefix(tab->trie, i->addr, i->addr->pxlen, i->addr->pxlen);

  if (tab->trie_new)
    trie_add_prefix(tab->trie_new, i->addr, i->addr->pxlen, i->addr->pxlen);

  return &tab->routes[i->index];
}

static inline void *
net_route_ip6_sadr_trie(struct rtable_private *t, struct netindex_hash_private *nh, const net_addr_ip6_sadr *n0)
{
  TRIE_WALK_TO_ROOT_IP6(t->trie, (const net_addr_ip6 *) n0, px)
  {
    net_addr_ip6_sadr n = NET_ADDR_IP6_SADR(px.prefix, px.pxlen, n0->src_prefix, n0->src_pxlen);
    net *best = NULL;
    int best_pxlen = 0;

    /* We need to do dst first matching. Since sadr addresses are hashed on dst
       prefix only, find the hash table chain and go through it to find the
       match with the longest matching src prefix. */
    for (struct netindex *i = net_find_index_fragile_chain(nh, (net_addr *) &n); i; i = i->next)
    {
      net_addr_ip6_sadr *a = (void *) i->addr;

      if ((i->index < t->routes_block_size) &&
	  net_equal_dst_ip6_sadr(&n, a) &&
	  net_in_net_src_ip6_sadr(&n, a) &&
	  (a->src_pxlen >= best_pxlen))
      {
	net *cur = &t->routes[i->index];
	if (cur->routes && rte_is_valid(&cur->routes->rte))
	{
	  best = cur;
	  best_pxlen = a->src_pxlen;
	}
      }
    }

    if (best)
      return best;
  }
  TRIE_WALK_TO_ROOT_END;

  return NULL;
}


static inline void *
net_route_ip6_sadr_fib(struct rtable_private *t, struct netindex_hash_private *nh, const net_addr_ip6_sadr *n0)
{
  net_addr_ip6_sadr n;
  net_copy_ip6_sadr(&n, n0);

  while (1)
  {
    net *best = NULL;
    int best_pxlen = 0;

    /* We need to do dst first matching. Since sadr addresses are hashed on dst
       prefix only, find the hash table chain and go through it to find the
       match with the longest matching src prefix. */
    for (struct netindex *i = net_find_index_fragile_chain(nh, (net_addr *) &n); i; i = i->next)
    {
      net_addr_ip6_sadr *a = (void *) i->addr;

      if ((i->index < t->routes_block_size) &&
	  net_equal_dst_ip6_sadr(&n, a) &&
	  net_in_net_src_ip6_sadr(&n, a) &&
	  (a->src_pxlen >= best_pxlen))
      {
	net *cur = &t->routes[i->index];
	if (cur->routes && rte_is_valid(&cur->routes->rte))
	{
	  best = cur;
	  best_pxlen = a->src_pxlen;
	}
      }
    }

    if (best)
      return best;

    if (!n.dst_pxlen)
      break;

    n.dst_pxlen--;
    ip6_clrbit(&n.dst_prefix, n.dst_pxlen);
  }

  return NULL;
}

static net *
net_route(struct rtable_private *tab, const net_addr *n)
{
  NH_LOCK(tab->netindex, nh);

  ASSERT(tab->addr_type == n->type);
  net_addr_union *nu = SKIP_BACK(net_addr_union, n, n);

#define TW(ipv, what) \
  TRIE_WALK_TO_ROOT_IP##ipv(tab->trie, &(nu->ip##ipv), var) \
  { what(ipv, var); } \
  TRIE_WALK_TO_ROOT_END; return NULL;

#define FW(ipv, what) do { \
  net_addr_union nuc; net_copy(&nuc.n, n); \
  while (1) { \
    what(ipv, nuc.ip##ipv); if (!nuc.n.pxlen) return NULL; \
    nuc.n.pxlen--; ip##ipv##_clrbit(&nuc.ip##ipv.prefix, nuc.ip##ipv.pxlen); \
  } \
} while(0); return NULL;

#define FVR_IP(ipv, var) \
    net *r; if (r = net_find_valid(tab, nh, (net_addr *) &var)) return r;

#define FVR_VPN(ipv, var) \
    net_addr_vpn##ipv _var0 = NET_ADDR_VPN##ipv(var.prefix, var.pxlen, nu->vpn##ipv.rd); FVR_IP(ipv, _var0);

  if (tab->trie)
    switch (n->type) {
      case NET_IP4:   TW(4, FVR_IP);
      case NET_VPN4:  TW(4, FVR_VPN);
      case NET_IP6:   TW(6, FVR_IP);
      case NET_VPN6:  TW(6, FVR_VPN);

      case NET_IP6_SADR:
	return net_route_ip6_sadr_trie(tab, nh, (net_addr_ip6_sadr *) n);
      default:
	return NULL;
    }
  else
    switch (n->type) {
      case NET_IP4:   FW(4, FVR_IP);
      case NET_VPN4:  FW(4, FVR_VPN);
      case NET_IP6:   FW(6, FVR_IP);
      case NET_VPN6:  FW(6, FVR_VPN);

      case NET_IP6_SADR:
	return net_route_ip6_sadr_fib (tab, nh, (net_addr_ip6_sadr *) n);
      default:
	return NULL;
    }

#undef TW
#undef FW
#undef FVR_IP
#undef FVR_VPN
}


/**
 * roa_check - check validity of route origination in a ROA table
 * @tab: ROA table
 * @n: network prefix to check
 * @asn: AS number of network prefix
 *
 * Implements RFC 6483 route validation for the given network prefix. The
 * procedure is to find all candidate ROAs - ROAs whose prefixes cover the given
 * network prefix. If there is no candidate ROA, return ROA_UNKNOWN. If there is
 * a candidate ROA with matching ASN and maxlen field greater than or equal to
 * the given prefix length, return ROA_VALID. Otherwise, return ROA_INVALID. If
 * caller cannot determine origin AS, 0 could be used (in that case ROA_VALID
 * cannot happen). Table @tab must have type NET_ROA4 or NET_ROA6, network @n
 * must have type NET_IP4 or NET_IP6, respectively.
 */
int
net_roa_check(rtable *tp, const net_addr *n, u32 asn)
{
  net_addr_union *nu = SKIP_BACK(net_addr_union, n, n);
  int anything = 0;

#define TW(ipv) do {								\
  TRIE_WALK_TO_ROOT_IP##ipv(tab->trie, &(nu->ip##ipv), var) {			\
    net_addr_roa##ipv roa0 = NET_ADDR_ROA##ipv(var.prefix, var.pxlen, 0, 0);	\
    ROA_PARTIAL_CHECK(ipv);							\
  } TRIE_WALK_TO_ROOT_END;							\
  return anything ? ROA_INVALID : ROA_UNKNOWN;					\
} while (0)

#define FW(ipv) do {								\
  net_addr_roa##ipv roa0 = NET_ADDR_ROA##ipv(nu->ip##ipv.prefix, nu->ip##ipv.pxlen, 0, 0);\
  while (1) {									\
    ROA_PARTIAL_CHECK(ipv);							\
    if (roa0.pxlen == 0) break;							\
    roa0.pxlen--; ip##ipv##_clrbit(&roa0.prefix, roa0.pxlen);			\
  }										\
} while (0)

#define ROA_PARTIAL_CHECK(ipv) do {						\
  for (struct netindex *i = net_find_index_fragile_chain(nh, (net_addr *) &roa0); i; i = i->next)\
  {										\
    if (tab->routes_block_size < i->index) continue;				\
    net_addr_roa##ipv *roa = (void *) i->addr;					\
    if (!net_equal_prefix_roa##ipv(roa, &roa0))	continue;			\
    net *r = &tab->routes[i->index];						\
    if (r->routes && rte_is_valid(&r->routes->rte))				\
    {										\
      anything = 1;								\
      if (asn && (roa->asn == asn) && (roa->max_pxlen >= nu->ip##ipv.pxlen))	\
      return ROA_VALID;								\
    }										\
  }										\
} while (0)

  RT_LOCKED(tp, tab)
  {
    NH_LOCK(tab->netindex, nh);
    if ((tab->addr_type == NET_ROA4) && (n->type == NET_IP4))
    {
      if (tab->trie)	TW(4);
      else		FW(4);
    }
    else if ((tab->addr_type == NET_ROA6) && (n->type == NET_IP6))
    {
      if (tab->trie)	TW(6);
      else		FW(6);
    }
  }

  return anything ? ROA_INVALID : ROA_UNKNOWN;
#undef ROA_PARTIAL_CHECK
#undef TW
#undef FW
}

/**
 * rte_find - find a route
 * @net: network node
 * @src: route source
 *
 * The rte_find() function returns a pointer to a route for destination @net
 * which is from route source @src. List end pointer is returned if no route is found.
 */
static struct rte_storage **
rte_find(net *net, struct rte_src *src)
{
  struct rte_storage **e = &net->routes;

  while ((*e) && (*e)->rte.src != src)
    e = &(*e)->next;

  return e;
}


struct rte_storage *
rte_store(const rte *r, struct netindex *i, struct rtable_private *tab)
{
  struct rte_storage *s = sl_alloc(tab->rte_slab);
  struct rte *e = RTES_WRITE(s);

  *e = *r;
  e->net = i->addr;
  net_lock_index(tab->netindex, i);

  rt_lock_source(e->src);

  if (ea_is_cached(e->attrs))
    e->attrs = rta_clone(e->attrs);
  else
    e->attrs = rta_lookup(e->attrs, 1);

#if 0
  debug("(store) %N ", i->addr);
  ea_dump(e->attrs);
  debug("\n");
#endif

  return s;
}

/**
 * rte_free - delete a &rte
 * @e: &struct rte_storage to be deleted
 * @tab: the table which the rte belongs to
 *
 * rte_free() deletes the given &rte from the routing table it's linked to.
 */

void
rte_free(struct rte_storage *e, struct rtable_private *tab)
{
  struct netindex *i = RTE_GET_NETINDEX(&e->rte);
  net_unlock_index(tab->netindex, i);

  rt_unlock_source(e->rte.src);

  rta_free(e->rte.attrs);
  sl_free(e);
}

static int				/* Actually better or at least as good as */
rte_better(const rte *new, const rte *old)
{
  int (*better)(const rte *, const rte *);

  if (!rte_is_valid(old))
    return 1;
  if (!rte_is_valid(new))
    return 0;

  u32 np = rt_get_preference(new);
  u32 op = rt_get_preference(old);

  if (np > op)
    return 1;
  if (np < op)
    return 0;
  if (new->src->owner->class != old->src->owner->class)
    {
      /*
       *  If the user has configured protocol preferences, so that two different protocols
       *  have the same preference, try to break the tie by comparing addresses. Not too
       *  useful, but keeps the ordering of routes unambiguous.
       */
      return new->src->owner->class > old->src->owner->class;
    }
  if (better = new->src->owner->class->rte_better)
    return better(new, old);
  return 0;
}

static int
rte_mergable(const rte *pri, const rte *sec)
{
  int (*mergable)(const rte *, const rte *);

  if (!rte_is_valid(pri) || !rte_is_valid(sec))
    return 0;

  if (rt_get_preference(pri) != rt_get_preference(sec))
    return 0;

  if (pri->src->owner->class != sec->src->owner->class)
    return 0;

  if (mergable = pri->src->owner->class->rte_mergable)
    return mergable(pri, sec);

  return 0;
}

static void
rte_trace(const char *name, const rte *e, int dir, const char *msg)
{
  log(L_TRACE "%s %c %s %N (%u) src %luL %uG %uS id %u %s",
      name, dir, msg, e->net, NET_TO_INDEX(e->net)->index,
      e->src->private_id, e->src->global_id, e->stale_cycle, e->id,
      rta_dest_name(rte_dest(e)));
}

static inline void
channel_rte_trace_in(uint flag, struct channel *c, const rte *e, const char *msg)
{
  if ((c->debug & flag) || (c->proto->debug & flag))
    log(L_TRACE "%s > %s %N (-) src %luL %uG %uS id %u %s",
	c->in_req.name, msg, e->net,
	e->src->private_id, e->src->global_id, e->stale_cycle, e->id,
	rta_dest_name(rte_dest(e)));
}

static inline void
channel_rte_trace_out(uint flag, struct channel *c, const rte *e, const char *msg)
{
  if ((c->debug & flag) || (c->proto->debug & flag))
    rte_trace(c->out_req.name, e, '<', msg);
}

static inline void
rt_rte_trace_in(uint flag, struct rt_import_request *req, const rte *e, const char *msg)
{
  if (req->trace_routes & flag)
    rte_trace(req->name, e, '>', msg);
}

#if 0
// seems to be unused at all
static inline void
rt_rte_trace_out(uint flag, struct rt_export_request *req, const rte *e, const char *msg)
{
  if (req->trace_routes & flag)
    rte_trace(req->name, e, '<', msg);
}
#endif

static uint
rte_feed_count(net *n)
{
  uint count = 0;
  for (struct rte_storage *e = n->routes; e; e = e->next)
    count++;

  return count;
}

static void
rte_feed_obtain(net *n, const rte **feed, uint count)
{
  uint i = 0;
  for (struct rte_storage *e = n->routes; e; e = e->next)
    {
      ASSERT_DIE(i < count);
      feed[i++] = &e->rte;
    }

  ASSERT_DIE(i == count);
}

static rte *
export_filter(struct channel *c, rte *rt, int silent)
{
  struct proto *p = c->proto;
  const struct filter *filter = c->out_filter;
  struct channel_export_stats *stats = &c->export_stats;

  /* Do nothing if we have already rejected the route */
  if (silent && bmap_test(&c->export_reject_map, rt->id))
    goto reject_noset;

  int v = p->preexport ? p->preexport(c, rt) : 0;
  if (v < 0)
    {
      if (silent)
	goto reject_noset;

      stats->updates_rejected++;
      if (v == RIC_REJECT)
	channel_rte_trace_out(D_FILTERS, c, rt, "rejected by protocol");
      goto reject;

    }
  if (v > 0)
    {
      if (!silent)
	channel_rte_trace_out(D_FILTERS, c, rt, "forced accept by protocol");
      goto accept;
    }

  v = filter && ((filter == FILTER_REJECT) ||
		 (f_run(filter, rt,
			(silent ? FF_SILENT : 0)) > F_ACCEPT));
  if (v)
    {
      if (silent)
	goto reject;

      stats->updates_filtered++;
      channel_rte_trace_out(D_FILTERS, c, rt, "filtered out");
      goto reject;
    }

 accept:
  /* We have accepted the route */
  bmap_clear(&c->export_reject_map, rt->id);
  return rt;

 reject:
  /* We have rejected the route by filter */
  bmap_set(&c->export_reject_map, rt->id);

reject_noset:
  /* Discard temporary rte */
  return NULL;
}

static void
do_rt_notify(struct channel *c, const net_addr *net, rte *new, const rte *old)
{
  struct proto *p = c->proto;
  struct channel_export_stats *stats = &c->export_stats;

  if (!old && new)
    if (CHANNEL_LIMIT_PUSH(c, OUT))
    {
      stats->updates_rejected++;
      channel_rte_trace_out(D_FILTERS, c, new, "rejected [limit]");
      return;
    }

  if (!new && old)
    CHANNEL_LIMIT_POP(c, OUT);

  if (new)
    stats->updates_accepted++;
  else
    stats->withdraws_accepted++;

  if (old)
    bmap_clear(&c->export_map, old->id);

  if (new)
    bmap_set(&c->export_map, new->id);

  if (p->debug & D_ROUTES)
  {
    if (new && old)
      channel_rte_trace_out(D_ROUTES, c, new, "replaced");
    else if (new)
      channel_rte_trace_out(D_ROUTES, c, new, "added");
    else if (old)
      channel_rte_trace_out(D_ROUTES, c, old, "removed");
  }

  p->rt_notify(p, c, net, new, old);
}

static void
rt_notify_basic(struct channel *c, const net_addr *net, rte *new, const rte *old, int force)
{
  if (new && old && rte_same(new, old) && !force)
  {
    channel_rte_trace_out(D_ROUTES, c, new, "already exported");

    if ((new->id != old->id) && bmap_test(&c->export_map, old->id))
    {
      bmap_set(&c->export_map, new->id);
      bmap_clear(&c->export_map, old->id);
    }
    return;
  }

  /* Refeeding and old is new */
  if (force && !old && bmap_test(&c->export_map, new->id))
    old = new;

  if (new)
    new = export_filter(c, new, 0);

  if (old && !bmap_test(&c->export_map, old->id))
    old = NULL;

  if (!new && !old)
    return;

  do_rt_notify(c, net, new, old);
}

void
channel_rpe_mark_seen(struct channel *c, struct rt_pending_export *rpe)
{
  channel_trace(c, D_ROUTES, "Marking seen %p (%lu)", rpe, rpe->seq);

  ASSERT_DIE(c->out_req.hook);
  rpe_mark_seen(c->out_req.hook, rpe);

  if (c->refeed_req.hook && (c->refeed_req.hook->export_state == TES_FEEDING))
    rpe_mark_seen(c->refeed_req.hook, rpe);

  if (rpe->old)
    bmap_clear(&c->export_reject_map, rpe->old->rte.id);
}

void
rt_notify_accepted(struct rt_export_request *req, const net_addr *n,
    struct rt_pending_export *first, struct rt_pending_export *last,
    const rte **feed, uint count)
{
  struct channel *c = channel_from_export_request(req);
  int refeeding = channel_net_is_refeeding(c, n);

  rte nb0, *new_best = NULL;
  const rte *old_best = NULL;

  for (uint i = 0; i < count; i++)
  {
    if (!rte_is_valid(feed[i]))
      continue;

    /* Has been already rejected, won't bother with it */
    if (!refeeding && bmap_test(&c->export_reject_map, feed[i]->id))
      continue;

    /* Previously exported */
    if (!old_best && bmap_test(&c->export_map, feed[i]->id))
    {
      if (new_best)
      {
	/* is superseded */
	old_best = feed[i];
	break;
      }
      else if (refeeding)
	/* is superseeded but maybe by a new version of itself */
	old_best = feed[i];
      else
      {
	/* is still best */
	DBG("rt_notify_accepted: idempotent\n");
	goto done;
      }
    }

    /* Have no new best route yet */
    if (!new_best)
    {
      /* Try this route not seen before */
      nb0 = *feed[i];
      new_best = export_filter(c, &nb0, 0);
      DBG("rt_notify_accepted: checking route id %u: %s\n", feed[i]->id, new_best ? "ok" : "no");
    }
  }

done:
  /* Check obsolete routes for previously exported */
  RPE_WALK(first, rpe, NULL)
  {
    channel_rpe_mark_seen(c, rpe);
    if (rpe->old)
    {
      if (bmap_test(&c->export_map, rpe->old->rte.id))
      {
	ASSERT_DIE(old_best == NULL);
	old_best = &rpe->old->rte;
      }
    }
    if (rpe == last)
      break;
  }

  /* Nothing to export */
  if (new_best || old_best)
    do_rt_notify(c, n, new_best, old_best);
  else
    DBG("rt_notify_accepted: nothing to export\n");

  if (refeeding)
    channel_net_mark_refed(c, n);
}

rte *
rt_export_merged(struct channel *c, const net_addr *n, const rte **feed, uint count, linpool *pool, int silent)
{
  _Thread_local static rte rloc;

  int refeeding = !silent && channel_net_is_refeeding(c, n);

  if (refeeding)
    channel_net_mark_refed(c, n);

  // struct proto *p = c->proto;
  struct nexthop_adata *nhs = NULL;
  const rte *best0 = feed[0];
  rte *best = NULL;

  if (!rte_is_valid(best0))
    return NULL;

  /* Already rejected, no need to re-run the filter */
  if (!refeeding && bmap_test(&c->export_reject_map, best0->id))
    return NULL;

  rloc = *best0;
  best = export_filter(c, &rloc, silent);

  if (!best)
    /* Best route doesn't pass the filter */
    return NULL;

  if (!rte_is_reachable(best))
    /* Unreachable routes can't be merged */
    return best;

  for (uint i = 1; i < count; i++)
  {
    if (!rte_mergable(best0, feed[i]))
      continue;

    rte tmp0 = *feed[i];
    rte *tmp = export_filter(c, &tmp0, !refeeding);

    if (!tmp || !rte_is_reachable(tmp))
      continue;

    eattr *nhea = ea_find(tmp->attrs, &ea_gen_nexthop);
    ASSERT_DIE(nhea);

    if (nhs)
      nhs = nexthop_merge(nhs, (struct nexthop_adata *) nhea->u.ptr, c->merge_limit, pool);
    else
      nhs = (struct nexthop_adata *) nhea->u.ptr;
  }

  if (nhs)
  {
    eattr *nhea = ea_find(best->attrs, &ea_gen_nexthop);
    ASSERT_DIE(nhea);

    nhs = nexthop_merge(nhs, (struct nexthop_adata *) nhea->u.ptr, c->merge_limit, pool);

    ea_set_attr(&best->attrs,
	EA_LITERAL_DIRECT_ADATA(&ea_gen_nexthop, 0, &nhs->ad));
  }

  return best;
}

void
rt_notify_merged(struct rt_export_request *req, const net_addr *n,
    struct rt_pending_export *first, struct rt_pending_export *last,
    const rte **feed, uint count)
{
  struct channel *c = channel_from_export_request(req);
  // struct proto *p = c->proto;

#if 0 /* TODO: Find whether this check is possible when processing multiple changes at once. */
  /* Check whether the change is relevant to the merged route */
  if ((new_best == old_best) &&
      (new_changed != old_changed) &&
      !rte_mergable(new_best, new_changed) &&
      !rte_mergable(old_best, old_changed))
    return;
#endif

  const rte *old_best = NULL;
  /* Find old best route */
  for (uint i = 0; i < count; i++)
    if (bmap_test(&c->export_map, feed[i]->id))
    {
      old_best = feed[i];
      break;
    }

  /* Check obsolete routes for previously exported */
  RPE_WALK(first, rpe, NULL)
  {
    channel_rpe_mark_seen(c, rpe);
    if (rpe->old)
    {
      if (bmap_test(&c->export_map, rpe->old->rte.id))
      {
	ASSERT_DIE(old_best == NULL);
	old_best = &rpe->old->rte;
      }
    }
    if (rpe == last)
      break;
  }

  /* Prepare new merged route */
  rte *new_merged = count ? rt_export_merged(c, n, feed, count, tmp_linpool, 0) : NULL;

  if (new_merged || old_best)
    do_rt_notify(c, n, new_merged, old_best);
}

void
rt_notify_optimal(struct rt_export_request *req, const net_addr *net, struct rt_pending_export *first)
{
  struct channel *c = channel_from_export_request(req);
  const rte *o = RTE_VALID_OR_NULL(first->old_best);
  struct rte_storage *new_best = first->new_best;

  int refeeding = channel_net_is_refeeding(c, net);

  RPE_WALK(first, rpe, NULL)
  {
    channel_rpe_mark_seen(c, rpe);
    new_best = rpe->new_best;
  }

  rte n0 = RTE_COPY_VALID(new_best);
  if (n0.src || o)
    rt_notify_basic(c, net, n0.src ? &n0 : NULL, o, refeeding);

  if (refeeding)
    channel_net_mark_refed(c, net);
}

void
rt_notify_any(struct rt_export_request *req, const net_addr *net, struct rt_pending_export *first)
{
  struct channel *c = channel_from_export_request(req);

  const rte *n = RTE_VALID_OR_NULL(first->new);
  const rte *o = RTE_VALID_OR_NULL(first->old);

  channel_trace(c, D_ROUTES,
      "Notifying any, net %N, first %p (%lu), new %p, old %p",
      net, first, first->seq, n, o);

  if (!n && !o || channel_net_is_refeeding(c, net))
  {
    /* We want to skip this notification because:
     * - there is nothing to notify, or
     * - this net is going to get a full refeed soon
     */
    channel_rpe_mark_seen(c, first);
    return;
  }

  struct rte_src *src = n ? n->src : o->src;
  struct rte_storage *new_latest = first->new;

  RPE_WALK(first, rpe, src)
  {
    channel_rpe_mark_seen(c, rpe);
    new_latest = rpe->new;
  }

  rte n0 = RTE_COPY_VALID(new_latest);
  if (n0.src || o)
    rt_notify_basic(c, net, n0.src ? &n0 : NULL, o, 0);

  channel_trace(c, D_ROUTES, "Notified net %N", net);
}

void
rt_feed_any(struct rt_export_request *req, const net_addr *net,
    struct rt_pending_export *first, struct rt_pending_export *last,
    const rte **feed, uint count)
{
  struct channel *c = channel_from_export_request(req);
  int refeeding = channel_net_is_refeeding(c, net);

  channel_trace(c, D_ROUTES, "Feeding any, net %N, first %p (%lu), %p (%lu), count %u",
      net, first, first ? first->seq : 0, last ? last->seq : 0, count);

  for (uint i=0; i<count; i++)
    if (rte_is_valid(feed[i]))
    {
      rte n0 = *feed[i];
      rt_notify_basic(c, net, &n0, NULL, refeeding);
    }

  RPE_WALK(first, rpe, NULL)
  {
    channel_rpe_mark_seen(c, rpe);
    if (rpe == last)
      break;
  }

  channel_trace(c, D_ROUTES, "Fed %N", net);
  if (refeeding)
    channel_net_mark_refed(c, net);
}

void
rpe_mark_seen(struct rt_export_hook *hook, struct rt_pending_export *rpe)
{
  bmap_set(&hook->seq_map, rpe->seq);
}

struct rt_pending_export *
rpe_next(struct rt_pending_export *rpe, struct rte_src *src)
{
  struct rt_pending_export *next = atomic_load_explicit(&rpe->next, memory_order_acquire);

  if (!next)
    return NULL;

  if (!src)
    return next;

  while (rpe = next)
    if (src == (rpe->new ? rpe->new->rte.src : rpe->old->rte.src))
      return rpe;
    else
      next = atomic_load_explicit(&rpe->next, memory_order_acquire);

  return NULL;
}

static struct rt_pending_export * rt_next_export_fast(struct rt_pending_export *last);
static int
rte_export(struct rt_table_export_hook *th, struct rt_pending_export *rpe)
{
  rtable *tab = RT_PUB(SKIP_BACK(struct rtable_private, exporter, th->table));
  struct rt_export_hook *hook = &th->h;
  if (bmap_test(&hook->seq_map, rpe->seq))
    goto ignore;	/* Seen already */

  const net_addr *n = rpe->new_best ? rpe->new_best->rte.net : rpe->old_best->rte.net;

  /* Check export eligibility of this net */
  if (!rt_prefilter_net(&hook->req->prefilter, n))
    goto ignore;

  if (hook->req->prefilter.mode == TE_ADDR_FOR)
    bug("Continuos export of best prefix match not implemented yet.");

  if (rpe->new)
    hook->stats.updates_received++;
  else
    hook->stats.withdraws_received++;

  if (hook->req->export_one)
    hook->req->export_one(hook->req, n, rpe);
  else if (hook->req->export_bulk)
  {
    struct rt_pending_export *last = NULL;
    uint count = 0;
    const rte **feed = NULL;

    const struct netindex *i = SKIP_BACK(struct netindex, addr, (net_addr (*)[0]) n);

    RT_LOCKED(tab, tp)
    {
      ASSERT_DIE(i->index < tp->routes_block_size);
      struct network *net = &tp->routes[i->index];
      last = net->last;
      if (count = rte_feed_count(net))
      {
	feed = alloca(count * sizeof(rte *));
	rte_feed_obtain(net, feed, count);
      }
    }

    hook->req->export_bulk(hook->req, n, rpe, last, feed, count);
  }
  else
    bug("Export request must always provide an export method");

ignore:
  /* Get the next export if exists */
  th->rpe_next = rt_next_export_fast(rpe);

  /* The last block may be available to free */
  int used = (PAGE_HEAD(th->rpe_next) != PAGE_HEAD(rpe));

  /* Releasing this export for cleanup routine */
  DBG("store hook=%p last_export=%p seq=%lu\n", hook, rpe, rpe->seq);
  atomic_store_explicit(&th->last_export, rpe, memory_order_release);

  return used;
}

/**
 * rte_announce - announce a routing table change
 * @tab: table the route has been added to
 * @net: network in question
 * @new: the new or changed route
 * @old: the previous route replaced by the new one
 * @new_best: the new best route for the same network
 * @old_best: the previous best route for the same network
 *
 * This function gets a routing table update and announces it to all protocols
 * that are connected to the same table by their channels.
 *
 * There are two ways of how routing table changes are announced. First, there
 * is a change of just one route in @net (which may caused a change of the best
 * route of the network). In this case @new and @old describes the changed route
 * and @new_best and @old_best describes best routes. Other routes are not
 * affected, but in sorted table the order of other routes might change.
 *
 * The function announces the change to all associated channels. For each
 * channel, an appropriate preprocessing is done according to channel &ra_mode.
 * For example, %RA_OPTIMAL channels receive just changes of best routes.
 *
 * In general, we first call preexport() hook of a protocol, which performs
 * basic checks on the route (each protocol has a right to veto or force accept
 * of the route before any filter is asked). Then we consult an export filter
 * of the channel and verify the old route in an export map of the channel.
 * Finally, the rt_notify() hook of the protocol gets called.
 *
 * Note that there are also calls of rt_notify() hooks due to feed, but that is
 * done outside of scope of rte_announce().
 */
static void
rte_announce(struct rtable_private *tab, const struct netindex *i, net *net, struct rte_storage *new, struct rte_storage *old,
	     struct rte_storage *new_best, struct rte_storage *old_best)
{
  /* Update network count */
  tab->net_count += (!!new_best - !!old_best);

  int new_best_valid = rte_is_valid(RTE_OR_NULL(new_best));
  int old_best_valid = rte_is_valid(RTE_OR_NULL(old_best));

  if ((new == old) && (new_best == old_best))
    return;

  if (new_best_valid)
    new_best->rte.sender->stats.pref++;
  if (old_best_valid)
    old_best->rte.sender->stats.pref--;

  if (EMPTY_LIST(tab->exporter.e.hooks) && EMPTY_LIST(tab->exporter.pending))
  {
    /* No export hook and no pending exports to cleanup. We may free the route immediately. */
    if (!old)
      return;

    hmap_clear(&tab->id_map, old->rte.id);
    rte_free(old, tab);
    return;
  }

  /* Get the pending export structure */
  struct rt_export_block *rpeb = NULL, *rpebsnl = NULL;
  u32 end = 0;

  if (!EMPTY_LIST(tab->exporter.pending))
  {
    rpeb = TAIL(tab->exporter.pending);
    end = atomic_load_explicit(&rpeb->end, memory_order_relaxed);
    if (end >= RT_PENDING_EXPORT_ITEMS)
    {
      ASSERT_DIE(end == RT_PENDING_EXPORT_ITEMS);
      rpebsnl = rpeb;

      rpeb = NULL;
      end = 0;
    }
  }

  if (!rpeb)
  {
    rpeb = alloc_page();
    *rpeb = (struct rt_export_block) {};
    add_tail(&tab->exporter.pending, &rpeb->n);
  }

  /* Fill the pending export */
  struct rt_pending_export *rpe = &rpeb->export[rpeb->end];
  *rpe = (struct rt_pending_export) {
    .new = new,
    .new_best = new_best,
    .old = old,
    .old_best = old_best,
    .seq = tab->exporter.next_seq++,
  };

  rt_trace(tab, D_ROUTES, "Announcing %N, "
      "new=%p id %u from %s, "
      "old=%p id %u from %s, "
      "new_best=%p id %u, "
      "old_best=%p id %u seq=%lu",
      i->addr,
      new, new ? new->rte.id : 0, new ? new->rte.sender->req->name : NULL,
      old, old ? old->rte.id : 0, old ? old->rte.sender->req->name : NULL,
      new_best, new_best ? new_best->rte.id : 0,
      old_best, old_best ? old_best->rte.id : 0,
      rpe->seq);

  ASSERT_DIE(atomic_fetch_add_explicit(&rpeb->end, 1, memory_order_release) == end);

  if (rpebsnl)
  {
    _Bool f = 0;
    ASSERT_DIE(atomic_compare_exchange_strong_explicit(&rpebsnl->not_last, &f, 1,
	  memory_order_release, memory_order_relaxed));
  }

  /* Append to the same-network squasher list */
  if (net->last)
  {
    struct rt_pending_export *rpenull = NULL;
    ASSERT_DIE(atomic_compare_exchange_strong_explicit(
	  &net->last->next, &rpenull, rpe,
	  memory_order_relaxed,
	  memory_order_relaxed));

  }

  net->last = rpe;

  if (!net->first)
    net->first = rpe;

  if (tab->exporter.first == NULL)
    tab->exporter.first = rpe;

  rt_check_cork_high(tab);
}

static struct rt_pending_export *
rt_next_export_fast(struct rt_pending_export *last)
{
  /* Get the whole export block and find our position in there. */
  struct rt_export_block *rpeb = PAGE_HEAD(last);
  u32 pos = (last - &rpeb->export[0]);
  u32 end = atomic_load_explicit(&rpeb->end, memory_order_acquire);
  ASSERT_DIE(pos < end);

  /* Next is in the same block. */
  if (++pos < end)
    return &rpeb->export[pos];

  /* There is another block. */
  if (atomic_load_explicit(&rpeb->not_last, memory_order_acquire))
  {
    /* This is OK to do non-atomically because of the not_last flag. */
    rpeb = NODE_NEXT(rpeb);
    return &rpeb->export[0];
  }

  /* There is nothing more. */
  return NULL;
}

static struct rt_pending_export *
rt_next_export(struct rt_table_export_hook *hook, struct rt_table_exporter *tab)
{
  ASSERT_DIE(RT_IS_LOCKED(SKIP_BACK(struct rtable_private, exporter, tab)));

  /* As the table is locked, it is safe to reload the last export pointer */
  struct rt_pending_export *last = atomic_load_explicit(&hook->last_export, memory_order_acquire);

  /* It is still valid, let's reuse it */
  if (last)
    return rt_next_export_fast(last);

  /* No, therefore we must process the table's first pending export */
  else
    return tab->first;
}

static inline void
rt_send_export_event(struct rt_export_hook *hook)
{
  ev_send(hook->req->list, &hook->event);
}

static void
rt_announce_exports(struct settle *s)
{
  RT_LOCKED(RT_PUB(SKIP_BACK(struct rtable_private, export_settle, s)), tab)
    if (!EMPTY_LIST(tab->exporter.pending))
    {
      struct rt_export_hook *c; node *n;
      WALK_LIST2(c, n, tab->exporter.e.hooks, n)
      {
	if (atomic_load_explicit(&c->export_state, memory_order_acquire) != TES_READY)
	  continue;

	rt_send_export_event(c);
      }
    }
}

static void
rt_kick_export_settle(struct rtable_private *tab)
{
  tab->export_settle.cf = tab->rr_counter ? tab->config->export_rr_settle : tab->config->export_settle;
  settle_kick(&tab->export_settle, tab->loop);
}

static void
rt_import_announce_exports(void *_hook)
{
<<<<<<< HEAD
  struct rt_import_hook *hook = _hook;
  if (hook->import_state == TIS_CLEARED)
  {
    void (*stopped)(struct rt_import_request *) = hook->stopped;
    struct rt_import_request *req = hook->req;
=======
  struct proto *p = c->proto;
  struct rtable *table = c->table;
  struct proto_stats *stats = &c->stats;
  rte *before_old = NULL;
  rte *old_best = net->routes;
  rte *old = NULL;
  rte **k;

  k = &net->routes;			/* Find and remove original route from the same protocol */
  while (old = *k)
    {
      if (old->src == src)
	{
	  /* If there is the same route in the routing table but from
	   * a different sender, then there are two paths from the
	   * source protocol to this routing table through transparent
	   * pipes, which is not allowed.
	   *
	   * We log that and ignore the route. If it is withdraw, we
	   * ignore it completely (there might be 'spurious withdraws',
	   * see FIXME in do_rte_announce())
	   */
	  if (old->sender->proto != p)
	    {
	      if (new)
		{
		  log_rl(&table->log_tbf, L_ERR "Pipe collision detected when sending %N to table %s",
		      net->n.addr, table->name);
		  rte_free_quick(new);
		}
	      return;
	    }
>>>>>>> 35796823

    RT_LOCKED(hook->table, tab)
    {
      req->hook = NULL;

      rt_trace(tab, D_EVENTS, "Hook %s stopped", req->name);
      rem_node(&hook->n);
      mb_free(hook);
      rt_unlock_table(tab);
    }

    stopped(req);
    return;
  }

  rt_trace(hook->table, D_EVENTS, "Announcing exports after imports from %s", hook->req->name);
  birdloop_flag(hook->table->loop, RTF_EXPORT);
}

static struct rt_pending_export *
rt_last_export(struct rt_table_exporter *tab)
{
  struct rt_pending_export *rpe = NULL;

  if (!EMPTY_LIST(tab->pending))
  {
    /* We'll continue processing exports from this export on */
    struct rt_export_block *reb = TAIL(tab->pending);
    ASSERT_DIE(reb->end);
    rpe = &reb->export[reb->end - 1];
  }

  return rpe;
}

#define RT_EXPORT_BULK	1024

static void
rt_export_hook(void *_data)
{
  struct rt_table_export_hook *c = _data;
  rtable *tab = SKIP_BACK(rtable, priv.exporter, c->table);

  ASSERT_DIE(atomic_load_explicit(&c->h.export_state, memory_order_relaxed) == TES_READY);

  if (!c->rpe_next)
    RT_LOCKED(tab, tp)
    {
      c->rpe_next = rt_next_export(c, c->table);

      if (!c->rpe_next)
      {
	rt_export_used(c->table, c->h.req->name, "done exporting");
	return;
      }
    }

  int used = 0;
  int no_next = 0;

  /* Process the export */
  for (uint i=0; i<RT_EXPORT_BULK; i++)
  {
    used += rte_export(c, c->rpe_next);

    if (!c->rpe_next)
    {
      no_next = 1;
      break;
    }
  }

  if (used)
    RT_LOCKED(tab, t)
      if (no_next || t->cork_active)
	rt_export_used(c->table, c->h.req->name, no_next ? "finished export bulk" : "cork active");

  rt_send_export_event(&c->h);
}


static inline int
rte_validate(struct channel *ch, rte *e)
{
  int c;
  const net_addr *n = e->net;

#define IGNORING(pre, post) do { \
    log(L_WARN "%s.%s: Ignoring " pre " %N " post, ch->proto->name, ch->name, n); \
    return 0; \
  } while (0)

  if (!net_validate(n))
    IGNORING("bogus prefix", "");

  /* FIXME: better handling different nettypes */
  c = !net_is_flow(n) ?
    net_classify(n): (IADDR_HOST | SCOPE_UNIVERSE);
  if ((c < 0) || !(c & IADDR_HOST) || ((c & IADDR_SCOPE_MASK) <= SCOPE_LINK))
    IGNORING("bogus route", "");

  if (net_type_match(n, NB_DEST))
  {
    eattr *nhea = ea_find(e->attrs, &ea_gen_nexthop);
    int dest = nhea_dest(nhea);

    if (dest == RTD_NONE)
      IGNORING("route", "with no destination");

    if ((dest == RTD_UNICAST) &&
	!nexthop_is_sorted((struct nexthop_adata *) nhea->u.ptr))
      IGNORING("unsorted multipath route", "");
  }
  else if (ea_find(e->attrs, &ea_gen_nexthop))
    IGNORING("route", "having a superfluous nexthop attribute");

  return 1;
}

int
rte_same(const rte *x, const rte *y)
{
  /* rte.flags / rte.pflags are not checked, as they are internal to rtable */
  return
    (x == y) || (
     (x->attrs == y->attrs) ||
     ((!(x->attrs->flags & EALF_CACHED) || !(y->attrs->flags & EALF_CACHED)) && ea_same(x->attrs, y->attrs))
    ) &&
    x->src == y->src &&
    rte_is_filtered(x) == rte_is_filtered(y);
}

static inline int rte_is_ok(const rte *e) { return e && !rte_is_filtered(e); }

static int
rte_recalculate(struct rtable_private *table, struct rt_import_hook *c, struct netindex *i, net *net, rte *new, struct rte_src *src)
{
  struct rt_import_request *req = c->req;
  struct rt_import_stats *stats = &c->stats;
  struct rte_storage *old_best_stored = net->routes, *old_stored = NULL;
  const rte *old_best = old_best_stored ? &old_best_stored->rte : NULL;
  const rte *old = NULL;

  /* If the new route is identical to the old one, we find the attributes in
   * cache and clone these with no performance drop. OTOH, if we were to lookup
   * the attributes, such a route definitely hasn't been anywhere yet,
   * therefore it's definitely worth the time. */
  struct rte_storage *new_stored = NULL;
  if (new)
  {
    new_stored = rte_store(new, i, table);
    new = RTES_WRITE(new_stored);
  }

  /* Find and remove original route from the same protocol */
  struct rte_storage **before_old = rte_find(net, src);

  if (*before_old)
    {
      old = &(old_stored = (*before_old))->rte;

      /* If there is the same route in the routing table but from
       * a different sender, then there are two paths from the
       * source protocol to this routing table through transparent
       * pipes, which is not allowed.
       * We log that and ignore the route. */
      if (old->sender != c)
	{
	  if (!old->generation && !new->generation)
	    bug("Two protocols claim to author a route with the same rte_src in table %s: %N %s/%u:%u",
		c->table->name, i->addr, old->src->owner->name, old->src->private_id, old->src->global_id);

	  log_rl(&table->rl_pipe, L_ERR "Route source collision in table %s: %N %s/%u:%u",
		c->table->name, i->addr, old->src->owner->name, old->src->private_id, old->src->global_id);
	}

	  if (new && rte_same(old, &new_stored->rte))
	    {
	      /* No changes, ignore the new route and refresh the old one */
	      old_stored->stale_cycle = new->stale_cycle;

	      if (!rte_is_filtered(new))
		{
		  stats->updates_ignored++;
		  rt_rte_trace_in(D_ROUTES, req, new, "ignored");
		}

	      /* We need to free the already stored route here before returning */
	      rte_free(new_stored, table);
	      return 0;
	  }

	*before_old = (*before_old)->next;
	table->rt_count--;
    }

  if (!old && !new)
    {
      stats->withdraws_ignored++;
      return 0;
    }

  /* If rejected by import limit, we need to pretend there is no route */
  if (req->preimport && (req->preimport(req, new, old) == 0))
  {
    rte_free(new_stored, table);
    new_stored = NULL;
    new = NULL;
  }

  int new_ok = rte_is_ok(new);
  int old_ok = rte_is_ok(old);

  if (new_ok)
    stats->updates_accepted++;
  else if (old_ok)
    stats->withdraws_accepted++;
  else
    stats->withdraws_ignored++;

  if (old_ok || new_ok)
    table->last_rt_change = current_time();

  if (table->config->sorted)
    {
      /* If routes are sorted, just insert new route to appropriate position */
      if (new_stored)
	{
	  struct rte_storage **k;
	  if ((before_old != &net->routes) && !rte_better(new, &SKIP_BACK(struct rte_storage, next, before_old)->rte))
	    k = before_old;
	  else
	    k = &net->routes;

	  for (; *k; k=&(*k)->next)
	    if (rte_better(new, &(*k)->rte))
	      break;

	  new_stored->next = *k;
	  *k = new_stored;

	  table->rt_count++;
	}
    }
  else
    {
      /* If routes are not sorted, find the best route and move it on
	 the first position. There are several optimized cases. */

      if (src->owner->rte_recalculate &&
	  src->owner->rte_recalculate(table, net, new_stored, old_stored, old_best_stored))
	goto do_recalculate;

      if (new_stored && rte_better(&new_stored->rte, old_best))
	{
	  /* The first case - the new route is cleary optimal,
	     we link it at the first position */

	  new_stored->next = net->routes;
	  net->routes = new_stored;

	  table->rt_count++;
	}
      else if (old == old_best)
	{
	  /* The second case - the old best route disappeared, we add the
	     new route (if we have any) to the list (we don't care about
	     position) and then we elect the new optimal route and relink
	     that route at the first position and announce it. New optimal
	     route might be NULL if there is no more routes */

	do_recalculate:
	  /* Add the new route to the list */
	  if (new_stored)
	    {
	      new_stored->next = *before_old;
	      *before_old = new_stored;

	      table->rt_count++;
	    }

	  /* Find a new optimal route (if there is any) */
	  if (net->routes)
	    {
	      struct rte_storage **bp = &net->routes;
	      for (struct rte_storage **k=&(*bp)->next; *k; k=&(*k)->next)
		if (rte_better(&(*k)->rte, &(*bp)->rte))
		  bp = k;

	      /* And relink it */
	      struct rte_storage *best = *bp;
	      *bp = best->next;
	      best->next = net->routes;
	      net->routes = best;
	    }
	}
      else if (new_stored)
	{
	  /* The third case - the new route is not better than the old
	     best route (therefore old_best != NULL) and the old best
	     route was not removed (therefore old_best == net->routes).
	     We just link the new route to the old/last position. */

	  new_stored->next = *before_old;
	  *before_old = new_stored;

	  table->rt_count++;
	}
      /* The fourth (empty) case - suboptimal route was removed, nothing to do */
    }

  if (new_stored)
    {
      new->lastmod = current_time();
      new->id = hmap_first_zero(&table->id_map);
      hmap_set(&table->id_map, new->id);
    }

  /* Log the route change */
  if (new_ok)
    rt_rte_trace_in(D_ROUTES, req, &new_stored->rte, new_stored == net->routes ? "added [best]" : "added");
  else if (old_ok)
    {
      if (old != old_best)
	rt_rte_trace_in(D_ROUTES, req, old, "removed");
      else if (net->routes && rte_is_ok(&net->routes->rte))
	rt_rte_trace_in(D_ROUTES, req, old, "removed [replaced]");
      else
	rt_rte_trace_in(D_ROUTES, req, old, "removed [sole]");
    }
  else
    if (req->trace_routes & D_ROUTES)
      log(L_TRACE "%s > ignored %N %s->%s", req->name, i->addr, old ? "filtered" : "none", new ? "filtered" : "none");

  /* Propagate the route change */
  rte_announce(table, i, net, new_stored, old_stored,
      net->routes, old_best_stored);

  return 1;
}

int
channel_preimport(struct rt_import_request *req, rte *new, const rte *old)
{
  struct channel *c = SKIP_BACK(struct channel, in_req, req);

  if (new && !old)
    if (CHANNEL_LIMIT_PUSH(c, RX))
      return 0;

  if (!new && old)
    CHANNEL_LIMIT_POP(c, RX);

  int new_in = new && !rte_is_filtered(new);
  int old_in = old && !rte_is_filtered(old);
  
  int verdict = 1;

  if (new_in && !old_in)
    if (CHANNEL_LIMIT_PUSH(c, IN))
      if (c->in_keep & RIK_REJECTED)
	new->flags |= REF_FILTERED;
      else
	verdict = 0;

  if (!new_in && old_in)
    CHANNEL_LIMIT_POP(c, IN);

  mpls_rte_preimport(new_in ? new : NULL, old_in ? old : NULL);

  return verdict;
}

void
rte_update(struct channel *c, const net_addr *n, rte *new, struct rte_src *src)
{
  if (!c->in_req.hook)
  {
    log(L_WARN "%s.%s: Called rte_update without import hook", c->proto->name, c->name);
    return;
  }

  ASSERT(c->channel_state == CS_UP);

  ea_list *ea_tmp[2] = {};

  /* The import reloader requires prefilter routes to be the first layer */
  if (new && (c->in_keep & RIK_PREFILTER))
    ea_tmp[0] = new->attrs =
      (ea_is_cached(new->attrs) && !new->attrs->next) ?
      ea_clone(new->attrs) :
      ea_lookup(new->attrs, 0);

#if 0
  debug("%s.%s -(prefilter)-> %s: %N ", c->proto->name, c->name, c->table->name, n);
  if (new) ea_dump(new->attrs);
  else debug("withdraw");
  debug("\n");
#endif

  const struct filter *filter = c->in_filter;
  struct channel_import_stats *stats = &c->import_stats;
  struct mpls_fec *fec = NULL;

  if (new)
    {
      new->net = n;
      new->sender = c->in_req.hook;

      int fr;

      stats->updates_received++;
      if ((filter == FILTER_REJECT) ||
	((fr = f_run(filter, new, 0)) > F_ACCEPT))
	{
	  stats->updates_filtered++;
	  channel_rte_trace_in(D_FILTERS, c, new, "filtered out");

	  if (c->in_keep & RIK_REJECTED)
	    new->flags |= REF_FILTERED;
	  else
	    new = NULL;
	}

      if (new && c->proto->mpls_channel)
	if (mpls_handle_rte(c->proto->mpls_channel, n, new, &fec) < 0)
	  {
	    channel_rte_trace_in(D_FILTERS, c, new, "invalid");
	    stats->updates_invalid++;
	    new = NULL;
	  }

      if (new)
      {
	ea_tmp[1] = new->attrs =
	  ea_is_cached(new->attrs) ? ea_clone(new->attrs) : ea_lookup(new->attrs, !!ea_tmp[0]);

	if (net_is_flow(n))
	  rt_flowspec_resolve_rte(new, c);
	else
	  rt_next_hop_resolve_rte(new);
      }

      if (new && !rte_validate(c, new))
	{
	  channel_rte_trace_in(D_FILTERS, c, new, "invalid");
	  stats->updates_invalid++;
	  new = NULL;
	}
    }
  else
    stats->withdraws_received++;

  rte_import(&c->in_req, n, new, src);

  if (fec)
  {
    mpls_unlock_fec(fec);
    DBGL( "Unlock FEC %p (rte_update %N)", fec, n);
  }

  /* Now the route attributes are kept by the in-table cached version
   * and we may drop the local handles */
  for (uint k = 0; k < ARRAY_SIZE(ea_tmp); k++)
    if (ea_tmp[k])
      ea_free(ea_tmp[k]);
}

void
rte_import(struct rt_import_request *req, const net_addr *n, rte *new, struct rte_src *src)
{
  struct rt_import_hook *hook = req->hook;
  if (!hook)
  {
    log(L_WARN "%s: Called rte_import without import hook", req->name);
    return;
  }


  RT_LOCKED(hook->table, tab)
  {
    struct netindex *i;
    net *nn;
    if (new)
    {
      /* Allocate the key structure */
      i = net_get_index(tab->netindex, n);
      nn = net_get(tab, i);
      new->net = i->addr;
      new->sender = hook;

      /* Set the stale cycle */
      new->stale_cycle = hook->stale_set;
    }
    else if (i = net_find_index(tab->netindex, n))
    {
      nn = net_find(tab, i);
    }
    else
    {
      req->hook->stats.withdraws_ignored++;
      if (req->trace_routes & D_ROUTES)
	log(L_TRACE "%s > ignored %N withdraw", req->name, n);
      return;
    }

    /* Recalculate the best route */
    if (rte_recalculate(tab, hook, i, nn, new, src))
      ev_send(req->list, &hook->announce_event);
  }
}

/* Check rtable for best route to given net whether it would be exported do p */
int
rt_examine(rtable *tp, net_addr *a, struct channel *c, const struct filter *filter)
{
  rte rt = {};

  RT_LOCKED(tp, t)
  {
    const struct netindex *i = net_find_index(t->netindex, a);
    net *n = i ? net_find(t, i) : NULL;
    if (n)
      rt = RTE_COPY_VALID(n->routes);
  }

  if (!rt.src)
    return 0;

  int v = c->proto->preexport ? c->proto->preexport(c, &rt) : 0;
  if (v == RIC_PROCESS)
    v = (f_run(filter, &rt, FF_SILENT) <= F_ACCEPT);

  return v > 0;
}

static void
rt_table_export_done(void *hh)
{
  struct rt_table_export_hook *hook = hh;
  struct rt_export_request *req = hook->h.req;
  void (*stopped)(struct rt_export_request *) = hook->h.stopped;
  rtable *t = SKIP_BACK(rtable, priv.exporter, hook->table);

  RT_LOCKED(t, tab)
  {
    DBG("Export hook %p in table %s finished uc=%u\n", hook, tab->name, tab->use_count);

    /* Drop pending exports */
    rt_export_used(&tab->exporter, hook->h.req->name, "stopped");

    /* Do the common code; this frees the hook */
    rt_export_stopped(&hook->h);
  }

  /* Report the channel as stopped. */
  CALL(stopped, req);

  /* Unlock the table; this may free it */
  rt_unlock_table(t);
}

void
rt_export_stopped(struct rt_export_hook *hook)
{
  /* Unlink from the request */
  hook->req->hook = NULL;

  /* Unlist */
  rem_node(&hook->n);

  /* Free the hook itself together with its pool */
  rp_free(hook->pool);
}

static inline void
rt_set_import_state(struct rt_import_hook *hook, u8 state)
{
  hook->last_state_change = current_time();
  hook->import_state = state;

  CALL(hook->req->log_state_change, hook->req, state);
}

u8
rt_set_export_state(struct rt_export_hook *hook, u32 expected_mask, u8 state)
{
  hook->last_state_change = current_time();
  u8 old = atomic_exchange_explicit(&hook->export_state, state, memory_order_release);
  if (!((1 << old) & expected_mask))
    bug("Unexpected export state change from %s to %s, expected mask %02x",
      rt_export_state_name(old),
      rt_export_state_name(state),
      expected_mask
      );

  if (old != state)
    CALL(hook->req->log_state_change, hook->req, state);

  return old;
}

void
rt_request_import(rtable *t, struct rt_import_request *req)
{
  RT_LOCKED(t, tab)
  {
    rt_lock_table(tab);

    struct rt_import_hook *hook = req->hook = mb_allocz(tab->rp, sizeof(struct rt_import_hook));

    hook->announce_event = (event) { .hook = rt_import_announce_exports, .data = hook };

    DBG("Lock table %s for import %p req=%p uc=%u\n", tab->name, hook, req, tab->use_count);

    hook->req = req;
    hook->table = t;

    rt_set_import_state(hook, TIS_UP);
    add_tail(&tab->imports, &hook->n);
  }
}

void
rt_stop_import(struct rt_import_request *req, void (*stopped)(struct rt_import_request *))
{
  ASSERT_DIE(req->hook);
  struct rt_import_hook *hook = req->hook;

  RT_LOCKED(hook->table, tab)
  {
    rt_schedule_prune(tab);
    rt_set_import_state(hook, TIS_STOP);
    hook->stopped = stopped;

    rt_refresh_trace(tab, hook, "stop import");

    /* Cancel table rr_counter */
    if (hook->stale_set != hook->stale_pruned)
      tab->rr_counter -= (hook->stale_set - hook->stale_pruned);

    tab->rr_counter++;

    hook->stale_set = hook->stale_pruned = hook->stale_pruning = hook->stale_valid = 0;
  }
}

static void rt_table_export_start_feed(struct rtable_private *tab, struct rt_table_export_hook *hook);
static void
rt_table_export_uncork(void *_hook)
{
  ASSERT_DIE(birdloop_inside(&main_birdloop));

  struct rt_table_export_hook *hook = _hook;
  struct birdloop *loop = hook->h.req->list->loop;

  if (loop != &main_birdloop)
    birdloop_enter(loop);

  u8 state;
  switch (state = atomic_load_explicit(&hook->h.export_state, memory_order_relaxed))
  {
    case TES_HUNGRY:
      RT_LOCKED(RT_PUB(SKIP_BACK(struct rtable_private, exporter, hook->table)), tab)
	if ((state = atomic_load_explicit(&hook->h.export_state, memory_order_relaxed)) == TES_HUNGRY)
	  rt_table_export_start_feed(tab, hook);
      if (state != TES_STOP)
	break;
      /* fall through */
    case TES_STOP:
      rt_stop_export_common(&hook->h);
      break;
    default:
      bug("Uncorking a table export in a strange state: %u", state);
  }

  if (loop != &main_birdloop)
    birdloop_leave(loop);
}

static void
rt_table_export_start_locked(struct rtable_private *tab, struct rt_export_request *req)
{
  struct rt_exporter *re = &tab->exporter.e;
  rt_lock_table(tab);

  req->hook = rt_alloc_export(re, req->pool, sizeof(struct rt_table_export_hook));
  req->hook->req = req;

  struct rt_table_export_hook *hook = SKIP_BACK(struct rt_table_export_hook, h, req->hook);
  hook->h.event = (event) {
    .hook = rt_table_export_uncork,
    .data = hook,
  };

  if (rt_cork_check(&hook->h.event))
    rt_set_export_state(&hook->h, BIT32_ALL(TES_DOWN), TES_HUNGRY);
  else
    rt_table_export_start_feed(tab, hook);
}

static void
rt_table_export_start_feed(struct rtable_private *tab, struct rt_table_export_hook *hook)
{
  struct rt_exporter *re = &tab->exporter.e;
  struct rt_export_request *req = hook->h.req;

  /* stats zeroed by mb_allocz */
  switch (req->prefilter.mode)
  {
    case TE_ADDR_IN:
      if (tab->trie && net_val_match(tab->addr_type, NB_IP))
      {
	hook->walk_state = mb_allocz(hook->h.pool, sizeof (struct f_trie_walk_state));
	hook->walk_lock = rt_lock_trie(tab);
	trie_walk_init(hook->walk_state, tab->trie, req->prefilter.addr);
	hook->h.event.hook = rt_feed_by_trie;
	hook->walk_last.type = 0;
	break;
      }
      /* fall through */
    case TE_ADDR_NONE:
    case TE_ADDR_TRIE:
    case TE_ADDR_HOOK:
      hook->feed_index = 0;
      hook->h.event.hook = rt_feed_by_fib;
      break;

    case TE_ADDR_EQUAL:
      hook->h.event.hook = rt_feed_equal;
      break;

    case TE_ADDR_FOR:
      hook->h.event.hook = rt_feed_for;
      break;

    default:
      bug("Requested an unknown export address mode");
  }

  DBG("New export hook %p req %p in table %s uc=%u\n", hook, req, tab->name, tab->use_count);

  struct rt_pending_export *rpe = rt_last_export(hook->table);
  req_trace(req, D_STATES, "Export initialized, last export %p (%lu)", rpe, rpe ? rpe->seq : 0);
  atomic_store_explicit(&hook->last_export, rpe, memory_order_relaxed);

  rt_init_export(re, req->hook);
}

static void
rt_table_export_start(struct rt_exporter *re, struct rt_export_request *req)
{
  RT_LOCKED(SKIP_BACK(rtable, priv.exporter.e, re), tab)
    rt_table_export_start_locked(tab, req);
}
 
void rt_request_export(rtable *t, struct rt_export_request *req)
{
  RT_LOCKED(t, tab)
    rt_table_export_start_locked(tab, req);  /* Is locked inside */
}

void
rt_request_export_other(struct rt_exporter *re, struct rt_export_request *req)
{
  return re->class->start(re, req);
}

struct rt_export_hook *
rt_alloc_export(struct rt_exporter *re, pool *pp, uint size)
{
  pool *p = rp_new(pp, pp->domain, "Export hook");
  struct rt_export_hook *hook = mb_allocz(p, size);

  hook->pool = p;
  hook->table = re;
  atomic_store_explicit(&hook->export_state, TES_DOWN, memory_order_release);

  hook->n = (node) {};
  add_tail(&re->hooks, &hook->n);

  return hook;
}

void
rt_init_export(struct rt_exporter *re UNUSED, struct rt_export_hook *hook)
{
  hook->event.data = hook;

  bmap_init(&hook->seq_map, hook->pool, 16);

  /* Regular export */
  rt_set_export_state(hook, BIT32_ALL(TES_DOWN, TES_HUNGRY), TES_FEEDING);
  rt_send_export_event(hook);
}

static int
rt_table_export_stop_locked(struct rt_export_hook *hh)
{
  struct rt_table_export_hook *hook = SKIP_BACK(struct rt_table_export_hook, h, hh);
  struct rtable_private *tab = SKIP_BACK(struct rtable_private, exporter, hook->table);

  /* Update export state, get old */
  switch (rt_set_export_state(hh, BIT32_ALL(TES_HUNGRY, TES_FEEDING, TES_READY), TES_STOP))
  {
    case TES_HUNGRY:
      rt_trace(tab, D_EVENTS, "Stopping export hook %s must wait for uncorking", hook->h.req->name);
      return 0;
    case TES_FEEDING:
      switch (hh->req->prefilter.mode)
      {
	case TE_ADDR_IN:
	  if (hook->walk_lock)
	  {
	    rt_unlock_trie(tab, hook->walk_lock);
	    hook->walk_lock = NULL;
	    mb_free(hook->walk_state);
	    hook->walk_state = NULL;
	    break;
	  }
	  /* fall through */
	case TE_ADDR_NONE:
	case TE_ADDR_HOOK:
	case TE_ADDR_TRIE:
	case TE_ADDR_EQUAL:
	case TE_ADDR_FOR:
	  break;
      }
      break;

    case TES_STOP:
      bug("Tried to repeatedly stop the same export hook %s", hook->h.req->name);
  }

  rt_trace(tab, D_EVENTS, "Stopping export hook %s right now", hook->h.req->name);
  return 1;
}

static void
rt_table_export_stop(struct rt_export_hook *hh)
{
  struct rt_table_export_hook *hook = SKIP_BACK(struct rt_table_export_hook, h, hh);
  int ok = 0;

  rtable *t = SKIP_BACK(rtable, priv.exporter, hook->table);
  if (RT_IS_LOCKED(t))
    ok = rt_table_export_stop_locked(hh);
  else
    RT_LOCKED(t, tab)
      ok = rt_table_export_stop_locked(hh);

  if (ok)
    rt_stop_export_common(hh);
}

void
rt_stop_export(struct rt_export_request *req, void (*stopped)(struct rt_export_request *))
{
  ASSERT_DIE(birdloop_inside(req->list->loop));
  ASSERT_DIE(req->hook);
  struct rt_export_hook *hook = req->hook;

  /* Set the stopped callback */
  hook->stopped = stopped;

  /* Run the stop code. Must:
   * _locked_ update export state to TES_STOP
   * and _unlocked_ call rt_stop_export_common() */
  hook->table->class->stop(hook);
}

/* Call this common code from the stop code in table export class */
void
rt_stop_export_common(struct rt_export_hook *hook)
{
  /* Reset the event as the stopped event */
  hook->event.hook = hook->table->class->done;

  /* Run the stopped event */
  rt_send_export_event(hook);
}

/**
 * rt_refresh_begin - start a refresh cycle
 * @t: related routing table
 * @c related channel
 *
 * This function starts a refresh cycle for given routing table and announce
 * hook. The refresh cycle is a sequence where the protocol sends all its valid
 * routes to the routing table (by rte_update()). After that, all protocol
 * routes (more precisely routes with @c as @sender) not sent during the
 * refresh cycle but still in the table from the past are pruned. This is
 * implemented by marking all related routes as stale by REF_STALE flag in
 * rt_refresh_begin(), then marking all related stale routes with REF_DISCARD
 * flag in rt_refresh_end() and then removing such routes in the prune loop.
 */
void
rt_refresh_begin(struct rt_import_request *req)
{
  struct rt_import_hook *hook = req->hook;
  ASSERT_DIE(hook);

  RT_LOCKED(hook->table, tab)
  {

  /* If the pruning routine is too slow */
  if (((hook->stale_set - hook->stale_pruned) & 0xff) >= 240)
  {
    log(L_WARN "Route refresh flood in table %s (stale_set=%u, stale_pruned=%u)", hook->table->name, hook->stale_set, hook->stale_pruned);

    /* Forcibly set all old routes' stale cycle to zero. */
    for (u32 i=0; i<tab->routes_block_size; i++)
      for (struct rte_storage *e = tab->routes[i].routes; e; e = e->next)
	if (e->rte.sender == req->hook)
	  e->stale_cycle = 0;

    /* Smash the route refresh counter and zero everything. */
    tab->rr_counter -= hook->stale_set - hook->stale_pruned;
    hook->stale_set = hook->stale_valid = hook->stale_pruning = hook->stale_pruned = 0;
  }

  /* Now we can safely increase the stale_set modifier */
  hook->stale_set++;

  /* The table must know that we're route-refreshing */
  tab->rr_counter++;

  rt_refresh_trace(tab, hook, "route refresh begin");
  }
}

/**
 * rt_refresh_end - end a refresh cycle
 * @t: related routing table
 * @c: related channel
 *
 * This function ends a refresh cycle for given routing table and announce
 * hook. See rt_refresh_begin() for description of refresh cycles.
 */
void
rt_refresh_end(struct rt_import_request *req)
{
  struct rt_import_hook *hook = req->hook;
  ASSERT_DIE(hook);

  RT_LOCKED(hook->table, tab)
  {
    /* Now valid routes are only those one with the latest stale_set value */
    UNUSED uint cnt = hook->stale_set - hook->stale_valid;
    hook->stale_valid = hook->stale_set;

    /* Here we can't kick the timer as we aren't in the table service loop */
    rt_schedule_prune(tab);

    rt_refresh_trace(tab, hook, "route refresh end");
  }
}

/**
 * rt_refresh_trace - log information about route refresh
 * @tab: table
 * @ih: import hook doing the route refresh
 * @msg: what is happening
 *
 * This function consistently logs route refresh messages.
 */
static void
rt_refresh_trace(struct rtable_private *tab, struct rt_import_hook *ih, const char *msg)
{
  if (ih->req->trace_routes & D_STATES)
    log(L_TRACE "%s: %s: rr %u set %u valid %u pruning %u pruned %u", ih->req->name, msg,
	tab->rr_counter, ih->stale_set, ih->stale_valid, ih->stale_pruning, ih->stale_pruned);
}

/**
 * rte_dump - dump a route
 * @e: &rte to be dumped
 *
 * This functions dumps contents of a &rte to debug output.
 */
void
rte_dump(struct rte_storage *e)
{
  debug("(%u) %-1N", NET_TO_INDEX(e->rte.net)->index, e->rte.net);
  debug("ID=%d ", e->rte.id);
  debug("SENDER=%s ", e->rte.sender->req->name);
  debug("PF=%02x ", e->rte.pflags);
  debug("SRC=%uG ", e->rte.src->global_id);
  ea_dump(e->rte.attrs);
  debug("\n");
}

/**
 * rt_dump - dump a routing table
 * @t: routing table to be dumped
 *
 * This function dumps contents of a given routing table to debug output.
 */
void
rt_dump(rtable *tp)
{
  RT_LOCKED(tp, t)
  {

  debug("Dump of routing table <%s>%s\n", t->name, t->deleted ? " (deleted)" : "");
  for (u32 i=0; i<t->routes_block_size; i++)
    for (struct rte_storage *e = t->routes[i].routes; e; e = e->next)
      rte_dump(e);
  debug("\n");

  }
}

/**
 * rt_dump_all - dump all routing tables
 *
 * This function dumps contents of all routing tables to debug output.
 */
void
rt_dump_all(void)
{
  rtable *t;
  node *n;

  WALK_LIST2(t, n, routing_tables, n)
    rt_dump(t);

  WALK_LIST2(t, n, deleted_routing_tables, n)
    rt_dump(t);
}

void
rt_dump_hooks(rtable *tp)
{
  RT_LOCKED(tp, tab)
  {

  debug("Dump of hooks in routing table <%s>%s\n", tab->name, tab->deleted ? " (deleted)" : "");
  debug("  nhu_state=%u use_count=%d rt_count=%u\n",
      tab->nhu_state, tab->use_count, tab->rt_count);
  debug("  last_rt_change=%t gc_time=%t gc_counter=%d prune_state=%u\n",
      tab->last_rt_change, tab->gc_time, tab->gc_counter, tab->prune_state);

  struct rt_import_hook *ih;
  WALK_LIST(ih, tab->imports)
  {
    ih->req->dump_req(ih->req);
    debug("  Import hook %p requested by %p: pref=%u"
       " last_state_change=%t import_state=%u stopped=%p\n",
       ih, ih->req, ih->stats.pref,
       ih->last_state_change, ih->import_state, ih->stopped);
  }

  struct rt_table_export_hook *eh;
  WALK_LIST(eh, tab->exporter.e.hooks)
  {
    eh->h.req->dump_req(eh->h.req);
    debug("  Export hook %p requested by %p:"
       " refeed_pending=%u last_state_change=%t export_state=%u\n",
       eh, eh->h.req, eh->refeed_pending, eh->h.last_state_change,
       atomic_load_explicit(&eh->h.export_state, memory_order_relaxed));
  }
  debug("\n");

  }
}

void
rt_dump_hooks_all(void)
{
  rtable *t;
  node *n;

  debug("Dump of all table hooks\n");

  WALK_LIST2(t, n, routing_tables, n)
    rt_dump_hooks(t);

  WALK_LIST2(t, n, deleted_routing_tables, n)
    rt_dump_hooks(t);
}

static inline void
rt_schedule_nhu(struct rtable_private *tab)
{
  if (tab->nhu_corked)
  {
    if (!(tab->nhu_corked & NHU_SCHEDULED))
      tab->nhu_corked |= NHU_SCHEDULED;
  }
  else if (!(tab->nhu_state & NHU_SCHEDULED))
  {
    rt_trace(tab, D_EVENTS, "Scheduling NHU");

    /* state change:
     *   NHU_CLEAN   -> NHU_SCHEDULED
     *   NHU_RUNNING -> NHU_DIRTY
     */
    if ((tab->nhu_state |= NHU_SCHEDULED) == NHU_SCHEDULED)
      birdloop_flag(tab->loop, RTF_NHU);
  }
}

void
rt_schedule_prune(struct rtable_private *tab)
{
  if (tab->prune_state == 0)
    birdloop_flag(tab->loop, RTF_CLEANUP);

  /* state change 0->1, 2->3 */
  tab->prune_state |= 1;
}

static void
rt_export_used(struct rt_table_exporter *e, const char *who, const char *why)
{
  struct rtable_private *tab = SKIP_BACK(struct rtable_private, exporter, e);
  ASSERT_DIE(RT_IS_LOCKED(tab));

  rt_trace(tab, D_EVENTS, "Export cleanup requested by %s %s", who, why);

  if (tab->export_used)
    return;

  tab->export_used = 1;
  birdloop_flag(tab->loop, RTF_CLEANUP);
}

static void
rt_flag_handler(struct birdloop_flag_handler *fh, u32 flags)
{
  RT_LOCKED(RT_PUB(SKIP_BACK(struct rtable_private, fh, fh)), tab)
  {
    ASSERT_DIE(birdloop_inside(tab->loop));
    rt_lock_table(tab);

    if (flags & RTF_NHU)
      rt_next_hop_update(tab);

    if (flags & RTF_EXPORT)
      rt_kick_export_settle(tab);

    if (flags & RTF_CLEANUP)
    {
      if (tab->export_used)
	rt_export_cleanup(tab);

      if (tab->prune_state)
	rt_prune_table(tab);
    }

    if (flags & RTF_DELETE)
    {
      if (tab->hostcache)
	rt_stop_export(&tab->hostcache->req, NULL);

      rt_unlock_table(tab);
    }

    rt_unlock_table(tab);
  }
}

static void
rt_prune_timer(timer *t)
{
  RT_LOCKED((rtable *) t->data, tab)
    if (tab->gc_counter >= tab->config->gc_threshold)
      rt_schedule_prune(tab);
}

static void
rt_kick_prune_timer(struct rtable_private *tab)
{
  /* Return if prune is already scheduled */
  if (tm_active(tab->prune_timer) || (tab->prune_state & 1))
    return;

  /* Randomize GC period to +/- 50% */
  btime gc_period = tab->config->gc_period;
  gc_period = (gc_period / 2) + (random_u32() % (uint) gc_period);
  tm_start_in(tab->prune_timer, gc_period, tab->loop);
}


static void
rt_flowspec_export_one(struct rt_export_request *req, const net_addr *net, struct rt_pending_export *first)
{
  struct rt_flowspec_link *ln = SKIP_BACK(struct rt_flowspec_link, req, req);
  rtable *dst_pub = ln->dst;
  ASSUME(rt_is_flow(dst_pub));

  RT_LOCKED(dst_pub, dst)
  {

  /* No need to inspect it further if recalculation is already scheduled */
  if ((dst->nhu_state == NHU_SCHEDULED) || (dst->nhu_state == NHU_DIRTY)
      || !trie_match_net(dst->flowspec_trie, net))
  {
    rpe_mark_seen_all(req->hook, first, NULL, NULL);
    return;
  }

  /* This net may affect some flowspecs, check the actual change */
  const rte *o = RTE_VALID_OR_NULL(first->old_best);
  struct rte_storage *new_best = first->new_best;

  RPE_WALK(first, rpe, NULL)
  {
    rpe_mark_seen(req->hook, rpe);
    new_best = rpe->new_best;
  }

  /* Yes, something has actually changed. Schedule the update. */
  if (o != RTE_VALID_OR_NULL(new_best))
    rt_schedule_nhu(dst);

  }
}

static void
rt_flowspec_dump_req(struct rt_export_request *req)
{
  struct rt_flowspec_link *ln = SKIP_BACK(struct rt_flowspec_link, req, req);
  debug("  Flowspec link for table %s (%p)\n", ln->dst->name, req);
}

static void
rt_flowspec_log_state_change(struct rt_export_request *req, u8 state)
{
  struct rt_flowspec_link *ln = SKIP_BACK(struct rt_flowspec_link, req, req);
  rt_trace(ln->dst, D_STATES, "Flowspec link from %s export state changed to %s",
      ln->src->name, rt_export_state_name(state));
}

static struct rt_flowspec_link *
rt_flowspec_find_link(struct rtable_private *src, rtable *dst)
{
  struct rt_table_export_hook *hook; node *n;
  WALK_LIST2(hook, n, src->exporter.e.hooks, h.n)
    switch (atomic_load_explicit(&hook->h.export_state, memory_order_acquire))
    {
      case TES_HUNGRY:
      case TES_FEEDING:
      case TES_READY:
	if (hook->h.req->export_one == rt_flowspec_export_one)
	{
	  struct rt_flowspec_link *ln = SKIP_BACK(struct rt_flowspec_link, req, hook->h.req);
	  if (ln->dst == dst)
	    return ln;
	}
    }

  return NULL;
}

void
rt_flowspec_link(rtable *src_pub, rtable *dst_pub)
{
  ASSERT(rt_is_ip(src_pub));
  ASSERT(rt_is_flow(dst_pub));

  int lock_dst = 0;

  birdloop_enter(dst_pub->loop);

  RT_LOCKED(src_pub, src)
  {
    struct rt_flowspec_link *ln = rt_flowspec_find_link(src, dst_pub);

    if (!ln)
    {
      pool *p = birdloop_pool(dst_pub->loop);
      ln = mb_allocz(p, sizeof(struct rt_flowspec_link));
      ln->src = src_pub;
      ln->dst = dst_pub;
      ln->req = (struct rt_export_request) {
	.name = mb_sprintf(p, "%s.flowspec.notifier", dst_pub->name),
	.list = birdloop_event_list(dst_pub->loop),
	.pool = p,
	.trace_routes = src->config->debug,
	.dump_req = rt_flowspec_dump_req,
	.log_state_change = rt_flowspec_log_state_change,
	.export_one = rt_flowspec_export_one,
      };

      rt_table_export_start_locked(src, &ln->req);

      lock_dst = 1;
    }

    ln->uc++;
  }

  if (lock_dst)
    rt_lock_table(dst_pub);

  birdloop_leave(dst_pub->loop);
}

static void
rt_flowspec_link_stopped(struct rt_export_request *req)
{
  struct rt_flowspec_link *ln = SKIP_BACK(struct rt_flowspec_link, req, req);
  rtable *dst = ln->dst;

  mb_free(ln);
  rt_unlock_table(dst);
}

void
rt_flowspec_unlink(rtable *src, rtable *dst)
{
  birdloop_enter(dst->loop);

  struct rt_flowspec_link *ln;
  RT_LOCKED(src, t)
  {
    ln = rt_flowspec_find_link(t, dst);

    ASSERT(ln && (ln->uc > 0));

    if (!--ln->uc)
      rt_stop_export(&ln->req, rt_flowspec_link_stopped);
  }

  birdloop_leave(dst->loop);
}

static void
rt_flowspec_reset_trie(struct rtable_private *tab)
{
  linpool *lp = tab->flowspec_trie->lp;
  int ipv4 = tab->flowspec_trie->ipv4;

  lp_flush(lp);
  tab->flowspec_trie = f_new_trie(lp, 0);
  tab->flowspec_trie->ipv4 = ipv4;
}

static void
rt_free(resource *_r)
{
  struct rtable_private *r = SKIP_BACK(struct rtable_private, r, _r);

  DBG("Deleting routing table %s\n", r->name);
  ASSERT_DIE(r->use_count == 0);

  r->config->table = NULL;
  rem_node(&r->n);

  if (r->hostcache)
    rt_free_hostcache(r);

  /* Freed automagically by the resource pool
  fib_free(&r->fib);
  hmap_free(&r->id_map);
  rfree(r->rt_event);
  mb_free(r);
  */
}

static void
rt_res_dump(resource *_r, unsigned indent)
{
  struct rtable_private *r = SKIP_BACK(struct rtable_private, r, _r);

  debug("name \"%s\", addr_type=%s, rt_count=%u, use_count=%d\n",
      r->name, net_label[r->addr_type], r->rt_count, r->use_count);

  char x[32];
  bsprintf(x, "%%%dspending export %%p\n", indent + 2);

  node *n;
  WALK_LIST(n, r->exporter.pending)
    debug(x, "", n);
}

static struct resclass rt_class = {
  .name = "Routing table",
  .size = sizeof(rtable),
  .free = rt_free,
  .dump = rt_res_dump,
  .lookup = NULL,
  .memsize = NULL,
};

static const struct rt_exporter_class rt_table_exporter_class = {
  .start = rt_table_export_start,
  .stop = rt_table_export_stop,
  .done = rt_table_export_done,
};

void
rt_exporter_init(struct rt_exporter *e)
{
  init_list(&e->hooks);
}

static struct idm rtable_idm;
uint rtable_max_id = 0;

rtable *
rt_setup(pool *pp, struct rtable_config *cf)
{
  ASSERT_DIE(birdloop_inside(&main_birdloop));

  /* Start the service thread */
  struct birdloop *loop = birdloop_new(pp, DOMAIN_ORDER(service), 0, "Routing table service %s", cf->name);
  birdloop_enter(loop);
  pool *sp = birdloop_pool(loop);

  /* Create the table domain and pool */
  DOMAIN(rtable) dom = DOMAIN_NEW(rtable);
  LOCK_DOMAIN(rtable, dom);

  pool *p = rp_newf(sp, dom.rtable, "Routing table data %s", cf->name);

  /* Create the actual table */
  struct rtable_private *t = ralloc(p, &rt_class);
  t->rp = p;
  t->loop = loop;
  t->lock = dom;

  t->rte_slab = sl_new(p, sizeof(struct rte_storage));

  t->name = cf->name;
  t->config = cf;
  t->addr_type = cf->addr_type;
  t->debug = cf->debug;
<<<<<<< HEAD
  t->id = idm_alloc(&rtable_idm);
  if (t->id >= rtable_max_id)
    rtable_max_id = t->id + 1;
=======
  t->log_tbf.cf.rate = cf->log_tbf_cf.rate;
  t->log_tbf.cf.burst = cf->log_tbf_cf.burst;
>>>>>>> 35796823

  t->netindex = rt_global_netindex_hash;
  t->routes = mb_allocz(p, (t->routes_block_size = 128) * sizeof(net));

  if (cf->trie_used)
  {
    t->trie = f_new_trie(lp_new_default(p), 0);
    t->trie->ipv4 = net_val_match(t->addr_type, NB_IP4 | NB_VPN4 | NB_ROA4);
  }

  init_list(&t->imports);

  hmap_init(&t->id_map, p, 1024);
  hmap_set(&t->id_map, 0);

  t->fh = (struct birdloop_flag_handler) { .hook = rt_flag_handler, };
  t->nhu_uncork_event = ev_new_init(p, rt_nhu_uncork, t);
  t->prune_timer = tm_new_init(p, rt_prune_timer, t, 0, 0);
  t->last_rt_change = t->gc_time = current_time();

  t->export_settle = SETTLE_INIT(&cf->export_settle, rt_announce_exports, NULL);

  t->exporter = (struct rt_table_exporter) {
    .e = {
      .class = &rt_table_exporter_class,
      .addr_type = t->addr_type,
      .rp = t->rp,
    },
    .next_seq = 1,
  };

  rt_exporter_init(&t->exporter.e);

  init_list(&t->exporter.pending);

  t->cork_threshold = cf->cork_threshold;

  t->rl_pipe = (struct tbf) TBF_DEFAULT_LOG_LIMITS;

  if (rt_is_flow(RT_PUB(t)))
  {
    t->flowspec_trie = f_new_trie(lp_new_default(p), 0);
    t->flowspec_trie->ipv4 = (t->addr_type == NET_FLOW4);
  }

  UNLOCK_DOMAIN(rtable, dom);

  /* Setup the service thread flag handler */
  birdloop_flag_set_handler(t->loop, &t->fh);
  birdloop_leave(t->loop);

  return RT_PUB(t);
}

/**
 * rt_init - initialize routing tables
 *
 * This function is called during BIRD startup. It initializes the
 * routing table module.
 */
void
rt_init(void)
{
  rta_init();
  rt_table_pool = rp_new(&root_pool, the_bird_domain.the_bird, "Routing tables");
  init_list(&routing_tables);
  init_list(&deleted_routing_tables);
  ev_init_list(&rt_cork.queue, &main_birdloop, "Route cork release");
  rt_cork.run = (event) { .hook = rt_cork_release_hook };
  idm_init(&rtable_idm, rt_table_pool, 256);
  rt_global_netindex_hash = netindex_hash_new(rt_table_pool);
}

static _Bool
rt_prune_net(struct rtable_private *tab, struct network *n)
{
  for (struct rte_storage *e = n->routes; e; e = e->next)
  {
    struct rt_import_hook *s = e->rte.sender;
    if ((s->import_state == TIS_FLUSHING) ||
	(e->rte.stale_cycle < s->stale_valid) ||
	(e->rte.stale_cycle > s->stale_set))
    {
      struct netindex *i = RTE_GET_NETINDEX(&e->rte);
      rte_recalculate(tab, e->rte.sender, i, n, NULL, e->rte.src);
      return 1;
    }
  }
  return 0;
}


/**
 * rt_prune_table - prune a routing table
 *
 * The prune loop scans routing tables and removes routes belonging to flushing
 * protocols, discarded routes and also stale network entries. It is called from
 * rt_event(). The event is rescheduled if the current iteration do not finish
 * the table. The pruning is directed by the prune state (@prune_state),
 * specifying whether the prune cycle is scheduled or running, and there
 * is also a persistent pruning iterator (@prune_fit).
 *
 * The prune loop is used also for channel flushing. For this purpose, the
 * channels to flush are marked before the iteration and notified after the
 * iteration.
 */
static void
rt_prune_table(struct rtable_private *tab)
{
  int limit = 2000;

  struct rt_import_hook *ih;
  node *n, *x;

  rt_trace(tab, D_STATES, "Pruning");

  if (tab->prune_state == 0)
    return;

  if (tab->prune_state == 1)
  {
    /* Mark channels to flush */
    WALK_LIST2(ih, n, tab->imports, n)
      if (ih->import_state == TIS_STOP)
	rt_set_import_state(ih, TIS_FLUSHING);
      else if ((ih->stale_valid != ih->stale_pruning) && (ih->stale_pruning == ih->stale_pruned))
      {
	ih->stale_pruning = ih->stale_valid;
	rt_refresh_trace(tab, ih, "table prune after refresh begin");
      }

    tab->prune_index = 0;
    tab->prune_state = 2;

    tab->gc_counter = 0;
    tab->gc_time = current_time();

    if (tab->prune_trie)
    {
      /* Init prefix trie pruning */
      tab->trie_new = f_new_trie(lp_new_default(tab->rp), 0);
      tab->trie_new->ipv4 = tab->trie->ipv4;
    }
  }

  for (; tab->prune_index < tab->routes_block_size; tab->prune_index++)
    {
      net *n = &tab->routes[tab->prune_index];
      if (!n->routes)
	continue;

      while ((limit > 0) && rt_prune_net(tab, n))
	limit--;

      if (limit <= 0)
      {
	birdloop_flag(tab->loop, RTF_CLEANUP);
	return;
      }

      if (tab->trie_new && n->routes)
      {
	const net_addr *a = n->routes->rte.net;
	trie_add_prefix(tab->trie_new, a, a->pxlen, a->pxlen);
	limit--;
      }
    }

  rt_trace(tab, D_EVENTS, "Prune done, scheduling export timer");
  rt_kick_export_settle(tab);

  /* state change 2->0, 3->1 */
  if (tab->prune_state &= 1)
    birdloop_flag(tab->loop, RTF_CLEANUP);

  if (tab->trie_new)
  {
    /* Finish prefix trie pruning */

    if (!tab->trie_lock_count)
    {
      rfree(tab->trie->lp);
    }
    else
    {
      ASSERT(!tab->trie_old);
      tab->trie_old = tab->trie;
      tab->trie_old_lock_count = tab->trie_lock_count;
      tab->trie_lock_count = 0;
    }

    tab->trie = tab->trie_new;
    tab->trie_new = NULL;
    tab->prune_trie = 0;
  }
  else
  {
    /* Schedule prefix trie pruning */
    if (tab->trie && !tab->trie_old && (tab->trie->prefix_count > (2 * tab->net_count)))
    {
      /* state change 0->1, 2->3 */
      tab->prune_state |= 1;
      tab->prune_trie = 1;
    }
  }

  /* Close flushed channels */
  WALK_LIST2_DELSAFE(ih, n, x, tab->imports, n)
    if (ih->import_state == TIS_FLUSHING)
    {
      DBG("flushing %s %s rr %u", ih->req->name, tab->name, tab->rr_counter);
      ih->flush_seq = tab->exporter.next_seq;
      rt_set_import_state(ih, TIS_WAITING);
      tab->rr_counter--;
      tab->wait_counter++;
    }
    else if (ih->stale_pruning != ih->stale_pruned)
    {
      tab->rr_counter -= (ih->stale_pruning - ih->stale_pruned);
      ih->stale_pruned = ih->stale_pruning;
      rt_refresh_trace(tab, ih, "table prune after refresh end");
    }

  /* In some cases, we may want to directly proceed to export cleanup */
  if (tab->wait_counter && (EMPTY_LIST(tab->exporter.e.hooks) || !tab->exporter.first))
    rt_export_cleanup(tab);
}

static void
rt_export_cleanup(struct rtable_private *tab)
{
  tab->export_used = 0;

  u64 min_seq = ~((u64) 0);
  struct rt_pending_export *last_export_to_free = NULL;
  struct rt_pending_export *first = tab->exporter.first;
  int want_prune = 0;

  struct rt_table_export_hook *eh;
  node *n;
  WALK_LIST2(eh, n, tab->exporter.e.hooks, h.n)
  {
    switch (atomic_load_explicit(&eh->h.export_state, memory_order_acquire))
    {
      /* Export cleanup while feeding isn't implemented */
      case TES_FEEDING:
	goto done;

      /* States not interfering with export cleanup */
      case TES_DOWN:	/* This should not happen at all */
	log(L_WARN "%s: Export cleanup found hook %s in explicit state TES_DOWN", tab->name, eh->h.req->name);
	/* fall through */
      case TES_HUNGRY:	/* Feeding waiting for uncork */
      case TES_STOP:	/* No more export will happen on this hook */
	continue;

      /* Regular export */
      case TES_READY:
	{
	  struct rt_pending_export *last = atomic_load_explicit(&eh->last_export, memory_order_acquire);
	  if (!last)
	    /* No last export means that the channel has exported nothing since last cleanup */
	    goto done;

	  else if (min_seq > last->seq)
	  {
	    min_seq = last->seq;
	    last_export_to_free = last;
	  }
	  continue;
	}

      default:
	bug("%s: Strange export state of hook %s: %d", tab->name, eh->h.req->name, atomic_load_explicit(&eh->h.export_state, memory_order_relaxed));
    }
  }

  tab->exporter.first = last_export_to_free ? rt_next_export_fast(last_export_to_free) : NULL;

  rt_trace(tab, D_STATES, "Export cleanup, old exporter.first seq %lu, new %lu, min_seq %ld",
      first ? first->seq : 0,
      tab->exporter.first ? tab->exporter.first->seq : 0,
      min_seq);

  WALK_LIST2(eh, n, tab->exporter.e.hooks, h.n)
  {
    if (atomic_load_explicit(&eh->h.export_state, memory_order_acquire) != TES_READY)
      continue;

    struct rt_pending_export *last = atomic_load_explicit(&eh->last_export, memory_order_acquire);
    if (last == last_export_to_free)
    {
      /* This may fail when the channel managed to export more inbetween. This is OK. */
      atomic_compare_exchange_strong_explicit(
	  &eh->last_export, &last, NULL,
	  memory_order_release,
	  memory_order_relaxed);

      DBG("store hook=%p last_export=NULL\n", eh);
    }
  }

  while (first && (first->seq <= min_seq))
  {
    ASSERT_DIE(first->new || first->old);

    const net_addr *n = first->new ?
      first->new->rte.net :
      first->old->rte.net;
    struct netindex *i = NET_TO_INDEX(n);
    ASSERT_DIE(i->index < tab->routes_block_size);
    net *net = &tab->routes[i->index];

    ASSERT_DIE(net->first == first);

    if (first == net->last)
      /* The only export here */
      net->last = net->first = NULL;
    else
      /* First is now the next one */
      net->first = atomic_load_explicit(&first->next, memory_order_relaxed);

    want_prune += !net->routes && !net->first;

    /* For now, the old route may be finally freed */
    if (first->old)
    {
      rt_rte_trace_in(D_ROUTES, first->old->rte.sender->req, &first->old->rte, "freed");
      hmap_clear(&tab->id_map, first->old->rte.id);
      rte_free(first->old, tab);
    }

#ifdef LOCAL_DEBUG
    memset(first, 0xbd, sizeof(struct rt_pending_export));
#endif

    struct rt_export_block *reb = HEAD(tab->exporter.pending);
    ASSERT_DIE(reb == PAGE_HEAD(first));

    u32 pos = (first - &reb->export[0]);
    u32 end = atomic_load_explicit(&reb->end, memory_order_relaxed);
    ASSERT_DIE(pos < end);

    struct rt_pending_export *next = NULL;

    if (++pos < end)
      next = &reb->export[pos];
    else
    {
      rem_node(&reb->n);

#ifdef LOCAL_DEBUG
      memset(reb, 0xbe, page_size);
#endif

      free_page(reb);

      if (EMPTY_LIST(tab->exporter.pending))
      {
	rt_trace(tab, D_EVENTS, "Resetting export seq");

	node *n;
	WALK_LIST2(eh, n, tab->exporter.e.hooks, h.n)
	{
	  if (atomic_load_explicit(&eh->h.export_state, memory_order_acquire) != TES_READY)
	    continue;

	  ASSERT_DIE(atomic_load_explicit(&eh->last_export, memory_order_acquire) == NULL);
	  bmap_reset(&eh->h.seq_map, 16);
	}

	tab->exporter.next_seq = 1;
      }
      else
      {
	reb = HEAD(tab->exporter.pending);
	next = &reb->export[0];
      }
    }

    first = next;
  }

  rt_check_cork_low(tab);

done:;
  struct rt_import_hook *ih; node *x;
  if (tab->wait_counter)
    WALK_LIST2_DELSAFE(ih, n, x, tab->imports, n)
      if (ih->import_state == TIS_WAITING)
	if (!first || (first->seq >= ih->flush_seq))
	{
	  ih->import_state = TIS_CLEARED;
	  tab->wait_counter--;
	  ev_send(ih->req->list, &ih->announce_event);
	}

  if ((tab->gc_counter += want_prune) >= tab->config->gc_threshold)
    rt_kick_prune_timer(tab);

  if (tab->export_used)
    birdloop_flag(tab->loop, RTF_CLEANUP);

  if (EMPTY_LIST(tab->exporter.pending))
    settle_cancel(&tab->export_settle);
}

static void
rt_cork_release_hook(void *data UNUSED)
{
  do synchronize_rcu();
  while (
      !atomic_load_explicit(&rt_cork.active, memory_order_acquire) &&
      ev_run_list(&rt_cork.queue)
      );
}

/**
 * rt_lock_trie - lock a prefix trie of a routing table
 * @tab: routing table with prefix trie to be locked
 *
 * The prune loop may rebuild the prefix trie and invalidate f_trie_walk_state
 * structures. Therefore, asynchronous walks should lock the prefix trie using
 * this function. That allows the prune loop to rebuild the trie, but postpones
 * its freeing until all walks are done (unlocked by rt_unlock_trie()).
 *
 * Return a current trie that will be locked, the value should be passed back to
 * rt_unlock_trie() for unlocking.
 *
 */
struct f_trie *
rt_lock_trie(struct rtable_private *tab)
{
  ASSERT(tab->trie);

  tab->trie_lock_count++;
  return tab->trie;
}

/**
 * rt_unlock_trie - unlock a prefix trie of a routing table
 * @tab: routing table with prefix trie to be locked
 * @trie: value returned by matching rt_lock_trie()
 *
 * Done for trie locked by rt_lock_trie() after walk over the trie is done.
 * It may free the trie and schedule next trie pruning.
 */
void
rt_unlock_trie(struct rtable_private *tab, struct f_trie *trie)
{
  ASSERT(trie);

  if (trie == tab->trie)
  {
    /* Unlock the current prefix trie */
    ASSERT(tab->trie_lock_count);
    tab->trie_lock_count--;
  }
  else if (trie == tab->trie_old)
  {
    /* Unlock the old prefix trie */
    ASSERT(tab->trie_old_lock_count);
    tab->trie_old_lock_count--;

    /* Free old prefix trie that is no longer needed */
    if (!tab->trie_old_lock_count)
    {
      rfree(tab->trie_old->lp);
      tab->trie_old = NULL;

      /* Kick prefix trie pruning that was postponed */
      if (tab->trie && (tab->trie->prefix_count > (2 * tab->net_count)))
      {
	tab->prune_trie = 1;
	rt_kick_prune_timer(tab);
      }
    }
  }
  else
    log(L_BUG "Invalid arg to rt_unlock_trie()");
}


void
rt_preconfig(struct config *c)
{
  init_list(&c->tables);

  c->def_tables[NET_IP4] = cf_define_symbol(c, cf_get_symbol(c, "master4"), SYM_TABLE, table, NULL);
  c->def_tables[NET_IP6] = cf_define_symbol(c, cf_get_symbol(c, "master6"), SYM_TABLE, table, NULL);
}

void
rt_postconfig(struct config *c)
{
  uint num_tables = list_length(&c->tables);
  btime def_gc_period = 400 MS * num_tables;
  def_gc_period = MAX(def_gc_period, 10 S);
  def_gc_period = MIN(def_gc_period, 600 S);

  struct rtable_config *rc;
  WALK_LIST(rc, c->tables)
    if (rc->gc_period == (uint) -1)
      rc->gc_period = (uint) def_gc_period;

  for (uint net_type = 0; net_type < NET_MAX; net_type++)
    if (c->def_tables[net_type] && !c->def_tables[net_type]->table)
    {
      c->def_tables[net_type]->class = SYM_VOID;
      c->def_tables[net_type] = NULL;
    }
}


/*
 * Some functions for handing internal next hop updates
 * triggered by rt_schedule_nhu().
 */

void
ea_set_hostentry(ea_list **to, rtable *dep, rtable *src, ip_addr gw, ip_addr ll, u32 lnum, u32 labels[lnum])
{
  struct {
    struct hostentry_adata head;
    u32 label_space[lnum];
  } h;

  memset(&h, 0, sizeof h);

  RT_LOCKED(src, tab)
    h.head.he = rt_get_hostentry(tab, gw, ll, dep);

  memcpy(h.head.labels, labels, lnum * sizeof(u32));

  ea_set_attr_data(to, &ea_gen_hostentry, 0, h.head.ad.data, (byte *) &h.head.labels[lnum] - h.head.ad.data);
}


static void
rta_apply_hostentry(struct rtable_private *tab UNUSED, ea_list **to, struct hostentry_adata *head)
{
  struct hostentry *he = head->he;
  u32 *labels = head->labels;
  u32 lnum = (u32 *) (head->ad.data + head->ad.length) - labels;

  ea_set_attr_u32(to, &ea_gen_igp_metric, 0, he->igp_metric);

  if (!he->src)
  {
    ea_set_dest(to, 0, RTD_UNREACHABLE);
    return;
  }

  eattr *he_nh_ea = ea_find(he->src, &ea_gen_nexthop);
  ASSERT_DIE(he_nh_ea);

  struct nexthop_adata *nhad = (struct nexthop_adata *) he_nh_ea->u.ptr;
  int idest = nhea_dest(he_nh_ea);

  if ((idest != RTD_UNICAST) ||
      !lnum && he->nexthop_linkable)
  { /* Just link the nexthop chain, no label append happens. */
    ea_copy_attr(to, he->src, &ea_gen_nexthop);
    return;
  }

  uint total_size = OFFSETOF(struct nexthop_adata, nh);

  NEXTHOP_WALK(nh, nhad)
  {
    if (nh->labels + lnum > MPLS_MAX_LABEL_STACK)
    {
      log(L_WARN "Sum of label stack sizes %d + %d = %d exceedes allowed maximum (%d)",
	    nh->labels, lnum, nh->labels + lnum, MPLS_MAX_LABEL_STACK);
      continue;
    }

    total_size += NEXTHOP_SIZE_CNT(nh->labels + lnum);
  }

  if (total_size == OFFSETOF(struct nexthop_adata, nh))
  {
    log(L_WARN "No valid nexthop remaining, setting route unreachable");

    struct nexthop_adata nha = {
      .ad.length = NEXTHOP_DEST_SIZE,
      .dest = RTD_UNREACHABLE,
    };

    ea_set_attr_data(to, &ea_gen_nexthop, 0, &nha.ad.data, nha.ad.length);
    return;
  }

  struct nexthop_adata *new = (struct nexthop_adata *) tmp_alloc_adata(total_size);
  struct nexthop *dest = &new->nh;

  NEXTHOP_WALK(nh, nhad)
  {
    if (nh->labels + lnum > MPLS_MAX_LABEL_STACK)
      continue;

    memcpy(dest, nh, NEXTHOP_SIZE(nh));
    if (lnum)
    {
      memcpy(&(dest->label[dest->labels]), labels, lnum * sizeof labels[0]);
      dest->labels += lnum;
    }

    if (ipa_nonzero(nh->gw))
      /* Router nexthop */
      dest->flags = (dest->flags & RNF_ONLINK);
    else if (!(nh->iface->flags & IF_MULTIACCESS) || (nh->iface->flags & IF_LOOPBACK))
      dest->gw = IPA_NONE;		/* PtP link - no need for nexthop */
    else if (ipa_nonzero(he->link))
      dest->gw = he->link;		/* Device nexthop with link-local address known */
    else
      dest->gw = he->addr;		/* Device nexthop with link-local address unknown */

    dest = NEXTHOP_NEXT(dest);
  }

  /* Fix final length */
  new->ad.length = (void *) dest - (void *) new->ad.data;
  ea_set_attr(to, EA_LITERAL_DIRECT_ADATA(
	&ea_gen_nexthop, 0, &new->ad));
}

static inline struct hostentry_adata *
rta_next_hop_outdated(ea_list *a)
{
  /* First retrieve the hostentry */
  eattr *heea = ea_find(a, &ea_gen_hostentry);
  if (!heea)
    return NULL;

  struct hostentry_adata *head = (struct hostentry_adata *) heea->u.ptr;

  /* If no nexthop is present, we have to create one */
  eattr *a_nh_ea = ea_find(a, &ea_gen_nexthop);
  if (!a_nh_ea)
    return head;

  struct nexthop_adata *nhad = (struct nexthop_adata *) a_nh_ea->u.ptr;

  /* Shortcut for unresolvable hostentry */
  if (!head->he->src)
    return NEXTHOP_IS_REACHABLE(nhad) ? head : NULL;

  /* Comparing our nexthop with the hostentry nexthop */
  eattr *he_nh_ea = ea_find(head->he->src, &ea_gen_nexthop);

  return (
      (ea_get_int(a, &ea_gen_igp_metric, IGP_METRIC_UNKNOWN) != head->he->igp_metric) ||
      (!head->he->nexthop_linkable) ||
      (!he_nh_ea != !a_nh_ea) ||
      (he_nh_ea && a_nh_ea && !adata_same(he_nh_ea->u.ptr, a_nh_ea->u.ptr)))
    ? head : NULL;
}

static inline int
rt_next_hop_update_rte(const rte *old, rte *new)
{
  struct hostentry_adata *head = rta_next_hop_outdated(old->attrs);
  if (!head)
    return 0;

  *new = *old;
  RT_LOCKED(head->he->owner, tab)
    rta_apply_hostentry(tab, &new->attrs, head);
  return 1;
}

static inline void
rt_next_hop_resolve_rte(rte *r)
{
  eattr *heea = ea_find(r->attrs, &ea_gen_hostentry);
  if (!heea)
    return;

  struct hostentry_adata *head = (struct hostentry_adata *) heea->u.ptr;

  RT_LOCKED(head->he->owner, tab)
    rta_apply_hostentry(tab, &r->attrs, head);
}

#ifdef CONFIG_BGP

static inline int
net_flow_has_dst_prefix(const net_addr *n)
{
  ASSUME(net_is_flow(n));

  if (n->pxlen)
    return 1;

  if (n->type == NET_FLOW4)
  {
    const net_addr_flow4 *n4 = (void *) n;
    return (n4->length > sizeof(net_addr_flow4)) && (n4->data[0] == FLOW_TYPE_DST_PREFIX);
  }
  else
  {
    const net_addr_flow6 *n6 = (void *) n;
    return (n6->length > sizeof(net_addr_flow6)) && (n6->data[0] == FLOW_TYPE_DST_PREFIX);
  }
}

static inline int
rta_as_path_is_empty(ea_list *a)
{
  eattr *e = ea_find(a, "bgp_path");
  return !e || (as_path_getlen(e->u.ptr) == 0);
}

static inline u32
rta_get_first_asn(ea_list *a)
{
  eattr *e = ea_find(a, "bgp_path");
  u32 asn;

  return (e && as_path_get_first_regular(e->u.ptr, &asn)) ? asn : 0;
}

static inline enum flowspec_valid
rt_flowspec_check(rtable *tab_ip, rtable *tab_flow, const net_addr *n, ea_list *a, int interior)
{
  ASSERT(rt_is_ip(tab_ip));
  ASSERT(rt_is_flow(tab_flow));

  /* RFC 8955 6. a) Flowspec has defined dst prefix */
  if (!net_flow_has_dst_prefix(n))
    return FLOWSPEC_INVALID;

  /* RFC 9117 4.1. Accept  AS_PATH is empty (fr */
  if (interior && rta_as_path_is_empty(a))
    return FLOWSPEC_VALID;


  /* RFC 8955 6. b) Flowspec and its best-match route have the same originator */

  /* Find flowspec dst prefix */
  net_addr dst;
  if (n->type == NET_FLOW4)
    net_fill_ip4(&dst, net4_prefix(n), net4_pxlen(n));
  else
    net_fill_ip6(&dst, net6_prefix(n), net6_pxlen(n));

  rte rb = {};
  net_addr_union nau;
  RT_LOCKED(tab_ip, tip)
  {
    ASSERT(tip->trie);
    /* Find best-match BGP unicast route for flowspec dst prefix */
    net *nb = net_route(tip, &dst);
    if (nb)
    {
      rb = RTE_COPY_VALID(nb->routes);
      rta_clone(rb.attrs);
      net_copy(&nau.n, nb->routes->rte.net);
      rb.net = &nau.n;
    }
  }

  /* Register prefix to trie for tracking further changes */
  int max_pxlen = (n->type == NET_FLOW4) ? IP4_MAX_PREFIX_LENGTH : IP6_MAX_PREFIX_LENGTH;
  RT_LOCKED(tab_flow, tfl)
    trie_add_prefix(tfl->flowspec_trie, &dst, (rb.net ? rb.net->pxlen : 0), max_pxlen);

  /* No best-match BGP route -> no flowspec */
  if (!rb.attrs || (rt_get_source_attr(&rb) != RTS_BGP))
    return FLOWSPEC_INVALID;

  /* Find ORIGINATOR_ID values */
  u32 orig_a = ea_get_int(a, "bgp_originator_id", 0);
  u32 orig_b = ea_get_int(rb.attrs, "bgp_originator_id", 0);

  /* Originator is either ORIGINATOR_ID (if present), or BGP neighbor address (if not) */
  if ((orig_a != orig_b) || (!orig_a && !orig_b && !ipa_equal(
	  ea_get_ip(a, &ea_gen_from, IPA_NONE),
	  ea_get_ip(rb.attrs, &ea_gen_from, IPA_NONE)
	  )))
    return FLOWSPEC_INVALID;


  /* Find ASN of the best-match route, for use in next checks */
  u32 asn_b = rta_get_first_asn(rb.attrs);
  if (!asn_b)
    return FLOWSPEC_INVALID;

  /* RFC 9117 4.2. For EBGP, flowspec and its best-match route are from the same AS */
  if (!interior && (rta_get_first_asn(a) != asn_b))
    return FLOWSPEC_INVALID;

  /* RFC 8955 6. c) More-specific routes are from the same AS as the best-match route */
  RT_LOCKED(tab_ip, tip)
  {
    NH_LOCK(tip->netindex, nh);
    TRIE_WALK(tip->trie, subnet, &dst)
    {
      net *nc = net_find_valid(tip, nh, &subnet);
      if (!nc)
	continue;

      const rte *rc = &nc->routes->rte;
      if (rt_get_source_attr(rc) != RTS_BGP)
	return FLOWSPEC_INVALID;

      if (rta_get_first_asn(rc->attrs) != asn_b)
	return FLOWSPEC_INVALID;
    }
    TRIE_WALK_END;
  }

  return FLOWSPEC_VALID;
}

#endif /* CONFIG_BGP */

static int
rt_flowspec_update_rte(rtable *tab, const rte *r, rte *new)
{
#ifdef CONFIG_BGP
  if (r->generation || (rt_get_source_attr(r) != RTS_BGP))
    return 0;

  struct bgp_channel *bc = (struct bgp_channel *) SKIP_BACK(struct channel, in_req, r->sender->req);
  if (!bc->base_table)
    return 0;

  struct bgp_proto *p = SKIP_BACK(struct bgp_proto, p, bc->c.proto);

  enum flowspec_valid old = rt_get_flowspec_valid(r),
		      valid = rt_flowspec_check(bc->base_table, tab, r->net, r->attrs, p->is_interior);

  if (old == valid)
    return 0;

  *new = *r;
  ea_set_attr_u32(&new->attrs, &ea_gen_flowspec_valid, 0, valid);
  return 1;
#else
  return 0;
#endif
}

static inline void
rt_flowspec_resolve_rte(rte *r, struct channel *c)
{
#ifdef CONFIG_BGP
  enum flowspec_valid valid, old = rt_get_flowspec_valid(r);
  struct bgp_channel *bc = (struct bgp_channel *) c;

  if (	(rt_get_source_attr(r) == RTS_BGP)
     && (c->class == &channel_bgp)
     && (bc->base_table))
  {
    struct bgp_proto *p = SKIP_BACK(struct bgp_proto, p, bc->c.proto);
    valid = rt_flowspec_check(
	bc->base_table,
	c->in_req.hook->table,
	r->net, r->attrs, p->is_interior);
  }
  else
    valid = FLOWSPEC_UNKNOWN;

  if (valid == old)
    return;

  if (valid == FLOWSPEC_UNKNOWN)
    ea_unset_attr(&r->attrs, 0, &ea_gen_flowspec_valid);
  else
    ea_set_attr_u32(&r->attrs, &ea_gen_flowspec_valid, 0, valid);
#endif
}

static inline int
rt_next_hop_update_net(struct rtable_private *tab, struct netindex *ni, net *n)
{
  uint count = 0;
  int is_flow = net_val_match(tab->addr_type, NB_FLOW);

  struct rte_storage *old_best = n->routes;
  if (!old_best)
    return 0;

  for (struct rte_storage *e, **k = &n->routes; e = *k; k = &e->next)
    count++;

  if (!count)
    return 0;

  struct rte_multiupdate {
    struct rte_storage *old, *new_stored;
    rte new;
  } *updates = tmp_allocz(sizeof(struct rte_multiupdate) * (count+1));

  struct rt_pending_export *last_pending = n->last;

  uint pos = 0;
  for (struct rte_storage *e, **k = &n->routes; e = *k; k = &e->next)
    updates[pos++].old = e;

  /* This is an exceptional place where table can be unlocked while keeping its data:
   * the reason why this is safe is that NHU must be always run from the same
   * thread as cleanup routines, therefore the only real problem may arise when
   * some importer does a change on this particular net (destination) while NHU
   * is being computed. Statistically, this should almost never happen. In such
   * case, we just drop all the computed changes and do it once again.
   * */

  uint mod = 0;
  RT_UNLOCKED_TEMPORARILY(tpub, tab)
  {
    /* DO NOT RETURN OR BREAK OUT OF THIS BLOCK */

  if (is_flow)
    for (uint i = 0; i < pos; i++)
      mod += rt_flowspec_update_rte(tpub, &updates[i].old->rte, &updates[i].new);

  else
    for (uint i = 0; i < pos; i++)
      mod += rt_next_hop_update_rte(&updates[i].old->rte, &updates[i].new);

  }

  if (!mod)
    return 0;

  /* Something has changed inbetween, retry NHU. */
  if (last_pending != n->last)
    return rt_next_hop_update_net(tab, ni, n);

  /* Now we reconstruct the original linked list */
  struct rte_storage **nptr = &n->routes;
  for (uint i = 0; i < pos; i++)
  {
    updates[i].old->next = NULL;

    struct rte_storage *put;
    if (updates[i].new.attrs)
      put = updates[i].new_stored = rte_store(&updates[i].new, ni, tab);
    else
      put = updates[i].old;

    *nptr = put;
    nptr = &put->next;
  }
  *nptr = NULL;

  /* Call the pre-comparison hooks */
  for (uint i = 0; i < pos; i++)
    if (updates[i].new_stored)
      {
	/* Get a new ID for the route */
	rte *new = RTES_WRITE(updates[i].new_stored);
	new->lastmod = current_time();
	new->id = hmap_first_zero(&tab->id_map);
	hmap_set(&tab->id_map, new->id);

	/* Call a pre-comparison hook */
	/* Not really an efficient way to compute this */
	if (updates[i].old->rte.src->owner->rte_recalculate)
	  updates[i].old->rte.src->owner->rte_recalculate(tab, n, updates[i].new_stored, updates[i].old, old_best);
      }

#if DEBUGGING
  {
    uint t = 0;
    for (struct rte_storage *e = n->routes; e; e = e->next)
      t++;
    ASSERT_DIE(t == pos);
    ASSERT_DIE(pos == count);
  }
#endif

  /* Find the new best route */
  struct rte_storage **new_best = NULL;
  for (struct rte_storage *e, **k = &n->routes; e = *k; k = &e->next)
    {
      if (!new_best || rte_better(&e->rte, &(*new_best)->rte))
	new_best = k;
    }

  /* Relink the new best route to the first position */
  struct rte_storage *new = *new_best;
  if (new != n->routes)
    {
      *new_best = new->next;
      new->next = n->routes;
      n->routes = new;
    }

  uint total = 0;
  /* Announce the changes */
  for (uint i=0; i<count; i++)
  {
    if (!updates[i].new_stored)
      continue;

    _Bool nb = (new->rte.src == updates[i].new.src), ob = (i == 0);
    const char *best_indicator[2][2] = {
      { "autoupdated", "autoupdated [-best]" },
      { "autoupdated [+best]", "autoupdated [best]" }
    };
    rt_rte_trace_in(D_ROUTES, updates[i].new.sender->req, &updates[i].new, best_indicator[nb][ob]);
    rte_announce(tab, ni, n, updates[i].new_stored, updates[i].old, new, old_best);

    total++;
  }

  return total;
}

static void
rt_nhu_uncork(void *_tab)
{
  RT_LOCKED((rtable *) _tab, tab)
  {
    ASSERT_DIE(tab->nhu_corked);
    ASSERT_DIE(tab->nhu_state == 0);

    /* Reset the state */
    tab->nhu_state = tab->nhu_corked;
    tab->nhu_corked = 0;
    rt_trace(tab, D_STATES, "Next hop updater uncorked");

    birdloop_flag(tab->loop, RTF_NHU);
  }
}

static void
rt_next_hop_update(struct rtable_private *tab)
{
  ASSERT_DIE(birdloop_inside(tab->loop));

  if (tab->nhu_corked)
    return;

  if (!tab->nhu_state)
    return;

  /* Check corkedness */
  if (rt_cork_check(tab->nhu_uncork_event))
  {
    rt_trace(tab, D_STATES, "Next hop updater corked");
    if ((tab->nhu_state & NHU_RUNNING)
	&& !EMPTY_LIST(tab->exporter.pending))
      rt_kick_export_settle(tab);

    tab->nhu_corked = tab->nhu_state;
    tab->nhu_state = 0;
    return;
  }

  int max_feed = 32;

  /* Initialize a new run */
  if (tab->nhu_state == NHU_SCHEDULED)
  {
    tab->nhu_index = 0;
    tab->nhu_state = NHU_RUNNING;

    if (tab->flowspec_trie)
      rt_flowspec_reset_trie(tab);
  }

  /* Walk the fib one net after another */
  for (; tab->nhu_index < tab->routes_block_size; tab->nhu_index++)
    {
      net *n = &tab->routes[tab->nhu_index];
      if (!n->routes)
	continue;

      if (max_feed <= 0)
	{
	  birdloop_flag(tab->loop, RTF_NHU);
	  return;
	}

      TMP_SAVED
	max_feed -= rt_next_hop_update_net(tab, RTE_GET_NETINDEX(&n->routes->rte), n);
    }

  /* Finished NHU, cleanup */
  rt_trace(tab, D_EVENTS, "NHU done, scheduling export timer");
  rt_kick_export_settle(tab);

  /* State change:
   *   NHU_DIRTY   -> NHU_SCHEDULED
   *   NHU_RUNNING -> NHU_CLEAN
   */
  if ((tab->nhu_state &= NHU_SCHEDULED) == NHU_SCHEDULED)
    birdloop_flag(tab->loop, RTF_NHU);
}

void
rt_new_default_table(struct symbol *s)
{
  for (uint addr_type = 0; addr_type < NET_MAX; addr_type++)
    if (s == new_config->def_tables[addr_type])
    {
      ASSERT_DIE(!s->table);
      s->table = rt_new_table(s, addr_type);
      return;
    }

  bug("Requested an unknown new default table: %s", s->name);
}

struct rtable_config *
rt_get_default_table(struct config *cf, uint addr_type)
{
  struct symbol *ts = cf->def_tables[addr_type];
  if (!ts)
    return NULL;

  if (!ts->table)
    rt_new_default_table(ts);

  return ts->table;
}

struct rtable_config *
rt_new_table(struct symbol *s, uint addr_type)
{
  if (s->table)
    cf_error("Duplicate configuration of table %s", s->name);

  struct rtable_config *c = cfg_allocz(sizeof(struct rtable_config));

  if (s == new_config->def_tables[addr_type])
    s->table = c;
  else
    cf_define_symbol(new_config, s, SYM_TABLE, table, c);

  c->name = s->name;
  c->addr_type = addr_type;
  c->gc_threshold = 1000;
  c->gc_period = (uint) -1;	/* set in rt_postconfig() */
  c->cork_threshold.low = 1024;
  c->cork_threshold.high = 8192;
  c->export_settle = (struct settle_config) {
    .min = 1 MS,
    .max = 100 MS,
  };
  c->export_rr_settle = (struct settle_config) {
    .min = 100 MS,
    .max = 3 S,
  };
  c->debug = new_config->table_default_debug;

  add_tail(&new_config->tables, &c->n);

  /* First table of each type is kept as default */
  if (! new_config->def_tables[addr_type])
    new_config->def_tables[addr_type] = s;

  return c;
}

/**
 * rt_lock_table - lock a routing table
 * @r: routing table to be locked
 *
 * Lock a routing table, because it's in use by a protocol,
 * preventing it from being freed when it gets undefined in a new
 * configuration.
 */
void
rt_lock_table_priv(struct rtable_private *r, const char *file, uint line)
{
  rt_trace(r, D_STATES, "Locked at %s:%d", file, line);
  r->use_count++;
}

/**
 * rt_unlock_table - unlock a routing table
 * @r: routing table to be unlocked
 *
 * Unlock a routing table formerly locked by rt_lock_table(),
 * that is decrease its use count and delete it if it's scheduled
 * for deletion by configuration changes.
 */
void
rt_unlock_table_priv(struct rtable_private *r, const char *file, uint line)
{
  rt_trace(r, D_STATES, "Unlocked at %s:%d", file, line);
  if (!--r->use_count && r->deleted)
    /* Stop the service thread to finish this up */
    ev_send(&global_event_list, ev_new_init(r->rp, rt_shutdown, r));
}

static void
rt_shutdown(void *tab_)
{
  struct rtable_private *r = tab_;
  birdloop_stop(r->loop, rt_delete, r);
}

static void
rt_delete(void *tab_)
{
  ASSERT_DIE(birdloop_inside(&main_birdloop));

  /* We assume that nobody holds the table reference now as use_count is zero.
   * Anyway the last holder may still hold the lock. Therefore we lock and
   * unlock it the last time to be sure that nobody is there. */
  struct rtable_private *tab = RT_LOCK_SIMPLE((rtable *) tab_);
  struct config *conf = tab->deleted;
  DOMAIN(rtable) dom = tab->lock;

  RT_UNLOCK_SIMPLE(RT_PUB(tab));

  /* Everything is freed by freeing the loop */
  birdloop_free(tab->loop);
  config_del_obstacle(conf);

  /* Also drop the domain */
  DOMAIN_FREE(rtable, dom);
}


static void
rt_check_cork_low(struct rtable_private *tab)
{
  if (!tab->cork_active)
    return;

  if (tab->deleted || !tab->exporter.first || (tab->exporter.first->seq + tab->cork_threshold.low > tab->exporter.next_seq))
  {
    tab->cork_active = 0;
    rt_cork_release();

    rt_trace(tab, D_STATES, "Uncorked");
  }
}

static void
rt_check_cork_high(struct rtable_private *tab)
{
  if (!tab->deleted && !tab->cork_active && tab->exporter.first && (tab->exporter.first->seq + tab->cork_threshold.high <= tab->exporter.next_seq))
  {
    tab->cork_active = 1;
    rt_cork_acquire();
    rt_export_used(&tab->exporter, tab->name, "corked");

    rt_trace(tab, D_STATES, "Corked");
  }
}


static int
rt_reconfigure(struct rtable_private *tab, struct rtable_config *new, struct rtable_config *old)
{
  if ((new->addr_type != old->addr_type) ||
      (new->sorted != old->sorted) ||
      (new->trie_used != old->trie_used))
    return 0;

  DBG("\t%s: same\n", new->name);
  new->table = RT_PUB(tab);
  tab->name = new->name;
  tab->config = new;
  tab->debug = new->debug;
  tab->log_tbf.cf.rate = new->log_tbf_cf.rate;
  tab->log_tbf.cf.burst = new->log_tbf_cf.burst;

  if (tab->hostcache)
    tab->hostcache->req.trace_routes = new->debug;

  struct rt_table_export_hook *hook; node *n;
  WALK_LIST2(hook, n, tab->exporter.e.hooks, h.n)
    if (hook->h.req->export_one == rt_flowspec_export_one)
      hook->h.req->trace_routes = new->debug;

  tab->cork_threshold = new->cork_threshold;

  if (new->cork_threshold.high != old->cork_threshold.high)
    rt_check_cork_high(tab);

  if (new->cork_threshold.low != old->cork_threshold.low)
    rt_check_cork_low(tab);

  return 1;
}

static struct rtable_config *
rt_find_table_config(struct config *cf, char *name)
{
  struct symbol *sym = cf_find_symbol(cf, name);
  return (sym && (sym->class == SYM_TABLE)) ? sym->table : NULL;
}

/**
 * rt_commit - commit new routing table configuration
 * @new: new configuration
 * @old: original configuration or %NULL if it's boot time config
 *
 * Scan differences between @old and @new configuration and modify
 * the routing tables according to these changes. If @new defines a
 * previously unknown table, create it, if it omits a table existing
 * in @old, schedule it for deletion (it gets deleted when all protocols
 * disconnect from it by calling rt_unlock_table()), if it exists
 * in both configurations, leave it unchanged.
 */
void
rt_commit(struct config *new, struct config *old)
{
  struct rtable_config *o, *r;

  DBG("rt_commit:\n");
  if (old)
    {
      WALK_LIST(o, old->tables)
	RT_LOCKED(o->table, tab)
	{
	  if (tab->deleted)
	    continue;

	  r = rt_find_table_config(new, o->name);
	  if (r && !new->shutdown && rt_reconfigure(tab, r, o))
	    continue;

	  DBG("\t%s: deleted\n", o->name);
	  tab->deleted = old;
	  config_add_obstacle(old);
	  rt_lock_table(tab);

	  rt_check_cork_low(tab);

	  if (tab->hostcache && ev_get_list(&tab->hostcache->update) == &rt_cork.queue)
	    ev_postpone(&tab->hostcache->update);

	  /* Force one more loop run */
	  birdloop_flag(tab->loop, RTF_DELETE);
	}
    }

  WALK_LIST(r, new->tables)
    if (!r->table)
      {
	r->table = rt_setup(rt_table_pool, r);
	DBG("\t%s: created\n", r->name);
	add_tail(&routing_tables, &r->table->n);
      }
  DBG("\tdone\n");
}

static void
rt_feed_done(struct rt_export_hook *c)
{
  c->event.hook = rt_export_hook;

  rt_set_export_state(c, BIT32_ALL(TES_FEEDING), TES_READY);

  rt_send_export_event(c);
}

typedef struct {
  uint cnt, pos;
  union {
    struct rt_pending_export *rpe;
    struct {
      const rte **feed;
      struct rt_feed_block_aux {
	struct rt_pending_export *first, *last;
	uint start;
      } *aux;
    };
  };
} rt_feed_block;

static int
rt_prepare_feed(struct rt_table_export_hook *c, net *n, rt_feed_block *b)
{
  struct rt_export_request *req = c->h.req;
  uint bs = req->feed_block_size ?: 16384;

  if (n->routes)
  {
    if (req->export_bulk)
    {
      uint cnt = rte_feed_count(n);
      if (b->cnt && (b->cnt + cnt > bs))
	return 0;

      if (!b->cnt)
      {
	b->feed = tmp_alloc(sizeof(rte *) * MAX(bs, cnt));

	uint aux_block_size = (cnt >= bs) ? 2 : (bs + 2 - cnt);
	b->aux = tmp_alloc(sizeof(struct rt_feed_block_aux) * aux_block_size);
      }

      rte_feed_obtain(n, &b->feed[b->cnt], cnt);

      b->aux[b->pos++] = (struct rt_feed_block_aux) {
	.start = b->cnt,
	.first = n->first,
	.last = n->last,
      };

      b->cnt += cnt;
    }
    else if (b->pos == bs)
      return 0;
    else
    {
      if (!b->pos)
	b->rpe = tmp_alloc(sizeof(struct rt_pending_export) * bs);

      b->rpe[b->pos++] = (struct rt_pending_export) { .new = n->routes, .new_best = n->routes };
    }
  }
  else
    if (req->mark_seen)
      RPE_WALK(n->first, rpe, NULL)
	req->mark_seen(req, rpe);
    else
      RPE_WALK(n->first, rpe, NULL)
	rpe_mark_seen(&c->h, rpe);

  return 1;
}

static void
rt_process_feed(struct rt_table_export_hook *c, rt_feed_block *b)
{
  if (!b->pos)
    return;

  if (c->h.req->export_bulk)
  {
    b->aux[b->pos].start =  b->cnt;
    for (uint p = 0; p < b->pos; p++)
    {
      struct rt_feed_block_aux *aux = &b->aux[p];
      const rte **feed = &b->feed[aux->start];

      c->h.req->export_bulk(c->h.req, feed[0]->net, aux->first, aux->last, feed, (aux+1)->start - aux->start);
    }
  }
  else
    for (uint p = 0; p < b->pos; p++)
      c->h.req->export_one(c->h.req, b->rpe[p].new->rte.net, &b->rpe[p]);
}

/**
 * rt_feed_by_fib - advertise all routes to a channel by walking a fib
 * @c: channel to be fed
 *
 * This function performs one pass of advertisement of routes to a channel that
 * is in the ES_FEEDING state. It is called by the protocol code as long as it
 * has something to do. (We avoid transferring all the routes in single pass in
 * order not to monopolize CPU time.)
 */
static void
rt_feed_by_fib(void *data)
{
  struct rt_table_export_hook *c = data;
  rt_feed_block block = {};

  _Bool done = 1;

  ASSERT(atomic_load_explicit(&c->h.export_state, memory_order_relaxed) == TES_FEEDING);

  RT_LOCKED(RT_PUB(SKIP_BACK(struct rtable_private, exporter, c->table)), tab)
  {

    for (; c->feed_index < tab->routes_block_size; c->feed_index++)
    {
      net *n = &tab->routes[c->feed_index];
      const net_addr *a;
      if (n->routes)
	a = n->routes->rte.net;
      else if (!n->first)
	continue;
      else if (n->first->old)
	a = n->first->old->rte.net;
      else
	a = n->first->new->rte.net;

      if (rt_prefilter_net(&c->h.req->prefilter, a))
      {
	if (!rt_prepare_feed(c, n, &block))
	{
	  done = 0;
	  break;
	}
      }
      else
	req_trace(c->h.req, D_ROUTES, "Feeding %N rejected by prefilter", a);
    }
  }

  rt_process_feed(c, &block);

  if (done)
    rt_feed_done(&c->h);
  else
    rt_send_export_event(&c->h);
}

static void
rt_feed_by_trie(void *data)
{
  struct rt_table_export_hook *c = data;
  rt_feed_block block = {};

  RT_LOCKED(RT_PUB(SKIP_BACK(struct rtable_private, exporter, c->table)), tab)
  {

  ASSERT_DIE(c->walk_state);
  struct f_trie_walk_state *ws = c->walk_state;

  ASSERT(atomic_load_explicit(&c->h.export_state, memory_order_relaxed) == TES_FEEDING);

  do {
    if (!c->walk_last.type)
      continue;

    const struct netindex *i = net_find_index(tab->netindex, &c->walk_last);
    net *n = i ? net_find(tab, i) : NULL;
    if (!n)
      continue;

    if (!rt_prepare_feed(c, n, &block))
      return
	rt_process_feed(c, &block),
	rt_send_export_event(&c->h);
  }
  while (trie_walk_next(ws, &c->walk_last));

  rt_unlock_trie(tab, c->walk_lock);
  c->walk_lock = NULL;

  mb_free(c->walk_state);
  c->walk_state = NULL;

  c->walk_last.type = 0;

  }

  rt_process_feed(c, &block);
  rt_feed_done(&c->h);
}

static void
rt_feed_equal(void *data)
{
  struct rt_table_export_hook *c = data;
  rt_feed_block block = {};
  net *n;

  RT_LOCKED(RT_PUB(SKIP_BACK(struct rtable_private, exporter, c->table)), tab)
  {
    ASSERT_DIE(atomic_load_explicit(&c->h.export_state, memory_order_relaxed) == TES_FEEDING);
    ASSERT_DIE(c->h.req->prefilter.mode == TE_ADDR_EQUAL);

    const struct netindex *i = net_find_index(tab->netindex, c->h.req->prefilter.addr);
    if (i && (n = net_find(tab, i)))
      ASSERT_DIE(rt_prepare_feed(c, n, &block));
  }

  if (n)
    rt_process_feed(c, &block);

  rt_feed_done(&c->h);
}

static void
rt_feed_for(void *data)
{
  struct rt_table_export_hook *c = data;
  rt_feed_block block = {};
  net *n;

  RT_LOCKED(RT_PUB(SKIP_BACK(struct rtable_private, exporter, c->table)), tab)
  {
    ASSERT_DIE(atomic_load_explicit(&c->h.export_state, memory_order_relaxed) == TES_FEEDING);
    ASSERT_DIE(c->h.req->prefilter.mode == TE_ADDR_FOR);

    if (n = net_route(tab, c->h.req->prefilter.addr))
      ASSERT_DIE(rt_prepare_feed(c, n, &block));
  }

  if (n)
    rt_process_feed(c, &block);

  rt_feed_done(&c->h);
}


/*
 *	Import table
 */

void channel_reload_export_bulk(struct rt_export_request *req, const net_addr *net,
    struct rt_pending_export *first, struct rt_pending_export *last,
    const rte **feed, uint count)
{
  struct channel *c = SKIP_BACK(struct channel, reload_req, req);

  for (uint i=0; i<count; i++)
    if (feed[i]->sender == c->in_req.hook)
    {
      /* Strip the table-specific information */
      rte new = rte_init_from(feed[i]);

      /* Strip the later attribute layers */
      while (new.attrs->next)
	new.attrs = new.attrs->next;

      /* And reload the route */
      rte_update(c, net, &new, new.src);
    }

  rpe_mark_seen_all(req->hook, first, last, NULL);
}


/*
 *	Hostcache
 */

static inline u32
hc_hash(ip_addr a, rtable *dep)
{
  return ipa_hash(a) ^ ptr_hash(dep);
}

static inline void
hc_insert(struct hostcache *hc, struct hostentry *he)
{
  uint k = he->hash_key >> hc->hash_shift;
  he->next = hc->hash_table[k];
  hc->hash_table[k] = he;
}

static inline void
hc_remove(struct hostcache *hc, struct hostentry *he)
{
  struct hostentry **hep;
  uint k = he->hash_key >> hc->hash_shift;

  for (hep = &hc->hash_table[k]; *hep != he; hep = &(*hep)->next);
  *hep = he->next;
}

#define HC_DEF_ORDER 10
#define HC_HI_MARK *4
#define HC_HI_STEP 2
#define HC_HI_ORDER 16			/* Must be at most 16 */
#define HC_LO_MARK /5
#define HC_LO_STEP 2
#define HC_LO_ORDER 10

static void
hc_alloc_table(struct hostcache *hc, pool *p, unsigned order)
{
  uint hsize = 1 << order;
  hc->hash_order = order;
  hc->hash_shift = 32 - order;
  hc->hash_max = (order >= HC_HI_ORDER) ? ~0U : (hsize HC_HI_MARK);
  hc->hash_min = (order <= HC_LO_ORDER) ?  0U : (hsize HC_LO_MARK);

  hc->hash_table = mb_allocz(p, hsize * sizeof(struct hostentry *));
}

static void
hc_resize(struct hostcache *hc, pool *p, unsigned new_order)
{
  struct hostentry **old_table = hc->hash_table;
  struct hostentry *he, *hen;
  uint old_size = 1 << hc->hash_order;
  uint i;

  hc_alloc_table(hc, p, new_order);
  for (i = 0; i < old_size; i++)
    for (he = old_table[i]; he != NULL; he=hen)
      {
	hen = he->next;
	hc_insert(hc, he);
      }
  mb_free(old_table);
}

static struct hostentry *
hc_new_hostentry(struct hostcache *hc, pool *p, ip_addr a, ip_addr ll, rtable *dep, unsigned k)
{
  struct hostentry *he = sl_alloc(hc->slab);

  *he = (struct hostentry) {
    .addr = a,
    .link = ll,
    .tab = dep,
    .hash_key = k,
  };

  add_tail(&hc->hostentries, &he->ln);
  hc_insert(hc, he);

  hc->hash_items++;
  if (hc->hash_items > hc->hash_max)
    hc_resize(hc, p, hc->hash_order + HC_HI_STEP);

  return he;
}

static void
hc_delete_hostentry(struct hostcache *hc, pool *p, struct hostentry *he)
{
  rta_free(he->src);

  rem_node(&he->ln);
  hc_remove(hc, he);
  sl_free(he);

  hc->hash_items--;
  if (hc->hash_items < hc->hash_min)
    hc_resize(hc, p, hc->hash_order - HC_LO_STEP);
}

static void
hc_notify_dump_req(struct rt_export_request *req)
{
  debug("  Table %s (%p)\n", req->name, req);
}

static void
hc_notify_log_state_change(struct rt_export_request *req, u8 state)
{
  struct hostcache *hc = SKIP_BACK(struct hostcache, req, req);
  rt_trace((rtable *) hc->update.data, D_STATES, "HCU Export state changed to %s", rt_export_state_name(state));
}

static void
hc_notify_export_one(struct rt_export_request *req, const net_addr *net, struct rt_pending_export *first)
{
  struct hostcache *hc = SKIP_BACK(struct hostcache, req, req);

  RT_LOCKED((rtable *) hc->update.data, tab)
    if (ev_active(&hc->update) || !trie_match_net(hc->trie, net))
      /* No interest in this update, mark seen only */
      rpe_mark_seen_all(req->hook, first, NULL, NULL);
    else
    {
      /* This net may affect some hostentries, check the actual change */
      const rte *o = RTE_VALID_OR_NULL(first->old_best);
      struct rte_storage *new_best = first->new_best;

      RPE_WALK(first, rpe, NULL)
      {
	rpe_mark_seen(req->hook, rpe);
	new_best = rpe->new_best;
      }

      /* Yes, something has actually changed. Do the hostcache update. */
      if ((o != RTE_VALID_OR_NULL(new_best))
	  && (atomic_load_explicit(&req->hook->export_state, memory_order_acquire) == TES_READY)
	  && !ev_active(&hc->update))
	ev_send_loop(tab->loop, &hc->update);
    }
}


static void
rt_init_hostcache(struct rtable_private *tab)
{
  struct hostcache *hc = mb_allocz(tab->rp, sizeof(struct hostcache));
  init_list(&hc->hostentries);

  hc->hash_items = 0;
  hc_alloc_table(hc, tab->rp, HC_DEF_ORDER);
  hc->slab = sl_new(tab->rp, sizeof(struct hostentry));

  hc->lp = lp_new(tab->rp);
  hc->trie = f_new_trie(hc->lp, 0);

  hc->update = (event) {
    .hook = rt_update_hostcache,
    .data = tab,
  };

  tab->hostcache = hc;

  ev_send_loop(tab->loop, &hc->update);
}

static void
rt_free_hostcache(struct rtable_private *tab)
{
  struct hostcache *hc = tab->hostcache;

  node *n;
  WALK_LIST(n, hc->hostentries)
    {
      struct hostentry *he = SKIP_BACK(struct hostentry, ln, n);
      rta_free(he->src);

      if (he->uc)
	log(L_ERR "Hostcache is not empty in table %s", tab->name);
    }

  /* Freed automagically by the resource pool
  rfree(hc->slab);
  rfree(hc->lp);
  mb_free(hc->hash_table);
  mb_free(hc);
  */
}

static int
if_local_addr(ip_addr a, struct iface *i)
{
  struct ifa *b;

  WALK_LIST(b, i->addrs)
    if (ipa_equal(a, b->ip))
      return 1;

  return 0;
}

u32
rt_get_igp_metric(const rte *rt)
{
  eattr *ea = ea_find(rt->attrs, "igp_metric");

  if (ea)
    return ea->u.data;

  if (rt_get_source_attr(rt) == RTS_DEVICE)
    return 0;

  if (rt->src->owner->class->rte_igp_metric)
    return rt->src->owner->class->rte_igp_metric(rt);

  return IGP_METRIC_UNKNOWN;
}

static int
rt_update_hostentry(struct rtable_private *tab, struct hostentry *he)
{
  ea_list *old_src = he->src;
  int direct = 0;
  int pxlen = 0;

  /* Reset the hostentry */
  he->src = NULL;
  he->nexthop_linkable = 0;
  he->igp_metric = 0;

  net_addr he_addr;
  net_fill_ip_host(&he_addr, he->addr);
  net *n = net_route(tab, &he_addr);
  if (n)
    {
      struct rte_storage *e = n->routes;
      ea_list *a = e->rte.attrs;
      u32 pref = rt_get_preference(&e->rte);

      for (struct rte_storage *ee = n->routes; ee; ee = ee->next)
	if (rte_is_valid(&ee->rte) &&
	    (rt_get_preference(&ee->rte) >= pref) &&
	    ea_find(ee->rte.attrs, &ea_gen_hostentry))
	{
	  /* Recursive route should not depend on another recursive route */
	  log(L_WARN "Next hop address %I resolvable through recursive route for %N",
	      he->addr, ee->rte.net);
	  goto done;
	}

      pxlen = e->rte.net->pxlen;

      eattr *nhea = ea_find(a, &ea_gen_nexthop);
      ASSERT_DIE(nhea);
      struct nexthop_adata *nhad = (void *) nhea->u.ptr;

      if (NEXTHOP_IS_REACHABLE(nhad))
	  NEXTHOP_WALK(nh, nhad)
	    if (ipa_zero(nh->gw))
	      {
		if (if_local_addr(he->addr, nh->iface))
		  {
		    /* The host address is a local address, this is not valid */
		    log(L_WARN "Next hop address %I is a local address of iface %s",
			he->addr, nh->iface->name);
		    goto done;
		  }

		direct++;
	      }

      he->src = rta_clone(a);
      he->nexthop_linkable = !direct;
      he->igp_metric = rt_get_igp_metric(&e->rte);
    }

done:
  /* Add a prefix range to the trie */
  trie_add_prefix(tab->hostcache->trie, &he_addr, pxlen, he_addr.pxlen);

  rta_free(old_src);
  return old_src != he->src;
}

static void
rt_update_hostcache(void *data)
{
  rtable **nhu_pending;

  RT_LOCKED((rtable *) data, tab)
  {
  struct hostcache *hc = tab->hostcache;

  /* Finish initialization */
  if (!hc->req.name)
  {
    hc->req = (struct rt_export_request) {
      .name = mb_sprintf(tab->rp, "%s.hcu.notifier", tab->name),
      .list = birdloop_event_list(tab->loop),
      .pool = tab->rp,
      .trace_routes = tab->config->debug,
      .dump_req = hc_notify_dump_req,
      .log_state_change = hc_notify_log_state_change,
      .export_one = hc_notify_export_one,
    };

    rt_table_export_start_locked(tab, &hc->req);
  }

  /* Shutdown shortcut */
  if (!hc->req.hook)
    return;

  if (rt_cork_check(&hc->update))
  {
    rt_trace(tab, D_STATES, "Hostcache update corked");
    return;
  }

  /* Destination schedule map */
  nhu_pending = tmp_allocz(sizeof(rtable *) * rtable_max_id);

  struct hostentry *he;
  node *n, *x;

  /* Reset the trie */
  lp_flush(hc->lp);
  hc->trie = f_new_trie(hc->lp, 0);

  WALK_LIST_DELSAFE(n, x, hc->hostentries)
    {
      he = SKIP_BACK(struct hostentry, ln, n);
      if (!he->uc)
	{
	  hc_delete_hostentry(hc, tab->rp, he);
	  continue;
	}

      if (rt_update_hostentry(tab, he))
	nhu_pending[he->tab->id] = he->tab;
    }
  }

  for (uint i=0; i<rtable_max_id; i++)
    if (nhu_pending[i])
      RT_LOCKED(nhu_pending[i], dst)
	rt_schedule_nhu(dst);
}

struct hostentry_tmp_lock {
  resource r;
  rtable *tab;
  struct hostentry *he;
};

static void
hostentry_tmp_unlock(resource *r)
{
  struct hostentry_tmp_lock *l = SKIP_BACK(struct hostentry_tmp_lock, r, r);
  RT_LOCKED(l->tab, tab)
  {
    l->he->uc--;
    rt_unlock_table(tab);
  }
}

static void
hostentry_tmp_lock_dump(resource *r, unsigned indent UNUSED)
{
  struct hostentry_tmp_lock *l = SKIP_BACK(struct hostentry_tmp_lock, r, r);
  debug("he=%p tab=%s\n", l->he, l->tab->name);
}

struct resclass hostentry_tmp_lock_class = {
  .name = "Temporary hostentry lock",
  .size = sizeof(struct hostentry_tmp_lock),
  .free = hostentry_tmp_unlock,
  .dump = hostentry_tmp_lock_dump,
  .lookup = NULL,
  .memsize = NULL,
};

static struct hostentry *
rt_get_hostentry(struct rtable_private *tab, ip_addr a, ip_addr ll, rtable *dep)
{
  ip_addr link = ipa_zero(ll) ? a : ll;
  struct hostentry *he;

  if (!tab->hostcache)
    rt_init_hostcache(tab);

  u32 k = hc_hash(a, dep);
  struct hostcache *hc = tab->hostcache;
  for (he = hc->hash_table[k >> hc->hash_shift]; he != NULL; he = he->next)
    if (ipa_equal(he->addr, a) && ipa_equal(he->link, link) && (he->tab == dep))
      break;

  if (!he)
  {
    he = hc_new_hostentry(hc, tab->rp, a, link, dep, k);
    he->owner = RT_PUB(tab);
    rt_update_hostentry(tab, he);
  }

  struct hostentry_tmp_lock *l = ralloc(tmp_res.pool, &hostentry_tmp_lock_class);
  l->he = he;
  l->tab = RT_PUB(tab);
  l->he->uc++;
  rt_lock_table(tab);

  return he;
}

void
cmd_logging_rate(rtable *table, struct tbf_config *rate)
{
  table->log_tbf.cf.rate = rate->rate;
  table->log_tbf.cf.burst = rate->burst;
}

void
table_logging_cmd(struct table_spec ts, struct tbf_config *rate)
{
  if (ts.patt)
  {
    const char *patt = (void *) ts.ptr;
    int cnt = 0;
    rtable *t;
    node *n;

    WALK_LIST2(t, n, routing_tables, n)
      if (!ts.ptr || patmatch(patt, t->name))
      {
        cmd_logging_rate(t, rate);
        cnt++;
      }

    if (!cnt)
      cli_msg(8003, "No tables match");
    else
      cli_msg(0, "");
  }
  else
  {
    const struct symbol *s = (struct symbol*) ts.ptr;
    if (s->table->table)
    {
      cmd_logging_rate(s->table->table, rate);
      cli_msg(0, "");
    }
    else
      cli_msg(9002, "%s does not exist", s->name);
  }
}

/*
 *  Documentation for functions declared inline in route.h
 */
#if 0

/**
 * net_find - find a network entry
 * @tab: a routing table
 * @addr: address of the network
 *
 * net_find() looks up the given network in routing table @tab and
 * returns a pointer to its &net entry or %NULL if no such network
 * exists.
 */
static inline net *net_find(rtable *tab, net_addr *addr)
{ DUMMY; }

/**
 * net_get - obtain a network entry
 * @tab: a routing table
 * @addr: address of the network
 *
 * net_get() looks up the given network in routing table @tab and
 * returns a pointer to its &net entry. If no such entry exists, it's
 * created.
 */
static inline net *net_get(rtable *tab, net_addr *addr)
{ DUMMY; }

/**
 * rte_cow - copy a route for writing
 * @r: a route entry to be copied
 *
 * rte_cow() takes a &rte and prepares it for modification. The exact action
 * taken depends on the flags of the &rte -- if it's a temporary entry, it's
 * just returned unchanged, else a new temporary entry with the same contents
 * is created.
 *
 * The primary use of this function is inside the filter machinery -- when
 * a filter wants to modify &rte contents (to change the preference or to
 * attach another set of attributes), it must ensure that the &rte is not
 * shared with anyone else (and especially that it isn't stored in any routing
 * table).
 *
 * Result: a pointer to the new writable &rte.
 */
static inline rte * rte_cow(rte *r)
{ DUMMY; }

#endif<|MERGE_RESOLUTION|>--- conflicted
+++ resolved
@@ -108,12 +108,9 @@
 #include "lib/string.h"
 #include "lib/alloca.h"
 #include "lib/flowspec.h"
-<<<<<<< HEAD
 #include "lib/idm.h"
 #include "lib/netindex_private.h"
-=======
 #include "nest/cli.h"
->>>>>>> 35796823
 
 #ifdef CONFIG_BGP
 #include "proto/bgp/bgp.h"
@@ -1384,46 +1381,11 @@
 static void
 rt_import_announce_exports(void *_hook)
 {
-<<<<<<< HEAD
   struct rt_import_hook *hook = _hook;
   if (hook->import_state == TIS_CLEARED)
   {
     void (*stopped)(struct rt_import_request *) = hook->stopped;
     struct rt_import_request *req = hook->req;
-=======
-  struct proto *p = c->proto;
-  struct rtable *table = c->table;
-  struct proto_stats *stats = &c->stats;
-  rte *before_old = NULL;
-  rte *old_best = net->routes;
-  rte *old = NULL;
-  rte **k;
-
-  k = &net->routes;			/* Find and remove original route from the same protocol */
-  while (old = *k)
-    {
-      if (old->src == src)
-	{
-	  /* If there is the same route in the routing table but from
-	   * a different sender, then there are two paths from the
-	   * source protocol to this routing table through transparent
-	   * pipes, which is not allowed.
-	   *
-	   * We log that and ignore the route. If it is withdraw, we
-	   * ignore it completely (there might be 'spurious withdraws',
-	   * see FIXME in do_rte_announce())
-	   */
-	  if (old->sender->proto != p)
-	    {
-	      if (new)
-		{
-		  log_rl(&table->log_tbf, L_ERR "Pipe collision detected when sending %N to table %s",
-		      net->n.addr, table->name);
-		  rte_free_quick(new);
-		}
-	      return;
-	    }
->>>>>>> 35796823
 
     RT_LOCKED(hook->table, tab)
     {
@@ -2854,14 +2816,11 @@
   t->config = cf;
   t->addr_type = cf->addr_type;
   t->debug = cf->debug;
-<<<<<<< HEAD
   t->id = idm_alloc(&rtable_idm);
   if (t->id >= rtable_max_id)
     rtable_max_id = t->id + 1;
-=======
   t->log_tbf.cf.rate = cf->log_tbf_cf.rate;
   t->log_tbf.cf.burst = cf->log_tbf_cf.burst;
->>>>>>> 35796823
 
   t->netindex = rt_global_netindex_hash;
   t->routes = mb_allocz(p, (t->routes_block_size = 128) * sizeof(net));
@@ -4899,10 +4858,13 @@
 }
 
 void
-cmd_logging_rate(rtable *table, struct tbf_config *rate)
-{
-  table->log_tbf.cf.rate = rate->rate;
-  table->log_tbf.cf.burst = rate->burst;
+cmd_logging_rate(rtable *tp, struct tbf_config *rate)
+{
+  RT_LOCKED(tp, table)
+  {
+    table->log_tbf.cf.rate = rate->rate;
+    table->log_tbf.cf.burst = rate->burst;
+  }
 }
 
 void

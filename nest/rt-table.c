/*
 *	BIRD -- Routing Tables
 *
 *	(c) 1998--2000 Martin Mares <mj@ucw.cz>
 *
 *	Can be freely distributed and used under the terms of the GNU GPL.
 */

/**
 * DOC: Routing tables
 *
 * Routing tables are probably the most important structures BIRD uses. They
 * hold all the information about known networks, the associated routes and
 * their attributes.
 *
 * There are multiple routing tables (a primary one together with any
 * number of secondary ones if requested by the configuration). Each table
 * is basically a FIB containing entries describing the individual
 * destination networks. For each network (represented by structure &net),
 * there is a one-way linked list of route entries (&rte), the first entry
 * on the list being the best one (i.e., the one we currently use
 * for routing), the order of the other ones is undetermined.
 *
 * The &rte contains information about the route. There are net and src, which
 * together forms a key identifying the route in a routing table. There is a
 * pointer to a &rta structure (see the route attribute module for a precise
 * explanation) holding the route attributes, which are primary data about the
 * route. There are several technical fields used by routing table code (route
 * id, REF_* flags), There is also the pflags field, holding protocol-specific
 * flags. They are not used by routing table code, but by protocol-specific
 * hooks. In contrast to route attributes, they are not primary data and their
 * validity is also limited to the routing table.
 *
 * There are several mechanisms that allow automatic update of routes in one
 * routing table (dst) as a result of changes in another routing table (src).
 * They handle issues of recursive next hop resolving, flowspec validation and
 * RPKI validation.
 *
 * The first such mechanism is handling of recursive next hops. A route in the
 * dst table has an indirect next hop address, which is resolved through a route
 * in the src table (which may also be the same table) to get an immediate next
 * hop. This is implemented using structure &hostcache attached to the src
 * table, which contains &hostentry structures for each tracked next hop
 * address. These structures are linked from recursive routes in dst tables,
 * possibly multiple routes sharing one hostentry (as many routes may have the
 * same indirect next hop). There is also a trie in the hostcache, which matches
 * all prefixes that may influence resolving of tracked next hops.
 *
 * When a best route changes in the src table, the hostcache is notified using
 * an auxiliary export request, which checks using the trie whether the
 * change is relevant and if it is, then it schedules asynchronous hostcache
 * recomputation. The recomputation is done by rt_update_hostcache() (called
 * as an event of src table), it walks through all hostentries and resolves
 * them (by rt_update_hostentry()). It also updates the trie. If a change in
 * hostentry resolution was found, then it schedules asynchronous nexthop
 * recomputation of associated dst table. That is done by rt_next_hop_update()
 * (called from rt_event() of dst table), it iterates over all routes in the dst
 * table and re-examines their hostentries for changes. Note that in contrast to
 * hostcache update, next hop update can be interrupted by main loop. These two
 * full-table walks (over hostcache and dst table) are necessary due to absence
 * of direct lookups (route -> affected nexthop, nexthop -> its route).
 *
 * The second mechanism is for flowspec validation, where validity of flowspec
 * routes depends of resolving their network prefixes in IP routing tables. This
 * is similar to the recursive next hop mechanism, but simpler as there are no
 * intermediate hostcache and hostentries (because flows are less likely to
 * share common net prefix than routes sharing a common next hop). Every dst
 * table has its own export request in every src table. Each dst table has its
 * own trie of prefixes that may influence validation of flowspec routes in it
 * (flowspec_trie).
 *
 * When a best route changes in the src table, the notification mechanism is
 * invoked by the export request which checks its dst table's trie to see
 * whether the change is relevant, and if so, an asynchronous re-validation of
 * flowspec routes in the dst table is scheduled. That is also done by function
 * rt_next_hop_update(), like nexthop recomputation above. It iterates over all
 * flowspec routes and re-validates them. It also recalculates the trie.
 *
 * Note that in contrast to the hostcache update, here the trie is recalculated
 * during the rt_next_hop_update(), which may be interleaved with IP route
 * updates. The trie is flushed at the beginning of recalculation, which means
 * that such updates may use partial trie to see if they are relevant. But it
 * works anyway! Either affected flowspec was already re-validated and added to
 * the trie, then IP route change would match the trie and trigger a next round
 * of re-validation, or it was not yet re-validated and added to the trie, but
 * will be re-validated later in this round anyway.
 *
 * The third mechanism is used for RPKI re-validation of IP routes and it is the
 * simplest. It is also an auxiliary export request belonging to the
 * appropriate channel, triggering its reload/refeed timer after a settle time.
 */

#undef LOCAL_DEBUG

#include "nest/bird.h"
#include "nest/route.h"
#include "nest/protocol.h"
#include "nest/iface.h"
#include "lib/resource.h"
#include "lib/event.h"
#include "lib/timer.h"
#include "lib/string.h"
#include "conf/conf.h"
#include "filter/filter.h"
#include "filter/data.h"
#include "lib/hash.h"
#include "lib/string.h"
#include "lib/alloca.h"
#include "lib/flowspec.h"
#include "lib/idm.h"

#ifdef CONFIG_BGP
#include "proto/bgp/bgp.h"
#endif

#include <stdatomic.h>

pool *rt_table_pool;

list routing_tables;
list deleted_routing_tables;

struct rt_cork rt_cork;

/* Data structures for export journal */
#define RT_PENDING_EXPORT_ITEMS		(page_size - sizeof(struct rt_export_block)) / sizeof(struct rt_pending_export)

struct rt_export_block {
  node n;
  _Atomic u32 end;
  _Atomic _Bool not_last;
  struct rt_pending_export export[];
};

static void rt_free_hostcache(struct rtable_private *tab);
static void rt_update_hostcache(void *tab);
static void rt_next_hop_update(struct rtable_private *tab);
static void rt_nhu_uncork(void *_tab);
static inline void rt_next_hop_resolve_rte(rte *r);
static inline void rt_flowspec_resolve_rte(rte *r, struct channel *c);
static void rt_refresh_trace(struct rtable_private *tab, struct rt_import_hook *ih, const char *msg);
static inline void rt_prune_table(struct rtable_private *tab);
static void rt_kick_prune_timer(struct rtable_private *tab);
static void rt_feed_by_fib(void *);
static void rt_feed_by_trie(void *);
static void rt_feed_equal(void *);
static void rt_feed_for(void *);
static void rt_check_cork_low(struct rtable_private *tab);
static void rt_check_cork_high(struct rtable_private *tab);
static void rt_cork_release_hook(void *);
static void rt_shutdown(void *);
static void rt_delete(void *);

static void rt_export_used(struct rt_table_exporter *, const char *, const char *);
static void rt_export_cleanup(struct rtable_private *tab);

int rte_same(const rte *x, const rte *y);

const char *rt_import_state_name_array[TIS_MAX] = {
  [TIS_DOWN] = "DOWN",
  [TIS_UP] = "UP",
  [TIS_STOP] = "STOP",
  [TIS_FLUSHING] = "FLUSHING",
  [TIS_WAITING] = "WAITING",
  [TIS_CLEARED] = "CLEARED",
};

const char *rt_export_state_name_array[TES_MAX] = {
  [TES_DOWN] = "DOWN",
  [TES_HUNGRY] = "HUNGRY",
  [TES_FEEDING] = "FEEDING",
  [TES_READY] = "READY",
  [TES_STOP] = "STOP"
};

const char *rt_import_state_name(u8 state)
{
  if (state >= TIS_MAX)
    return "!! INVALID !!";
  else
    return rt_import_state_name_array[state];
}

const char *rt_export_state_name(u8 state)
{
  if (state >= TES_MAX)
    return "!! INVALID !!";
  else
    return rt_export_state_name_array[state];
}

static struct hostentry *rt_get_hostentry(struct rtable_private *tab, ip_addr a, ip_addr ll, rtable *dep);

static inline rtable *rt_priv_to_pub(struct rtable_private *tab) { return RT_PUB(tab); }
static inline rtable *rt_pub_to_pub(rtable *tab) { return tab; }
#define RT_ANY_TO_PUB(tab)	_Generic((tab),rtable*:rt_pub_to_pub,struct rtable_private*:rt_priv_to_pub)((tab))

#define rt_trace(tab, level, fmt, args...)  do {\
  rtable *t = RT_ANY_TO_PUB((tab));		\
  if (t->config->debug & (level))		\
    log(L_TRACE "%s: " fmt, t->name, ##args);	\
} while (0)

#define req_trace(r, level, fmt, args...) do {	\
  if (r->trace_routes & (level))		\
    log(L_TRACE "%s: " fmt, r->name, ##args);	\
} while (0)

#define channel_trace(c, level, fmt, args...)  do {\
  if ((c->debug & (level)) || (c->proto->debug & (level)))	\
    log(L_TRACE "%s.%s: " fmt, c->proto->name, c->name, ##args);\
} while (0)

static void
net_init_with_trie(struct fib *f, void *N)
{
  struct rtable_private *tab = SKIP_BACK(struct rtable_private, fib, f);
  net *n = N;

  if (tab->trie)
    trie_add_prefix(tab->trie, n->n.addr, n->n.addr->pxlen, n->n.addr->pxlen);

  if (tab->trie_new)
    trie_add_prefix(tab->trie_new, n->n.addr, n->n.addr->pxlen, n->n.addr->pxlen);
}

static inline net *
net_route_ip4_trie(struct rtable_private *t, const net_addr_ip4 *n0)
{
  TRIE_WALK_TO_ROOT_IP4(t->trie, n0, n)
  {
    net *r;
    if (r = net_find_valid(t, (net_addr *) &n))
      return r;
  }
  TRIE_WALK_TO_ROOT_END;

  return NULL;
}

static inline net *
net_route_vpn4_trie(struct rtable_private *t, const net_addr_vpn4 *n0)
{
  TRIE_WALK_TO_ROOT_IP4(t->trie, (const net_addr_ip4 *) n0, px)
  {
    net_addr_vpn4 n = NET_ADDR_VPN4(px.prefix, px.pxlen, n0->rd);

    net *r;
    if (r = net_find_valid(t, (net_addr *) &n))
      return r;
  }
  TRIE_WALK_TO_ROOT_END;

  return NULL;
}

static inline net *
net_route_ip6_trie(struct rtable_private *t, const net_addr_ip6 *n0)
{
  TRIE_WALK_TO_ROOT_IP6(t->trie, n0, n)
  {
    net *r;
    if (r = net_find_valid(t, (net_addr *) &n))
      return r;
  }
  TRIE_WALK_TO_ROOT_END;

  return NULL;
}

static inline net *
net_route_vpn6_trie(struct rtable_private *t, const net_addr_vpn6 *n0)
{
  TRIE_WALK_TO_ROOT_IP6(t->trie, (const net_addr_ip6 *) n0, px)
  {
    net_addr_vpn6 n = NET_ADDR_VPN6(px.prefix, px.pxlen, n0->rd);

    net *r;
    if (r = net_find_valid(t, (net_addr *) &n))
      return r;
  }
  TRIE_WALK_TO_ROOT_END;

  return NULL;
}

static inline void *
net_route_ip6_sadr_trie(struct rtable_private *t, const net_addr_ip6_sadr *n0)
{
  TRIE_WALK_TO_ROOT_IP6(t->trie, (const net_addr_ip6 *) n0, px)
  {
    net_addr_ip6_sadr n = NET_ADDR_IP6_SADR(px.prefix, px.pxlen, n0->src_prefix, n0->src_pxlen);
    net *best = NULL;
    int best_pxlen = 0;

    /* We need to do dst first matching. Since sadr addresses are hashed on dst
       prefix only, find the hash table chain and go through it to find the
       match with the longest matching src prefix. */
    for (struct fib_node *fn = fib_get_chain(&t->fib, (net_addr *) &n); fn; fn = fn->next)
    {
      net_addr_ip6_sadr *a = (void *) fn->addr;

      if (net_equal_dst_ip6_sadr(&n, a) &&
	  net_in_net_src_ip6_sadr(&n, a) &&
	  (a->src_pxlen >= best_pxlen))
      {
	best = fib_node_to_user(&t->fib, fn);
	best_pxlen = a->src_pxlen;
      }
    }

    if (best)
      return best;
  }
  TRIE_WALK_TO_ROOT_END;

  return NULL;
}

static inline net *
net_route_ip4_fib(struct rtable_private *t, const net_addr_ip4 *n0)
{
  net_addr_ip4 n;
  net_copy_ip4(&n, n0);

  net *r;
  while (r = net_find_valid(t, (net_addr *) &n), (!r) && (n.pxlen > 0))
  {
    n.pxlen--;
    ip4_clrbit(&n.prefix, n.pxlen);
  }

  return r;
}

static inline net *
net_route_vpn4_fib(struct rtable_private *t, const net_addr_vpn4 *n0)
{
  net_addr_vpn4 n;
  net_copy_vpn4(&n, n0);

  net *r;
  while (r = net_find_valid(t, (net_addr *) &n), (!r) && (n.pxlen > 0))
  {
    n.pxlen--;
    ip4_clrbit(&n.prefix, n.pxlen);
  }

  return r;
}

static inline net *
net_route_ip6_fib(struct rtable_private *t, const net_addr_ip6 *n0)
{
  net_addr_ip6 n;
  net_copy_ip6(&n, n0);

  net *r;
  while (r = net_find_valid(t, (net_addr *) &n), (!r) && (n.pxlen > 0))
  {
    n.pxlen--;
    ip6_clrbit(&n.prefix, n.pxlen);
  }

  return r;
}

static inline net *
net_route_vpn6_fib(struct rtable_private *t, const net_addr_vpn6 *n0)
{
  net_addr_vpn6 n;
  net_copy_vpn6(&n, n0);

  net *r;
  while (r = net_find_valid(t, (net_addr *) &n), (!r) && (n.pxlen > 0))
  {
    n.pxlen--;
    ip6_clrbit(&n.prefix, n.pxlen);
  }

  return r;
}

static inline void *
net_route_ip6_sadr_fib(struct rtable_private *t, const net_addr_ip6_sadr *n0)
{
  net_addr_ip6_sadr n;
  net_copy_ip6_sadr(&n, n0);

  while (1)
  {
    net *best = NULL;
    int best_pxlen = 0;

    /* We need to do dst first matching. Since sadr addresses are hashed on dst
       prefix only, find the hash table chain and go through it to find the
       match with the longest matching src prefix. */
    for (struct fib_node *fn = fib_get_chain(&t->fib, (net_addr *) &n); fn; fn = fn->next)
    {
      net_addr_ip6_sadr *a = (void *) fn->addr;

      if (net_equal_dst_ip6_sadr(&n, a) &&
	  net_in_net_src_ip6_sadr(&n, a) &&
	  (a->src_pxlen >= best_pxlen))
      {
	best = fib_node_to_user(&t->fib, fn);
	best_pxlen = a->src_pxlen;
      }
    }

    if (best)
      return best;

    if (!n.dst_pxlen)
      break;

    n.dst_pxlen--;
    ip6_clrbit(&n.dst_prefix, n.dst_pxlen);
  }

  return NULL;
}

net *
net_route(struct rtable_private *tab, const net_addr *n)
{
  ASSERT(tab->addr_type == n->type);

  switch (n->type)
  {
  case NET_IP4:
    if (tab->trie)
      return net_route_ip4_trie(tab, (net_addr_ip4 *) n);
    else
      return net_route_ip4_fib (tab, (net_addr_ip4 *) n);

  case NET_VPN4:
    if (tab->trie)
      return net_route_vpn4_trie(tab, (net_addr_vpn4 *) n);
    else
      return net_route_vpn4_fib (tab, (net_addr_vpn4 *) n);

  case NET_IP6:
    if (tab->trie)
      return net_route_ip6_trie(tab, (net_addr_ip6 *) n);
    else
      return net_route_ip6_fib (tab, (net_addr_ip6 *) n);

  case NET_VPN6:
    if (tab->trie)
      return net_route_vpn6_trie(tab, (net_addr_vpn6 *) n);
    else
      return net_route_vpn6_fib (tab, (net_addr_vpn6 *) n);

  case NET_IP6_SADR:
    if (tab->trie)
      return net_route_ip6_sadr_trie(tab, (net_addr_ip6_sadr *) n);
    else
      return net_route_ip6_sadr_fib (tab, (net_addr_ip6_sadr *) n);

  default:
    return NULL;
  }
}


static int
net_roa_check_ip4_trie(struct rtable_private *tab, const net_addr_ip4 *px, u32 asn)
{
  int anything = 0;

  TRIE_WALK_TO_ROOT_IP4(tab->trie, px, px0)
  {
    net_addr_roa4 roa0 = NET_ADDR_ROA4(px0.prefix, px0.pxlen, 0, 0);

    struct fib_node *fn;
    for (fn = fib_get_chain(&tab->fib, (net_addr *) &roa0); fn; fn = fn->next)
    {
      net_addr_roa4 *roa = (void *) fn->addr;
      net *r = fib_node_to_user(&tab->fib, fn);

      if (net_equal_prefix_roa4(roa, &roa0) && r->routes && rte_is_valid(&r->routes->rte))
      {
	anything = 1;
	if (asn && (roa->asn == asn) && (roa->max_pxlen >= px->pxlen))
	  return ROA_VALID;
      }
    }
  }
  TRIE_WALK_TO_ROOT_END;

  return anything ? ROA_INVALID : ROA_UNKNOWN;
}

static int
net_roa_check_ip4_fib(struct rtable_private *tab, const net_addr_ip4 *px, u32 asn)
{
  struct net_addr_roa4 n = NET_ADDR_ROA4(px->prefix, px->pxlen, 0, 0);
  struct fib_node *fn;
  int anything = 0;

  while (1)
  {
    for (fn = fib_get_chain(&tab->fib, (net_addr *) &n); fn; fn = fn->next)
    {
      net_addr_roa4 *roa = (void *) fn->addr;
      net *r = fib_node_to_user(&tab->fib, fn);

      if (net_equal_prefix_roa4(roa, &n) && r->routes && rte_is_valid(&r->routes->rte))
      {
	anything = 1;
	if (asn && (roa->asn == asn) && (roa->max_pxlen >= px->pxlen))
	  return ROA_VALID;
      }
    }

    if (n.pxlen == 0)
      break;

    n.pxlen--;
    ip4_clrbit(&n.prefix, n.pxlen);
  }

  return anything ? ROA_INVALID : ROA_UNKNOWN;
}

static int
net_roa_check_ip6_trie(struct rtable_private *tab, const net_addr_ip6 *px, u32 asn)
{
  int anything = 0;

  TRIE_WALK_TO_ROOT_IP6(tab->trie, px, px0)
  {
    net_addr_roa6 roa0 = NET_ADDR_ROA6(px0.prefix, px0.pxlen, 0, 0);

    struct fib_node *fn;
    for (fn = fib_get_chain(&tab->fib, (net_addr *) &roa0); fn; fn = fn->next)
    {
      net_addr_roa6 *roa = (void *) fn->addr;
      net *r = fib_node_to_user(&tab->fib, fn);

      if (net_equal_prefix_roa6(roa, &roa0) && r->routes && rte_is_valid(&r->routes->rte))
      {
	anything = 1;
	if (asn && (roa->asn == asn) && (roa->max_pxlen >= px->pxlen))
	  return ROA_VALID;
      }
    }
  }
  TRIE_WALK_TO_ROOT_END;

  return anything ? ROA_INVALID : ROA_UNKNOWN;
}

static int
net_roa_check_ip6_fib(struct rtable_private *tab, const net_addr_ip6 *px, u32 asn)
{
  struct net_addr_roa6 n = NET_ADDR_ROA6(px->prefix, px->pxlen, 0, 0);
  struct fib_node *fn;
  int anything = 0;

  while (1)
  {
    for (fn = fib_get_chain(&tab->fib, (net_addr *) &n); fn; fn = fn->next)
    {
      net_addr_roa6 *roa = (void *) fn->addr;
      net *r = fib_node_to_user(&tab->fib, fn);

      if (net_equal_prefix_roa6(roa, &n) && r->routes && rte_is_valid(&r->routes->rte))
      {
	anything = 1;
	if (asn && (roa->asn == asn) && (roa->max_pxlen >= px->pxlen))
	  return ROA_VALID;
      }
    }

    if (n.pxlen == 0)
      break;

    n.pxlen--;
    ip6_clrbit(&n.prefix, n.pxlen);
  }

  return anything ? ROA_INVALID : ROA_UNKNOWN;
}

/**
 * roa_check - check validity of route origination in a ROA table
 * @tab: ROA table
 * @n: network prefix to check
 * @asn: AS number of network prefix
 *
 * Implements RFC 6483 route validation for the given network prefix. The
 * procedure is to find all candidate ROAs - ROAs whose prefixes cover the given
 * network prefix. If there is no candidate ROA, return ROA_UNKNOWN. If there is
 * a candidate ROA with matching ASN and maxlen field greater than or equal to
 * the given prefix length, return ROA_VALID. Otherwise, return ROA_INVALID. If
 * caller cannot determine origin AS, 0 could be used (in that case ROA_VALID
 * cannot happen). Table @tab must have type NET_ROA4 or NET_ROA6, network @n
 * must have type NET_IP4 or NET_IP6, respectively.
 */
int
net_roa_check(rtable *tp, const net_addr *n, u32 asn)
{
  int out = ROA_UNKNOWN;

  RT_LOCKED(tp, tab)
  {
    if ((tab->addr_type == NET_ROA4) && (n->type == NET_IP4))
    {
      if (tab->trie)
	out = net_roa_check_ip4_trie(tab, (const net_addr_ip4 *) n, asn);
      else
	out = net_roa_check_ip4_fib (tab, (const net_addr_ip4 *) n, asn);
    }
    else if ((tab->addr_type == NET_ROA6) && (n->type == NET_IP6))
    {
      if (tab->trie)
	out = net_roa_check_ip6_trie(tab, (const net_addr_ip6 *) n, asn);
      else
	out = net_roa_check_ip6_fib (tab, (const net_addr_ip6 *) n, asn);
    }
    else
      out = ROA_UNKNOWN;	/* Should not happen */
  }
  return out;
}

/**
 * rte_find - find a route
 * @net: network node
 * @src: route source
 *
 * The rte_find() function returns a pointer to a route for destination @net
 * which is from route source @src. List end pointer is returned if no route is found.
 */
static struct rte_storage **
rte_find(net *net, struct rte_src *src)
{
  struct rte_storage **e = &net->routes;

  while ((*e) && (*e)->rte.src != src)
    e = &(*e)->next;

  return e;
}


struct rte_storage *
rte_store(const rte *r, net *net, struct rtable_private *tab)
{
  struct rte_storage *s = sl_alloc(tab->rte_slab);
  struct rte *e = RTES_WRITE(s);

  *e = *r;
  e->net = net->n.addr;

  rt_lock_source(e->src);

  if (ea_is_cached(e->attrs))
    e->attrs = rta_clone(e->attrs);
  else
    e->attrs = rta_lookup(e->attrs, 1);

  return s;
}

/**
 * rte_free - delete a &rte
 * @e: &struct rte_storage to be deleted
 * @tab: the table which the rte belongs to
 *
 * rte_free() deletes the given &rte from the routing table it's linked to.
 */

void
rte_free(struct rte_storage *e)
{
  rt_unlock_source(e->rte.src);
  rta_free(e->rte.attrs);
  sl_free(e);
}

static int				/* Actually better or at least as good as */
rte_better(const rte *new, const rte *old)
{
  int (*better)(const rte *, const rte *);

  if (!rte_is_valid(old))
    return 1;
  if (!rte_is_valid(new))
    return 0;

  u32 np = rt_get_preference(new);
  u32 op = rt_get_preference(old);

  if (np > op)
    return 1;
  if (np < op)
    return 0;
  if (new->src->owner->class != old->src->owner->class)
    {
      /*
       *  If the user has configured protocol preferences, so that two different protocols
       *  have the same preference, try to break the tie by comparing addresses. Not too
       *  useful, but keeps the ordering of routes unambiguous.
       */
      return new->src->owner->class > old->src->owner->class;
    }
  if (better = new->src->owner->class->rte_better)
    return better(new, old);
  return 0;
}

static int
rte_mergable(const rte *pri, const rte *sec)
{
  int (*mergable)(const rte *, const rte *);

  if (!rte_is_valid(pri) || !rte_is_valid(sec))
    return 0;

  if (rt_get_preference(pri) != rt_get_preference(sec))
    return 0;

  if (pri->src->owner->class != sec->src->owner->class)
    return 0;

  if (mergable = pri->src->owner->class->rte_mergable)
    return mergable(pri, sec);

  return 0;
}

static void
rte_trace(const char *name, const rte *e, int dir, const char *msg)
{
  log(L_TRACE "%s %c %s %N src %uL %uG %uS id %u %s",
      name, dir, msg, e->net,
      e->src->private_id, e->src->global_id, e->stale_cycle, e->id,
      rta_dest_name(rte_dest(e)));
}

static inline void
channel_rte_trace_in(uint flag, struct channel *c, const rte *e, const char *msg)
{
  if ((c->debug & flag) || (c->proto->debug & flag))
    rte_trace(c->in_req.name, e, '>', msg);
}

static inline void
channel_rte_trace_out(uint flag, struct channel *c, const rte *e, const char *msg)
{
  if ((c->debug & flag) || (c->proto->debug & flag))
    rte_trace(c->out_req.name, e, '<', msg);
}

static inline void
rt_rte_trace_in(uint flag, struct rt_import_request *req, const rte *e, const char *msg)
{
  if (req->trace_routes & flag)
    rte_trace(req->name, e, '>', msg);
}

#if 0
// seems to be unused at all
static inline void
rt_rte_trace_out(uint flag, struct rt_export_request *req, const rte *e, const char *msg)
{
  if (req->trace_routes & flag)
    rte_trace(req->name, e, '<', msg);
}
#endif

static uint
rte_feed_count(net *n)
{
  uint count = 0;
  for (struct rte_storage *e = n->routes; e; e = e->next)
    count++;

  return count;
}

static void
rte_feed_obtain(net *n, const rte **feed, uint count)
{
  uint i = 0;
  for (struct rte_storage *e = n->routes; e; e = e->next)
    {
      ASSERT_DIE(i < count);
      feed[i++] = &e->rte;
    }

  ASSERT_DIE(i == count);
}

static rte *
export_filter(struct channel *c, rte *rt, int silent)
{
  struct proto *p = c->proto;
  const struct filter *filter = c->out_filter;
  struct channel_export_stats *stats = &c->export_stats;

  /* Do nothing if we have already rejected the route */
  if (silent && bmap_test(&c->export_reject_map, rt->id))
    goto reject_noset;

  int v = p->preexport ? p->preexport(c, rt) : 0;
  if (v < 0)
    {
      if (silent)
	goto reject_noset;

      stats->updates_rejected++;
      if (v == RIC_REJECT)
	channel_rte_trace_out(D_FILTERS, c, rt, "rejected by protocol");
      goto reject;

    }
  if (v > 0)
    {
      if (!silent)
	channel_rte_trace_out(D_FILTERS, c, rt, "forced accept by protocol");
      goto accept;
    }

  v = filter && ((filter == FILTER_REJECT) ||
		 (f_run(filter, rt,
			(silent ? FF_SILENT : 0)) > F_ACCEPT));
  if (v)
    {
      if (silent)
	goto reject;

      stats->updates_filtered++;
      channel_rte_trace_out(D_FILTERS, c, rt, "filtered out");
      goto reject;
    }

 accept:
  /* We have accepted the route */
  bmap_clear(&c->export_reject_map, rt->id);
  return rt;

 reject:
  /* We have rejected the route by filter */
  bmap_set(&c->export_reject_map, rt->id);

reject_noset:
  /* Discard temporary rte */
  return NULL;
}

static void
do_rt_notify(struct channel *c, const net_addr *net, rte *new, const rte *old)
{
  struct proto *p = c->proto;
  struct channel_export_stats *stats = &c->export_stats;

  if (!old && new)
    if (CHANNEL_LIMIT_PUSH(c, OUT))
    {
      stats->updates_rejected++;
      channel_rte_trace_out(D_FILTERS, c, new, "rejected [limit]");
      return;
    }

  if (!new && old)
    CHANNEL_LIMIT_POP(c, OUT);

  if (new)
    stats->updates_accepted++;
  else
    stats->withdraws_accepted++;

  if (old)
    bmap_clear(&c->export_map, old->id);

  if (new)
    bmap_set(&c->export_map, new->id);

  if (p->debug & D_ROUTES)
  {
    if (new && old)
      channel_rte_trace_out(D_ROUTES, c, new, "replaced");
    else if (new)
      channel_rte_trace_out(D_ROUTES, c, new, "added");
    else if (old)
      channel_rte_trace_out(D_ROUTES, c, old, "removed");
  }

  p->rt_notify(p, c, net, new, old);
}

static void
rt_notify_basic(struct channel *c, const net_addr *net, rte *new, const rte *old, int force)
{
  if (new && old && rte_same(new, old) && !force)
  {
    channel_rte_trace_out(D_ROUTES, c, new, "already exported");

    if ((new->id != old->id) && bmap_test(&c->export_map, old->id))
    {
      bmap_set(&c->export_map, new->id);
      bmap_clear(&c->export_map, old->id);
    }
    return;
  }

  /* Refeeding and old is new */
  if (force && !old && bmap_test(&c->export_map, new->id))
    old = new;

  if (new)
    new = export_filter(c, new, 0);

  if (old && !bmap_test(&c->export_map, old->id))
    old = NULL;

  if (!new && !old)
    return;

  do_rt_notify(c, net, new, old);
}

void
channel_rpe_mark_seen(struct channel *c, struct rt_pending_export *rpe)
{
  channel_trace(c, D_ROUTES, "Marking seen %p (%lu)", rpe, rpe->seq);

  ASSERT_DIE(c->out_req.hook);
  rpe_mark_seen(c->out_req.hook, rpe);

  if (c->refeed_req.hook && (c->refeed_req.hook->export_state == TES_FEEDING))
    rpe_mark_seen(c->refeed_req.hook, rpe);

  if (rpe->old)
    bmap_clear(&c->export_reject_map, rpe->old->rte.id);
}

void
rt_notify_accepted(struct rt_export_request *req, const net_addr *n,
    struct rt_pending_export *first, struct rt_pending_export *last,
    const rte **feed, uint count)
{
  struct channel *c = channel_from_export_request(req);
  int refeeding = channel_net_is_refeeding(c, n);

  rte nb0, *new_best = NULL;
  const rte *old_best = NULL;

  for (uint i = 0; i < count; i++)
  {
    if (!rte_is_valid(feed[i]))
      continue;

    /* Has been already rejected, won't bother with it */
    if (!refeeding && bmap_test(&c->export_reject_map, feed[i]->id))
      continue;

    /* Previously exported */
    if (!old_best && bmap_test(&c->export_map, feed[i]->id))
    {
      if (new_best)
      {
	/* is superseded */
	old_best = feed[i];
	break;
      }
      else if (refeeding)
	/* is superseeded but maybe by a new version of itself */
	old_best = feed[i];
      else
      {
	/* is still best */
	DBG("rt_notify_accepted: idempotent\n");
	goto done;
      }
    }

    /* Have no new best route yet */
    if (!new_best)
    {
      /* Try this route not seen before */
      nb0 = *feed[i];
      new_best = export_filter(c, &nb0, 0);
      DBG("rt_notify_accepted: checking route id %u: %s\n", feed[i]->id, new_best ? "ok" : "no");
    }
  }

done:
  /* Check obsolete routes for previously exported */
  RPE_WALK(first, rpe, NULL)
  {
    channel_rpe_mark_seen(c, rpe);
    if (rpe->old)
    {
      if (bmap_test(&c->export_map, rpe->old->rte.id))
      {
	ASSERT_DIE(old_best == NULL);
	old_best = &rpe->old->rte;
      }
    }
    if (rpe == last)
      break;
  }

  /* Nothing to export */
  if (new_best || old_best)
    do_rt_notify(c, n, new_best, old_best);
  else
    DBG("rt_notify_accepted: nothing to export\n");

  if (refeeding)
    channel_net_mark_refed(c, n);
}

rte *
rt_export_merged(struct channel *c, const net_addr *n, const rte **feed, uint count, linpool *pool, int silent)
{
  _Thread_local static rte rloc;

  int refeeding = !silent && channel_net_is_refeeding(c, n);

  if (refeeding)
    channel_net_mark_refed(c, n);

  // struct proto *p = c->proto;
  struct nexthop_adata *nhs = NULL;
  const rte *best0 = feed[0];
  rte *best = NULL;

  if (!rte_is_valid(best0))
    return NULL;

  /* Already rejected, no need to re-run the filter */
  if (!refeeding && bmap_test(&c->export_reject_map, best0->id))
    return NULL;

  rloc = *best0;
  best = export_filter(c, &rloc, silent);

  if (!best)
    /* Best route doesn't pass the filter */
    return NULL;

  if (!rte_is_reachable(best))
    /* Unreachable routes can't be merged */
    return best;

  for (uint i = 1; i < count; i++)
  {
    if (!rte_mergable(best0, feed[i]))
      continue;

    rte tmp0 = *feed[i];
    rte *tmp = export_filter(c, &tmp0, !refeeding);

    if (!tmp || !rte_is_reachable(tmp))
      continue;

    eattr *nhea = ea_find(tmp->attrs, &ea_gen_nexthop);
    ASSERT_DIE(nhea);

    if (nhs)
      nhs = nexthop_merge(nhs, (struct nexthop_adata *) nhea->u.ptr, c->merge_limit, pool);
    else
      nhs = (struct nexthop_adata *) nhea->u.ptr;
  }

  if (nhs)
  {
    eattr *nhea = ea_find(best->attrs, &ea_gen_nexthop);
    ASSERT_DIE(nhea);

    nhs = nexthop_merge(nhs, (struct nexthop_adata *) nhea->u.ptr, c->merge_limit, pool);

    ea_set_attr(&best->attrs,
	EA_LITERAL_DIRECT_ADATA(&ea_gen_nexthop, 0, &nhs->ad));
  }

  return best;
}

<<<<<<< HEAD
void
rt_notify_merged(struct rt_export_request *req, const net_addr *n,
    struct rt_pending_export *first, struct rt_pending_export *last,
    const rte **feed, uint count)
=======
static void
rt_notify_merged(struct channel *c, net *net, rte *new_changed, rte *old_changed,
		 rte *new_best, rte *old_best, int refeed)
>>>>>>> d16126da
{
  struct channel *c = channel_from_export_request(req);

  // struct proto *p = c->proto;

#if 0 /* TODO: Find whether this check is possible when processing multiple changes at once. */
  /* Check whether the change is relevant to the merged route */
  if ((new_best == old_best) &&
      (new_changed != old_changed) &&
      !rte_mergable(new_best, new_changed) &&
      !rte_mergable(old_best, old_changed))
    return;
#endif

  const rte *old_best = NULL;
  /* Find old best route */
  for (uint i = 0; i < count; i++)
    if (bmap_test(&c->export_map, feed[i]->id))
    {
      old_best = feed[i];
      break;
    }

  /* Check obsolete routes for previously exported */
  RPE_WALK(first, rpe, NULL)
  {
    channel_rpe_mark_seen(c, rpe);
    if (rpe->old)
    {
      if (bmap_test(&c->export_map, rpe->old->rte.id))
      {
	ASSERT_DIE(old_best == NULL);
	old_best = &rpe->old->rte;
      }
    }
    if (rpe == last)
      break;
  }

  /* Prepare new merged route */
  rte *new_merged = count ? rt_export_merged(c, n, feed, count, tmp_linpool, 0) : NULL;

  if (new_merged || old_best)
    do_rt_notify(c, n, new_merged, old_best);
}

void
rt_notify_optimal(struct rt_export_request *req, const net_addr *net, struct rt_pending_export *first)
{
  struct channel *c = channel_from_export_request(req);
  const rte *o = RTE_VALID_OR_NULL(first->old_best);
  struct rte_storage *new_best = first->new_best;

  int refeeding = channel_net_is_refeeding(c, net);

  RPE_WALK(first, rpe, NULL)
  {
    channel_rpe_mark_seen(c, rpe);
    new_best = rpe->new_best;
  }

  rte n0 = RTE_COPY_VALID(new_best);
  if (n0.src || o)
    rt_notify_basic(c, net, n0.src ? &n0 : NULL, o, refeeding);

  if (refeeding)
    channel_net_mark_refed(c, net);
}

void
rt_notify_any(struct rt_export_request *req, const net_addr *net, struct rt_pending_export *first)
{
  struct channel *c = channel_from_export_request(req);

  const rte *n = RTE_VALID_OR_NULL(first->new);
  const rte *o = RTE_VALID_OR_NULL(first->old);

  channel_trace(c, D_ROUTES,
      "Notifying any, net %N, first %p (%lu), new %p, old %p",
      net, first, first->seq, n, o);

  if (!n && !o || channel_net_is_refeeding(c, net))
  {
    /* We want to skip this notification because:
     * - there is nothing to notify, or
     * - this net is going to get a full refeed soon
     */
    channel_rpe_mark_seen(c, first);
    return;
  }

  struct rte_src *src = n ? n->src : o->src;
  struct rte_storage *new_latest = first->new;

  RPE_WALK(first, rpe, src)
  {
    channel_rpe_mark_seen(c, rpe);
    new_latest = rpe->new;
  }

  rte n0 = RTE_COPY_VALID(new_latest);
  if (n0.src || o)
    rt_notify_basic(c, net, n0.src ? &n0 : NULL, o, 0);

  channel_trace(c, D_ROUTES, "Notified net %N", net);
}

void
rt_feed_any(struct rt_export_request *req, const net_addr *net,
    struct rt_pending_export *first, struct rt_pending_export *last,
    const rte **feed, uint count)
{
  struct channel *c = channel_from_export_request(req);
  int refeeding = channel_net_is_refeeding(c, net);

  channel_trace(c, D_ROUTES, "Feeding any, net %N, first %p (%lu), %p (%lu), count %u",
      net, first, first ? first->seq : 0, last ? last->seq : 0, count);

  for (uint i=0; i<count; i++)
    if (rte_is_valid(feed[i]))
    {
      rte n0 = *feed[i];
      rt_notify_basic(c, net, &n0, NULL, refeeding);
    }

  RPE_WALK(first, rpe, NULL)
  {
    channel_rpe_mark_seen(c, rpe);
    if (rpe == last)
      break;
  }

  channel_trace(c, D_ROUTES, "Fed %N", net);
  if (refeeding)
    channel_net_mark_refed(c, net);
}

void
rpe_mark_seen(struct rt_export_hook *hook, struct rt_pending_export *rpe)
{
  bmap_set(&hook->seq_map, rpe->seq);
}

struct rt_pending_export *
rpe_next(struct rt_pending_export *rpe, struct rte_src *src)
{
  struct rt_pending_export *next = atomic_load_explicit(&rpe->next, memory_order_acquire);

  if (!next)
    return NULL;

  if (!src)
    return next;

  while (rpe = next)
    if (src == (rpe->new ? rpe->new->rte.src : rpe->old->rte.src))
      return rpe;
    else
      next = atomic_load_explicit(&rpe->next, memory_order_acquire);

  return NULL;
}

static struct rt_pending_export * rt_next_export_fast(struct rt_pending_export *last);
static int
rte_export(struct rt_table_export_hook *th, struct rt_pending_export *rpe)
{
  rtable *tab = RT_PUB(SKIP_BACK(struct rtable_private, exporter, th->table));
  struct rt_export_hook *hook = &th->h;
  if (bmap_test(&hook->seq_map, rpe->seq))
    goto ignore;	/* Seen already */

  const net_addr *n = rpe->new_best ? rpe->new_best->rte.net : rpe->old_best->rte.net;

  switch (hook->req->addr_mode)
    {
      case TE_ADDR_NONE:
	break;

      case TE_ADDR_IN:
	if (!net_in_netX(n, hook->req->addr))
	  goto ignore;
	break;

      case TE_ADDR_EQUAL:
	if (!net_equal(n, hook->req->addr))
	  goto ignore;
	break;

      case TE_ADDR_FOR:
	bug("Continuos export of best prefix match not implemented yet.");

      default:
	bug("Strange table export address mode: %d", hook->req->addr_mode);
    }

  if (rpe->new)
    hook->stats.updates_received++;
  else
    hook->stats.withdraws_received++;

  if (hook->req->export_one)
    hook->req->export_one(hook->req, n, rpe);
  else if (hook->req->export_bulk)
  {
    net *net = SKIP_BACK(struct network, n.addr, (net_addr (*)[0]) n);
    RT_LOCK(tab);
    struct rt_pending_export *last = net->last;
    uint count = rte_feed_count(net);
    const rte **feed = NULL;
    if (count)
    {
      feed = alloca(count * sizeof(rte *));
      rte_feed_obtain(net, feed, count);
    }
    RT_UNLOCK(tab);
    hook->req->export_bulk(hook->req, n, rpe, last, feed, count);
  }
  else
    bug("Export request must always provide an export method");

ignore:
  /* Get the next export if exists */
  th->rpe_next = rt_next_export_fast(rpe);

  /* The last block may be available to free */
  int used = (PAGE_HEAD(th->rpe_next) != PAGE_HEAD(rpe));

  /* Releasing this export for cleanup routine */
  DBG("store hook=%p last_export=%p seq=%lu\n", hook, rpe, rpe->seq);
  atomic_store_explicit(&th->last_export, rpe, memory_order_release);

  return used;
}

/**
 * rte_announce - announce a routing table change
 * @tab: table the route has been added to
 * @net: network in question
 * @new: the new or changed route
 * @old: the previous route replaced by the new one
 * @new_best: the new best route for the same network
 * @old_best: the previous best route for the same network
 *
 * This function gets a routing table update and announces it to all protocols
 * that are connected to the same table by their channels.
 *
 * There are two ways of how routing table changes are announced. First, there
 * is a change of just one route in @net (which may caused a change of the best
 * route of the network). In this case @new and @old describes the changed route
 * and @new_best and @old_best describes best routes. Other routes are not
 * affected, but in sorted table the order of other routes might change.
 *
 * The function announces the change to all associated channels. For each
 * channel, an appropriate preprocessing is done according to channel &ra_mode.
 * For example, %RA_OPTIMAL channels receive just changes of best routes.
 *
 * In general, we first call preexport() hook of a protocol, which performs
 * basic checks on the route (each protocol has a right to veto or force accept
 * of the route before any filter is asked). Then we consult an export filter
 * of the channel and verify the old route in an export map of the channel.
 * Finally, the rt_notify() hook of the protocol gets called.
 *
 * Note that there are also calls of rt_notify() hooks due to feed, but that is
 * done outside of scope of rte_announce().
 */
static void
rte_announce(struct rtable_private *tab, net *net, struct rte_storage *new, struct rte_storage *old,
	     struct rte_storage *new_best, struct rte_storage *old_best)
{
  int new_best_valid = rte_is_valid(RTE_OR_NULL(new_best));
  int old_best_valid = rte_is_valid(RTE_OR_NULL(old_best));

  if ((new == old) && (new_best == old_best))
    return;

  if (new_best_valid)
    new_best->rte.sender->stats.pref++;
  if (old_best_valid)
    old_best->rte.sender->stats.pref--;

  if (EMPTY_LIST(tab->exporter.e.hooks) && EMPTY_LIST(tab->exporter.pending))
  {
    /* No export hook and no pending exports to cleanup. We may free the route immediately. */
    if (!old)
      return;

    hmap_clear(&tab->id_map, old->rte.id);
    rte_free(old);
    return;
  }

  /* Get the pending export structure */
  struct rt_export_block *rpeb = NULL, *rpebsnl = NULL;
  u32 end = 0;

  if (!EMPTY_LIST(tab->exporter.pending))
  {
    rpeb = TAIL(tab->exporter.pending);
    end = atomic_load_explicit(&rpeb->end, memory_order_relaxed);
    if (end >= RT_PENDING_EXPORT_ITEMS)
    {
      ASSERT_DIE(end == RT_PENDING_EXPORT_ITEMS);
      rpebsnl = rpeb;

      rpeb = NULL;
      end = 0;
    }
  }

  if (!rpeb)
  {
    rpeb = alloc_page();
    *rpeb = (struct rt_export_block) {};
    add_tail(&tab->exporter.pending, &rpeb->n);
  }

  /* Fill the pending export */
  struct rt_pending_export *rpe = &rpeb->export[rpeb->end];
  *rpe = (struct rt_pending_export) {
    .new = new,
    .new_best = new_best,
    .old = old,
    .old_best = old_best,
    .seq = tab->exporter.next_seq++,
  };

  rt_trace(tab, D_ROUTES, "Announcing %N, "
      "new=%p id %u from %s, "
      "old=%p id %u from %s, "
      "new_best=%p id %u, "
      "old_best=%p id %u seq=%lu",
      net->n.addr,
      new, new ? new->rte.id : 0, new ? new->rte.sender->req->name : NULL,
      old, old ? old->rte.id : 0, old ? old->rte.sender->req->name : NULL,
      new_best, new_best ? new_best->rte.id : 0,
      old_best, old_best ? old_best->rte.id : 0,
      rpe->seq);

  ASSERT_DIE(atomic_fetch_add_explicit(&rpeb->end, 1, memory_order_release) == end);

  if (rpebsnl)
  {
    _Bool f = 0;
    ASSERT_DIE(atomic_compare_exchange_strong_explicit(&rpebsnl->not_last, &f, 1,
	  memory_order_release, memory_order_relaxed));
  }

  /* Append to the same-network squasher list */
  if (net->last)
  {
    struct rt_pending_export *rpenull = NULL;
    ASSERT_DIE(atomic_compare_exchange_strong_explicit(
	  &net->last->next, &rpenull, rpe,
	  memory_order_relaxed,
	  memory_order_relaxed));

  }

  net->last = rpe;

  if (!net->first)
    net->first = rpe;

  if (tab->exporter.first == NULL)
    tab->exporter.first = rpe;

  rt_check_cork_high(tab);
}

static struct rt_pending_export *
rt_next_export_fast(struct rt_pending_export *last)
{
  /* Get the whole export block and find our position in there. */
  struct rt_export_block *rpeb = PAGE_HEAD(last);
  u32 pos = (last - &rpeb->export[0]);
  u32 end = atomic_load_explicit(&rpeb->end, memory_order_acquire);
  ASSERT_DIE(pos < end);

  /* Next is in the same block. */
  if (++pos < end)
    return &rpeb->export[pos];

  /* There is another block. */
  if (atomic_load_explicit(&rpeb->not_last, memory_order_acquire))
  {
    /* This is OK to do non-atomically because of the not_last flag. */
    rpeb = NODE_NEXT(rpeb);
    return &rpeb->export[0];
  }

  /* There is nothing more. */
  return NULL;
}

static struct rt_pending_export *
rt_next_export(struct rt_table_export_hook *hook, struct rt_table_exporter *tab)
{
  ASSERT_DIE(RT_IS_LOCKED(SKIP_BACK(struct rtable_private, exporter, tab)));

  /* As the table is locked, it is safe to reload the last export pointer */
  struct rt_pending_export *last = atomic_load_explicit(&hook->last_export, memory_order_acquire);

  /* It is still valid, let's reuse it */
  if (last)
    return rt_next_export_fast(last);

  /* No, therefore we must process the table's first pending export */
  else
    return tab->first;
}

static inline void
rt_send_export_event(struct rt_export_hook *hook)
{
  ev_send(hook->req->list, &hook->event);
}

static void
rt_announce_exports(struct settle *s)
{
  RT_LOCKED(RT_PUB(SKIP_BACK(struct rtable_private, export_settle, s)), tab)
    if (!EMPTY_LIST(tab->exporter.pending))
    {
      struct rt_export_hook *c; node *n;
      WALK_LIST2(c, n, tab->exporter.e.hooks, n)
      {
	if (atomic_load_explicit(&c->export_state, memory_order_acquire) != TES_READY)
	  continue;

	rt_send_export_event(c);
      }
    }
}

static void
rt_kick_export_settle(struct rtable_private *tab)
{
  tab->export_settle.cf = tab->rr_counter ? tab->config->export_rr_settle : tab->config->export_settle;
  settle_kick(&tab->export_settle, tab->loop);
}

static void
rt_import_announce_exports(void *_hook)
{
  struct rt_import_hook *hook = _hook;
  if (hook->import_state == TIS_CLEARED)
  {
    void (*stopped)(struct rt_import_request *) = hook->stopped;
    struct rt_import_request *req = hook->req;

    RT_LOCKED(hook->table, tab)
    {
      req->hook = NULL;

      rt_trace(tab, D_EVENTS, "Hook %s stopped", req->name);
      rem_node(&hook->n);
      mb_free(hook);
      rt_unlock_table(tab);
    }

    stopped(req);
    return;
  }

  rt_trace(hook->table, D_EVENTS, "Announcing exports after imports from %s", hook->req->name);
  birdloop_flag(hook->table->loop, RTF_EXPORT);
}

static struct rt_pending_export *
rt_last_export(struct rt_table_exporter *tab)
{
  struct rt_pending_export *rpe = NULL;

  if (!EMPTY_LIST(tab->pending))
  {
    /* We'll continue processing exports from this export on */
    struct rt_export_block *reb = TAIL(tab->pending);
    ASSERT_DIE(reb->end);
    rpe = &reb->export[reb->end - 1];
  }

  return rpe;
}

#define RT_EXPORT_BULK	1024

static void
rt_export_hook(void *_data)
{
  struct rt_table_export_hook *c = _data;
  rtable *tab = SKIP_BACK(rtable, priv.exporter, c->table);

  ASSERT_DIE(atomic_load_explicit(&c->h.export_state, memory_order_relaxed) == TES_READY);

  if (!c->rpe_next)
  {
    RT_LOCK(tab);
    c->rpe_next = rt_next_export(c, c->table);

    if (!c->rpe_next)
    {
      rt_export_used(c->table, c->h.req->name, "done exporting");
      RT_UNLOCK(tab);
      return;
    }

    RT_UNLOCK(tab);
  }

  int used = 0;
  int no_next = 0;

  /* Process the export */
  for (uint i=0; i<RT_EXPORT_BULK; i++)
  {
    used += rte_export(c, c->rpe_next);

    if (!c->rpe_next)
    {
      no_next = 1;
      break;
    }
  }

  if (used)
    RT_LOCKED(tab, t)
      if (no_next || t->cork_active)
	rt_export_used(c->table, c->h.req->name, no_next ? "finished export bulk" : "cork active");

  rt_send_export_event(&c->h);
}


static inline int
rte_validate(struct channel *ch, rte *e)
{
  int c;
  const net_addr *n = e->net;

  if (!net_validate(n))
  {
    log(L_WARN "Ignoring bogus prefix %N received via %s",
	n, ch->proto->name);
    return 0;
  }

  /* FIXME: better handling different nettypes */
  c = !net_is_flow(n) ?
    net_classify(n): (IADDR_HOST | SCOPE_UNIVERSE);
  if ((c < 0) || !(c & IADDR_HOST) || ((c & IADDR_SCOPE_MASK) <= SCOPE_LINK))
  {
    log(L_WARN "Ignoring bogus route %N received via %s",
	n, ch->proto->name);
    return 0;
  }

  if (net_type_match(n, NB_DEST))
  {
    eattr *nhea = ea_find(e->attrs, &ea_gen_nexthop);
    int dest = nhea_dest(nhea);

    if (dest == RTD_NONE)
    {
      log(L_WARN "Ignoring route %N with no destination received via %s",
	  n, ch->proto->name);
      return 0;
    }

    if ((dest == RTD_UNICAST) &&
	!nexthop_is_sorted((struct nexthop_adata *) nhea->u.ptr))
    {
      log(L_WARN "Ignoring unsorted multipath route %N received via %s",
	  n, ch->proto->name);
      return 0;
    }
  }
  else if (ea_find(e->attrs, &ea_gen_nexthop))
  {
    log(L_WARN "Ignoring route %N having a nexthop attribute received via %s",
	n, ch->proto->name);
    return 0;
  }

  return 1;
}

int
rte_same(const rte *x, const rte *y)
{
  /* rte.flags / rte.pflags are not checked, as they are internal to rtable */
  return
    (
     (x->attrs == y->attrs) ||
     ((!(x->attrs->flags & EALF_CACHED) || !(y->attrs->flags & EALF_CACHED)) && ea_same(x->attrs, y->attrs))
    ) &&
    x->src == y->src &&
    rte_is_filtered(x) == rte_is_filtered(y);
}

static inline int rte_is_ok(const rte *e) { return e && !rte_is_filtered(e); }

static int
rte_recalculate(struct rtable_private *table, struct rt_import_hook *c, net *net, rte *new, struct rte_src *src)
{
  struct rt_import_request *req = c->req;
  struct rt_import_stats *stats = &c->stats;
  struct rte_storage *old_best_stored = net->routes, *old_stored = NULL;
  const rte *old_best = old_best_stored ? &old_best_stored->rte : NULL;
  const rte *old = NULL;

  /* If the new route is identical to the old one, we find the attributes in
   * cache and clone these with no performance drop. OTOH, if we were to lookup
   * the attributes, such a route definitely hasn't been anywhere yet,
   * therefore it's definitely worth the time. */
  struct rte_storage *new_stored = NULL;
  if (new)
  {
    new_stored = rte_store(new, net, table);
    new = RTES_WRITE(new_stored);
  }

  /* Find and remove original route from the same protocol */
  struct rte_storage **before_old = rte_find(net, src);

  if (*before_old)
    {
      old = &(old_stored = (*before_old))->rte;

      /* If there is the same route in the routing table but from
       * a different sender, then there are two paths from the
       * source protocol to this routing table through transparent
       * pipes, which is not allowed.
       * We log that and ignore the route. */
      if (old->sender != c)
	{
	  if (!old->generation && !new->generation)
	    bug("Two protocols claim to author a route with the same rte_src in table %s: %N %s/%u:%u",
		c->table->name, net->n.addr, old->src->owner->name, old->src->private_id, old->src->global_id);

	  log_rl(&table->rl_pipe, L_ERR "Route source collision in table %s: %N %s/%u:%u",
		c->table->name, net->n.addr, old->src->owner->name, old->src->private_id, old->src->global_id);
	}

	  if (new && rte_same(old, &new_stored->rte))
	    {
	      /* No changes, ignore the new route and refresh the old one */
	      old_stored->stale_cycle = new->stale_cycle;

	      if (!rte_is_filtered(new))
		{
		  stats->updates_ignored++;
		  rt_rte_trace_in(D_ROUTES, req, new, "ignored");
		}

	      /* We need to free the already stored route here before returning */
	      rte_free(new_stored);
	      return 0;
	  }

	*before_old = (*before_old)->next;
	table->rt_count--;
    }

  if (!old && !new)
    {
      stats->withdraws_ignored++;
      return 0;
    }

  /* If rejected by import limit, we need to pretend there is no route */
  if (req->preimport && (req->preimport(req, new, old) == 0))
  {
    rte_free(new_stored);
    new_stored = NULL;
    new = NULL;
  }

  int new_ok = rte_is_ok(new);
  int old_ok = rte_is_ok(old);

  if (new_ok)
    stats->updates_accepted++;
  else if (old_ok)
    stats->withdraws_accepted++;
  else
    stats->withdraws_ignored++;

  if (old_ok || new_ok)
    table->last_rt_change = current_time();

  if (table->config->sorted)
    {
      /* If routes are sorted, just insert new route to appropriate position */
      if (new_stored)
	{
	  struct rte_storage **k;
	  if ((before_old != &net->routes) && !rte_better(new, &SKIP_BACK(struct rte_storage, next, before_old)->rte))
	    k = before_old;
	  else
	    k = &net->routes;

	  for (; *k; k=&(*k)->next)
	    if (rte_better(new, &(*k)->rte))
	      break;

	  new_stored->next = *k;
	  *k = new_stored;

	  table->rt_count++;
	}
    }
  else
    {
      /* If routes are not sorted, find the best route and move it on
	 the first position. There are several optimized cases. */

      if (src->owner->rte_recalculate &&
	  src->owner->rte_recalculate(table, net, new_stored, old_stored, old_best_stored))
	goto do_recalculate;

      if (new_stored && rte_better(&new_stored->rte, old_best))
	{
	  /* The first case - the new route is cleary optimal,
	     we link it at the first position */

	  new_stored->next = net->routes;
	  net->routes = new_stored;

	  table->rt_count++;
	}
      else if (old == old_best)
	{
	  /* The second case - the old best route disappeared, we add the
	     new route (if we have any) to the list (we don't care about
	     position) and then we elect the new optimal route and relink
	     that route at the first position and announce it. New optimal
	     route might be NULL if there is no more routes */

	do_recalculate:
	  /* Add the new route to the list */
	  if (new_stored)
	    {
	      new_stored->next = *before_old;
	      *before_old = new_stored;

	      table->rt_count++;
	    }

	  /* Find a new optimal route (if there is any) */
	  if (net->routes)
	    {
	      struct rte_storage **bp = &net->routes;
	      for (struct rte_storage **k=&(*bp)->next; *k; k=&(*k)->next)
		if (rte_better(&(*k)->rte, &(*bp)->rte))
		  bp = k;

	      /* And relink it */
	      struct rte_storage *best = *bp;
	      *bp = best->next;
	      best->next = net->routes;
	      net->routes = best;
	    }
	}
      else if (new_stored)
	{
	  /* The third case - the new route is not better than the old
	     best route (therefore old_best != NULL) and the old best
	     route was not removed (therefore old_best == net->routes).
	     We just link the new route to the old/last position. */

	  new_stored->next = *before_old;
	  *before_old = new_stored;

	  table->rt_count++;
	}
      /* The fourth (empty) case - suboptimal route was removed, nothing to do */
    }

  if (new_stored)
    {
      new->lastmod = current_time();
      new->id = hmap_first_zero(&table->id_map);
      hmap_set(&table->id_map, new->id);
    }

  /* Log the route change */
  if (new_ok)
    rt_rte_trace_in(D_ROUTES, req, &new_stored->rte, new_stored == net->routes ? "added [best]" : "added");
  else if (old_ok)
    {
      if (old != old_best)
	rt_rte_trace_in(D_ROUTES, req, old, "removed");
      else if (net->routes && rte_is_ok(&net->routes->rte))
	rt_rte_trace_in(D_ROUTES, req, old, "removed [replaced]");
      else
	rt_rte_trace_in(D_ROUTES, req, old, "removed [sole]");
    }
  else
    if (req->trace_routes & D_ROUTES)
      log(L_TRACE "%s > ignored %N %s->%s", req->name, net->n.addr, old ? "filtered" : "none", new ? "filtered" : "none");

  /* Propagate the route change */
  rte_announce(table, net, new_stored, old_stored,
      net->routes, old_best_stored);

  return 1;
}

int
channel_preimport(struct rt_import_request *req, rte *new, const rte *old)
{
  struct channel *c = SKIP_BACK(struct channel, in_req, req);

  if (new && !old)
    if (CHANNEL_LIMIT_PUSH(c, RX))
      return 0;

  if (!new && old)
    CHANNEL_LIMIT_POP(c, RX);

  int new_in = new && !rte_is_filtered(new);
  int old_in = old && !rte_is_filtered(old);

  if (new_in && !old_in)
    if (CHANNEL_LIMIT_PUSH(c, IN))
      if (c->in_keep & RIK_REJECTED)
      {
	new->flags |= REF_FILTERED;
	return 1;
      }
      else
	return 0;

  if (!new_in && old_in)
    CHANNEL_LIMIT_POP(c, IN);

  return 1;
}

void
rte_update(struct channel *c, const net_addr *n, rte *new, struct rte_src *src)
{
  if (!c->in_req.hook)
  {
    log(L_WARN "%s.%s: Called rte_update without import hook", c->proto->name, c->name);
    return;
  }

  ASSERT(c->channel_state == CS_UP);

  /* The import reloader requires prefilter routes to be the first layer */
  if (new && (c->in_keep & RIK_PREFILTER))
    if (ea_is_cached(new->attrs) && !new->attrs->next)
      new->attrs = ea_clone(new->attrs);
    else
      new->attrs = ea_lookup(new->attrs, 0);

  const struct filter *filter = c->in_filter;
  struct channel_import_stats *stats = &c->import_stats;

  if (new)
    {
      new->net = n;

      int fr;

      stats->updates_received++;
      if ((filter == FILTER_REJECT) ||
	((fr = f_run(filter, new, 0)) > F_ACCEPT))
	{
	  stats->updates_filtered++;
	  channel_rte_trace_in(D_FILTERS, c, new, "filtered out");

	  if (c->in_keep & RIK_REJECTED)
	    new->flags |= REF_FILTERED;
	  else
	    new = NULL;
	}

      if (new)
	if (net_is_flow(n))
	  rt_flowspec_resolve_rte(new, c);
	else
	  rt_next_hop_resolve_rte(new);

      if (new && !rte_validate(c, new))
	{
	  channel_rte_trace_in(D_FILTERS, c, new, "invalid");
	  stats->updates_invalid++;
	  new = NULL;
	}

    }
  else
    stats->withdraws_received++;

  rte_import(&c->in_req, n, new, src);

  /* Now the route attributes are kept by the in-table cached version
   * and we may drop the local handle */
  if (new && (c->in_keep & RIK_PREFILTER))
  {
    /* There may be some updates on top of the original attribute block */
    ea_list *a = new->attrs;
    while (a->next)
      a = a->next;

    ea_free(a);
  }

}

void
rte_import(struct rt_import_request *req, const net_addr *n, rte *new, struct rte_src *src)
{
  struct rt_import_hook *hook = req->hook;
  if (!hook)
  {
    log(L_WARN "%s: Called rte_import without import hook", req->name);
    return;
  }

  RT_LOCKED(hook->table, tab)
  {
    net *nn;
    if (new)
    {
      /* Use the actual struct network, not the dummy one */
      nn = net_get(tab, n);
      new->net = nn->n.addr;
      new->sender = hook;

      /* Set the stale cycle */
      new->stale_cycle = hook->stale_set;
    }
    else if (!(nn = net_find(tab, n)))
    {
      req->hook->stats.withdraws_ignored++;
      if (req->trace_routes & D_ROUTES)
	log(L_TRACE "%s > ignored %N withdraw", req->name, n);
      RT_RETURN(tab);
    }

    /* Recalculate the best route */
    if (rte_recalculate(tab, hook, nn, new, src))
      ev_send(req->list, &hook->announce_event);
  }
}

/* Check rtable for best route to given net whether it would be exported do p */
int
rt_examine(rtable *tp, net_addr *a, struct channel *c, const struct filter *filter)
{
  rte rt = {};

  RT_LOCKED(tp, t)
  {
    net *n = net_find(t, a);
    if (n)
      rt = RTE_COPY_VALID(n->routes);
  }

  if (!rt.src)
    return 0;

  int v = c->proto->preexport ? c->proto->preexport(c, &rt) : 0;
  if (v == RIC_PROCESS)
    v = (f_run(filter, &rt, FF_SILENT) <= F_ACCEPT);

  return v > 0;
}

static void
rt_table_export_done(void *hh)
{
  struct rt_table_export_hook *hook = hh;
  struct rt_export_request *req = hook->h.req;
  void (*stopped)(struct rt_export_request *) = hook->h.stopped;
  rtable *t = SKIP_BACK(rtable, priv.exporter, hook->table);

  RT_LOCKED(t, tab)
  {
    DBG("Export hook %p in table %s finished uc=%u\n", hook, tab->name, tab->use_count);

    /* Drop pending exports */
    rt_export_used(&tab->exporter, hook->h.req->name, "stopped");

    /* Do the common code; this frees the hook */
    rt_export_stopped(&hook->h);
  }

  /* Report the channel as stopped. */
  CALL(stopped, req);

  /* Unlock the table; this may free it */
  rt_unlock_table(t);
}

void
rt_export_stopped(struct rt_export_hook *hook)
{
  /* Unlink from the request */
  hook->req->hook = NULL;

  /* Unlist */
  rem_node(&hook->n);

  /* Free the hook itself together with its pool */
  rp_free(hook->pool);
}

static inline void
rt_set_import_state(struct rt_import_hook *hook, u8 state)
{
  hook->last_state_change = current_time();
  hook->import_state = state;

  CALL(hook->req->log_state_change, hook->req, state);
}

u8
rt_set_export_state(struct rt_export_hook *hook, u32 expected_mask, u8 state)
{
  hook->last_state_change = current_time();
  u8 old = atomic_exchange_explicit(&hook->export_state, state, memory_order_release);
  if (!((1 << old) & expected_mask))
    bug("Unexpected export state change from %s to %s, expected mask %02x",
      rt_export_state_name(old),
      rt_export_state_name(state),
      expected_mask
      );

  if (old != state)
    CALL(hook->req->log_state_change, hook->req, state);

  return old;
}

void
rt_request_import(rtable *t, struct rt_import_request *req)
{
  RT_LOCKED(t, tab)
  {
    rt_lock_table(tab);

    struct rt_import_hook *hook = req->hook = mb_allocz(tab->rp, sizeof(struct rt_import_hook));

    hook->announce_event = (event) { .hook = rt_import_announce_exports, .data = hook };

    DBG("Lock table %s for import %p req=%p uc=%u\n", tab->name, hook, req, tab->use_count);

    hook->req = req;
    hook->table = t;

    rt_set_import_state(hook, TIS_UP);
    add_tail(&tab->imports, &hook->n);
  }
}

void
rt_stop_import(struct rt_import_request *req, void (*stopped)(struct rt_import_request *))
{
  ASSERT_DIE(req->hook);
  struct rt_import_hook *hook = req->hook;

  RT_LOCKED(hook->table, tab)
  {
    rt_schedule_prune(tab);
    rt_set_import_state(hook, TIS_STOP);
    hook->stopped = stopped;

    rt_refresh_trace(tab, hook, "stop import");

    /* Cancel table rr_counter */
    if (hook->stale_set != hook->stale_pruned)
      tab->rr_counter -= (hook->stale_set - hook->stale_pruned);

    tab->rr_counter++;

    hook->stale_set = hook->stale_pruned = hook->stale_pruning = hook->stale_valid = 0;
  }
}

static void rt_table_export_start_feed(struct rtable_private *tab, struct rt_table_export_hook *hook);
static void
rt_table_export_uncork(void *_hook)
{
  ASSERT_DIE(birdloop_inside(&main_birdloop));

  struct rt_table_export_hook *hook = _hook;
  struct birdloop *loop = hook->h.req->list->loop;

  if (loop != &main_birdloop)
    birdloop_enter(loop);

  u8 state;
  switch (state = atomic_load_explicit(&hook->h.export_state, memory_order_relaxed))
  {
    case TES_HUNGRY:
      RT_LOCKED(RT_PUB(SKIP_BACK(struct rtable_private, exporter, hook->table)), tab)
	if ((state = atomic_load_explicit(&hook->h.export_state, memory_order_relaxed)) == TES_HUNGRY)
	  rt_table_export_start_feed(tab, hook);
      if (state != TES_STOP)
	break;
      /* fall through */
    case TES_STOP:
      rt_stop_export_common(&hook->h);
      break;
    default:
      bug("Uncorking a table export in a strange state: %u", state);
  }

  if (loop != &main_birdloop)
    birdloop_leave(loop);
}

static void
rt_table_export_start_locked(struct rtable_private *tab, struct rt_export_request *req)
{
  struct rt_exporter *re = &tab->exporter.e;
  rt_lock_table(tab);

  req->hook = rt_alloc_export(re, req->pool, sizeof(struct rt_table_export_hook));
  req->hook->req = req;

  struct rt_table_export_hook *hook = SKIP_BACK(struct rt_table_export_hook, h, req->hook);
  hook->h.event = (event) {
    .hook = rt_table_export_uncork,
    .data = hook,
  };

  if (rt_cork_check(&hook->h.event))
    rt_set_export_state(&hook->h, BIT32_ALL(TES_DOWN), TES_HUNGRY);
  else
    rt_table_export_start_feed(tab, hook);
}

static void
rt_table_export_start_feed(struct rtable_private *tab, struct rt_table_export_hook *hook)
{
  struct rt_exporter *re = &tab->exporter.e;
  struct rt_export_request *req = hook->h.req;

  /* stats zeroed by mb_allocz */
  switch (req->addr_mode)
  {
    case TE_ADDR_IN:
      if (tab->trie && net_val_match(tab->addr_type, NB_IP))
      {
	hook->walk_state = mb_allocz(hook->h.pool, sizeof (struct f_trie_walk_state));
	hook->walk_lock = rt_lock_trie(tab);
	trie_walk_init(hook->walk_state, tab->trie, req->addr);
	hook->h.event.hook = rt_feed_by_trie;
	hook->walk_last.type = 0;
	break;
      }
      /* fall through */
    case TE_ADDR_NONE:
      FIB_ITERATE_INIT(&hook->feed_fit, &tab->fib);
      hook->h.event.hook = rt_feed_by_fib;
      break;

    case TE_ADDR_EQUAL:
      hook->h.event.hook = rt_feed_equal;
      break;

    case TE_ADDR_FOR:
      hook->h.event.hook = rt_feed_for;
      break;

    default:
      bug("Requested an unknown export address mode");
  }

  DBG("New export hook %p req %p in table %s uc=%u\n", hook, req, tab->name, tab->use_count);

  struct rt_pending_export *rpe = rt_last_export(hook->table);
  req_trace(req, D_STATES, "Export initialized, last export %p (%lu)", rpe, rpe ? rpe->seq : 0);
  atomic_store_explicit(&hook->last_export, rpe, memory_order_relaxed);

  rt_init_export(re, req->hook);
}

static void
rt_table_export_start(struct rt_exporter *re, struct rt_export_request *req)
{
  RT_LOCKED(SKIP_BACK(rtable, priv.exporter.e, re), tab)
    rt_table_export_start_locked(tab, req);
}
 
void rt_request_export(rtable *t, struct rt_export_request *req)
{
  RT_LOCKED(t, tab)
    rt_table_export_start_locked(tab, req);  /* Is locked inside */
}

void
rt_request_export_other(struct rt_exporter *re, struct rt_export_request *req)
{
  return re->class->start(re, req);
}

struct rt_export_hook *
rt_alloc_export(struct rt_exporter *re, pool *pp, uint size)
{
  pool *p = rp_new(pp, pp->domain, "Export hook");
  struct rt_export_hook *hook = mb_allocz(p, size);

  hook->pool = p;
  hook->table = re;
  atomic_store_explicit(&hook->export_state, TES_DOWN, memory_order_release);

  hook->n = (node) {};
  add_tail(&re->hooks, &hook->n);

  return hook;
}

void
rt_init_export(struct rt_exporter *re UNUSED, struct rt_export_hook *hook)
{
  hook->event.data = hook;

  bmap_init(&hook->seq_map, hook->pool, 16);

  /* Regular export */
  rt_set_export_state(hook, BIT32_ALL(TES_DOWN, TES_HUNGRY), TES_FEEDING);
  rt_send_export_event(hook);
}

static int
rt_table_export_stop_locked(struct rt_export_hook *hh)
{
  struct rt_table_export_hook *hook = SKIP_BACK(struct rt_table_export_hook, h, hh);
  struct rtable_private *tab = SKIP_BACK(struct rtable_private, exporter, hook->table);

  /* Update export state, get old */
  switch (rt_set_export_state(hh, BIT32_ALL(TES_HUNGRY, TES_FEEDING, TES_READY), TES_STOP))
  {
    case TES_HUNGRY:
      rt_trace(tab, D_EVENTS, "Stopping export hook %s must wait for uncorking", hook->h.req->name);
      return 0;
    case TES_FEEDING:
      switch (hh->req->addr_mode)
      {
	case TE_ADDR_IN:
	  if (hook->walk_lock)
	  {
	    rt_unlock_trie(tab, hook->walk_lock);
	    hook->walk_lock = NULL;
	    mb_free(hook->walk_state);
	    hook->walk_state = NULL;
	    break;
	  }
	  /* fall through */
	case TE_ADDR_NONE:
	  fit_get(&tab->fib, &hook->feed_fit);
	  break;
      }
      break;

    case TES_STOP:
      bug("Tried to repeatedly stop the same export hook %s", hook->h.req->name);
  }

  rt_trace(tab, D_EVENTS, "Stopping export hook %s right now", hook->h.req->name);
  return 1;
}

static void
rt_table_export_stop(struct rt_export_hook *hh)
{
  struct rt_table_export_hook *hook = SKIP_BACK(struct rt_table_export_hook, h, hh);
  int ok = 0;

  RT_LOCKED_IF_NEEDED(SKIP_BACK(rtable, priv.exporter, hook->table), tab)
    ok = rt_table_export_stop_locked(hh);

  if (ok)
    rt_stop_export_common(hh);
}

void
rt_stop_export(struct rt_export_request *req, void (*stopped)(struct rt_export_request *))
{
  ASSERT_DIE(birdloop_inside(req->list->loop));
  ASSERT_DIE(req->hook);
  struct rt_export_hook *hook = req->hook;

  /* Set the stopped callback */
  hook->stopped = stopped;

  /* Run the stop code. Must:
   * _locked_ update export state to TES_STOP
   * and _unlocked_ call rt_stop_export_common() */
  hook->table->class->stop(hook);
}

/* Call this common code from the stop code in table export class */
void
rt_stop_export_common(struct rt_export_hook *hook)
{
  /* Reset the event as the stopped event */
  hook->event.hook = hook->table->class->done;

  /* Run the stopped event */
  rt_send_export_event(hook);
}

/**
 * rt_refresh_begin - start a refresh cycle
 * @t: related routing table
 * @c related channel
 *
 * This function starts a refresh cycle for given routing table and announce
 * hook. The refresh cycle is a sequence where the protocol sends all its valid
 * routes to the routing table (by rte_update()). After that, all protocol
 * routes (more precisely routes with @c as @sender) not sent during the
 * refresh cycle but still in the table from the past are pruned. This is
 * implemented by marking all related routes as stale by REF_STALE flag in
 * rt_refresh_begin(), then marking all related stale routes with REF_DISCARD
 * flag in rt_refresh_end() and then removing such routes in the prune loop.
 */
void
rt_refresh_begin(struct rt_import_request *req)
{
  struct rt_import_hook *hook = req->hook;
  ASSERT_DIE(hook);

  RT_LOCKED(hook->table, tab)
  {

  /* If the pruning routine is too slow */
  if (((hook->stale_set - hook->stale_pruned) & 0xff) >= 240)
  {
    log(L_WARN "Route refresh flood in table %s (stale_set=%u, stale_pruned=%u)", hook->table->name, hook->stale_set, hook->stale_pruned);

    /* Forcibly set all old routes' stale cycle to zero. */
    FIB_WALK(&tab->fib, net, n)
      {
       for (struct rte_storage *e = n->routes; e; e = e->next)
         if (e->rte.sender == req->hook)
           e->stale_cycle = 0;
      }
    FIB_WALK_END;

    /* Smash the route refresh counter and zero everything. */
    tab->rr_counter -= hook->stale_set - hook->stale_pruned;
    hook->stale_set = hook->stale_valid = hook->stale_pruning = hook->stale_pruned = 0;
  }

  /* Now we can safely increase the stale_set modifier */
  hook->stale_set++;

  /* The table must know that we're route-refreshing */
  tab->rr_counter++;

  rt_refresh_trace(tab, hook, "route refresh begin");
  }
}

/**
 * rt_refresh_end - end a refresh cycle
 * @t: related routing table
 * @c: related channel
 *
 * This function ends a refresh cycle for given routing table and announce
 * hook. See rt_refresh_begin() for description of refresh cycles.
 */
void
rt_refresh_end(struct rt_import_request *req)
{
  struct rt_import_hook *hook = req->hook;
  ASSERT_DIE(hook);

  RT_LOCKED(hook->table, tab)
  {
    /* Now valid routes are only those one with the latest stale_set value */
    UNUSED uint cnt = hook->stale_set - hook->stale_valid;
    hook->stale_valid = hook->stale_set;

    /* Here we can't kick the timer as we aren't in the table service loop */
    rt_schedule_prune(tab);

    rt_refresh_trace(tab, hook, "route refresh end");
  }
}

/**
 * rt_refresh_trace - log information about route refresh
 * @tab: table
 * @ih: import hook doing the route refresh
 * @msg: what is happening
 *
 * This function consistently logs route refresh messages.
 */
static void
rt_refresh_trace(struct rtable_private *tab, struct rt_import_hook *ih, const char *msg)
{
  if (ih->req->trace_routes & D_STATES)
    log(L_TRACE "%s: %s: rr %u set %u valid %u pruning %u pruned %u", ih->req->name, msg,
	tab->rr_counter, ih->stale_set, ih->stale_valid, ih->stale_pruning, ih->stale_pruned);
}

/**
 * rte_dump - dump a route
 * @e: &rte to be dumped
 *
 * This functions dumps contents of a &rte to debug output.
 */
void
rte_dump(struct rte_storage *e)
{
  debug("%-1N ", e->rte.net);
  debug("PF=%02x ", e->rte.pflags);
  ea_dump(e->rte.attrs);
  debug("\n");
}

/**
 * rt_dump - dump a routing table
 * @t: routing table to be dumped
 *
 * This function dumps contents of a given routing table to debug output.
 */
void
rt_dump(rtable *tp)
{
  RT_LOCKED(tp, t)
  {

  debug("Dump of routing table <%s>%s\n", t->name, t->deleted ? " (deleted)" : "");
#ifdef DEBUGGING
  fib_check(&t->fib);
#endif
  FIB_WALK(&t->fib, net, n)
    {
      for(struct rte_storage *e=n->routes; e; e=e->next)
	rte_dump(e);
    }
  FIB_WALK_END;
  debug("\n");

  }
}

/**
 * rt_dump_all - dump all routing tables
 *
 * This function dumps contents of all routing tables to debug output.
 */
void
rt_dump_all(void)
{
  rtable *t;
  node *n;

  WALK_LIST2(t, n, routing_tables, n)
    rt_dump(t);

  WALK_LIST2(t, n, deleted_routing_tables, n)
    rt_dump(t);
}

void
rt_dump_hooks(rtable *tp)
{
  RT_LOCKED(tp, tab)
  {

  debug("Dump of hooks in routing table <%s>%s\n", tab->name, tab->deleted ? " (deleted)" : "");
  debug("  nhu_state=%u use_count=%d rt_count=%u\n",
      tab->nhu_state, tab->use_count, tab->rt_count);
  debug("  last_rt_change=%t gc_time=%t gc_counter=%d prune_state=%u\n",
      tab->last_rt_change, tab->gc_time, tab->gc_counter, tab->prune_state);

  struct rt_import_hook *ih;
  WALK_LIST(ih, tab->imports)
  {
    ih->req->dump_req(ih->req);
    debug("  Import hook %p requested by %p: pref=%u"
       " last_state_change=%t import_state=%u stopped=%p\n",
       ih, ih->req, ih->stats.pref,
       ih->last_state_change, ih->import_state, ih->stopped);
  }

  struct rt_table_export_hook *eh;
  WALK_LIST(eh, tab->exporter.e.hooks)
  {
    eh->h.req->dump_req(eh->h.req);
    debug("  Export hook %p requested by %p:"
       " refeed_pending=%u last_state_change=%t export_state=%u\n",
       eh, eh->h.req, eh->refeed_pending, eh->h.last_state_change,
       atomic_load_explicit(&eh->h.export_state, memory_order_relaxed));
  }
  debug("\n");

  }
}

void
rt_dump_hooks_all(void)
{
  rtable *t;
  node *n;

  debug("Dump of all table hooks\n");

  WALK_LIST2(t, n, routing_tables, n)
    rt_dump_hooks(t);

  WALK_LIST2(t, n, deleted_routing_tables, n)
    rt_dump_hooks(t);
}

static inline void
rt_schedule_nhu(struct rtable_private *tab)
{
  if (tab->nhu_corked)
  {
    if (!(tab->nhu_corked & NHU_SCHEDULED))
      tab->nhu_corked |= NHU_SCHEDULED;
  }
  else if (!(tab->nhu_state & NHU_SCHEDULED))
  {
    rt_trace(tab, D_EVENTS, "Scheduling NHU");

    /* state change:
     *   NHU_CLEAN   -> NHU_SCHEDULED
     *   NHU_RUNNING -> NHU_DIRTY
     */
    if ((tab->nhu_state |= NHU_SCHEDULED) == NHU_SCHEDULED)
      birdloop_flag(tab->loop, RTF_NHU);
  }
}

void
rt_schedule_prune(struct rtable_private *tab)
{
  if (tab->prune_state == 0)
    birdloop_flag(tab->loop, RTF_CLEANUP);

  /* state change 0->1, 2->3 */
  tab->prune_state |= 1;
}

static void
rt_export_used(struct rt_table_exporter *e, const char *who, const char *why)
{
  struct rtable_private *tab = SKIP_BACK(struct rtable_private, exporter, e);
  ASSERT_DIE(RT_IS_LOCKED(tab));

  rt_trace(tab, D_EVENTS, "Export cleanup requested by %s %s", who, why);

  if (tab->export_used)
    return;

  tab->export_used = 1;
  birdloop_flag(tab->loop, RTF_CLEANUP);
}

static void
rt_flag_handler(struct birdloop_flag_handler *fh, u32 flags)
{
  RT_LOCKED(RT_PUB(SKIP_BACK(struct rtable_private, fh, fh)), tab)
  {
    ASSERT_DIE(birdloop_inside(tab->loop));
    rt_lock_table(tab);

    if (flags & RTF_NHU)
      rt_next_hop_update(tab);

    if (flags & RTF_EXPORT)
      rt_kick_export_settle(tab);

    if (flags & RTF_CLEANUP)
    {
      if (tab->export_used)
	rt_export_cleanup(tab);

      if (tab->prune_state)
	rt_prune_table(tab);
    }

    if (flags & RTF_DELETE)
    {
      if (tab->hostcache)
	rt_stop_export(&tab->hostcache->req, NULL);

      rt_unlock_table(tab);
    }

    rt_unlock_table(tab);
  }
}

static void
rt_prune_timer(timer *t)
{
  RT_LOCKED((rtable *) t->data, tab)
    if (tab->gc_counter >= tab->config->gc_threshold)
      rt_schedule_prune(tab);
}

static void
rt_kick_prune_timer(struct rtable_private *tab)
{
  /* Return if prune is already scheduled */
  if (tm_active(tab->prune_timer) || (tab->prune_state & 1))
    return;

  /* Randomize GC period to +/- 50% */
  btime gc_period = tab->config->gc_period;
  gc_period = (gc_period / 2) + (random_u32() % (uint) gc_period);
  tm_start_in(tab->prune_timer, gc_period, tab->loop);
}


static void
rt_flowspec_export_one(struct rt_export_request *req, const net_addr *net, struct rt_pending_export *first)
{
  struct rt_flowspec_link *ln = SKIP_BACK(struct rt_flowspec_link, req, req);
  rtable *dst_pub = ln->dst;
  ASSUME(rt_is_flow(dst_pub));
  struct rtable_private *dst = RT_LOCK(dst_pub);

  /* No need to inspect it further if recalculation is already scheduled */
  if ((dst->nhu_state == NHU_SCHEDULED) || (dst->nhu_state == NHU_DIRTY)
      || !trie_match_net(dst->flowspec_trie, net))
  {
    RT_UNLOCK(dst_pub);
    rpe_mark_seen_all(req->hook, first, NULL, NULL);
    return;
  }

  /* This net may affect some flowspecs, check the actual change */
  const rte *o = RTE_VALID_OR_NULL(first->old_best);
  struct rte_storage *new_best = first->new_best;

  RPE_WALK(first, rpe, NULL)
  {
    rpe_mark_seen(req->hook, rpe);
    new_best = rpe->new_best;
  }

  /* Yes, something has actually changed. Schedule the update. */
  if (o != RTE_VALID_OR_NULL(new_best))
    rt_schedule_nhu(dst);

  RT_UNLOCK(dst_pub);
}

static void
rt_flowspec_dump_req(struct rt_export_request *req)
{
  struct rt_flowspec_link *ln = SKIP_BACK(struct rt_flowspec_link, req, req);
  debug("  Flowspec link for table %s (%p)\n", ln->dst->name, req);
}

static void
rt_flowspec_log_state_change(struct rt_export_request *req, u8 state)
{
  struct rt_flowspec_link *ln = SKIP_BACK(struct rt_flowspec_link, req, req);
  rt_trace(ln->dst, D_STATES, "Flowspec link from %s export state changed to %s",
      ln->src->name, rt_export_state_name(state));
}

static struct rt_flowspec_link *
rt_flowspec_find_link(struct rtable_private *src, rtable *dst)
{
  struct rt_table_export_hook *hook; node *n;
  WALK_LIST2(hook, n, src->exporter.e.hooks, h.n)
    switch (atomic_load_explicit(&hook->h.export_state, memory_order_acquire))
    {
      case TES_HUNGRY:
      case TES_FEEDING:
      case TES_READY:
	if (hook->h.req->export_one == rt_flowspec_export_one)
	{
	  struct rt_flowspec_link *ln = SKIP_BACK(struct rt_flowspec_link, req, hook->h.req);
	  if (ln->dst == dst)
	    return ln;
	}
    }

  return NULL;
}

void
rt_flowspec_link(rtable *src_pub, rtable *dst_pub)
{
  ASSERT(rt_is_ip(src_pub));
  ASSERT(rt_is_flow(dst_pub));

  int lock_dst = 0;

  birdloop_enter(dst_pub->loop);

  RT_LOCKED(src_pub, src)
  {
    struct rt_flowspec_link *ln = rt_flowspec_find_link(src, dst_pub);

    if (!ln)
    {
      pool *p = birdloop_pool(dst_pub->loop);
      ln = mb_allocz(p, sizeof(struct rt_flowspec_link));
      ln->src = src_pub;
      ln->dst = dst_pub;
      ln->req = (struct rt_export_request) {
	.name = mb_sprintf(p, "%s.flowspec.notifier", dst_pub->name),
	.list = birdloop_event_list(dst_pub->loop),
	.pool = p,
	.trace_routes = src->config->debug,
	.dump_req = rt_flowspec_dump_req,
	.log_state_change = rt_flowspec_log_state_change,
	.export_one = rt_flowspec_export_one,
      };

      rt_table_export_start_locked(src, &ln->req);

      lock_dst = 1;
    }

    ln->uc++;
  }

  if (lock_dst)
    rt_lock_table(dst_pub);

  birdloop_leave(dst_pub->loop);
}

static void
rt_flowspec_link_stopped(struct rt_export_request *req)
{
  struct rt_flowspec_link *ln = SKIP_BACK(struct rt_flowspec_link, req, req);
  rtable *dst = ln->dst;

  mb_free(ln);
  rt_unlock_table(dst);
}

void
rt_flowspec_unlink(rtable *src, rtable *dst)
{
  birdloop_enter(dst->loop);

  struct rt_flowspec_link *ln;
  RT_LOCKED(src, t)
  {
    ln = rt_flowspec_find_link(t, dst);

    ASSERT(ln && (ln->uc > 0));

    if (!--ln->uc)
      rt_stop_export(&ln->req, rt_flowspec_link_stopped);
  }

  birdloop_leave(dst->loop);
}

static void
rt_flowspec_reset_trie(struct rtable_private *tab)
{
  linpool *lp = tab->flowspec_trie->lp;
  int ipv4 = tab->flowspec_trie->ipv4;

  lp_flush(lp);
  tab->flowspec_trie = f_new_trie(lp, 0);
  tab->flowspec_trie->ipv4 = ipv4;
}

static void
rt_free(resource *_r)
{
  struct rtable_private *r = SKIP_BACK(struct rtable_private, r, _r);

  DBG("Deleting routing table %s\n", r->name);
  ASSERT_DIE(r->use_count == 0);

  r->config->table = NULL;
  rem_node(&r->n);

  if (r->hostcache)
    rt_free_hostcache(r);

  /* Freed automagically by the resource pool
  fib_free(&r->fib);
  hmap_free(&r->id_map);
  rfree(r->rt_event);
  mb_free(r);
  */
}

static void
rt_res_dump(resource *_r, unsigned indent)
{
  struct rtable_private *r = SKIP_BACK(struct rtable_private, r, _r);

  debug("name \"%s\", addr_type=%s, rt_count=%u, use_count=%d\n",
      r->name, net_label[r->addr_type], r->rt_count, r->use_count);

  char x[32];
  bsprintf(x, "%%%dspending export %%p\n", indent + 2);

  node *n;
  WALK_LIST(n, r->exporter.pending)
    debug(x, "", n);
}

static struct resclass rt_class = {
  .name = "Routing table",
  .size = sizeof(rtable),
  .free = rt_free,
  .dump = rt_res_dump,
  .lookup = NULL,
  .memsize = NULL,
};

static const struct rt_exporter_class rt_table_exporter_class = {
  .start = rt_table_export_start,
  .stop = rt_table_export_stop,
  .done = rt_table_export_done,
};

void
rt_exporter_init(struct rt_exporter *e)
{
  init_list(&e->hooks);
}

static struct idm rtable_idm;
uint rtable_max_id = 0;

rtable *
rt_setup(pool *pp, struct rtable_config *cf)
{
  ASSERT_DIE(birdloop_inside(&main_birdloop));

  /* Start the service thread */
  struct birdloop *loop = birdloop_new(pp, DOMAIN_ORDER(service), 0, "Routing table service %s", cf->name);
  birdloop_enter(loop);
  pool *sp = birdloop_pool(loop);

  /* Create the table domain and pool */
  DOMAIN(rtable) dom = DOMAIN_NEW(rtable);
  LOCK_DOMAIN(rtable, dom);

  pool *p = rp_newf(sp, dom.rtable, "Routing table data %s", cf->name);

  /* Create the actual table */
  struct rtable_private *t = ralloc(p, &rt_class);
  t->rp = p;
  t->loop = loop;
  t->lock = dom;

  t->rte_slab = sl_new(p, sizeof(struct rte_storage));

  t->name = cf->name;
  t->config = cf;
  t->addr_type = cf->addr_type;
  t->id = idm_alloc(&rtable_idm);
  if (t->id >= rtable_max_id)
    rtable_max_id = t->id + 1;

  fib_init(&t->fib, p, t->addr_type, sizeof(net), OFFSETOF(net, n), 0, NULL);

  if (cf->trie_used)
  {
    t->trie = f_new_trie(lp_new_default(p), 0);
    t->trie->ipv4 = net_val_match(t->addr_type, NB_IP4 | NB_VPN4 | NB_ROA4);

    t->fib.init = net_init_with_trie;
  }

  init_list(&t->imports);

  hmap_init(&t->id_map, p, 1024);
  hmap_set(&t->id_map, 0);

  t->fh = (struct birdloop_flag_handler) { .hook = rt_flag_handler, };
  t->nhu_uncork_event = ev_new_init(p, rt_nhu_uncork, t);
  t->prune_timer = tm_new_init(p, rt_prune_timer, t, 0, 0);
  t->last_rt_change = t->gc_time = current_time();

  t->export_settle = SETTLE_INIT(&cf->export_settle, rt_announce_exports, NULL);

  t->exporter = (struct rt_table_exporter) {
    .e = {
      .class = &rt_table_exporter_class,
      .addr_type = t->addr_type,
      .rp = t->rp,
    },
    .next_seq = 1,
  };

  rt_exporter_init(&t->exporter.e);

  init_list(&t->exporter.pending);

  t->cork_threshold = cf->cork_threshold;

  t->rl_pipe = (struct tbf) TBF_DEFAULT_LOG_LIMITS;

  if (rt_is_flow(RT_PUB(t)))
  {
    t->flowspec_trie = f_new_trie(lp_new_default(p), 0);
    t->flowspec_trie->ipv4 = (t->addr_type == NET_FLOW4);
  }

  UNLOCK_DOMAIN(rtable, dom);

  /* Setup the service thread flag handler */
  birdloop_flag_set_handler(t->loop, &t->fh);
  birdloop_leave(t->loop);

  return RT_PUB(t);
}

/**
 * rt_init - initialize routing tables
 *
 * This function is called during BIRD startup. It initializes the
 * routing table module.
 */
void
rt_init(void)
{
  rta_init();
  rt_table_pool = rp_new(&root_pool, the_bird_domain.the_bird, "Routing tables");
  init_list(&routing_tables);
  init_list(&deleted_routing_tables);
  ev_init_list(&rt_cork.queue, &main_birdloop, "Route cork release");
  rt_cork.run = (event) { .hook = rt_cork_release_hook };
  idm_init(&rtable_idm, rt_table_pool, 256);
}


/**
 * rt_prune_table - prune a routing table
 *
 * The prune loop scans routing tables and removes routes belonging to flushing
 * protocols, discarded routes and also stale network entries. It is called from
 * rt_event(). The event is rescheduled if the current iteration do not finish
 * the table. The pruning is directed by the prune state (@prune_state),
 * specifying whether the prune cycle is scheduled or running, and there
 * is also a persistent pruning iterator (@prune_fit).
 *
 * The prune loop is used also for channel flushing. For this purpose, the
 * channels to flush are marked before the iteration and notified after the
 * iteration.
 */
static void
rt_prune_table(struct rtable_private *tab)
{
  struct fib_iterator *fit = &tab->prune_fit;
  int limit = 2000;

  struct rt_import_hook *ih;
  node *n, *x;

  rt_trace(tab, D_STATES, "Pruning");
#ifdef DEBUGGING
  fib_check(&tab->fib);
#endif

  if (tab->prune_state == 0)
    return;

  if (tab->prune_state == 1)
  {
    /* Mark channels to flush */
    WALK_LIST2(ih, n, tab->imports, n)
      if (ih->import_state == TIS_STOP)
	rt_set_import_state(ih, TIS_FLUSHING);
      else if ((ih->stale_valid != ih->stale_pruning) && (ih->stale_pruning == ih->stale_pruned))
      {
	ih->stale_pruning = ih->stale_valid;
	rt_refresh_trace(tab, ih, "table prune after refresh begin");
      }

    FIB_ITERATE_INIT(fit, &tab->fib);
    tab->prune_state = 2;

    tab->gc_counter = 0;
    tab->gc_time = current_time();

    if (tab->prune_trie)
    {
      /* Init prefix trie pruning */
      tab->trie_new = f_new_trie(lp_new_default(tab->rp), 0);
      tab->trie_new->ipv4 = tab->trie->ipv4;
    }
  }

again:
  FIB_ITERATE_START(&tab->fib, fit, net, n)
    {
    rescan:
      if (limit <= 0)
      {
	FIB_ITERATE_PUT(fit);
	birdloop_flag(tab->loop, RTF_CLEANUP);
	return;
      }

      for (struct rte_storage *e=n->routes; e; e=e->next)
      {
	struct rt_import_hook *s = e->rte.sender;
	if ((s->import_state == TIS_FLUSHING) ||
	    (e->rte.stale_cycle < s->stale_valid) ||
	    (e->rte.stale_cycle > s->stale_set))
	  {
	    rte_recalculate(tab, e->rte.sender, n, NULL, e->rte.src);
	    limit--;

	    goto rescan;
	  }
      }

      if (!n->routes && !n->first)		/* Orphaned FIB entry */
	{
	  FIB_ITERATE_PUT(fit);
	  fib_delete(&tab->fib, n);
	  goto again;
	}

      if (tab->trie_new)
      {
	trie_add_prefix(tab->trie_new, n->n.addr, n->n.addr->pxlen, n->n.addr->pxlen);
	limit--;
      }
    }
  FIB_ITERATE_END;

  rt_trace(tab, D_EVENTS, "Prune done, scheduling export timer");
  rt_kick_export_settle(tab);

#ifdef DEBUGGING
  fib_check(&tab->fib);
#endif

  /* state change 2->0, 3->1 */
  if (tab->prune_state &= 1)
    birdloop_flag(tab->loop, RTF_CLEANUP);

  if (tab->trie_new)
  {
    /* Finish prefix trie pruning */

    if (!tab->trie_lock_count)
    {
      rfree(tab->trie->lp);
    }
    else
    {
      ASSERT(!tab->trie_old);
      tab->trie_old = tab->trie;
      tab->trie_old_lock_count = tab->trie_lock_count;
      tab->trie_lock_count = 0;
    }

    tab->trie = tab->trie_new;
    tab->trie_new = NULL;
    tab->prune_trie = 0;
  }
  else
  {
    /* Schedule prefix trie pruning */
    if (tab->trie && !tab->trie_old && (tab->trie->prefix_count > (2 * tab->fib.entries)))
    {
      /* state change 0->1, 2->3 */
      tab->prune_state |= 1;
      tab->prune_trie = 1;
    }
  }

  /* Close flushed channels */
  WALK_LIST2_DELSAFE(ih, n, x, tab->imports, n)
    if (ih->import_state == TIS_FLUSHING)
    {
      DBG("flushing %s %s rr %u", ih->req->name, tab->name, tab->rr_counter);
      ih->flush_seq = tab->exporter.next_seq;
      rt_set_import_state(ih, TIS_WAITING);
      tab->rr_counter--;
      tab->wait_counter++;
    }
    else if (ih->stale_pruning != ih->stale_pruned)
    {
      tab->rr_counter -= (ih->stale_pruning - ih->stale_pruned);
      ih->stale_pruned = ih->stale_pruning;
      rt_refresh_trace(tab, ih, "table prune after refresh end");
    }

  /* In some cases, we may want to directly proceed to export cleanup */
  if (tab->wait_counter && (EMPTY_LIST(tab->exporter.e.hooks) || !tab->exporter.first))
    rt_export_cleanup(tab);
}

static void
rt_export_cleanup(struct rtable_private *tab)
{
  tab->export_used = 0;

  u64 min_seq = ~((u64) 0);
  struct rt_pending_export *last_export_to_free = NULL;
  struct rt_pending_export *first = tab->exporter.first;
  int want_prune = 0;

  struct rt_table_export_hook *eh;
  node *n;
  WALK_LIST2(eh, n, tab->exporter.e.hooks, h.n)
  {
    switch (atomic_load_explicit(&eh->h.export_state, memory_order_acquire))
    {
      /* Export cleanup while feeding isn't implemented */
      case TES_FEEDING:
	goto done;

      /* States not interfering with export cleanup */
      case TES_DOWN:	/* This should not happen at all */
	log(L_WARN "%s: Export cleanup found hook %s in explicit state TES_DOWN", tab->name, eh->h.req->name);
	/* fall through */
      case TES_HUNGRY:	/* Feeding waiting for uncork */
      case TES_STOP:	/* No more export will happen on this hook */
	continue;

      /* Regular export */
      case TES_READY:
	{
	  struct rt_pending_export *last = atomic_load_explicit(&eh->last_export, memory_order_acquire);
	  if (!last)
	    /* No last export means that the channel has exported nothing since last cleanup */
	    goto done;

	  else if (min_seq > last->seq)
	  {
	    min_seq = last->seq;
	    last_export_to_free = last;
	  }
	  continue;
	}

      default:
	bug("%s: Strange export state of hook %s: %d", tab->name, eh->h.req->name, atomic_load_explicit(&eh->h.export_state, memory_order_relaxed));
    }
  }

  tab->exporter.first = last_export_to_free ? rt_next_export_fast(last_export_to_free) : NULL;

  rt_trace(tab, D_STATES, "Export cleanup, old exporter.first seq %lu, new %lu, min_seq %ld",
      first ? first->seq : 0,
      tab->exporter.first ? tab->exporter.first->seq : 0,
      min_seq);

  WALK_LIST2(eh, n, tab->exporter.e.hooks, h.n)
  {
    if (atomic_load_explicit(&eh->h.export_state, memory_order_acquire) != TES_READY)
      continue;

    struct rt_pending_export *last = atomic_load_explicit(&eh->last_export, memory_order_acquire);
    if (last == last_export_to_free)
    {
      /* This may fail when the channel managed to export more inbetween. This is OK. */
      atomic_compare_exchange_strong_explicit(
	  &eh->last_export, &last, NULL,
	  memory_order_release,
	  memory_order_relaxed);

      DBG("store hook=%p last_export=NULL\n", eh);
    }
  }

  while (first && (first->seq <= min_seq))
  {
    ASSERT_DIE(first->new || first->old);

    const net_addr *n = first->new ?
      first->new->rte.net :
      first->old->rte.net;
    net *net = SKIP_BACK(struct network, n.addr, (net_addr (*)[0]) n);

    ASSERT_DIE(net->first == first);

    if (first == net->last)
      /* The only export here */
      net->last = net->first = NULL;
    else
      /* First is now the next one */
      net->first = atomic_load_explicit(&first->next, memory_order_relaxed);

    want_prune += !net->routes && !net->first;

    /* For now, the old route may be finally freed */
    if (first->old)
    {
      rt_rte_trace_in(D_ROUTES, first->old->rte.sender->req, &first->old->rte, "freed");
      hmap_clear(&tab->id_map, first->old->rte.id);
      rte_free(first->old);
    }

#ifdef LOCAL_DEBUG
    memset(first, 0xbd, sizeof(struct rt_pending_export));
#endif

    struct rt_export_block *reb = HEAD(tab->exporter.pending);
    ASSERT_DIE(reb == PAGE_HEAD(first));

    u32 pos = (first - &reb->export[0]);
    u32 end = atomic_load_explicit(&reb->end, memory_order_relaxed);
    ASSERT_DIE(pos < end);

    struct rt_pending_export *next = NULL;

    if (++pos < end)
      next = &reb->export[pos];
    else
    {
      rem_node(&reb->n);

#ifdef LOCAL_DEBUG
      memset(reb, 0xbe, page_size);
#endif

      free_page(reb);

      if (EMPTY_LIST(tab->exporter.pending))
      {
	rt_trace(tab, D_EVENTS, "Resetting export seq");

	node *n;
	WALK_LIST2(eh, n, tab->exporter.e.hooks, h.n)
	{
	  if (atomic_load_explicit(&eh->h.export_state, memory_order_acquire) != TES_READY)
	    continue;

	  ASSERT_DIE(atomic_load_explicit(&eh->last_export, memory_order_acquire) == NULL);
	  bmap_reset(&eh->h.seq_map, 16);
	}

	tab->exporter.next_seq = 1;
      }
      else
      {
	reb = HEAD(tab->exporter.pending);
	next = &reb->export[0];
      }
    }

    first = next;
  }

  rt_check_cork_low(tab);

done:;
  struct rt_import_hook *ih; node *x;
  if (tab->wait_counter)
    WALK_LIST2_DELSAFE(ih, n, x, tab->imports, n)
      if (ih->import_state == TIS_WAITING)
	if (!first || (first->seq >= ih->flush_seq))
	{
	  ih->import_state = TIS_CLEARED;
	  tab->wait_counter--;
	  ev_send(ih->req->list, &ih->announce_event);
	}

  if ((tab->gc_counter += want_prune) >= tab->config->gc_threshold)
    rt_kick_prune_timer(tab);

  if (tab->export_used)
    birdloop_flag(tab->loop, RTF_CLEANUP);

  if (EMPTY_LIST(tab->exporter.pending))
    settle_cancel(&tab->export_settle);
}

static void
rt_cork_release_hook(void *data UNUSED)
{
  do synchronize_rcu();
  while (
      !atomic_load_explicit(&rt_cork.active, memory_order_acquire) &&
      ev_run_list(&rt_cork.queue)
      );
}

/**
 * rt_lock_trie - lock a prefix trie of a routing table
 * @tab: routing table with prefix trie to be locked
 *
 * The prune loop may rebuild the prefix trie and invalidate f_trie_walk_state
 * structures. Therefore, asynchronous walks should lock the prefix trie using
 * this function. That allows the prune loop to rebuild the trie, but postpones
 * its freeing until all walks are done (unlocked by rt_unlock_trie()).
 *
 * Return a current trie that will be locked, the value should be passed back to
 * rt_unlock_trie() for unlocking.
 *
 */
struct f_trie *
rt_lock_trie(struct rtable_private *tab)
{
  ASSERT(tab->trie);

  tab->trie_lock_count++;
  return tab->trie;
}

/**
 * rt_unlock_trie - unlock a prefix trie of a routing table
 * @tab: routing table with prefix trie to be locked
 * @trie: value returned by matching rt_lock_trie()
 *
 * Done for trie locked by rt_lock_trie() after walk over the trie is done.
 * It may free the trie and schedule next trie pruning.
 */
void
rt_unlock_trie(struct rtable_private *tab, struct f_trie *trie)
{
  ASSERT(trie);

  if (trie == tab->trie)
  {
    /* Unlock the current prefix trie */
    ASSERT(tab->trie_lock_count);
    tab->trie_lock_count--;
  }
  else if (trie == tab->trie_old)
  {
    /* Unlock the old prefix trie */
    ASSERT(tab->trie_old_lock_count);
    tab->trie_old_lock_count--;

    /* Free old prefix trie that is no longer needed */
    if (!tab->trie_old_lock_count)
    {
      rfree(tab->trie_old->lp);
      tab->trie_old = NULL;

      /* Kick prefix trie pruning that was postponed */
      if (tab->trie && (tab->trie->prefix_count > (2 * tab->fib.entries)))
      {
	tab->prune_trie = 1;
	rt_kick_prune_timer(tab);
      }
    }
  }
  else
    log(L_BUG "Invalid arg to rt_unlock_trie()");
}


void
rt_preconfig(struct config *c)
{
  init_list(&c->tables);

  c->def_tables[NET_IP4] = cf_define_symbol(c, cf_get_symbol(c, "master4"), SYM_TABLE, table, NULL);
  c->def_tables[NET_IP6] = cf_define_symbol(c, cf_get_symbol(c, "master6"), SYM_TABLE, table, NULL);
}

void
rt_postconfig(struct config *c)
{
  uint num_tables = list_length(&c->tables);
  btime def_gc_period = 400 MS * num_tables;
  def_gc_period = MAX(def_gc_period, 10 S);
  def_gc_period = MIN(def_gc_period, 600 S);

  struct rtable_config *rc;
  WALK_LIST(rc, c->tables)
    if (rc->gc_period == (uint) -1)
      rc->gc_period = (uint) def_gc_period;

  for (uint net_type = 0; net_type < NET_MAX; net_type++)
    if (c->def_tables[net_type] && !c->def_tables[net_type]->table)
    {
      c->def_tables[net_type]->class = SYM_VOID;
      c->def_tables[net_type] = NULL;
    }
}


/*
 * Some functions for handing internal next hop updates
 * triggered by rt_schedule_nhu().
 */

void
ea_set_hostentry(ea_list **to, rtable *dep, rtable *src, ip_addr gw, ip_addr ll, u32 lnum, u32 labels[lnum])
{
  struct {
    struct adata ad;
    struct hostentry *he;
    u32 labels[0];
  } *head = (void *) tmp_alloc_adata(sizeof *head + sizeof(u32) * lnum - sizeof(struct adata));

  RT_LOCKED(src, tab)
    head->he = rt_get_hostentry(tab, gw, ll, dep);
  memcpy(head->labels, labels, lnum * sizeof(u32));

  ea_set_attr(to, EA_LITERAL_DIRECT_ADATA(
	&ea_gen_hostentry, 0, &head->ad));
}


static void
rta_apply_hostentry(struct rtable_private *tab UNUSED, ea_list **to, struct hostentry_adata *head)
{
  struct hostentry *he = head->he;
  u32 *labels = head->labels;
  u32 lnum = (u32 *) (head->ad.data + head->ad.length) - labels;

  ea_set_attr_u32(to, &ea_gen_igp_metric, 0, he->igp_metric);

  if (!he->src)
  {
    ea_set_dest(to, 0, RTD_UNREACHABLE);
    return;
  }

  eattr *he_nh_ea = ea_find(he->src, &ea_gen_nexthop);
  ASSERT_DIE(he_nh_ea);

  struct nexthop_adata *nhad = (struct nexthop_adata *) he_nh_ea->u.ptr;
  int idest = nhea_dest(he_nh_ea);

  if ((idest != RTD_UNICAST) ||
      !lnum && he->nexthop_linkable)
  { /* Just link the nexthop chain, no label append happens. */
    ea_copy_attr(to, he->src, &ea_gen_nexthop);
    return;
  }

  uint total_size = OFFSETOF(struct nexthop_adata, nh);

  NEXTHOP_WALK(nh, nhad)
  {
    if (nh->labels + lnum > MPLS_MAX_LABEL_STACK)
    {
      log(L_WARN "Sum of label stack sizes %d + %d = %d exceedes allowed maximum (%d)",
	    nh->labels, lnum, nh->labels + lnum, MPLS_MAX_LABEL_STACK);
      continue;
    }

    total_size += NEXTHOP_SIZE_CNT(nh->labels + lnum);
  }

  if (total_size == OFFSETOF(struct nexthop_adata, nh))
  {
    log(L_WARN "No valid nexthop remaining, setting route unreachable");

    struct nexthop_adata nha = {
      .ad.length = NEXTHOP_DEST_SIZE,
      .dest = RTD_UNREACHABLE,
    };

    ea_set_attr_data(to, &ea_gen_nexthop, 0, &nha.ad.data, nha.ad.length);
    return;
  }

  struct nexthop_adata *new = (struct nexthop_adata *) tmp_alloc_adata(total_size);
  struct nexthop *dest = &new->nh;

  NEXTHOP_WALK(nh, nhad)
  {
    if (nh->labels + lnum > MPLS_MAX_LABEL_STACK)
      continue;

    memcpy(dest, nh, NEXTHOP_SIZE(nh));
    if (lnum)
    {
      memcpy(&(dest->label[dest->labels]), labels, lnum * sizeof labels[0]);
      dest->labels += lnum;
    }

    if (ipa_nonzero(nh->gw))
      /* Router nexthop */
      dest->flags = (dest->flags & RNF_ONLINK);
    else if (!(nh->iface->flags & IF_MULTIACCESS) || (nh->iface->flags & IF_LOOPBACK))
      dest->gw = IPA_NONE;		/* PtP link - no need for nexthop */
    else if (ipa_nonzero(he->link))
      dest->gw = he->link;		/* Device nexthop with link-local address known */
    else
      dest->gw = he->addr;		/* Device nexthop with link-local address unknown */

    dest = NEXTHOP_NEXT(dest);
  }

  /* Fix final length */
  new->ad.length = (void *) dest - (void *) new->ad.data;
  ea_set_attr(to, EA_LITERAL_DIRECT_ADATA(
	&ea_gen_nexthop, 0, &new->ad));
}

static inline struct hostentry_adata *
rta_next_hop_outdated(ea_list *a)
{
  /* First retrieve the hostentry */
  eattr *heea = ea_find(a, &ea_gen_hostentry);
  if (!heea)
    return NULL;

  struct hostentry_adata *head = (struct hostentry_adata *) heea->u.ptr;

  /* If no nexthop is present, we have to create one */
  eattr *a_nh_ea = ea_find(a, &ea_gen_nexthop);
  if (!a_nh_ea)
    return head;

  struct nexthop_adata *nhad = (struct nexthop_adata *) a_nh_ea->u.ptr;

  /* Shortcut for unresolvable hostentry */
  if (!head->he->src)
    return NEXTHOP_IS_REACHABLE(nhad) ? head : NULL;

  /* Comparing our nexthop with the hostentry nexthop */
  eattr *he_nh_ea = ea_find(head->he->src, &ea_gen_nexthop);

  return (
      (ea_get_int(a, &ea_gen_igp_metric, IGP_METRIC_UNKNOWN) != head->he->igp_metric) ||
      (!head->he->nexthop_linkable) ||
      (!he_nh_ea != !a_nh_ea) ||
      (he_nh_ea && a_nh_ea && !adata_same(he_nh_ea->u.ptr, a_nh_ea->u.ptr)))
    ? head : NULL;
}

static inline int
rt_next_hop_update_rte(const rte *old, rte *new)
{
  struct hostentry_adata *head = rta_next_hop_outdated(old->attrs);
  if (!head)
    return 0;

  *new = *old;
  RT_LOCKED(head->he->owner, tab)
    rta_apply_hostentry(tab, &new->attrs, head);
  return 1;
}

static inline void
rt_next_hop_resolve_rte(rte *r)
{
  eattr *heea = ea_find(r->attrs, &ea_gen_hostentry);
  if (!heea)
    return;

  struct hostentry_adata *head = (struct hostentry_adata *) heea->u.ptr;

  RT_LOCKED(head->he->owner, tab)
    rta_apply_hostentry(tab, &r->attrs, head);
}

#ifdef CONFIG_BGP

static inline int
net_flow_has_dst_prefix(const net_addr *n)
{
  ASSUME(net_is_flow(n));

  if (n->pxlen)
    return 1;

  if (n->type == NET_FLOW4)
  {
    const net_addr_flow4 *n4 = (void *) n;
    return (n4->length > sizeof(net_addr_flow4)) && (n4->data[0] == FLOW_TYPE_DST_PREFIX);
  }
  else
  {
    const net_addr_flow6 *n6 = (void *) n;
    return (n6->length > sizeof(net_addr_flow6)) && (n6->data[0] == FLOW_TYPE_DST_PREFIX);
  }
}

static inline int
rta_as_path_is_empty(ea_list *a)
{
  eattr *e = ea_find(a, "bgp_path");
  return !e || (as_path_getlen(e->u.ptr) == 0);
}

static inline u32
rta_get_first_asn(ea_list *a)
{
  eattr *e = ea_find(a, "bgp_path");
  u32 asn;

  return (e && as_path_get_first_regular(e->u.ptr, &asn)) ? asn : 0;
}

static inline enum flowspec_valid
rt_flowspec_check(rtable *tab_ip, rtable *tab_flow, const net_addr *n, ea_list *a, int interior)
{
  ASSERT(rt_is_ip(tab_ip));
  ASSERT(rt_is_flow(tab_flow));

  /* RFC 8955 6. a) Flowspec has defined dst prefix */
  if (!net_flow_has_dst_prefix(n))
    return FLOWSPEC_INVALID;

  /* RFC 9117 4.1. Accept  AS_PATH is empty (fr */
  if (interior && rta_as_path_is_empty(a))
    return FLOWSPEC_VALID;


  /* RFC 8955 6. b) Flowspec and its best-match route have the same originator */

  /* Find flowspec dst prefix */
  net_addr dst;
  if (n->type == NET_FLOW4)
    net_fill_ip4(&dst, net4_prefix(n), net4_pxlen(n));
  else
    net_fill_ip6(&dst, net6_prefix(n), net6_pxlen(n));

  rte rb = {};
  net_addr_union nau;
  RT_LOCKED(tab_ip, tip)
  {
    ASSERT(tip->trie);
    /* Find best-match BGP unicast route for flowspec dst prefix */
    net *nb = net_route(tip, &dst);
    if (nb)
    {
      rb = RTE_COPY_VALID(nb->routes);
      rta_clone(rb.attrs);
      net_copy(&nau.n, nb->n.addr);
      rb.net = &nau.n;
    }
  }

  /* Register prefix to trie for tracking further changes */
  int max_pxlen = (n->type == NET_FLOW4) ? IP4_MAX_PREFIX_LENGTH : IP6_MAX_PREFIX_LENGTH;
  RT_LOCKED(tab_flow, tfl)
    trie_add_prefix(tfl->flowspec_trie, &dst, (rb.net ? rb.net->pxlen : 0), max_pxlen);

  /* No best-match BGP route -> no flowspec */
  if (!rb.attrs || (rt_get_source_attr(&rb) != RTS_BGP))
    return FLOWSPEC_INVALID;

  /* Find ORIGINATOR_ID values */
  u32 orig_a = ea_get_int(a, "bgp_originator_id", 0);
  u32 orig_b = ea_get_int(rb.attrs, "bgp_originator_id", 0);

  /* Originator is either ORIGINATOR_ID (if present), or BGP neighbor address (if not) */
  if ((orig_a != orig_b) || (!orig_a && !orig_b && !ipa_equal(
	  ea_get_ip(a, &ea_gen_from, IPA_NONE),
	  ea_get_ip(rb.attrs, &ea_gen_from, IPA_NONE)
	  )))
    return FLOWSPEC_INVALID;


  /* Find ASN of the best-match route, for use in next checks */
  u32 asn_b = rta_get_first_asn(rb.attrs);
  if (!asn_b)
    return FLOWSPEC_INVALID;

  /* RFC 9117 4.2. For EBGP, flowspec and its best-match route are from the same AS */
  if (!interior && (rta_get_first_asn(a) != asn_b))
    return FLOWSPEC_INVALID;

  /* RFC 8955 6. c) More-specific routes are from the same AS as the best-match route */
  RT_LOCKED(tab_ip, tip)
  {
    TRIE_WALK(tip->trie, subnet, &dst)
    {
      net *nc = net_find_valid(tip, &subnet);
      if (!nc)
	continue;

      const rte *rc = &nc->routes->rte;
      if (rt_get_source_attr(rc) != RTS_BGP)
	RT_RETURN(tip, FLOWSPEC_INVALID);

      if (rta_get_first_asn(rc->attrs) != asn_b)
	RT_RETURN(tip, FLOWSPEC_INVALID);
    }
    TRIE_WALK_END;
  }

  return FLOWSPEC_VALID;
}

#endif /* CONFIG_BGP */

static int
rt_flowspec_update_rte(rtable *tab, const rte *r, rte *new)
{
#ifdef CONFIG_BGP
  if (r->generation || (rt_get_source_attr(r) != RTS_BGP))
    return 0;

  struct bgp_channel *bc = (struct bgp_channel *) SKIP_BACK(struct channel, in_req, r->sender->req);
  if (!bc->base_table)
    return 0;

  struct bgp_proto *p = SKIP_BACK(struct bgp_proto, p, bc->c.proto);

  enum flowspec_valid old = rt_get_flowspec_valid(r),
		      valid = rt_flowspec_check(bc->base_table, tab, r->net, r->attrs, p->is_interior);

  if (old == valid)
    return 0;

  *new = *r;
  ea_set_attr_u32(&new->attrs, &ea_gen_flowspec_valid, 0, valid);
  return 1;
#else
  return 0;
#endif
}

static inline void
rt_flowspec_resolve_rte(rte *r, struct channel *c)
{
#ifdef CONFIG_BGP
  enum flowspec_valid valid, old = rt_get_flowspec_valid(r);
  struct bgp_channel *bc = (struct bgp_channel *) c;

  if (	(rt_get_source_attr(r) == RTS_BGP)
     && (c->class == &channel_bgp)
     && (bc->base_table))
  {
    struct bgp_proto *p = SKIP_BACK(struct bgp_proto, p, bc->c.proto);
    valid = rt_flowspec_check(
	bc->base_table,
	c->in_req.hook->table,
	r->net, r->attrs, p->is_interior);
  }
  else
    valid = FLOWSPEC_UNKNOWN;

  if (valid == old)
    return;

  if (valid == FLOWSPEC_UNKNOWN)
    ea_unset_attr(&r->attrs, 0, &ea_gen_flowspec_valid);
  else
    ea_set_attr_u32(&r->attrs, &ea_gen_flowspec_valid, 0, valid);
#endif
}

static inline int
rt_next_hop_update_net(struct rtable_private *tab, net *n)
{
  uint count = 0;
  int is_flow = net_is_flow(n->n.addr);

  struct rte_storage *old_best = n->routes;
  if (!old_best)
    return 0;

  for (struct rte_storage *e, **k = &n->routes; e = *k; k = &e->next)
    count++;

  if (!count)
    return 0;

  struct rte_multiupdate {
    struct rte_storage *old, *new_stored;
    rte new;
  } *updates = tmp_allocz(sizeof(struct rte_multiupdate) * (count+1));

  struct rt_pending_export *last_pending = n->last;

  uint pos = 0;
  for (struct rte_storage *e, **k = &n->routes; e = *k; k = &e->next)
    updates[pos++].old = e;

  /* This is an exceptional place where table can be unlocked while keeping its data:
   * the reason why this is safe is that NHU must be always run from the same
   * thread as cleanup routines, therefore the only real problem may arise when
   * some importer does a change on this particular net (destination) while NHU
   * is being computed. Statistically, this should almost never happen. In such
   * case, we just drop all the computed changes and do it once again.
   * */
  RT_UNLOCK(tab);

  uint mod = 0;
  if (is_flow)
    for (uint i = 0; i < pos; i++)
      mod += rt_flowspec_update_rte(RT_PUB(tab), &updates[i].old->rte, &updates[i].new);

  else
    for (uint i = 0; i < pos; i++)
      mod += rt_next_hop_update_rte(&updates[i].old->rte, &updates[i].new);

  RT_LOCK(RT_PUB(tab));

  if (!mod)
    return 0;

  /* Something has changed inbetween, retry NHU. */
  if (last_pending != n->last)
    return rt_next_hop_update_net(tab, n);

  /* Now we reconstruct the original linked list */
  struct rte_storage **nptr = &n->routes;
  for (uint i = 0; i < pos; i++)
  {
    updates[i].old->next = NULL;

    struct rte_storage *put;
    if (updates[i].new.attrs)
      put = updates[i].new_stored = rte_store(&updates[i].new, n, tab);
    else
      put = updates[i].old;

    *nptr = put;
    nptr = &put->next;
  }
  *nptr = NULL;

  /* Call the pre-comparison hooks */
  for (uint i = 0; i < pos; i++)
    if (updates[i].new_stored)
      {
	/* Get a new ID for the route */
	rte *new = RTES_WRITE(updates[i].new_stored);
	new->lastmod = current_time();
	new->id = hmap_first_zero(&tab->id_map);
	hmap_set(&tab->id_map, new->id);

	/* Call a pre-comparison hook */
	/* Not really an efficient way to compute this */
	if (updates[i].old->rte.src->owner->rte_recalculate)
	  updates[i].old->rte.src->owner->rte_recalculate(tab, n, updates[i].new_stored, updates[i].old, old_best);
      }

#if DEBUGGING
  {
    uint t = 0;
    for (struct rte_storage *e = n->routes; e; e = e->next)
      t++;
    ASSERT_DIE(t == pos);
    ASSERT_DIE(pos == count);
  }
#endif

  /* Find the new best route */
  struct rte_storage **new_best = NULL;
  for (struct rte_storage *e, **k = &n->routes; e = *k; k = &e->next)
    {
      if (!new_best || rte_better(&e->rte, &(*new_best)->rte))
	new_best = k;
    }

  /* Relink the new best route to the first position */
  struct rte_storage *new = *new_best;
  if (new != n->routes)
    {
      *new_best = new->next;
      new->next = n->routes;
      n->routes = new;
    }

  uint total = 0;
  /* Announce the changes */
  for (uint i=0; i<count; i++)
  {
    if (!updates[i].new_stored)
      continue;

    _Bool nb = (new->rte.src == updates[i].new.src), ob = (i == 0);
    const char *best_indicator[2][2] = {
      { "autoupdated", "autoupdated [-best]" },
      { "autoupdated [+best]", "autoupdated [best]" }
    };
    rt_rte_trace_in(D_ROUTES, updates[i].new.sender->req, &updates[i].new, best_indicator[nb][ob]);
    rte_announce(tab, n, updates[i].new_stored, updates[i].old, new, old_best);

    total++;
  }

  return total;
}

static void
rt_nhu_uncork(void *_tab)
{
  RT_LOCKED((rtable *) _tab, tab)
  {
    ASSERT_DIE(tab->nhu_corked);
    ASSERT_DIE(tab->nhu_state == 0);

    /* Reset the state */
    tab->nhu_state = tab->nhu_corked;
    tab->nhu_corked = 0;
    rt_trace(tab, D_STATES, "Next hop updater uncorked");

    birdloop_flag(tab->loop, RTF_NHU);
  }
}

static void
rt_next_hop_update(struct rtable_private *tab)
{
  ASSERT_DIE(birdloop_inside(tab->loop));

  if (tab->nhu_corked)
    return;

  if (!tab->nhu_state)
    return;

  /* Check corkedness */
  if (rt_cork_check(tab->nhu_uncork_event))
  {
    rt_trace(tab, D_STATES, "Next hop updater corked");
    if ((tab->nhu_state & NHU_RUNNING)
	&& !EMPTY_LIST(tab->exporter.pending))
      rt_kick_export_settle(tab);

    tab->nhu_corked = tab->nhu_state;
    tab->nhu_state = 0;
    return;
  }

  struct fib_iterator *fit = &tab->nhu_fit;
  int max_feed = 32;

  /* Initialize a new run */
  if (tab->nhu_state == NHU_SCHEDULED)
  {
    FIB_ITERATE_INIT(fit, &tab->fib);
    tab->nhu_state = NHU_RUNNING;

    if (tab->flowspec_trie)
      rt_flowspec_reset_trie(tab);
  }

  /* Walk the fib one net after another */
  FIB_ITERATE_START(&tab->fib, fit, net, n)
    {
      if (max_feed <= 0)
	{
	  FIB_ITERATE_PUT(fit);
	  birdloop_flag(tab->loop, RTF_NHU);
	  return;
	}
      TMP_SAVED
	max_feed -= rt_next_hop_update_net(tab, n);
    }
  FIB_ITERATE_END;

  /* Finished NHU, cleanup */
  rt_trace(tab, D_EVENTS, "NHU done, scheduling export timer");
  rt_kick_export_settle(tab);

  /* State change:
   *   NHU_DIRTY   -> NHU_SCHEDULED
   *   NHU_RUNNING -> NHU_CLEAN
   */
  if ((tab->nhu_state &= NHU_SCHEDULED) == NHU_SCHEDULED)
    birdloop_flag(tab->loop, RTF_NHU);
}

void
rt_new_default_table(struct symbol *s)
{
  for (uint addr_type = 0; addr_type < NET_MAX; addr_type++)
    if (s == new_config->def_tables[addr_type])
    {
      ASSERT_DIE(!s->table);
      s->table = rt_new_table(s, addr_type);
      return;
    }

  bug("Requested an unknown new default table: %s", s->name);
}

struct rtable_config *
rt_get_default_table(struct config *cf, uint addr_type)
{
  struct symbol *ts = cf->def_tables[addr_type];
  if (!ts)
    return NULL;

  if (!ts->table)
    rt_new_default_table(ts);

  return ts->table;
}

struct rtable_config *
rt_new_table(struct symbol *s, uint addr_type)
{
  if (s->table)
    cf_error("Duplicate configuration of table %s", s->name);

  struct rtable_config *c = cfg_allocz(sizeof(struct rtable_config));

  if (s == new_config->def_tables[addr_type])
    s->table = c;
  else
    cf_define_symbol(new_config, s, SYM_TABLE, table, c);

  c->name = s->name;
  c->addr_type = addr_type;
  c->gc_threshold = 1000;
  c->gc_period = (uint) -1;	/* set in rt_postconfig() */
  c->cork_threshold.low = 1024;
  c->cork_threshold.high = 8192;
  c->export_settle = (struct settle_config) {
    .min = 1 MS,
    .max = 100 MS,
  };
  c->export_rr_settle = (struct settle_config) {
    .min = 100 MS,
    .max = 3 S,
  };
  c->debug = new_config->table_debug;

  add_tail(&new_config->tables, &c->n);

  /* First table of each type is kept as default */
  if (! new_config->def_tables[addr_type])
    new_config->def_tables[addr_type] = s;

  return c;
}

/**
 * rt_lock_table - lock a routing table
 * @r: routing table to be locked
 *
 * Lock a routing table, because it's in use by a protocol,
 * preventing it from being freed when it gets undefined in a new
 * configuration.
 */
void
rt_lock_table_priv(struct rtable_private *r, const char *file, uint line)
{
  rt_trace(r, D_STATES, "Locked at %s:%d", file, line);
  r->use_count++;
}

/**
 * rt_unlock_table - unlock a routing table
 * @r: routing table to be unlocked
 *
 * Unlock a routing table formerly locked by rt_lock_table(),
 * that is decrease its use count and delete it if it's scheduled
 * for deletion by configuration changes.
 */
void
rt_unlock_table_priv(struct rtable_private *r, const char *file, uint line)
{
  rt_trace(r, D_STATES, "Unlocked at %s:%d", file, line);
  if (!--r->use_count && r->deleted)
    /* Stop the service thread to finish this up */
    ev_send(&global_event_list, ev_new_init(r->rp, rt_shutdown, r));
}

static void
rt_shutdown(void *tab_)
{
  struct rtable_private *r = tab_;
  birdloop_stop(r->loop, rt_delete, r);
}

static void
rt_delete(void *tab_)
{
  ASSERT_DIE(birdloop_inside(&main_birdloop));

  /* We assume that nobody holds the table reference now as use_count is zero.
   * Anyway the last holder may still hold the lock. Therefore we lock and
   * unlock it the last time to be sure that nobody is there. */
  struct rtable_private *tab = RT_LOCK((rtable *) tab_);
  struct config *conf = tab->deleted;
  DOMAIN(rtable) dom = tab->lock;

  RT_UNLOCK(RT_PUB(tab));

  /* Everything is freed by freeing the loop */
  birdloop_free(tab->loop);
  config_del_obstacle(conf);

  /* Also drop the domain */
  DOMAIN_FREE(rtable, dom);
}


static void
rt_check_cork_low(struct rtable_private *tab)
{
  if (!tab->cork_active)
    return;

  if (tab->deleted || !tab->exporter.first || (tab->exporter.first->seq + tab->cork_threshold.low > tab->exporter.next_seq))
  {
    tab->cork_active = 0;
    rt_cork_release();

    rt_trace(tab, D_STATES, "Uncorked");
  }
}

static void
rt_check_cork_high(struct rtable_private *tab)
{
  if (!tab->deleted && !tab->cork_active && tab->exporter.first && (tab->exporter.first->seq + tab->cork_threshold.high <= tab->exporter.next_seq))
  {
    tab->cork_active = 1;
    rt_cork_acquire();
    rt_export_used(&tab->exporter, tab->name, "corked");

    rt_trace(tab, D_STATES, "Corked");
  }
}


static int
rt_reconfigure(struct rtable_private *tab, struct rtable_config *new, struct rtable_config *old)
{
  if ((new->addr_type != old->addr_type) ||
      (new->sorted != old->sorted) ||
      (new->trie_used != old->trie_used))
    return 0;

  DBG("\t%s: same\n", new->name);
  new->table = RT_PUB(tab);
  tab->name = new->name;
  tab->config = new;

  if (tab->hostcache)
    tab->hostcache->req.trace_routes = new->debug;

  struct rt_table_export_hook *hook; node *n;
  WALK_LIST2(hook, n, tab->exporter.e.hooks, h.n)
    if (hook->h.req->export_one == rt_flowspec_export_one)
      hook->h.req->trace_routes = new->debug;

  tab->cork_threshold = new->cork_threshold;

  if (new->cork_threshold.high != old->cork_threshold.high)
    rt_check_cork_high(tab);

  if (new->cork_threshold.low != old->cork_threshold.low)
    rt_check_cork_low(tab);

  return 1;
}

static struct rtable_config *
rt_find_table_config(struct config *cf, char *name)
{
  struct symbol *sym = cf_find_symbol(cf, name);
  return (sym && (sym->class == SYM_TABLE)) ? sym->table : NULL;
}

/**
 * rt_commit - commit new routing table configuration
 * @new: new configuration
 * @old: original configuration or %NULL if it's boot time config
 *
 * Scan differences between @old and @new configuration and modify
 * the routing tables according to these changes. If @new defines a
 * previously unknown table, create it, if it omits a table existing
 * in @old, schedule it for deletion (it gets deleted when all protocols
 * disconnect from it by calling rt_unlock_table()), if it exists
 * in both configurations, leave it unchanged.
 */
void
rt_commit(struct config *new, struct config *old)
{
  struct rtable_config *o, *r;

  DBG("rt_commit:\n");
  if (old)
    {
      WALK_LIST(o, old->tables)
	{
	  struct rtable_private *tab = RT_LOCK(o->table);

	  if (tab->deleted)
	  {
	    RT_UNLOCK(tab);
	    continue;
	  }

	  r = rt_find_table_config(new, o->name);
	  if (r && !new->shutdown && rt_reconfigure(tab, r, o))
	  {
	    RT_UNLOCK(tab);
	    continue;
	  }

	  DBG("\t%s: deleted\n", o->name);
	  tab->deleted = old;
	  config_add_obstacle(old);
	  rt_lock_table(tab);

	  rt_check_cork_low(tab);

	  if (tab->hostcache && ev_get_list(&tab->hostcache->update) == &rt_cork.queue)
	    ev_postpone(&tab->hostcache->update);

	  /* Force one more loop run */
	  birdloop_flag(tab->loop, RTF_DELETE);
	  RT_UNLOCK(tab);
	}
    }

  WALK_LIST(r, new->tables)
    if (!r->table)
      {
	r->table = rt_setup(rt_table_pool, r);
	DBG("\t%s: created\n", r->name);
	add_tail(&routing_tables, &r->table->n);
      }
  DBG("\tdone\n");
}

static void
rt_feed_done(struct rt_export_hook *c)
{
  c->event.hook = rt_export_hook;

  rt_set_export_state(c, BIT32_ALL(TES_FEEDING), TES_READY);

  rt_send_export_event(c);
}

typedef struct {
  uint cnt, pos;
  union {
    struct rt_pending_export *rpe;
    struct {
      const rte **feed;
      struct rt_feed_block_aux {
	struct rt_pending_export *first, *last;
	uint start;
      } *aux;
    };
  };
} rt_feed_block;

static int
rt_prepare_feed(struct rt_table_export_hook *c, net *n, rt_feed_block *b)
{
  struct rt_export_request *req = c->h.req;
  uint bs = req->feed_block_size ?: 16384;

  if (n->routes)
  {
    if (req->export_bulk)
    {
      uint cnt = rte_feed_count(n);
      if (b->cnt && (b->cnt + cnt > bs))
	return 0;

      if (!b->cnt)
      {
	b->feed = tmp_alloc(sizeof(rte *) * MAX(bs, cnt));

	uint aux_block_size = (cnt >= bs) ? 2 : (bs + 2 - cnt);
	b->aux = tmp_alloc(sizeof(struct rt_feed_block_aux) * aux_block_size);
      }

      rte_feed_obtain(n, &b->feed[b->cnt], cnt);

      b->aux[b->pos++] = (struct rt_feed_block_aux) {
	.start = b->cnt,
	.first = n->first,
	.last = n->last,
      };

      b->cnt += cnt;
    }
    else if (b->pos == bs)
      return 0;
    else
    {
      if (!b->pos)
	b->rpe = tmp_alloc(sizeof(struct rt_pending_export) * bs);

      b->rpe[b->pos++] = (struct rt_pending_export) { .new = n->routes, .new_best = n->routes };
    }
  }
  else
    if (req->mark_seen)
      RPE_WALK(n->first, rpe, NULL)
	req->mark_seen(req, rpe);
    else
      RPE_WALK(n->first, rpe, NULL)
	rpe_mark_seen(&c->h, rpe);

  return 1;
}

static void
rt_process_feed(struct rt_table_export_hook *c, rt_feed_block *b)
{
  if (!b->pos)
    return;

  if (c->h.req->export_bulk)
  {
    b->aux[b->pos].start =  b->cnt;
    for (uint p = 0; p < b->pos; p++)
    {
      struct rt_feed_block_aux *aux = &b->aux[p];
      const rte **feed = &b->feed[aux->start];

      c->h.req->export_bulk(c->h.req, feed[0]->net, aux->first, aux->last, feed, (aux+1)->start - aux->start);
    }
  }
  else
    for (uint p = 0; p < b->pos; p++)
      c->h.req->export_one(c->h.req, b->rpe[p].new->rte.net, &b->rpe[p]);
}

/**
 * rt_feed_by_fib - advertise all routes to a channel by walking a fib
 * @c: channel to be fed
 *
 * This function performs one pass of advertisement of routes to a channel that
 * is in the ES_FEEDING state. It is called by the protocol code as long as it
 * has something to do. (We avoid transferring all the routes in single pass in
 * order not to monopolize CPU time.)
 */
static void
rt_feed_by_fib(void *data)
{
  struct rt_table_export_hook *c = data;
  struct fib_iterator *fit = &c->feed_fit;
  rt_feed_block block = {};

  ASSERT(atomic_load_explicit(&c->h.export_state, memory_order_relaxed) == TES_FEEDING);

  RT_LOCKED(RT_PUB(SKIP_BACK(struct rtable_private, exporter, c->table)), tab)
  {

  FIB_ITERATE_START(&tab->fib, fit, net, n)
    {
      if ((c->h.req->addr_mode == TE_ADDR_NONE) || net_in_netX(n->n.addr, c->h.req->addr))
      {
	if (!rt_prepare_feed(c, n, &block))
	{
	  FIB_ITERATE_PUT(fit);
	  RT_UNLOCK(tab);
	  rt_process_feed(c, &block);
	  rt_send_export_event(&c->h);
	  return;
	}
      }
    }
  FIB_ITERATE_END;
  }

  rt_process_feed(c, &block);
  rt_feed_done(&c->h);
}

static void
rt_feed_by_trie(void *data)
{
  struct rt_table_export_hook *c = data;
  rt_feed_block block = {};

  RT_LOCKED(RT_PUB(SKIP_BACK(struct rtable_private, exporter, c->table)), tab)
  {

  ASSERT_DIE(c->walk_state);
  struct f_trie_walk_state *ws = c->walk_state;

  ASSERT(atomic_load_explicit(&c->h.export_state, memory_order_relaxed) == TES_FEEDING);

  do {
    if (!c->walk_last.type)
      continue;

    net *n = net_find(tab, &c->walk_last);
    if (!n)
      continue;

    if (!rt_prepare_feed(c, n, &block))
    {
      RT_UNLOCK(tab);
      rt_process_feed(c, &block);
      rt_send_export_event(&c->h);
      return;
    }
  }
  while (trie_walk_next(ws, &c->walk_last));

  rt_unlock_trie(tab, c->walk_lock);
  c->walk_lock = NULL;

  mb_free(c->walk_state);
  c->walk_state = NULL;

  c->walk_last.type = 0;

  }

  rt_process_feed(c, &block);
  rt_feed_done(&c->h);
}

static void
rt_feed_equal(void *data)
{
  struct rt_table_export_hook *c = data;
  rt_feed_block block = {};
  net *n;

  RT_LOCKED(RT_PUB(SKIP_BACK(struct rtable_private, exporter, c->table)), tab)
  {
    ASSERT_DIE(atomic_load_explicit(&c->h.export_state, memory_order_relaxed) == TES_FEEDING);
    ASSERT_DIE(c->h.req->addr_mode == TE_ADDR_EQUAL);

    if (n = net_find(tab, c->h.req->addr))
      ASSERT_DIE(rt_prepare_feed(c, n, &block));
  }

  if (n)
    rt_process_feed(c, &block);

  rt_feed_done(&c->h);
}

static void
rt_feed_for(void *data)
{
  struct rt_table_export_hook *c = data;
  rt_feed_block block = {};
  net *n;

  RT_LOCKED(RT_PUB(SKIP_BACK(struct rtable_private, exporter, c->table)), tab)
  {
    ASSERT_DIE(atomic_load_explicit(&c->h.export_state, memory_order_relaxed) == TES_FEEDING);
    ASSERT_DIE(c->h.req->addr_mode == TE_ADDR_FOR);

    if (n = net_route(tab, c->h.req->addr))
      ASSERT_DIE(rt_prepare_feed(c, n, &block));
  }

  if (n)
    rt_process_feed(c, &block);

  rt_feed_done(&c->h);
}


/*
 *	Import table
 */

void channel_reload_export_bulk(struct rt_export_request *req, const net_addr *net,
    struct rt_pending_export *first, struct rt_pending_export *last,
    const rte **feed, uint count)
{
  struct channel *c = SKIP_BACK(struct channel, reload_req, req);

  for (uint i=0; i<count; i++)
    if (feed[i]->sender == c->in_req.hook)
    {
      /* Strip the table-specific information */
      rte new = rte_init_from(feed[i]);

      /* Strip the later attribute layers */
      while (new.attrs->next)
	new.attrs = new.attrs->next;

      /* And reload the route */
      rte_update(c, net, &new, new.src);
    }

  rpe_mark_seen_all(req->hook, first, last, NULL);
}


/*
 *	Hostcache
 */

static inline u32
hc_hash(ip_addr a, rtable *dep)
{
  return ipa_hash(a) ^ ptr_hash(dep);
}

static inline void
hc_insert(struct hostcache *hc, struct hostentry *he)
{
  uint k = he->hash_key >> hc->hash_shift;
  he->next = hc->hash_table[k];
  hc->hash_table[k] = he;
}

static inline void
hc_remove(struct hostcache *hc, struct hostentry *he)
{
  struct hostentry **hep;
  uint k = he->hash_key >> hc->hash_shift;

  for (hep = &hc->hash_table[k]; *hep != he; hep = &(*hep)->next);
  *hep = he->next;
}

#define HC_DEF_ORDER 10
#define HC_HI_MARK *4
#define HC_HI_STEP 2
#define HC_HI_ORDER 16			/* Must be at most 16 */
#define HC_LO_MARK /5
#define HC_LO_STEP 2
#define HC_LO_ORDER 10

static void
hc_alloc_table(struct hostcache *hc, pool *p, unsigned order)
{
  uint hsize = 1 << order;
  hc->hash_order = order;
  hc->hash_shift = 32 - order;
  hc->hash_max = (order >= HC_HI_ORDER) ? ~0U : (hsize HC_HI_MARK);
  hc->hash_min = (order <= HC_LO_ORDER) ?  0U : (hsize HC_LO_MARK);

  hc->hash_table = mb_allocz(p, hsize * sizeof(struct hostentry *));
}

static void
hc_resize(struct hostcache *hc, pool *p, unsigned new_order)
{
  struct hostentry **old_table = hc->hash_table;
  struct hostentry *he, *hen;
  uint old_size = 1 << hc->hash_order;
  uint i;

  hc_alloc_table(hc, p, new_order);
  for (i = 0; i < old_size; i++)
    for (he = old_table[i]; he != NULL; he=hen)
      {
	hen = he->next;
	hc_insert(hc, he);
      }
  mb_free(old_table);
}

static struct hostentry *
hc_new_hostentry(struct hostcache *hc, pool *p, ip_addr a, ip_addr ll, rtable *dep, unsigned k)
{
  struct hostentry *he = sl_alloc(hc->slab);

  *he = (struct hostentry) {
    .addr = a,
    .link = ll,
    .tab = dep,
    .hash_key = k,
  };

  add_tail(&hc->hostentries, &he->ln);
  hc_insert(hc, he);

  hc->hash_items++;
  if (hc->hash_items > hc->hash_max)
    hc_resize(hc, p, hc->hash_order + HC_HI_STEP);

  return he;
}

static void
hc_delete_hostentry(struct hostcache *hc, pool *p, struct hostentry *he)
{
  rta_free(he->src);

  rem_node(&he->ln);
  hc_remove(hc, he);
  sl_free(he);

  hc->hash_items--;
  if (hc->hash_items < hc->hash_min)
    hc_resize(hc, p, hc->hash_order - HC_LO_STEP);
}

static void
hc_notify_dump_req(struct rt_export_request *req)
{
  debug("  Table %s (%p)\n", req->name, req);
}

static void
hc_notify_log_state_change(struct rt_export_request *req, u8 state)
{
  struct hostcache *hc = SKIP_BACK(struct hostcache, req, req);
  rt_trace((rtable *) hc->update.data, D_STATES, "HCU Export state changed to %s", rt_export_state_name(state));
}

static void
hc_notify_export_one(struct rt_export_request *req, const net_addr *net, struct rt_pending_export *first)
{
  struct hostcache *hc = SKIP_BACK(struct hostcache, req, req);

  RT_LOCKED((rtable *) hc->update.data, tab)
    if (ev_active(&hc->update) || !trie_match_net(hc->trie, net))
      /* No interest in this update, mark seen only */
      rpe_mark_seen_all(req->hook, first, NULL, NULL);
    else
    {
      /* This net may affect some hostentries, check the actual change */
      const rte *o = RTE_VALID_OR_NULL(first->old_best);
      struct rte_storage *new_best = first->new_best;

      RPE_WALK(first, rpe, NULL)
      {
	rpe_mark_seen(req->hook, rpe);
	new_best = rpe->new_best;
      }

      /* Yes, something has actually changed. Do the hostcache update. */
      if ((o != RTE_VALID_OR_NULL(new_best))
	  && (atomic_load_explicit(&req->hook->export_state, memory_order_acquire) == TES_READY)
	  && !ev_active(&hc->update))
	ev_send_loop(tab->loop, &hc->update);
    }
}


static void
rt_init_hostcache(struct rtable_private *tab)
{
  struct hostcache *hc = mb_allocz(tab->rp, sizeof(struct hostcache));
  init_list(&hc->hostentries);

  hc->hash_items = 0;
  hc_alloc_table(hc, tab->rp, HC_DEF_ORDER);
  hc->slab = sl_new(tab->rp, sizeof(struct hostentry));

  hc->lp = lp_new(tab->rp);
  hc->trie = f_new_trie(hc->lp, 0);

  hc->update = (event) {
    .hook = rt_update_hostcache,
    .data = tab,
  };

  tab->hostcache = hc;

  ev_send_loop(tab->loop, &hc->update);
}

static void
rt_free_hostcache(struct rtable_private *tab)
{
  struct hostcache *hc = tab->hostcache;

  node *n;
  WALK_LIST(n, hc->hostentries)
    {
      struct hostentry *he = SKIP_BACK(struct hostentry, ln, n);
      rta_free(he->src);

      if (he->uc)
	log(L_ERR "Hostcache is not empty in table %s", tab->name);
    }

  /* Freed automagically by the resource pool
  rfree(hc->slab);
  rfree(hc->lp);
  mb_free(hc->hash_table);
  mb_free(hc);
  */
}

static int
if_local_addr(ip_addr a, struct iface *i)
{
  struct ifa *b;

  WALK_LIST(b, i->addrs)
    if (ipa_equal(a, b->ip))
      return 1;

  return 0;
}

u32
rt_get_igp_metric(const rte *rt)
{
  eattr *ea = ea_find(rt->attrs, "igp_metric");

  if (ea)
    return ea->u.data;

  if (rt_get_source_attr(rt) == RTS_DEVICE)
    return 0;

  if (rt->src->owner->class->rte_igp_metric)
    return rt->src->owner->class->rte_igp_metric(rt);

  return IGP_METRIC_UNKNOWN;
}

static int
rt_update_hostentry(struct rtable_private *tab, struct hostentry *he)
{
  ea_list *old_src = he->src;
  int direct = 0;
  int pxlen = 0;

  /* Reset the hostentry */
  he->src = NULL;
  he->nexthop_linkable = 0;
  he->igp_metric = 0;

  net_addr he_addr;
  net_fill_ip_host(&he_addr, he->addr);
  net *n = net_route(tab, &he_addr);
  if (n)
    {
      struct rte_storage *e = n->routes;
      ea_list *a = e->rte.attrs;
      u32 pref = rt_get_preference(&e->rte);

      for (struct rte_storage *ee = n->routes; ee; ee = ee->next)
	if (rte_is_valid(&ee->rte) &&
	    (rt_get_preference(&ee->rte) >= pref) &&
	    ea_find(ee->rte.attrs, &ea_gen_hostentry))
	{
	  /* Recursive route should not depend on another recursive route */
	  log(L_WARN "Next hop address %I resolvable through recursive route for %N",
	      he->addr, n->n.addr);
	  goto done;
	}

      pxlen = n->n.addr->pxlen;

      eattr *nhea = ea_find(a, &ea_gen_nexthop);
      ASSERT_DIE(nhea);
      struct nexthop_adata *nhad = (void *) nhea->u.ptr;

      if (NEXTHOP_IS_REACHABLE(nhad))
	  NEXTHOP_WALK(nh, nhad)
	    if (ipa_zero(nh->gw))
	      {
		if (if_local_addr(he->addr, nh->iface))
		  {
		    /* The host address is a local address, this is not valid */
		    log(L_WARN "Next hop address %I is a local address of iface %s",
			he->addr, nh->iface->name);
		    goto done;
		  }

		direct++;
	      }

      he->src = rta_clone(a);
      he->nexthop_linkable = !direct;
      he->igp_metric = rt_get_igp_metric(&e->rte);
    }

done:
  /* Add a prefix range to the trie */
  trie_add_prefix(tab->hostcache->trie, &he_addr, pxlen, he_addr.pxlen);

  rta_free(old_src);
  return old_src != he->src;
}

static void
rt_update_hostcache(void *data)
{
  rtable **nhu_pending;

  RT_LOCKED((rtable *) data, tab)
  {
  struct hostcache *hc = tab->hostcache;

  /* Finish initialization */
  if (!hc->req.name)
  {
    hc->req = (struct rt_export_request) {
      .name = mb_sprintf(tab->rp, "%s.hcu.notifier", tab->name),
      .list = birdloop_event_list(tab->loop),
      .pool = tab->rp,
      .trace_routes = tab->config->debug,
      .dump_req = hc_notify_dump_req,
      .log_state_change = hc_notify_log_state_change,
      .export_one = hc_notify_export_one,
    };

    rt_table_export_start_locked(tab, &hc->req);
  }

  /* Shutdown shortcut */
  if (!hc->req.hook)
    RT_RETURN(tab);

  if (rt_cork_check(&hc->update))
  {
    rt_trace(tab, D_STATES, "Hostcache update corked");
    RT_RETURN(tab);
  }

  /* Destination schedule map */
  nhu_pending = tmp_allocz(sizeof(rtable *) * rtable_max_id);

  struct hostentry *he;
  node *n, *x;

  /* Reset the trie */
  lp_flush(hc->lp);
  hc->trie = f_new_trie(hc->lp, 0);

  WALK_LIST_DELSAFE(n, x, hc->hostentries)
    {
      he = SKIP_BACK(struct hostentry, ln, n);
      if (!he->uc)
	{
	  hc_delete_hostentry(hc, tab->rp, he);
	  continue;
	}

      if (rt_update_hostentry(tab, he))
	nhu_pending[he->tab->id] = he->tab;
    }
  }

  for (uint i=0; i<rtable_max_id; i++)
    if (nhu_pending[i])
      RT_LOCKED(nhu_pending[i], dst)
	rt_schedule_nhu(dst);
}

struct hostentry_tmp_lock {
  resource r;
  rtable *tab;
  struct hostentry *he;
};

static void
hostentry_tmp_unlock(resource *r)
{
  struct hostentry_tmp_lock *l = SKIP_BACK(struct hostentry_tmp_lock, r, r);
  RT_LOCKED(l->tab, tab)
  {
    l->he->uc--;
    rt_unlock_table(tab);
  }
}

static void
hostentry_tmp_lock_dump(resource *r, unsigned indent UNUSED)
{
  struct hostentry_tmp_lock *l = SKIP_BACK(struct hostentry_tmp_lock, r, r);
  debug("he=%p tab=%s\n", l->he, l->tab->name);
}

struct resclass hostentry_tmp_lock_class = {
  .name = "Temporary hostentry lock",
  .size = sizeof(struct hostentry_tmp_lock),
  .free = hostentry_tmp_unlock,
  .dump = hostentry_tmp_lock_dump,
  .lookup = NULL,
  .memsize = NULL,
};

static struct hostentry *
rt_get_hostentry(struct rtable_private *tab, ip_addr a, ip_addr ll, rtable *dep)
{
  ip_addr link = ipa_zero(ll) ? a : ll;
  struct hostentry *he;

  if (!tab->hostcache)
    rt_init_hostcache(tab);

  u32 k = hc_hash(a, dep);
  struct hostcache *hc = tab->hostcache;
  for (he = hc->hash_table[k >> hc->hash_shift]; he != NULL; he = he->next)
    if (ipa_equal(he->addr, a) && ipa_equal(he->link, link) && (he->tab == dep))
      break;

  if (!he)
  {
    he = hc_new_hostentry(hc, tab->rp, a, link, dep, k);
    he->owner = RT_PUB(tab);
    rt_update_hostentry(tab, he);
  }

  struct hostentry_tmp_lock *l = ralloc(tmp_res.pool, &hostentry_tmp_lock_class);
  l->he = he;
  l->tab = RT_PUB(tab);
  l->he->uc++;
  rt_lock_table(tab);

  return he;
}


/*
 *  Documentation for functions declared inline in route.h
 */
#if 0

/**
 * net_find - find a network entry
 * @tab: a routing table
 * @addr: address of the network
 *
 * net_find() looks up the given network in routing table @tab and
 * returns a pointer to its &net entry or %NULL if no such network
 * exists.
 */
static inline net *net_find(rtable *tab, net_addr *addr)
{ DUMMY; }

/**
 * net_get - obtain a network entry
 * @tab: a routing table
 * @addr: address of the network
 *
 * net_get() looks up the given network in routing table @tab and
 * returns a pointer to its &net entry. If no such entry exists, it's
 * created.
 */
static inline net *net_get(rtable *tab, net_addr *addr)
{ DUMMY; }

/**
 * rte_cow - copy a route for writing
 * @r: a route entry to be copied
 *
 * rte_cow() takes a &rte and prepares it for modification. The exact action
 * taken depends on the flags of the &rte -- if it's a temporary entry, it's
 * just returned unchanged, else a new temporary entry with the same contents
 * is created.
 *
 * The primary use of this function is inside the filter machinery -- when
 * a filter wants to modify &rte contents (to change the preference or to
 * attach another set of attributes), it must ensure that the &rte is not
 * shared with anyone else (and especially that it isn't stored in any routing
 * table).
 *
 * Result: a pointer to the new writable &rte.
 */
static inline rte * rte_cow(rte *r)
{ DUMMY; }

#endif<|MERGE_RESOLUTION|>--- conflicted
+++ resolved
@@ -1083,19 +1083,12 @@
   return best;
 }
 
-<<<<<<< HEAD
 void
 rt_notify_merged(struct rt_export_request *req, const net_addr *n,
     struct rt_pending_export *first, struct rt_pending_export *last,
     const rte **feed, uint count)
-=======
-static void
-rt_notify_merged(struct channel *c, net *net, rte *new_changed, rte *old_changed,
-		 rte *new_best, rte *old_best, int refeed)
->>>>>>> d16126da
 {
   struct channel *c = channel_from_export_request(req);
-
   // struct proto *p = c->proto;
 
 #if 0 /* TODO: Find whether this check is possible when processing multiple changes at once. */

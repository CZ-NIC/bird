/*
 *	BIRD -- Routing Tables
 *
 *	(c) 1998--2000 Martin Mares <mj@ucw.cz>
 *
 *	Can be freely distributed and used under the terms of the GNU GPL.
 */

/**
 * DOC: Routing tables
 *
 * Routing tables are probably the most important structures BIRD uses. They
 * hold all the information about known networks, the associated routes and
 * their attributes.
 *
 * There are multiple routing tables (a primary one together with any
 * number of secondary ones if requested by the configuration). Each table
 * is basically a FIB containing entries describing the individual
 * destination networks. For each network (represented by structure &net),
 * there is a one-way linked list of route entries (&rte), the first entry
 * on the list being the best one (i.e., the one we currently use
 * for routing), the order of the other ones is undetermined.
 *
 * The &rte contains information specific to the route (preference, protocol
 * metrics, time of last modification etc.) and a pointer to a &rta structure
 * (see the route attribute module for a precise explanation) holding the
 * remaining route attributes which are expected to be shared by multiple
 * routes in order to conserve memory.
 *
 * There are several mechanisms that allow automatic update of routes in one
 * routing table (dst) as a result of changes in another routing table (src).
 * They handle issues of recursive next hop resolving, flowspec validation and
 * RPKI validation.
 *
 * The first such mechanism is handling of recursive next hops. A route in the
 * dst table has an indirect next hop address, which is resolved through a route
 * in the src table (which may also be the same table) to get an immediate next
 * hop. This is implemented using structure &hostcache attached to the src
 * table, which contains &hostentry structures for each tracked next hop
 * address. These structures are linked from recursive routes in dst tables,
 * possibly multiple routes sharing one hostentry (as many routes may have the
 * same indirect next hop). There is also a trie in the hostcache, which matches
 * all prefixes that may influence resolving of tracked next hops.
 *
 * When a best route changes in the src table, the hostcache is notified using
 * rt_notify_hostcache(), which immediately checks using the trie whether the
 * change is relevant and if it is, then it schedules asynchronous hostcache
 * recomputation. The recomputation is done by rt_update_hostcache() (called
 * from rt_event() of src table), it walks through all hostentries and resolves
 * them (by rt_update_hostentry()). It also updates the trie. If a change in
 * hostentry resolution was found, then it schedules asynchronous nexthop
 * recomputation of associated dst table. That is done by rt_next_hop_update()
 * (called from rt_event() of dst table), it iterates over all routes in the dst
 * table and re-examines their hostentries for changes. Note that in contrast to
 * hostcache update, next hop update can be interrupted by main loop. These two
 * full-table walks (over hostcache and dst table) are necessary due to absence
 * of direct lookups (route -> affected nexthop, nexthop -> its route).
 *
 * The second mechanism is for flowspec validation, where validity of flowspec
 * routes depends of resolving their network prefixes in IP routing tables. This
 * is similar to the recursive next hop mechanism, but simpler as there are no
 * intermediate hostcache and hostentries (because flows are less likely to
 * share common net prefix than routes sharing a common next hop). In src table,
 * there is a list of dst tables (list flowspec_links), this list is updated by
 * flowpsec channels (by rt_flowspec_link() and rt_flowspec_unlink() during
 * channel start/stop). Each dst table has its own trie of prefixes that may
 * influence validation of flowspec routes in it (flowspec_trie).
 *
 * When a best route changes in the src table, rt_flowspec_notify() immediately
 * checks all dst tables from the list using their tries to see whether the
 * change is relevant for them. If it is, then an asynchronous re-validation of
 * flowspec routes in the dst table is scheduled. That is also done by function
 * rt_next_hop_update(), like nexthop recomputation above. It iterates over all
 * flowspec routes and re-validates them. It also recalculates the trie.
 *
 * Note that in contrast to the hostcache update, here the trie is recalculated
 * during the rt_next_hop_update(), which may be interleaved with IP route
 * updates. The trie is flushed at the beginning of recalculation, which means
 * that such updates may use partial trie to see if they are relevant. But it
 * works anyway! Either affected flowspec was already re-validated and added to
 * the trie, then IP route change would match the trie and trigger a next round
 * of re-validation, or it was not yet re-validated and added to the trie, but
 * will be re-validated later in this round anyway.
 *
 * The third mechanism is used for RPKI re-validation of IP routes and it is the
 * simplest. It is just a list of subscribers in src table, who are notified
 * when any change happened, but only after a settle time. Also, in RPKI case
 * the dst is not a table, but a channel, who refeeds routes through a filter.
 */

#undef LOCAL_DEBUG

#include "nest/bird.h"
#include "nest/rt.h"
#include "nest/protocol.h"
#include "nest/iface.h"
#include "lib/resource.h"
#include "lib/event.h"
#include "lib/timer.h"
#include "lib/string.h"
#include "conf/conf.h"
#include "filter/filter.h"
#include "filter/data.h"
#include "lib/hash.h"
#include "lib/string.h"
#include "lib/alloca.h"
#include "lib/flowspec.h"

#ifdef CONFIG_BGP
#include "proto/bgp/bgp.h"
#endif

pool *rt_table_pool;

static linpool *rte_update_pool;

list routing_tables;
list deleted_routing_tables;

static void rt_free_hostcache(rtable *tab);
static void rt_notify_hostcache(rtable *tab, net *net);
static void rt_update_hostcache(rtable *tab);
static void rt_next_hop_update(rtable *tab);
static inline void rt_next_hop_resolve_rte(rte *r);
static inline void rt_flowspec_resolve_rte(rte *r, struct channel *c);
static inline void rt_prune_table(rtable *tab);
static inline void rt_schedule_notify(rtable *tab);
static void rt_flowspec_notify(rtable *tab, net *net);
<<<<<<< HEAD
static void rt_feed_by_fib(void *);
static void rt_feed_by_trie(void *);
static void rt_feed_equal(void *);
static void rt_feed_for(void *);
static uint rt_feed_net(struct rt_export_hook *c, net *n);

const char *rt_import_state_name_array[TIS_MAX] = {
  [TIS_DOWN] = "DOWN",
  [TIS_UP] = "UP",
  [TIS_STOP] = "STOP",
  [TIS_FLUSHING] = "FLUSHING",
  [TIS_WAITING] = "WAITING",
  [TIS_CLEARED] = "CLEARED",
};

const char *rt_export_state_name_array[TES_MAX] = {
  [TES_DOWN] = "DOWN",
  [TES_FEEDING] = "FEEDING",
  [TES_READY] = "READY",
  [TES_STOP] = "STOP"
};

const char *rt_import_state_name(u8 state)
{
  if (state >= TIS_MAX)
    return "!! INVALID !!";
  else
    return rt_import_state_name_array[state];
}

const char *rt_export_state_name(u8 state)
{
  if (state >= TES_MAX)
    return "!! INVALID !!";
  else
    return rt_export_state_name_array[state];
}
=======
static void rt_kick_prune_timer(rtable *tab);
>>>>>>> 7e9cede1

static inline struct rte_storage *rt_next_hop_update_rte(rtable *tab, net *n, rte *old);
static struct hostentry *rt_get_hostentry(rtable *tab, ip_addr a, ip_addr ll, rtable *dep);

static void
net_init_with_trie(struct fib *f, void *N)
{
  rtable *tab = SKIP_BACK(rtable, fib, f);
  net *n = N;

  if (tab->trie)
    trie_add_prefix(tab->trie, n->n.addr, n->n.addr->pxlen, n->n.addr->pxlen);

  if (tab->trie_new)
    trie_add_prefix(tab->trie_new, n->n.addr, n->n.addr->pxlen, n->n.addr->pxlen);
}

static inline net *
net_route_ip4_trie(rtable *t, const net_addr_ip4 *n0)
{
  TRIE_WALK_TO_ROOT_IP4(t->trie, n0, n)
  {
    net *r;
    if (r = net_find_valid(t, (net_addr *) &n))
      return r;
  }
  TRIE_WALK_TO_ROOT_END;

  return NULL;
}

static inline net *
net_route_vpn4_trie(rtable *t, const net_addr_vpn4 *n0)
{
  TRIE_WALK_TO_ROOT_IP4(t->trie, (const net_addr_ip4 *) n0, px)
  {
    net_addr_vpn4 n = NET_ADDR_VPN4(px.prefix, px.pxlen, n0->rd);

    net *r;
    if (r = net_find_valid(t, (net_addr *) &n))
      return r;
  }
  TRIE_WALK_TO_ROOT_END;

  return NULL;
}

static inline net *
net_route_ip6_trie(rtable *t, const net_addr_ip6 *n0)
{
  TRIE_WALK_TO_ROOT_IP6(t->trie, n0, n)
  {
    net *r;
    if (r = net_find_valid(t, (net_addr *) &n))
      return r;
  }
  TRIE_WALK_TO_ROOT_END;

  return NULL;
}

static inline net *
net_route_vpn6_trie(rtable *t, const net_addr_vpn6 *n0)
{
  TRIE_WALK_TO_ROOT_IP6(t->trie, (const net_addr_ip6 *) n0, px)
  {
    net_addr_vpn6 n = NET_ADDR_VPN6(px.prefix, px.pxlen, n0->rd);

    net *r;
    if (r = net_find_valid(t, (net_addr *) &n))
      return r;
  }
  TRIE_WALK_TO_ROOT_END;

  return NULL;
}

static inline void *
net_route_ip6_sadr_trie(rtable *t, const net_addr_ip6_sadr *n0)
{
  TRIE_WALK_TO_ROOT_IP6(t->trie, (const net_addr_ip6 *) n0, px)
  {
    net_addr_ip6_sadr n = NET_ADDR_IP6_SADR(px.prefix, px.pxlen, n0->src_prefix, n0->src_pxlen);
    net *best = NULL;
    int best_pxlen = 0;

    /* We need to do dst first matching. Since sadr addresses are hashed on dst
       prefix only, find the hash table chain and go through it to find the
       match with the longest matching src prefix. */
    for (struct fib_node *fn = fib_get_chain(&t->fib, (net_addr *) &n); fn; fn = fn->next)
    {
      net_addr_ip6_sadr *a = (void *) fn->addr;

      if (net_equal_dst_ip6_sadr(&n, a) &&
	  net_in_net_src_ip6_sadr(&n, a) &&
	  (a->src_pxlen >= best_pxlen))
      {
	best = fib_node_to_user(&t->fib, fn);
	best_pxlen = a->src_pxlen;
      }
    }

    if (best)
      return best;
  }
  TRIE_WALK_TO_ROOT_END;

  return NULL;
}

static inline net *
net_route_ip4_fib(rtable *t, const net_addr_ip4 *n0)
{
  net_addr_ip4 n;
  net_copy_ip4(&n, n0);

  net *r;
  while (r = net_find_valid(t, (net_addr *) &n), (!r) && (n.pxlen > 0))
  {
    n.pxlen--;
    ip4_clrbit(&n.prefix, n.pxlen);
  }

  return r;
}

static inline net *
net_route_vpn4_fib(rtable *t, const net_addr_vpn4 *n0)
{
  net_addr_vpn4 n;
  net_copy_vpn4(&n, n0);

  net *r;
  while (r = net_find_valid(t, (net_addr *) &n), (!r) && (n.pxlen > 0))
  {
    n.pxlen--;
    ip4_clrbit(&n.prefix, n.pxlen);
  }

  return r;
}

static inline net *
net_route_ip6_fib(rtable *t, const net_addr_ip6 *n0)
{
  net_addr_ip6 n;
  net_copy_ip6(&n, n0);

  net *r;
  while (r = net_find_valid(t, (net_addr *) &n), (!r) && (n.pxlen > 0))
  {
    n.pxlen--;
    ip6_clrbit(&n.prefix, n.pxlen);
  }

  return r;
}

static inline net *
net_route_vpn6_fib(rtable *t, const net_addr_vpn6 *n0)
{
  net_addr_vpn6 n;
  net_copy_vpn6(&n, n0);

  net *r;
  while (r = net_find_valid(t, (net_addr *) &n), (!r) && (n.pxlen > 0))
  {
    n.pxlen--;
    ip6_clrbit(&n.prefix, n.pxlen);
  }

  return r;
}

static inline void *
net_route_ip6_sadr_fib(rtable *t, const net_addr_ip6_sadr *n0)
{
  net_addr_ip6_sadr n;
  net_copy_ip6_sadr(&n, n0);

  while (1)
  {
    net *best = NULL;
    int best_pxlen = 0;

    /* We need to do dst first matching. Since sadr addresses are hashed on dst
       prefix only, find the hash table chain and go through it to find the
       match with the longest matching src prefix. */
    for (struct fib_node *fn = fib_get_chain(&t->fib, (net_addr *) &n); fn; fn = fn->next)
    {
      net_addr_ip6_sadr *a = (void *) fn->addr;

      if (net_equal_dst_ip6_sadr(&n, a) &&
	  net_in_net_src_ip6_sadr(&n, a) &&
	  (a->src_pxlen >= best_pxlen))
      {
	best = fib_node_to_user(&t->fib, fn);
	best_pxlen = a->src_pxlen;
      }
    }

    if (best)
      return best;

    if (!n.dst_pxlen)
      break;

    n.dst_pxlen--;
    ip6_clrbit(&n.dst_prefix, n.dst_pxlen);
  }

  return NULL;
}

net *
net_route(rtable *tab, const net_addr *n)
{
  ASSERT(tab->addr_type == n->type);

  switch (n->type)
  {
  case NET_IP4:
    if (tab->trie)
      return net_route_ip4_trie(tab, (net_addr_ip4 *) n);
    else
      return net_route_ip4_fib (tab, (net_addr_ip4 *) n);

  case NET_VPN4:
    if (tab->trie)
      return net_route_vpn4_trie(tab, (net_addr_vpn4 *) n);
    else
      return net_route_vpn4_fib (tab, (net_addr_vpn4 *) n);

  case NET_IP6:
    if (tab->trie)
      return net_route_ip6_trie(tab, (net_addr_ip6 *) n);
    else
      return net_route_ip6_fib (tab, (net_addr_ip6 *) n);

  case NET_VPN6:
    if (tab->trie)
      return net_route_vpn6_trie(tab, (net_addr_vpn6 *) n);
    else
      return net_route_vpn6_fib (tab, (net_addr_vpn6 *) n);

  case NET_IP6_SADR:
    if (tab->trie)
      return net_route_ip6_sadr_trie(tab, (net_addr_ip6_sadr *) n);
    else
      return net_route_ip6_sadr_fib (tab, (net_addr_ip6_sadr *) n);

  default:
    return NULL;
  }
}


static int
net_roa_check_ip4_trie(rtable *tab, const net_addr_ip4 *px, u32 asn)
{
  int anything = 0;

  TRIE_WALK_TO_ROOT_IP4(tab->trie, px, px0)
  {
    net_addr_roa4 roa0 = NET_ADDR_ROA4(px0.prefix, px0.pxlen, 0, 0);

    struct fib_node *fn;
    for (fn = fib_get_chain(&tab->fib, (net_addr *) &roa0); fn; fn = fn->next)
    {
      net_addr_roa4 *roa = (void *) fn->addr;
      net *r = fib_node_to_user(&tab->fib, fn);

      if (net_equal_prefix_roa4(roa, &roa0) && r->routes && rte_is_valid(&r->routes->rte))
      {
	anything = 1;
	if (asn && (roa->asn == asn) && (roa->max_pxlen >= px->pxlen))
	  return ROA_VALID;
      }
    }
  }
  TRIE_WALK_TO_ROOT_END;

  return anything ? ROA_INVALID : ROA_UNKNOWN;
}

static int
net_roa_check_ip4_fib(rtable *tab, const net_addr_ip4 *px, u32 asn)
{
  struct net_addr_roa4 n = NET_ADDR_ROA4(px->prefix, px->pxlen, 0, 0);
  struct fib_node *fn;
  int anything = 0;

  while (1)
  {
    for (fn = fib_get_chain(&tab->fib, (net_addr *) &n); fn; fn = fn->next)
    {
      net_addr_roa4 *roa = (void *) fn->addr;
      net *r = fib_node_to_user(&tab->fib, fn);

      if (net_equal_prefix_roa4(roa, &n) && r->routes && rte_is_valid(&r->routes->rte))
      {
	anything = 1;
	if (asn && (roa->asn == asn) && (roa->max_pxlen >= px->pxlen))
	  return ROA_VALID;
      }
    }

    if (n.pxlen == 0)
      break;

    n.pxlen--;
    ip4_clrbit(&n.prefix, n.pxlen);
  }

  return anything ? ROA_INVALID : ROA_UNKNOWN;
}

static int
net_roa_check_ip6_trie(rtable *tab, const net_addr_ip6 *px, u32 asn)
{
  int anything = 0;

  TRIE_WALK_TO_ROOT_IP6(tab->trie, px, px0)
  {
    net_addr_roa6 roa0 = NET_ADDR_ROA6(px0.prefix, px0.pxlen, 0, 0);

    struct fib_node *fn;
    for (fn = fib_get_chain(&tab->fib, (net_addr *) &roa0); fn; fn = fn->next)
    {
      net_addr_roa6 *roa = (void *) fn->addr;
      net *r = fib_node_to_user(&tab->fib, fn);

      if (net_equal_prefix_roa6(roa, &roa0) && r->routes && rte_is_valid(&r->routes->rte))
      {
	anything = 1;
	if (asn && (roa->asn == asn) && (roa->max_pxlen >= px->pxlen))
	  return ROA_VALID;
      }
    }
  }
  TRIE_WALK_TO_ROOT_END;

  return anything ? ROA_INVALID : ROA_UNKNOWN;
}

static int
net_roa_check_ip6_fib(rtable *tab, const net_addr_ip6 *px, u32 asn)
{
  struct net_addr_roa6 n = NET_ADDR_ROA6(px->prefix, px->pxlen, 0, 0);
  struct fib_node *fn;
  int anything = 0;

  while (1)
  {
    for (fn = fib_get_chain(&tab->fib, (net_addr *) &n); fn; fn = fn->next)
    {
      net_addr_roa6 *roa = (void *) fn->addr;
      net *r = fib_node_to_user(&tab->fib, fn);

      if (net_equal_prefix_roa6(roa, &n) && r->routes && rte_is_valid(&r->routes->rte))
      {
	anything = 1;
	if (asn && (roa->asn == asn) && (roa->max_pxlen >= px->pxlen))
	  return ROA_VALID;
      }
    }

    if (n.pxlen == 0)
      break;

    n.pxlen--;
    ip6_clrbit(&n.prefix, n.pxlen);
  }

  return anything ? ROA_INVALID : ROA_UNKNOWN;
}

/**
 * roa_check - check validity of route origination in a ROA table
 * @tab: ROA table
 * @n: network prefix to check
 * @asn: AS number of network prefix
 *
 * Implements RFC 6483 route validation for the given network prefix. The
 * procedure is to find all candidate ROAs - ROAs whose prefixes cover the given
 * network prefix. If there is no candidate ROA, return ROA_UNKNOWN. If there is
 * a candidate ROA with matching ASN and maxlen field greater than or equal to
 * the given prefix length, return ROA_VALID. Otherwise, return ROA_INVALID. If
 * caller cannot determine origin AS, 0 could be used (in that case ROA_VALID
 * cannot happen). Table @tab must have type NET_ROA4 or NET_ROA6, network @n
 * must have type NET_IP4 or NET_IP6, respectively.
 */
int
net_roa_check(rtable *tab, const net_addr *n, u32 asn)
{
  if ((tab->addr_type == NET_ROA4) && (n->type == NET_IP4))
  {
    if (tab->trie)
      return net_roa_check_ip4_trie(tab, (const net_addr_ip4 *) n, asn);
    else
      return net_roa_check_ip4_fib (tab, (const net_addr_ip4 *) n, asn);
  }
  else if ((tab->addr_type == NET_ROA6) && (n->type == NET_IP6))
  {
    if (tab->trie)
      return net_roa_check_ip6_trie(tab, (const net_addr_ip6 *) n, asn);
    else
      return net_roa_check_ip6_fib (tab, (const net_addr_ip6 *) n, asn);
  }
  else
    return ROA_UNKNOWN;	/* Should not happen */
}

/**
 * rte_find - find a route
 * @net: network node
 * @src: route source
 *
 * The rte_find() function returns a pointer to a route for destination @net
 * which is from route source @src. List end pointer is returned if no route is found.
 */
static struct rte_storage **
rte_find(net *net, struct rte_src *src)
{
  struct rte_storage **e = &net->routes;

  while ((*e) && (*e)->rte.src != src)
    e = &(*e)->next;

  return e;
}


struct rte_storage *
rte_store(const rte *r, net *net, rtable *tab)
{
  struct rte_storage *e = sl_alloc(tab->rte_slab);

  e->rte = *r;
  e->rte.net = net->n.addr;

  rt_lock_source(e->rte.src);

  if (ea_is_cached(e->rte.attrs))
    e->rte.attrs = rta_clone(e->rte.attrs);
  else
    e->rte.attrs = rta_lookup(e->rte.attrs, 1);

  return e;
}

/**
 * rte_free - delete a &rte
 * @e: &struct rte_storage to be deleted
 * @tab: the table which the rte belongs to
 *
 * rte_free() deletes the given &rte from the routing table it's linked to.
 */

void
rte_free(struct rte_storage *e)
{
  rt_unlock_source(e->rte.src);
  rta_free(e->rte.attrs);
  sl_free(e);
}

static int				/* Actually better or at least as good as */
rte_better(rte *new, rte *old)
{
  int (*better)(rte *, rte *);

  if (!rte_is_valid(old))
    return 1;
  if (!rte_is_valid(new))
    return 0;

  u32 np = rt_get_preference(new);
  u32 op = rt_get_preference(old);

  if (np > op)
    return 1;
  if (np < op)
    return 0;
  if (new->src->proto->proto != old->src->proto->proto)
    {
      /*
       *  If the user has configured protocol preferences, so that two different protocols
       *  have the same preference, try to break the tie by comparing addresses. Not too
       *  useful, but keeps the ordering of routes unambiguous.
       */
      return new->src->proto->proto > old->src->proto->proto;
    }
  if (better = new->src->proto->rte_better)
    return better(new, old);
  return 0;
}

static int
rte_mergable(rte *pri, rte *sec)
{
  int (*mergable)(rte *, rte *);

  if (!rte_is_valid(pri) || !rte_is_valid(sec))
    return 0;

  if (rt_get_preference(pri) != rt_get_preference(sec))
    return 0;

  if (pri->src->proto->proto != sec->src->proto->proto)
    return 0;

  if (mergable = pri->src->proto->rte_mergable)
    return mergable(pri, sec);

  return 0;
}

static void
rte_trace(const char *name, const rte *e, int dir, const char *msg)
{
  log(L_TRACE "%s %c %s %N %uL %uG %s",
      name, dir, msg, e->net, e->src->private_id, e->src->global_id,
      rta_dest_name(rte_dest(e)));
}

static inline void
channel_rte_trace_in(uint flag, struct channel *c, const rte *e, const char *msg)
{
  if ((c->debug & flag) || (c->proto->debug & flag))
    rte_trace(c->in_req.name, e, '>', msg);
}

static inline void
channel_rte_trace_out(uint flag, struct channel *c, const rte *e, const char *msg)
{
  if ((c->debug & flag) || (c->proto->debug & flag))
    rte_trace(c->out_req.name, e, '<', msg);
}

static inline void
rt_rte_trace_in(uint flag, struct rt_import_request *req, const rte *e, const char *msg)
{
  if (req->trace_routes & flag)
    rte_trace(req->name, e, '>', msg);
}

#if 0
// seems to be unused at all
static inline void
rt_rte_trace_out(uint flag, struct rt_export_request *req, const rte *e, const char *msg)
{
  if (req->trace_routes & flag)
    rte_trace(req->name, e, '<', msg);
}
#endif

static uint
rte_feed_count(net *n)
{
  uint count = 0;
  for (struct rte_storage *e = n->routes; e; e = e->next)
    if (rte_is_valid(RTE_OR_NULL(e)))
      count++;
  return count;
}

static void
rte_feed_obtain(net *n, struct rte **feed, uint count)
{
  uint i = 0;
  for (struct rte_storage *e = n->routes; e; e = e->next)
    if (rte_is_valid(RTE_OR_NULL(e)))
    {
      ASSERT_DIE(i < count);
      feed[i++] = &e->rte;
    }
  ASSERT_DIE(i == count);
}

static rte *
export_filter(struct channel *c, rte *rt, int silent)
{
  struct proto *p = c->proto;
  const struct filter *filter = c->out_filter;
  struct channel_export_stats *stats = &c->export_stats;

  /* Do nothing if we have already rejected the route */
  if (silent && bmap_test(&c->export_reject_map, rt->id))
    goto reject_noset;

  int v = p->preexport ? p->preexport(c, rt) : 0;
  if (v < 0)
    {
      if (silent)
	goto reject_noset;

      stats->updates_rejected++;
      if (v == RIC_REJECT)
	channel_rte_trace_out(D_FILTERS, c, rt, "rejected by protocol");
      goto reject_noset;

    }
  if (v > 0)
    {
      if (!silent)
	channel_rte_trace_out(D_FILTERS, c, rt, "forced accept by protocol");
      goto accept;
    }

  v = filter && ((filter == FILTER_REJECT) ||
		 (f_run(filter, rt,
			(silent ? FF_SILENT : 0)) > F_ACCEPT));
  if (v)
    {
      if (silent)
	goto reject;

      stats->updates_filtered++;
      channel_rte_trace_out(D_FILTERS, c, rt, "filtered out");
      goto reject;
    }

 accept:
  /* We have accepted the route */
  bmap_clear(&c->export_reject_map, rt->id);
  return rt;

 reject:
  /* We have rejected the route by filter */
  bmap_set(&c->export_reject_map, rt->id);

reject_noset:
  /* Discard temporary rte */
  return NULL;
}

static void
do_rt_notify(struct channel *c, const net_addr *net, rte *new, const rte *old)
{
  struct proto *p = c->proto;
  struct channel_export_stats *stats = &c->export_stats;

  if (c->refeeding && new)
    c->refeed_count++;

  if (!old && new)
    if (CHANNEL_LIMIT_PUSH(c, OUT))
    {
      stats->updates_rejected++;
      channel_rte_trace_out(D_FILTERS, c, new, "rejected [limit]");
      return;
    }

  if (!new && old)
    CHANNEL_LIMIT_POP(c, OUT);

  if (new)
    stats->updates_accepted++;
  else
    stats->withdraws_accepted++;

  if (old)
    bmap_clear(&c->export_map, old->id);

  if (new)
    bmap_set(&c->export_map, new->id);

  if (p->debug & D_ROUTES)
  {
    if (new && old)
      channel_rte_trace_out(D_ROUTES, c, new, "replaced");
    else if (new)
      channel_rte_trace_out(D_ROUTES, c, new, "added");
    else if (old)
      channel_rte_trace_out(D_ROUTES, c, old, "removed");
  }

  p->rt_notify(p, c, net, new, old);
}

static void
rt_notify_basic(struct channel *c, const net_addr *net, rte *new, rte *old)
{
  if (new)
    new = export_filter(c, new, 0);

  if (old && !bmap_test(&c->export_map, old->id))
    old = NULL;

  if (!new && !old)
    return;

  do_rt_notify(c, net, new, old);
}

void
rt_notify_accepted(struct rt_export_request *req, const net_addr *n, struct rt_pending_export *rpe,
    struct rte **feed, uint count)
{
  struct channel *c = SKIP_BACK(struct channel, out_req, req);

  rte nb0, *new_best = NULL;
  const rte *old_best = NULL;

  for (uint i = 0; i < count; i++)
  {
    if (!rte_is_valid(feed[i]))
      continue;

    /* Has been already rejected, won't bother with it */
    if (!c->refeeding && bmap_test(&c->export_reject_map, feed[i]->id))
      continue;

    /* Previously exported */
    if (!old_best && bmap_test(&c->export_map, feed[i]->id))
    {
      /* is still best */
      if (!new_best)
      {
	DBG("rt_notify_accepted: idempotent\n");
	goto done;
      }

      /* is superseded */
      old_best = feed[i];
      break;
    }

    /* Have no new best route yet */
    if (!new_best)
    {
      /* Try this route not seen before */
      nb0 = *feed[i];
      new_best = export_filter(c, &nb0, 0);
      DBG("rt_notify_accepted: checking route id %u: %s\n", feed[i]->id, new_best ? "ok" : "no");
    }
  }

  /* Check obsolete routes for previously exported */
  if (!old_best)
    if (rpe && rpe->old && bmap_test(&c->export_map, rpe->old->rte.id))
      old_best = &rpe->old->rte;

/*    for (; rpe; rpe = atomic_load_explicit(&rpe->next, memory_order_relaxed))
    {
      if (rpe->old && bmap_test(&hook->accept_map, rpe->old->id))
      {
	old_best = &rpe->old.rte;
	break;
      }

      if (rpe == rpe_last)
	break;
    }
    */

  /* Nothing to export */
  if (!new_best && !old_best)
  {
    DBG("rt_notify_accepted: nothing to export\n");
    goto done;
  }

  do_rt_notify(c, n, new_best, old_best);

done:
  /* Drop the old stored rejection if applicable.
   * new->id == old->id happens when updating hostentries. */
  if (rpe && rpe->old && (!rpe->new || (rpe->new->rte.id != rpe->old->rte.id)))
    bmap_clear(&c->export_reject_map, rpe->old->rte.id);
}

rte *
rt_export_merged(struct channel *c, struct rte **feed, uint count, linpool *pool, int silent)
{
  _Thread_local static rte rloc;

  // struct proto *p = c->proto;
  struct nexthop_adata *nhs = NULL;
  rte *best0 = feed[0];
  rte *best = NULL;

  if (!rte_is_valid(best0))
    return NULL;

  /* Already rejected, no need to re-run the filter */
  if (!c->refeeding && bmap_test(&c->export_reject_map, best0->id))
    return NULL;

  rloc = *best0;
  best = export_filter(c, &rloc, silent);

  if (!best)
    /* Best route doesn't pass the filter */
    return NULL;

  if (!rte_is_reachable(best))
    /* Unreachable routes can't be merged */
    return best;

  for (uint i = 1; i < count; i++)
  {
    if (!rte_mergable(best0, feed[i]))
      continue;

    rte tmp0 = *feed[i];
    rte *tmp = export_filter(c, &tmp0, 1);

    if (!tmp || !rte_is_reachable(tmp))
      continue;

    eattr *nhea = ea_find(tmp->attrs, &ea_gen_nexthop);
    ASSERT_DIE(nhea);

    if (nhs)
      nhs = nexthop_merge(nhs, (struct nexthop_adata *) nhea->u.ptr, c->merge_limit, pool);
    else
      nhs = (struct nexthop_adata *) nhea->u.ptr;
  }

  if (nhs)
  {
    eattr *nhea = ea_find(best->attrs, &ea_gen_nexthop);
    ASSERT_DIE(nhea);

    nhs = nexthop_merge(nhs, (struct nexthop_adata *) nhea->u.ptr, c->merge_limit, pool);

    ea_set_attr(&best->attrs,
	EA_LITERAL_DIRECT_ADATA(&ea_gen_nexthop, 0, &nhs->ad));
  }

  return best;
}

void
rt_notify_merged(struct rt_export_request *req, const net_addr *n, struct rt_pending_export *rpe,
    struct rte **feed, uint count)
{
  struct channel *c = SKIP_BACK(struct channel, out_req, req);

  // struct proto *p = c->proto;

#if 0 /* TODO: Find whether this check is possible when processing multiple changes at once. */
  /* Check whether the change is relevant to the merged route */
  if ((new_best == old_best) &&
      (new_changed != old_changed) &&
      !rte_mergable(new_best, new_changed) &&
      !rte_mergable(old_best, old_changed))
    return;
#endif

  rte *old_best = NULL;
  /* Find old best route */
  for (uint i = 0; i < count; i++)
    if (bmap_test(&c->export_map, feed[i]->id))
    {
      old_best = feed[i];
      break;
    }

  /* Check obsolete routes for previously exported */
  if (!old_best)
    if (rpe && rpe->old && bmap_test(&c->export_map, rpe->old->rte.id))
      old_best = &rpe->old->rte;

/*    for (; rpe; rpe = atomic_load_explicit(&rpe->next, memory_order_relaxed))
    {
      if (rpe->old && bmap_test(&hook->accept_map, rpe->old->id))
      {
	old_best = &rpe->old.rte;
	break;
      }

      if (rpe == rpe_last)
	break;
    }
    */

  /* Prepare new merged route */
  rte *new_merged = count ? rt_export_merged(c, feed, count, rte_update_pool, 0) : NULL;

  if (new_merged || old_best)
    do_rt_notify(c, n, new_merged, old_best);

  /* Drop the old stored rejection if applicable.
   * new->id == old->id happens when updating hostentries. */
  if (rpe && rpe->old && (!rpe->new || (rpe->new->rte.id != rpe->old->rte.id)))
    bmap_clear(&c->export_reject_map, rpe->old->rte.id);
}

void
rt_notify_optimal(struct rt_export_request *req, const net_addr *net, struct rt_pending_export *rpe)
{
  struct channel *c = SKIP_BACK(struct channel, out_req, req);
  rte n0;

  if (rpe->new_best != rpe->old_best)
    rt_notify_basic(c, net, RTE_COPY(rpe->new_best, &n0), RTE_OR_NULL(rpe->old_best));

  /* Drop the old stored rejection if applicable.
   * new->id == old->id happens when updating hostentries. */
  if (rpe->old && (!rpe->new || (rpe->new->rte.id != rpe->old->rte.id)))
    bmap_clear(&c->export_reject_map, rpe->old->rte.id);
}

void
rt_notify_any(struct rt_export_request *req, const net_addr *net, struct rt_pending_export *rpe)
{
  struct channel *c = SKIP_BACK(struct channel, out_req, req);
  rte n0;

  if (rpe->new != rpe->old)
    rt_notify_basic(c, net, RTE_COPY(rpe->new, &n0), RTE_OR_NULL(rpe->old));

  /* Drop the old stored rejection if applicable.
   * new->id == old->id happens when updating hostentries. */
  if (rpe->old && (!rpe->new || (rpe->new->rte.id != rpe->old->rte.id)))
    bmap_clear(&c->export_reject_map, rpe->old->rte.id);
}

void
rt_feed_any(struct rt_export_request *req, const net_addr *net, struct rt_pending_export *rpe UNUSED, rte **feed, uint count)
{
  struct channel *c = SKIP_BACK(struct channel, out_req, req);

  for (uint i=0; i<count; i++)
  {
    rte n0 = *feed[i];
    rt_notify_basic(c, net, &n0, NULL);
  }
}

/**
 * rte_announce - announce a routing table change
 * @tab: table the route has been added to
 * @net: network in question
 * @new: the new or changed route
 * @old: the previous route replaced by the new one
 * @new_best: the new best route for the same network
 * @old_best: the previous best route for the same network
 *
 * This function gets a routing table update and announces it to all protocols
 * that are connected to the same table by their channels.
 *
 * There are two ways of how routing table changes are announced. First, there
 * is a change of just one route in @net (which may caused a change of the best
 * route of the network). In this case @new and @old describes the changed route
 * and @new_best and @old_best describes best routes. Other routes are not
 * affected, but in sorted table the order of other routes might change.
 *
 * The function announces the change to all associated channels. For each
 * channel, an appropriate preprocessing is done according to channel &ra_mode.
 * For example, %RA_OPTIMAL channels receive just changes of best routes.
 *
 * In general, we first call preexport() hook of a protocol, which performs
 * basic checks on the route (each protocol has a right to veto or force accept
 * of the route before any filter is asked). Then we consult an export filter
 * of the channel and verify the old route in an export map of the channel.
 * Finally, the rt_notify() hook of the protocol gets called.
 *
 * Note that there are also calls of rt_notify() hooks due to feed, but that is
 * done outside of scope of rte_announce().
 */
static void
rte_announce(rtable *tab, net *net, struct rte_storage *new, struct rte_storage *old,
	     struct rte_storage *new_best, struct rte_storage *old_best)
{
  if (!rte_is_valid(RTE_OR_NULL(new)))
    new = NULL;

  if (!rte_is_valid(RTE_OR_NULL(old)))
    old = NULL;

  if (!rte_is_valid(RTE_OR_NULL(new_best)))
    new_best = NULL;

  if (!rte_is_valid(RTE_OR_NULL(old_best)))
    old_best = NULL;

  if (!new && !old && !new_best && !old_best)
    return;

  if (new_best != old_best)
  {
    if (new_best)
      new_best->rte.sender->stats.pref++;
    if (old_best)
      old_best->rte.sender->stats.pref--;

    if (tab->hostcache)
      rt_notify_hostcache(tab, net);

    if (!EMPTY_LIST(tab->flowspec_links))
      rt_flowspec_notify(tab, net);
  }

  rt_schedule_notify(tab);

  struct rt_pending_export rpe = { .new = new, .old = old, .new_best = new_best, .old_best = old_best };
  uint count = rte_feed_count(net);
  rte **feed = NULL;
  if (count)
  {
    feed = alloca(count * sizeof(rte *));
    rte_feed_obtain(net, feed, count);
  }

  struct rt_export_hook *eh;
  WALK_LIST(eh, tab->exporter.hooks)
  {
    if (eh->export_state == TES_STOP)
      continue;

    switch (eh->req->addr_mode)
    {
      case TE_ADDR_NONE:
	break;

      case TE_ADDR_IN:
	if (!net_in_netX(net->n.addr, eh->req->addr))
	  continue;
	break;

      case TE_ADDR_EQUAL:
	if (!net_equal(net->n.addr, eh->req->addr))
	  continue;
	break;

      case TE_ADDR_FOR:
	bug("Continuos export of best prefix match not implemented yet.");

      default:
	bug("Strange table export address mode: %d", eh->req->addr_mode);
    }

    if (new)
      eh->stats.updates_received++;
    else
      eh->stats.withdraws_received++;

    if (eh->req->export_one)
      eh->req->export_one(eh->req, net->n.addr, &rpe);
    else if (eh->req->export_bulk)
      eh->req->export_bulk(eh->req, net->n.addr, &rpe, feed, count);
    else
      bug("Export request must always provide an export method");
  }
}

static inline int
rte_validate(struct channel *ch, rte *e)
{
  int c;
  const net_addr *n = e->net;

  if (!net_validate(n))
  {
    log(L_WARN "Ignoring bogus prefix %N received via %s",
	n, ch->proto->name);
    return 0;
  }

  /* FIXME: better handling different nettypes */
  c = !net_is_flow(n) ?
    net_classify(n): (IADDR_HOST | SCOPE_UNIVERSE);
  if ((c < 0) || !(c & IADDR_HOST) || ((c & IADDR_SCOPE_MASK) <= SCOPE_LINK))
  {
    log(L_WARN "Ignoring bogus route %N received via %s",
	n, ch->proto->name);
    return 0;
  }

  if (net_type_match(n, NB_DEST))
  {
    eattr *nhea = ea_find(e->attrs, &ea_gen_nexthop);
    int dest = nhea_dest(nhea);

    if (dest == RTD_NONE)
    {
      log(L_WARN "Ignoring route %N with no destination received via %s",
	  n, ch->proto->name);
      return 0;
    }

    if ((dest == RTD_UNICAST) &&
	!nexthop_is_sorted((struct nexthop_adata *) nhea->u.ptr))
    {
      log(L_WARN "Ignoring unsorted multipath route %N received via %s",
	  n, ch->proto->name);
      return 0;
    }
  }
  else if (ea_find(e->attrs, &ea_gen_nexthop))
  {
    log(L_WARN "Ignoring route %N having a nexthop attribute received via %s",
	n, ch->proto->name);
    return 0;
  }

  return 1;
}

static int
rte_same(rte *x, rte *y)
{
  /* rte.flags are not checked, as they are mostly internal to rtable */
  return
    x->attrs == y->attrs &&
    x->pflags == y->pflags &&
    x->src == y->src &&
    rte_is_filtered(x) == rte_is_filtered(y);
}

static inline int rte_is_ok(rte *e) { return e && !rte_is_filtered(e); }

static void
rte_recalculate(struct rt_import_hook *c, net *net, rte *new, struct rte_src *src)
{
  struct rt_import_request *req = c->req;
  struct rtable *table = c->table;
  struct rt_import_stats *stats = &c->stats;
  struct rte_storage *old_best_stored = net->routes, *old_stored = NULL;
  rte *old_best = old_best_stored ? &old_best_stored->rte : NULL;
  rte *old = NULL;

  /* If the new route is identical to the old one, we find the attributes in
   * cache and clone these with no performance drop. OTOH, if we were to lookup
   * the attributes, such a route definitely hasn't been anywhere yet,
   * therefore it's definitely worth the time. */
  struct rte_storage *new_stored = NULL;
  if (new)
    new = &(new_stored = rte_store(new, net, table))->rte;

  /* Find and remove original route from the same protocol */
  struct rte_storage **before_old = rte_find(net, src);

  if (*before_old)
    {
      old = &(old_stored = (*before_old))->rte;

      /* If there is the same route in the routing table but from
       * a different sender, then there are two paths from the
       * source protocol to this routing table through transparent
       * pipes, which is not allowed.
       * We log that and ignore the route. */
      if (old->sender != c)
	{
	  if (!old->generation && !new->generation)
	    bug("Two protocols claim to author a route with the same rte_src in table %s: %N %s/%u:%u",
		c->table->name, net->n.addr, old->src->proto->name, old->src->private_id, old->src->global_id);

	  log_rl(&table->rl_pipe, L_ERR "Route source collision in table %s: %N %s/%u:%u",
		c->table->name, net->n.addr, old->src->proto->name, old->src->private_id, old->src->global_id);
	}

	  if (new && rte_same(old, &new_stored->rte))
	    {
	      /* No changes, ignore the new route and refresh the old one */
	      old->stale_cycle = new->stale_cycle;

	      if (!rte_is_filtered(new))
		{
		  stats->updates_ignored++;
		  rt_rte_trace_in(D_ROUTES, req, new, "ignored");
		}

	      /* We need to free the already stored route here before returning */
	      rte_free(new_stored);
	      return;
	  }

	*before_old = (*before_old)->next;
	table->rt_count--;
    }

  if (!old && !new)
    {
      stats->withdraws_ignored++;
      return;
    }

  /* If rejected by import limit, we need to pretend there is no route */
  if (req->preimport && (req->preimport(req, new, old) == 0))
  {
    rte_free(new_stored);
    new_stored = NULL;
    new = NULL;
  }

  int new_ok = rte_is_ok(new);
  int old_ok = rte_is_ok(old);

  if (new_ok)
    stats->updates_accepted++;
  else if (old_ok)
    stats->withdraws_accepted++;
  else
    stats->withdraws_ignored++;

  if (old_ok || new_ok)
    table->last_rt_change = current_time();

  if (table->config->sorted)
    {
      /* If routes are sorted, just insert new route to appropriate position */
      if (new_stored)
	{
	  struct rte_storage **k;
	  if ((before_old != &net->routes) && !rte_better(new, &SKIP_BACK(struct rte_storage, next, before_old)->rte))
	    k = before_old;
	  else
	    k = &net->routes;

	  for (; *k; k=&(*k)->next)
	    if (rte_better(new, &(*k)->rte))
	      break;

	  new_stored->next = *k;
	  *k = new_stored;

	  table->rt_count++;
	}
    }
  else
    {
      /* If routes are not sorted, find the best route and move it on
	 the first position. There are several optimized cases. */

      if (src->proto->rte_recalculate &&
	  src->proto->rte_recalculate(table, net, new_stored ? &new_stored->rte : NULL, old, old_best))
	goto do_recalculate;

      if (new_stored && rte_better(&new_stored->rte, old_best))
	{
	  /* The first case - the new route is cleary optimal,
	     we link it at the first position */

	  new_stored->next = net->routes;
	  net->routes = new_stored;

	  table->rt_count++;
	}
      else if (old == old_best)
	{
	  /* The second case - the old best route disappeared, we add the
	     new route (if we have any) to the list (we don't care about
	     position) and then we elect the new optimal route and relink
	     that route at the first position and announce it. New optimal
	     route might be NULL if there is no more routes */

	do_recalculate:
	  /* Add the new route to the list */
	  if (new_stored)
	    {
	      new_stored->next = *before_old;
	      *before_old = new_stored;

	      table->rt_count++;
	    }

	  /* Find a new optimal route (if there is any) */
	  if (net->routes)
	    {
	      struct rte_storage **bp = &net->routes;
	      for (struct rte_storage **k=&(*bp)->next; *k; k=&(*k)->next)
		if (rte_better(&(*k)->rte, &(*bp)->rte))
		  bp = k;

	      /* And relink it */
	      struct rte_storage *best = *bp;
	      *bp = best->next;
	      best->next = net->routes;
	      net->routes = best;
	    }
	}
      else if (new_stored)
	{
	  /* The third case - the new route is not better than the old
	     best route (therefore old_best != NULL) and the old best
	     route was not removed (therefore old_best == net->routes).
	     We just link the new route to the old/last position. */

	  new_stored->next = *before_old;
	  *before_old = new_stored;

	  table->rt_count++;
	}
      /* The fourth (empty) case - suboptimal route was removed, nothing to do */
    }

  if (new_stored)
    {
      new_stored->rte.lastmod = current_time();

      if (!old)
        {
	  new_stored->rte.id = hmap_first_zero(&table->id_map);
	  hmap_set(&table->id_map, new_stored->rte.id);
	}
      else
	new_stored->rte.id = old->id;
    }

  /* Log the route change */
  if (new_ok)
    rt_rte_trace_in(D_ROUTES, req, &new_stored->rte, new_stored == net->routes ? "added [best]" : "added");
  else if (old_ok)
    {
      if (old != old_best)
	rt_rte_trace_in(D_ROUTES, req, old, "removed");
      else if (net->routes && rte_is_ok(&net->routes->rte))
	rt_rte_trace_in(D_ROUTES, req, old, "removed [replaced]");
      else
	rt_rte_trace_in(D_ROUTES, req, old, "removed [sole]");
    }

  /* Propagate the route change */
  rte_announce(table, net, new_stored, old_stored,
      net->routes, old_best_stored);

  if (!net->routes &&
      (table->gc_counter++ >= table->config->gc_threshold))
    rt_kick_prune_timer(table);

#if 0
  /* Enable and reimplement these callbacks if anybody wants to use them */
  if (old_ok && p->rte_remove)
    p->rte_remove(net, old);
  if (new_ok && p->rte_insert)
    p->rte_insert(net, &new_stored->rte);
#endif

  if (old)
    {
      if (!new_stored)
	hmap_clear(&table->id_map, old->id);

      rte_free(old_stored);
    }
}

static int rte_update_nest_cnt;		/* Nesting counter to allow recursive updates */

static inline void
rte_update_lock(void)
{
  rte_update_nest_cnt++;
}

static inline void
rte_update_unlock(void)
{
  if (!--rte_update_nest_cnt)
    lp_flush(rte_update_pool);
}

int
channel_preimport(struct rt_import_request *req, rte *new, rte *old)
{
  struct channel *c = SKIP_BACK(struct channel, in_req, req);

  if (new && !old)
    if (CHANNEL_LIMIT_PUSH(c, RX))
      return 0;

  if (!new && old)
    CHANNEL_LIMIT_POP(c, RX);

  int new_in = new && !rte_is_filtered(new);
  int old_in = old && !rte_is_filtered(old);

  if (new_in && !old_in)
    if (CHANNEL_LIMIT_PUSH(c, IN))
      if (c->in_keep & RIK_REJECTED)
      {
	new->flags |= REF_FILTERED;
	return 1;
      }
      else
	return 0;

  if (!new_in && old_in)
    CHANNEL_LIMIT_POP(c, IN);

  return 1;
}

void
rte_update(struct channel *c, const net_addr *n, rte *new, struct rte_src *src)
{
  if (!c->in_req.hook)
    return;

  ASSERT(c->channel_state == CS_UP);

  /* The import reloader requires prefilter routes to be the first layer */
  if (new && (c->in_keep & RIK_PREFILTER))
    if (ea_is_cached(new->attrs) && !new->attrs->next)
      new->attrs = ea_clone(new->attrs);
    else
      new->attrs = ea_lookup(new->attrs, 0);

  const struct filter *filter = c->in_filter;
  struct channel_import_stats *stats = &c->import_stats;

  rte_update_lock();
  if (new)
    {
      new->net = n;

      int fr;

      stats->updates_received++;
      if ((filter == FILTER_REJECT) ||
	((fr = f_run(filter, new, 0)) > F_ACCEPT))
	{
	  stats->updates_filtered++;
	  channel_rte_trace_in(D_FILTERS, c, new, "filtered out");

	  if (c->in_keep & RIK_REJECTED)
	    new->flags |= REF_FILTERED;
	  else
	    new = NULL;
	}

      if (new)
	if (net_is_flow(n))
	  rt_flowspec_resolve_rte(new, c);
	else
	  rt_next_hop_resolve_rte(new);

      if (new && !rte_validate(c, new))
	{
	  channel_rte_trace_in(D_FILTERS, c, new, "invalid");
	  stats->updates_invalid++;
	  new = NULL;
	}

    }
  else
    stats->withdraws_received++;

  rte_import(&c->in_req, n, new, src);

  /* Now the route attributes are kept by the in-table cached version
   * and we may drop the local handle */
  if (new && (c->in_keep & RIK_PREFILTER))
  {
    /* There may be some updates on top of the original attribute block */
    ea_list *a = new->attrs;
    while (a->next)
      a = a->next;

    ea_free(a);
  }

  rte_update_unlock();
}

void
rte_import(struct rt_import_request *req, const net_addr *n, rte *new, struct rte_src *src)
{
  struct rt_import_hook *hook = req->hook;
  if (!hook)
    return;

  net *nn;
  if (new)
    {
      /* Use the actual struct network, not the dummy one */
      nn = net_get(hook->table, n);
      new->net = nn->n.addr;
      new->sender = hook;

      /* Set the stale cycle */
      new->stale_cycle = hook->stale_set;
    }
  else if (!(nn = net_find(hook->table, n)))
    {
      req->hook->stats.withdraws_ignored++;
      return;
    }

  /* And recalculate the best route */
  rte_recalculate(hook, nn, new, src);
}

/* Independent call to rte_announce(), used from next hop
   recalculation, outside of rte_update(). new must be non-NULL */
static inline void
rte_announce_i(rtable *tab, net *net, struct rte_storage *new, struct rte_storage *old,
	       struct rte_storage *new_best, struct rte_storage *old_best)
{
  rte_update_lock();
  rte_announce(tab, net, new, old, new_best, old_best);
  rte_update_unlock();
}

static inline void
rte_discard(net *net, rte *old)	/* Non-filtered route deletion, used during garbage collection */
{
  rte_update_lock();
  rte_recalculate(old->sender, net, NULL, old->src);
  rte_update_unlock();
}

/* Check rtable for best route to given net whether it would be exported do p */
int
rt_examine(rtable *t, net_addr *a, struct channel *c, const struct filter *filter)
{
  net *n = net_find(t, a);

  if (!n || !rte_is_valid(RTE_OR_NULL(n->routes)))
    return 0;

  rte rt = n->routes->rte;

  rte_update_lock();

  /* Rest is stripped down export_filter() */
  int v = c->proto->preexport ? c->proto->preexport(c, &rt) : 0;
  if (v == RIC_PROCESS)
    v = (f_run(filter, &rt, FF_SILENT) <= F_ACCEPT);

  rte_update_unlock();

  return v > 0;
}

static void
rt_table_export_done(struct rt_export_hook *hook)
{
  struct rt_exporter *re = hook->table;
  struct rtable *tab = SKIP_BACK(struct rtable, exporter, re);

  rt_unlock_table(tab);
  DBG("Export hook %p in table %s finished uc=%u\n", hook, tab->name, tab->use_count);
}

static void
rt_export_stopped(void *data)
{
  struct rt_export_hook *hook = data;
  struct rt_exporter *tab = hook->table;

  /* Unlist */
  rem_node(&hook->n);

  /* Reporting the channel as stopped. */
  hook->stopped(hook->req);

  /* Reporting the hook as finished. */
  CALL(tab->done, hook);

  /* Freeing the hook together with its coroutine. */
  rfree(hook->pool);
}

static inline void
rt_set_import_state(struct rt_import_hook *hook, u8 state)
{
  hook->last_state_change = current_time();
  hook->import_state = state;

  if (hook->req->log_state_change)
    hook->req->log_state_change(hook->req, state);
}

void
rt_set_export_state(struct rt_export_hook *hook, u8 state)
{
  hook->last_state_change = current_time();
  hook->export_state = state;

  if (hook->req->log_state_change)
    hook->req->log_state_change(hook->req, state);
}

void
rt_request_import(rtable *tab, struct rt_import_request *req)
{
  rt_lock_table(tab);

  struct rt_import_hook *hook = req->hook = mb_allocz(tab->rp, sizeof(struct rt_import_hook));

  DBG("Lock table %s for import %p req=%p uc=%u\n", tab->name, hook, req, tab->use_count);

  hook->req = req;
  hook->table = tab;

  rt_set_import_state(hook, TIS_UP);

  hook->n = (node) {};
  add_tail(&tab->imports, &hook->n);
}

void
rt_stop_import(struct rt_import_request *req, void (*stopped)(struct rt_import_request *))
{
  ASSERT_DIE(req->hook);
  struct rt_import_hook *hook = req->hook;

  rt_schedule_prune(hook->table);

  rt_set_import_state(hook, TIS_STOP);

  hook->stopped = stopped;
}

static struct rt_export_hook *
rt_table_export_start(struct rt_exporter *re, struct rt_export_request *req)
{
  rtable *tab = SKIP_BACK(rtable, exporter, re);
  rt_lock_table(tab);

  pool *p = rp_new(tab->rp, "Export hook");
  struct rt_export_hook *hook = mb_allocz(p, sizeof(struct rt_export_hook));
  hook->pool = p;
  hook->lp = lp_new_default(p);

  /* stats zeroed by mb_allocz */
  switch (req->addr_mode)
  {
    case TE_ADDR_IN:
      if (tab->trie && net_val_match(tab->addr_type, NB_IP))
      {
	hook->walk_state = mb_allocz(p, sizeof (struct f_trie_walk_state));
	hook->walk_lock = rt_lock_trie(tab);
	trie_walk_init(hook->walk_state, tab->trie, req->addr);
	hook->event = ev_new_init(p, rt_feed_by_trie, hook);
	break;
      }
      /* fall through */
    case TE_ADDR_NONE:
      FIB_ITERATE_INIT(&hook->feed_fit, &tab->fib);
      hook->event = ev_new_init(p, rt_feed_by_fib, hook);
      break;

    case TE_ADDR_EQUAL:
      hook->event = ev_new_init(p, rt_feed_equal, hook);
      break;

    case TE_ADDR_FOR:
      hook->event = ev_new_init(p, rt_feed_for, hook);
      break;

    default:
      bug("Requested an unknown export address mode");
  }

  DBG("New export hook %p req %p in table %s uc=%u\n", hook, req, tab->name, tab->use_count);

  return hook;
}

void
rt_request_export(struct rt_exporter *re, struct rt_export_request *req)
{
  struct rt_export_hook *hook = req->hook = re->start(re, req);

  hook->req = req;
  hook->table = re;

  hook->n = (node) {};
  add_tail(&re->hooks, &hook->n);

  /* Regular export */
  rt_set_export_state(hook, TES_FEEDING);
  ev_schedule_work(hook->event);
}

static void
rt_table_export_stop(struct rt_export_hook *hook)
{
  rtable *tab = SKIP_BACK(rtable, exporter, hook->table);

  if (hook->export_state != TES_FEEDING)
    return;

  switch (hook->req->addr_mode)
  {
    case TE_ADDR_IN:
      if (hook->walk_lock)
      {
	rt_unlock_trie(tab, hook->walk_lock);
	hook->walk_lock = NULL;
	mb_free(hook->walk_state);
	hook->walk_state = NULL;
	break;
      }
      /* fall through */
    case TE_ADDR_NONE:
      fit_get(&tab->fib, &hook->feed_fit);
      break;
  }
}

void
rt_stop_export(struct rt_export_request *req, void (*stopped)(struct rt_export_request *))
{
  ASSERT_DIE(req->hook);
  struct rt_export_hook *hook = req->hook;

  /* Cancel the feeder event */
  ev_postpone(hook->event);

  /* Stop feeding from the exporter */
  CALL(hook->table->stop, hook);

  /* Reset the event as the stopped event */
  hook->event->hook = rt_export_stopped;
  hook->stopped = stopped;

  /* Update export state */
  rt_set_export_state(hook, TES_STOP);

  /* Run the stopped event */
  ev_schedule(hook->event);
}

/**
 * rt_refresh_begin - start a refresh cycle
 * @t: related routing table
 * @c related channel
 *
 * This function starts a refresh cycle for given routing table and announce
 * hook. The refresh cycle is a sequence where the protocol sends all its valid
 * routes to the routing table (by rte_update()). After that, all protocol
 * routes (more precisely routes with @c as @sender) not sent during the
 * refresh cycle but still in the table from the past are pruned. This is
 * implemented by marking all related routes as stale by REF_STALE flag in
 * rt_refresh_begin(), then marking all related stale routes with REF_DISCARD
 * flag in rt_refresh_end() and then removing such routes in the prune loop.
 */
void
rt_refresh_begin(struct rt_import_request *req)
{
  struct rt_import_hook *hook = req->hook;
  ASSERT_DIE(hook);
  ASSERT_DIE(hook->stale_set == hook->stale_valid);

  /* If the pruning routine is too slow */
  if ((hook->stale_pruned < hook->stale_valid) && (hook->stale_pruned + 128 < hook->stale_valid)
      || (hook->stale_pruned > hook->stale_valid) && (hook->stale_pruned > hook->stale_valid + 128))
  {
    log(L_WARN "Route refresh flood in table %s", hook->table->name);
    FIB_WALK(&hook->table->fib, net, n)
      {
       for (struct rte_storage *e = n->routes; e; e = e->next)
         if (e->rte.sender == req->hook)
           e->rte.stale_cycle = 0;
      }
    FIB_WALK_END;
    hook->stale_set = 1;
    hook->stale_valid = 0;
    hook->stale_pruned = 0;
  }
  /* Setting a new value of the stale modifier */
  else if (!++hook->stale_set)
  {
    /* Let's reserve the stale_cycle zero value for always-invalid routes */
    hook->stale_set = 1;
    hook->stale_valid = 0;
  }

  if (req->trace_routes & D_STATES)
    log(L_TRACE "%s: route refresh begin [%u]", req->name, hook->stale_set);
}

/**
 * rt_refresh_end - end a refresh cycle
 * @t: related routing table
 * @c: related channel
 *
 * This function ends a refresh cycle for given routing table and announce
 * hook. See rt_refresh_begin() for description of refresh cycles.
 */
void
rt_refresh_end(struct rt_import_request *req)
{
  struct rt_import_hook *hook = req->hook;
  ASSERT_DIE(hook);

  hook->stale_valid++;
  ASSERT_DIE(hook->stale_set == hook->stale_valid);

  rt_schedule_prune(hook->table);

  if (req->trace_routes & D_STATES)
    log(L_TRACE "%s: route refresh end [%u]", req->name, hook->stale_valid);
}

/**
 * rte_dump - dump a route
 * @e: &rte to be dumped
 *
 * This functions dumps contents of a &rte to debug output.
 */
void
rte_dump(struct rte_storage *e)
{
  debug("%-1N ", e->rte.net);
  debug("PF=%02x ", e->rte.pflags);
  ea_dump(e->rte.attrs);
  debug("\n");
}

/**
 * rt_dump - dump a routing table
 * @t: routing table to be dumped
 *
 * This function dumps contents of a given routing table to debug output.
 */
void
rt_dump(rtable *t)
{
  debug("Dump of routing table <%s>%s\n", t->name, t->deleted ? " (deleted)" : "");
#ifdef DEBUGGING
  fib_check(&t->fib);
#endif
  FIB_WALK(&t->fib, net, n)
    {
      for(struct rte_storage *e=n->routes; e; e=e->next)
	rte_dump(e);
    }
  FIB_WALK_END;
  debug("\n");
}

/**
 * rt_dump_all - dump all routing tables
 *
 * This function dumps contents of all routing tables to debug output.
 */
void
rt_dump_all(void)
{
  rtable *t;
  node *n;

  WALK_LIST2(t, n, routing_tables, n)
    rt_dump(t);

  WALK_LIST2(t, n, deleted_routing_tables, n)
    rt_dump(t);
}

void
rt_dump_hooks(rtable *tab)
{
  debug("Dump of hooks in routing table <%s>%s\n", tab->name, tab->deleted ? " (deleted)" : "");
  debug("  nhu_state=%u hcu_scheduled=%u use_count=%d rt_count=%u\n",
      tab->nhu_state, tab->hcu_scheduled, tab->use_count, tab->rt_count);
  debug("  last_rt_change=%t gc_time=%t gc_counter=%d prune_state=%u\n",
      tab->last_rt_change, tab->gc_time, tab->gc_counter, tab->prune_state);

  struct rt_import_hook *ih;
  WALK_LIST(ih, tab->imports)
  {
    ih->req->dump_req(ih->req);
    debug("  Import hook %p requested by %p: pref=%u"
       " last_state_change=%t import_state=%u stopped=%p\n",
       ih, ih->req, ih->stats.pref,
       ih->last_state_change, ih->import_state, ih->stopped);
  }

  struct rt_export_hook *eh;
  WALK_LIST(eh, tab->exporter.hooks)
  {
    eh->req->dump_req(eh->req);
    debug("  Export hook %p requested by %p:"
       " refeed_pending=%u last_state_change=%t export_state=%u stopped=%p\n",
       eh, eh->req, eh->refeed_pending, eh->last_state_change, eh->export_state, eh->stopped);
  }
  debug("\n");
}

void
rt_dump_hooks_all(void)
{
  rtable *t;
  node *n;

  debug("Dump of all table hooks\n");

  WALK_LIST2(t, n, routing_tables, n)
    rt_dump_hooks(t);

  WALK_LIST2(t, n, deleted_routing_tables, n)
    rt_dump_hooks(t);
}

static inline void
rt_schedule_hcu(rtable *tab)
{
  if (tab->hcu_scheduled)
    return;

  tab->hcu_scheduled = 1;
  ev_schedule(tab->rt_event);
}

static inline void
rt_schedule_nhu(rtable *tab)
{
  if (tab->nhu_state == NHU_CLEAN)
    ev_schedule(tab->rt_event);

  /* state change:
   *   NHU_CLEAN   -> NHU_SCHEDULED
   *   NHU_RUNNING -> NHU_DIRTY
   */
  tab->nhu_state |= NHU_SCHEDULED;
}

void
rt_schedule_prune(rtable *tab)
{
  if (tab->prune_state == 0)
    ev_schedule(tab->rt_event);

  /* state change 0->1, 2->3 */
  tab->prune_state |= 1;
}


static void
rt_event(void *ptr)
{
  rtable *tab = ptr;

  rt_lock_table(tab);

  if (tab->hcu_scheduled)
    rt_update_hostcache(tab);

  if (tab->nhu_state)
    rt_next_hop_update(tab);

  if (tab->prune_state)
    rt_prune_table(tab);

  rt_unlock_table(tab);
}


static void
rt_prune_timer(timer *t)
{
  rtable *tab = t->data;

  if (tab->gc_counter >= tab->config->gc_threshold)
    rt_schedule_prune(tab);
}

static void
rt_kick_prune_timer(rtable *tab)
{
  /* Return if prune is already scheduled */
  if (tm_active(tab->prune_timer) || (tab->prune_state & 1))
    return;

  /* Randomize GC period to +/- 50% */
  btime gc_period = tab->config->gc_period;
  gc_period = (gc_period / 2) + (random_u32() % (uint) gc_period);
  tm_start(tab->prune_timer, gc_period);
}


static inline btime
rt_settled_time(rtable *tab)
{
  ASSUME(tab->base_settle_time != 0);

  return MIN(tab->last_rt_change + tab->config->min_settle_time,
	     tab->base_settle_time + tab->config->max_settle_time);
}

static void
rt_settle_timer(timer *t)
{
  rtable *tab = t->data;

  if (!tab->base_settle_time)
    return;

  btime settled_time = rt_settled_time(tab);
  if (current_time() < settled_time)
  {
    tm_set(tab->settle_timer, settled_time);
    return;
  }

  /* Settled */
  tab->base_settle_time = 0;

  struct rt_subscription *s;
  WALK_LIST(s, tab->subscribers)
    s->hook(s);
}

static void
rt_kick_settle_timer(rtable *tab)
{
  tab->base_settle_time = current_time();

  if (!tab->settle_timer)
    tab->settle_timer = tm_new_init(tab->rp, rt_settle_timer, tab, 0, 0);

  if (!tm_active(tab->settle_timer))
    tm_set(tab->settle_timer, rt_settled_time(tab));
}

static inline void
rt_schedule_notify(rtable *tab)
{
  if (EMPTY_LIST(tab->subscribers))
    return;

  if (tab->base_settle_time)
    return;

  rt_kick_settle_timer(tab);
}

void
rt_subscribe(rtable *tab, struct rt_subscription *s)
{
  s->tab = tab;
  rt_lock_table(tab);
  DBG("rt_subscribe(%s)\n", tab->name);
  add_tail(&tab->subscribers, &s->n);
}

void
rt_unsubscribe(struct rt_subscription *s)
{
  rem_node(&s->n);
  rt_unlock_table(s->tab);
}

static struct rt_flowspec_link *
rt_flowspec_find_link(rtable *src, rtable *dst)
{
  struct rt_flowspec_link *ln;
  WALK_LIST(ln, src->flowspec_links)
    if ((ln->src == src) && (ln->dst == dst))
      return ln;

  return NULL;
}

void
rt_flowspec_link(rtable *src, rtable *dst)
{
  ASSERT(rt_is_ip(src));
  ASSERT(rt_is_flow(dst));

  struct rt_flowspec_link *ln = rt_flowspec_find_link(src, dst);

  if (!ln)
  {
    rt_lock_table(src);
    rt_lock_table(dst);

    ln = mb_allocz(src->rp, sizeof(struct rt_flowspec_link));
    ln->src = src;
    ln->dst = dst;
    add_tail(&src->flowspec_links, &ln->n);
  }

  ln->uc++;
}

void
rt_flowspec_unlink(rtable *src, rtable *dst)
{
  struct rt_flowspec_link *ln = rt_flowspec_find_link(src, dst);

  ASSERT(ln && (ln->uc > 0));

  ln->uc--;

  if (!ln->uc)
  {
    rem_node(&ln->n);
    mb_free(ln);

    rt_unlock_table(src);
    rt_unlock_table(dst);
  }
}

static void
rt_flowspec_notify(rtable *src, net *net)
{
  /* Only IP tables are src links */
  ASSERT(rt_is_ip(src));

  struct rt_flowspec_link *ln;
  WALK_LIST(ln, src->flowspec_links)
  {
    rtable *dst = ln->dst;
    ASSERT(rt_is_flow(dst));

    /* No need to inspect it further if recalculation is already active */
    if ((dst->nhu_state == NHU_SCHEDULED) || (dst->nhu_state == NHU_DIRTY))
      continue;

    if (trie_match_net(dst->flowspec_trie, net->n.addr))
      rt_schedule_nhu(dst);
  }
}

static void
rt_flowspec_reset_trie(rtable *tab)
{
  linpool *lp = tab->flowspec_trie->lp;
  int ipv4 = tab->flowspec_trie->ipv4;

  lp_flush(lp);
  tab->flowspec_trie = f_new_trie(lp, 0);
  tab->flowspec_trie->ipv4 = ipv4;
}

static void
rt_free(resource *_r)
{
  rtable *r = (rtable *) _r;

  DBG("Deleting routing table %s\n", r->name);
  ASSERT_DIE(r->use_count == 0);

  r->config->table = NULL;
  rem_node(&r->n);

  if (r->hostcache)
    rt_free_hostcache(r);

  /* Freed automagically by the resource pool
  fib_free(&r->fib);
  hmap_free(&r->id_map);
  rfree(r->rt_event);
  rfree(r->settle_timer);
  mb_free(r);
  */
}

static void
rt_res_dump(resource *_r)
{
  rtable *r = (rtable *) _r;
  debug("name \"%s\", addr_type=%s, rt_count=%u, use_count=%d\n",
      r->name, net_label[r->addr_type], r->rt_count, r->use_count);
}

static struct resclass rt_class = {
  .name = "Routing table",
  .size = sizeof(struct rtable),
  .free = rt_free,
  .dump = rt_res_dump,
  .lookup = NULL,
  .memsize = NULL,
};

rtable *
rt_setup(pool *pp, struct rtable_config *cf)
{
  pool *p = rp_newf(pp, "Routing table %s", cf->name);

  rtable *t = ralloc(p, &rt_class);
  t->rp = p;

  t->rte_slab = sl_new(p, sizeof(struct rte_storage));

  t->name = cf->name;
  t->config = cf;
  t->addr_type = cf->addr_type;

  fib_init(&t->fib, p, t->addr_type, sizeof(net), OFFSETOF(net, n), 0, NULL);

  if (cf->trie_used)
  {
    t->trie = f_new_trie(lp_new_default(p), 0);
    t->trie->ipv4 = net_val_match(t->addr_type, NB_IP4 | NB_VPN4 | NB_ROA4);

    t->fib.init = net_init_with_trie;
  }

  init_list(&t->flowspec_links);

  t->exporter = (struct rt_exporter) {
    .addr_type = t->addr_type,
    .start = rt_table_export_start,
    .stop = rt_table_export_stop,
    .done = rt_table_export_done,
  };
  init_list(&t->exporter.hooks);

  init_list(&t->imports);

  hmap_init(&t->id_map, p, 1024);
  hmap_set(&t->id_map, 0);

  init_list(&t->subscribers);

  t->rt_event = ev_new_init(p, rt_event, t);
  t->last_rt_change = t->gc_time = current_time();

<<<<<<< HEAD
  t->rl_pipe = (struct tbf) TBF_DEFAULT_LOG_LIMITS;
=======
    t->rt_event = ev_new_init(p, rt_event, t);
    t->prune_timer = tm_new_init(p, rt_prune_timer, t, 0, 0);
    t->last_rt_change = t->gc_time = current_time();
>>>>>>> 7e9cede1

  if (rt_is_flow(t))
  {
    t->flowspec_trie = f_new_trie(lp_new_default(p), 0);
    t->flowspec_trie->ipv4 = (t->addr_type == NET_FLOW4);
  }

  return t;
}

/**
 * rt_init - initialize routing tables
 *
 * This function is called during BIRD startup. It initializes the
 * routing table module.
 */
void
rt_init(void)
{
  rta_init();
  rt_table_pool = rp_new(&root_pool, "Routing tables");
  rte_update_pool = lp_new_default(rt_table_pool);
  init_list(&routing_tables);
  init_list(&deleted_routing_tables);
}


/**
 * rt_prune_table - prune a routing table
 *
 * The prune loop scans routing tables and removes routes belonging to flushing
 * protocols, discarded routes and also stale network entries. It is called from
 * rt_event(). The event is rescheduled if the current iteration do not finish
 * the table. The pruning is directed by the prune state (@prune_state),
 * specifying whether the prune cycle is scheduled or running, and there
 * is also a persistent pruning iterator (@prune_fit).
 *
 * The prune loop is used also for channel flushing. For this purpose, the
 * channels to flush are marked before the iteration and notified after the
 * iteration.
 */
static void
rt_prune_table(rtable *tab)
{
  struct fib_iterator *fit = &tab->prune_fit;
  int limit = 2000;

  struct rt_import_hook *ih;
  node *n, *x;

  DBG("Pruning route table %s\n", tab->name);
#ifdef DEBUGGING
  fib_check(&tab->fib);
#endif

  if (tab->prune_state == 0)
    return;

  if (tab->prune_state == 1)
  {
    /* Mark channels to flush */
    WALK_LIST2(ih, n, tab->imports, n)
      if (ih->import_state == TIS_STOP)
	rt_set_import_state(ih, TIS_FLUSHING);
      else if ((ih->stale_valid != ih->stale_pruning) && (ih->stale_pruning == ih->stale_pruned))
      {
	ih->stale_pruning = ih->stale_valid;

	if (ih->req->trace_routes & D_STATES)
	  log(L_TRACE "%s: table prune after refresh begin [%u]", ih->req->name, ih->stale_pruning);
      }

    FIB_ITERATE_INIT(fit, &tab->fib);
    tab->prune_state = 2;

    tab->gc_counter = 0;
    tab->gc_time = current_time();

    if (tab->prune_trie)
    {
      /* Init prefix trie pruning */
      tab->trie_new = f_new_trie(lp_new_default(tab->rp), 0);
      tab->trie_new->ipv4 = tab->trie->ipv4;
    }
  }

again:
  FIB_ITERATE_START(&tab->fib, fit, net, n)
    {
    rescan:
      if (limit <= 0)
      {
	FIB_ITERATE_PUT(fit);
	ev_schedule(tab->rt_event);
	return;
      }

      for (struct rte_storage *e=n->routes; e; e=e->next)
      {
	struct rt_import_hook *s = e->rte.sender;
	if ((s->import_state == TIS_FLUSHING) ||
	    (e->rte.stale_cycle < s->stale_valid) ||
	    (e->rte.stale_cycle > s->stale_set))
	  {
	    rte_discard(n, &e->rte);
	    limit--;

	    goto rescan;
	  }
      }

      if (!n->routes)		/* Orphaned FIB entry */
	{
	  FIB_ITERATE_PUT(fit);
	  fib_delete(&tab->fib, n);
	  goto again;
	}

      if (tab->trie_new)
      {
	trie_add_prefix(tab->trie_new, n->n.addr, n->n.addr->pxlen, n->n.addr->pxlen);
	limit--;
      }
    }
  FIB_ITERATE_END;

#ifdef DEBUGGING
  fib_check(&tab->fib);
#endif

  /* state change 2->0, 3->1 */
  tab->prune_state &= 1;

  if (tab->trie_new)
  {
    /* Finish prefix trie pruning */

    if (!tab->trie_lock_count)
    {
      rfree(tab->trie->lp);
    }
    else
    {
      ASSERT(!tab->trie_old);
      tab->trie_old = tab->trie;
      tab->trie_old_lock_count = tab->trie_lock_count;
      tab->trie_lock_count = 0;
    }

    tab->trie = tab->trie_new;
    tab->trie_new = NULL;
    tab->prune_trie = 0;
  }
  else
  {
    /* Schedule prefix trie pruning */
    if (tab->trie && !tab->trie_old && (tab->trie->prefix_count > (2 * tab->fib.entries)))
    {
      /* state change 0->1, 2->3 */
      tab->prune_state |= 1;
      tab->prune_trie = 1;
    }
  }

  rt_prune_sources();

  /* Close flushed channels */
  WALK_LIST2_DELSAFE(ih, n, x, tab->imports, n)
    if (ih->import_state == TIS_FLUSHING)
    {
      rt_set_import_state(ih, TIS_CLEARED);
      ih->stopped(ih->req);
      rem_node(&ih->n);
      mb_free(ih);
      rt_unlock_table(tab);
    }
    else if (ih->stale_pruning != ih->stale_pruned)
    {
      ih->stale_pruned = ih->stale_pruning;
      if (ih->req->trace_routes & D_STATES)
	log(L_TRACE "%s: table prune after refresh end [%u]", ih->req->name, ih->stale_pruned);
    }
}

/**
 * rt_lock_trie - lock a prefix trie of a routing table
 * @tab: routing table with prefix trie to be locked
 *
 * The prune loop may rebuild the prefix trie and invalidate f_trie_walk_state
 * structures. Therefore, asynchronous walks should lock the prefix trie using
 * this function. That allows the prune loop to rebuild the trie, but postpones
 * its freeing until all walks are done (unlocked by rt_unlock_trie()).
 *
 * Return a current trie that will be locked, the value should be passed back to
 * rt_unlock_trie() for unlocking.
 *
 */
struct f_trie *
rt_lock_trie(rtable *tab)
{
  ASSERT(tab->trie);

  tab->trie_lock_count++;
  return tab->trie;
}

/**
 * rt_unlock_trie - unlock a prefix trie of a routing table
 * @tab: routing table with prefix trie to be locked
 * @trie: value returned by matching rt_lock_trie()
 *
 * Done for trie locked by rt_lock_trie() after walk over the trie is done.
 * It may free the trie and schedule next trie pruning.
 */
void
rt_unlock_trie(rtable *tab, struct f_trie *trie)
{
  ASSERT(trie);

  if (trie == tab->trie)
  {
    /* Unlock the current prefix trie */
    ASSERT(tab->trie_lock_count);
    tab->trie_lock_count--;
  }
  else if (trie == tab->trie_old)
  {
    /* Unlock the old prefix trie */
    ASSERT(tab->trie_old_lock_count);
    tab->trie_old_lock_count--;

    /* Free old prefix trie that is no longer needed */
    if (!tab->trie_old_lock_count)
    {
      rfree(tab->trie_old->lp);
      tab->trie_old = NULL;

      /* Kick prefix trie pruning that was postponed */
      if (tab->trie && (tab->trie->prefix_count > (2 * tab->fib.entries)))
      {
	tab->prune_trie = 1;
	rt_schedule_prune(tab);
      }
    }
  }
  else
    log(L_BUG "Invalid arg to rt_unlock_trie()");
}


void
rt_preconfig(struct config *c)
{
  init_list(&c->tables);

  rt_new_table(cf_get_symbol("master4"), NET_IP4);
  rt_new_table(cf_get_symbol("master6"), NET_IP6);
}

void
rt_postconfig(struct config *c)
{
  uint num_tables = list_length(&c->tables);
  btime def_gc_period = 400 MS * num_tables;
  def_gc_period = MAX(def_gc_period, 10 S);
  def_gc_period = MIN(def_gc_period, 600 S);

  struct rtable_config *rc;
  WALK_LIST(rc, c->tables)
    if (rc->gc_period == (uint) -1)
      rc->gc_period = (uint) def_gc_period;
}


/*
 * Some functions for handing internal next hop updates
 * triggered by rt_schedule_nhu().
 */

void
ea_set_hostentry(ea_list **to, struct rtable *dep, struct rtable *tab, ip_addr gw, ip_addr ll, u32 lnum, u32 labels[lnum])
{
  struct {
    struct adata ad;
    struct hostentry *he;
    u32 labels[lnum];
  } *head = (void *) tmp_alloc_adata(sizeof *head - sizeof(struct adata));

  head->he = rt_get_hostentry(tab, gw, ll, dep);
  memcpy(head->labels, labels, lnum * sizeof(u32));

  ea_set_attr(to, EA_LITERAL_DIRECT_ADATA(
	&ea_gen_hostentry, 0, &head->ad));
}


static void
rta_apply_hostentry(ea_list **to, struct hostentry_adata *head)
{
  struct hostentry *he = head->he;
  u32 *labels = head->labels;
  u32 lnum = (u32 *) (head->ad.data + head->ad.length) - labels;

  ea_set_attr_u32(to, &ea_gen_igp_metric, 0, he->igp_metric);

  if (!he->src)
  {
    ea_set_dest(to, 0, RTD_UNREACHABLE);
    return;
  }

  eattr *he_nh_ea = ea_find(he->src, &ea_gen_nexthop);
  ASSERT_DIE(he_nh_ea);

  struct nexthop_adata *nhad = (struct nexthop_adata *) he_nh_ea->u.ptr;
  int idest = nhea_dest(he_nh_ea);

  if ((idest != RTD_UNICAST) ||
      !lnum && he->nexthop_linkable)
  { /* Just link the nexthop chain, no label append happens. */
    ea_copy_attr(to, he->src, &ea_gen_nexthop);
    return;
  }

  uint total_size = OFFSETOF(struct nexthop_adata, nh);

  NEXTHOP_WALK(nh, nhad)
  {
    if (nh->labels + lnum > MPLS_MAX_LABEL_STACK)
    {
      log(L_WARN "Sum of label stack sizes %d + %d = %d exceedes allowed maximum (%d)",
	    nh->labels, lnum, nh->labels + lnum, MPLS_MAX_LABEL_STACK);
      continue;
    }

    total_size += NEXTHOP_SIZE_CNT(nh->labels + lnum);
  }

  if (total_size == OFFSETOF(struct nexthop_adata, nh))
  {
    log(L_WARN "No valid nexthop remaining, setting route unreachable");

    struct nexthop_adata nha = {
      .ad.length = NEXTHOP_DEST_SIZE,
      .dest = RTD_UNREACHABLE,
    };

    ea_set_attr_data(to, &ea_gen_nexthop, 0, &nha.ad.data, nha.ad.length);
    return;
  }

  struct nexthop_adata *new = (struct nexthop_adata *) tmp_alloc_adata(total_size);
  struct nexthop *dest = &new->nh;

  NEXTHOP_WALK(nh, nhad)
  {
    if (nh->labels + lnum > MPLS_MAX_LABEL_STACK)
      continue;

    memcpy(dest, nh, NEXTHOP_SIZE(nh));
    if (lnum)
    {
      memcpy(&(dest->label[dest->labels]), labels, lnum * sizeof labels[0]);
      dest->labels += lnum;
    }

    if (ipa_nonzero(nh->gw))
      /* Router nexthop */
      dest->flags = (dest->flags & RNF_ONLINK);
    else if (!(nh->iface->flags & IF_MULTIACCESS) || (nh->iface->flags & IF_LOOPBACK))
      dest->gw = IPA_NONE;		/* PtP link - no need for nexthop */
    else if (ipa_nonzero(he->link))
      dest->gw = he->link;		/* Device nexthop with link-local address known */
    else
      dest->gw = he->addr;		/* Device nexthop with link-local address unknown */

    dest = NEXTHOP_NEXT(dest);
  }

  /* Fix final length */
  new->ad.length = (void *) dest - (void *) new->ad.data;
  ea_set_attr(to, EA_LITERAL_DIRECT_ADATA(
	&ea_gen_nexthop, 0, &new->ad));
}

static inline struct hostentry_adata *
rta_next_hop_outdated(ea_list *a)
{
  /* First retrieve the hostentry */
  eattr *heea = ea_find(a, &ea_gen_hostentry);
  if (!heea)
    return NULL;

  struct hostentry_adata *head = (struct hostentry_adata *) heea->u.ptr;

  /* If no nexthop is present, we have to create one */
  eattr *a_nh_ea = ea_find(a, &ea_gen_nexthop);
  if (!a_nh_ea)
    return head;

  struct nexthop_adata *nhad = (struct nexthop_adata *) a_nh_ea->u.ptr;

  /* Shortcut for unresolvable hostentry */
  if (!head->he->src)
    return NEXTHOP_IS_REACHABLE(nhad) ? head : NULL;

  /* Comparing our nexthop with the hostentry nexthop */
  eattr *he_nh_ea = ea_find(head->he->src, &ea_gen_nexthop);

  return (
      (ea_get_int(a, &ea_gen_igp_metric, IGP_METRIC_UNKNOWN) != head->he->igp_metric) ||
      (!head->he->nexthop_linkable) ||
      (!he_nh_ea != !a_nh_ea) ||
      (he_nh_ea && a_nh_ea && !adata_same(he_nh_ea->u.ptr, a_nh_ea->u.ptr)))
    ? head : NULL;
}

static inline struct rte_storage *
rt_next_hop_update_rte(rtable *tab, net *n, rte *old)
{
  struct hostentry_adata *head = rta_next_hop_outdated(old->attrs);
  if (!head)
    return NULL;

  rte e0 = *old;
  rta_apply_hostentry(&e0.attrs, head);

  return rte_store(&e0, n, tab);
}

static inline void
rt_next_hop_resolve_rte(rte *r)
{
  eattr *heea = ea_find(r->attrs, &ea_gen_hostentry);
  if (!heea)
    return;

  struct hostentry_adata *head = (struct hostentry_adata *) heea->u.ptr;

  rta_apply_hostentry(&r->attrs, head);
}

#ifdef CONFIG_BGP

static inline int
net_flow_has_dst_prefix(const net_addr *n)
{
  ASSUME(net_is_flow(n));

  if (n->pxlen)
    return 1;

  if (n->type == NET_FLOW4)
  {
    const net_addr_flow4 *n4 = (void *) n;
    return (n4->length > sizeof(net_addr_flow4)) && (n4->data[0] == FLOW_TYPE_DST_PREFIX);
  }
  else
  {
    const net_addr_flow6 *n6 = (void *) n;
    return (n6->length > sizeof(net_addr_flow6)) && (n6->data[0] == FLOW_TYPE_DST_PREFIX);
  }
}

static inline int
rta_as_path_is_empty(ea_list *a)
{
  eattr *e = ea_find(a, "bgp_path");
  return !e || (as_path_getlen(e->u.ptr) == 0);
}

static inline u32
rta_get_first_asn(ea_list *a)
{
  eattr *e = ea_find(a, "bgp_path");
  u32 asn;

  return (e && as_path_get_first_regular(e->u.ptr, &asn)) ? asn : 0;
}

static inline enum flowspec_valid
rt_flowspec_check(rtable *tab_ip, rtable *tab_flow, const net_addr *n, ea_list *a, int interior)
{
  ASSERT(rt_is_ip(tab_ip));
  ASSERT(rt_is_flow(tab_flow));
  ASSERT(tab_ip->trie);

  /* RFC 8955 6. a) Flowspec has defined dst prefix */
  if (!net_flow_has_dst_prefix(n))
    return FLOWSPEC_INVALID;

  /* RFC 9117 4.1. Accept  AS_PATH is empty (fr */
  if (interior && rta_as_path_is_empty(a))
    return FLOWSPEC_VALID;


  /* RFC 8955 6. b) Flowspec and its best-match route have the same originator */

  /* Find flowspec dst prefix */
  net_addr dst;
  if (n->type == NET_FLOW4)
    net_fill_ip4(&dst, net4_prefix(n), net4_pxlen(n));
  else
    net_fill_ip6(&dst, net6_prefix(n), net6_pxlen(n));

  /* Find best-match BGP unicast route for flowspec dst prefix */
  net *nb = net_route(tab_ip, &dst);
  const rte *rb = nb ? &nb->routes->rte : NULL;

  /* Register prefix to trie for tracking further changes */
  int max_pxlen = (n->type == NET_FLOW4) ? IP4_MAX_PREFIX_LENGTH : IP6_MAX_PREFIX_LENGTH;
  trie_add_prefix(tab_flow->flowspec_trie, &dst, (nb ? nb->n.addr->pxlen : 0), max_pxlen);

  /* No best-match BGP route -> no flowspec */
  if (!rb || (rt_get_source_attr(rb) != RTS_BGP))
    return FLOWSPEC_INVALID;

  /* Find ORIGINATOR_ID values */
  u32 orig_a = ea_get_int(a, "bgp_originator_id", 0);
  u32 orig_b = ea_get_int(rb->attrs, "bgp_originator_id", 0);

  /* Originator is either ORIGINATOR_ID (if present), or BGP neighbor address (if not) */
  if ((orig_a != orig_b) || (!orig_a && !orig_b && !ipa_equal(
	  ea_get_ip(a, &ea_gen_from, IPA_NONE),
	  ea_get_ip(rb->attrs, &ea_gen_from, IPA_NONE)
	  )))
    return FLOWSPEC_INVALID;


  /* Find ASN of the best-match route, for use in next checks */
  u32 asn_b = rta_get_first_asn(rb->attrs);
  if (!asn_b)
    return FLOWSPEC_INVALID;

  /* RFC 9117 4.2. For EBGP, flowspec and its best-match route are from the same AS */
  if (!interior && (rta_get_first_asn(a) != asn_b))
    return FLOWSPEC_INVALID;

  /* RFC 8955 6. c) More-specific routes are from the same AS as the best-match route */
  TRIE_WALK(tab_ip->trie, subnet, &dst)
  {
    net *nc = net_find_valid(tab_ip, &subnet);
    if (!nc)
      continue;

    const rte *rc = &nc->routes->rte;
    if (rt_get_source_attr(rc) != RTS_BGP)
      return FLOWSPEC_INVALID;

    if (rta_get_first_asn(rc->attrs) != asn_b)
      return FLOWSPEC_INVALID;
  }
  TRIE_WALK_END;

  return FLOWSPEC_VALID;
}

#endif /* CONFIG_BGP */

static struct rte_storage *
rt_flowspec_update_rte(rtable *tab, net *n, rte *r)
{
#ifdef CONFIG_BGP
  if (r->generation || (rt_get_source_attr(r) != RTS_BGP))
    return NULL;

  struct bgp_channel *bc = (struct bgp_channel *) SKIP_BACK(struct channel, in_req, r->sender->req);
  if (!bc->base_table)
    return NULL;

  struct bgp_proto *p = SKIP_BACK(struct bgp_proto, p, bc->c.proto);

  enum flowspec_valid old = rt_get_flowspec_valid(r),
		      valid = rt_flowspec_check(bc->base_table, tab, n->n.addr, r->attrs, p->is_interior);

  if (old == valid)
    return NULL;

  rte new = *r;
  ea_set_attr_u32(&new.attrs, &ea_gen_flowspec_valid, 0, valid);

  return rte_store(&new, n, tab);
#else
  return NULL;
#endif
}

static inline void
rt_flowspec_resolve_rte(rte *r, struct channel *c)
{
#ifdef CONFIG_BGP
  enum flowspec_valid valid, old = rt_get_flowspec_valid(r);
  struct bgp_channel *bc = (struct bgp_channel *) c;

  if (	(rt_get_source_attr(r) == RTS_BGP)
     && (c->channel == &channel_bgp)
     && (bc->base_table))
  {
    struct bgp_proto *p = SKIP_BACK(struct bgp_proto, p, bc->c.proto);
    valid = rt_flowspec_check(
	bc->base_table,
	c->in_req.hook->table,
	r->net, r->attrs, p->is_interior);
  }
  else
    valid = FLOWSPEC_UNKNOWN;

  if (valid == old)
    return;

  if (valid == FLOWSPEC_UNKNOWN)
    ea_unset_attr(&r->attrs, 0, &ea_gen_flowspec_valid);
  else
    ea_set_attr_u32(&r->attrs, &ea_gen_flowspec_valid, 0, valid);
#endif
}

static inline int
rt_next_hop_update_net(rtable *tab, net *n)
{
  struct rte_storage *new;
  int count = 0;
  int is_flow = net_is_flow(n->n.addr);

  struct rte_storage *old_best = n->routes;
  if (!old_best)
    return 0;

  for (struct rte_storage *e, **k = &n->routes; e = *k; k = &e->next)
    if (is_flow || rta_next_hop_outdated(e->rte.attrs))
      count++;

  if (!count)
    return 0;

  struct rte_multiupdate {
    struct rte_storage *old, *new;
  } *updates = alloca(sizeof(struct rte_multiupdate) * count);

  int pos = 0;
  for (struct rte_storage *e, **k = &n->routes; e = *k; k = &e->next)
    if (is_flow || rta_next_hop_outdated(e->rte.attrs))
      {
	struct rte_storage *new = is_flow
	  ? rt_flowspec_update_rte(tab, n, &e->rte)
	  : rt_next_hop_update_rte(tab, n, &e->rte);

	if (!new)
	  continue;

	/* Call a pre-comparison hook */
	/* Not really an efficient way to compute this */
	if (e->rte.src->proto->rte_recalculate)
	  e->rte.src->proto->rte_recalculate(tab, n, &new->rte, &e->rte, &old_best->rte);

	updates[pos++] = (struct rte_multiupdate) {
	  .old = e,
	  .new = new,
	};

	/* Replace the route in the list */
	new->next = e->next;
	*k = e = new;
      }

  ASSERT_DIE(pos <= count);
  count = pos;

  /* Find the new best route */
  struct rte_storage **new_best = NULL;
  for (struct rte_storage *e, **k = &n->routes; e = *k; k = &e->next)
    {
      if (!new_best || rte_better(&e->rte, &(*new_best)->rte))
	new_best = k;
    }

  /* Relink the new best route to the first position */
  new = *new_best;
  if (new != n->routes)
    {
      *new_best = new->next;
      new->next = n->routes;
      n->routes = new;
    }

  /* Announce the changes */
  for (int i=0; i<count; i++)
  {
    _Bool nb = (new == updates[i].new), ob = (old_best == updates[i].old);
    const char *best_indicator[2][2] = { { "updated", "updated [-best]" }, { "updated [+best]", "updated [best]" } };
    rt_rte_trace_in(D_ROUTES, updates[i].new->rte.sender->req, &updates[i].new->rte, best_indicator[nb][ob]);
    rte_announce_i(tab, n, updates[i].new, updates[i].old, new, old_best);
  }

  for (int i=0; i<count; i++)
    rte_free(updates[i].old);

  return count;
}

static void
rt_next_hop_update(rtable *tab)
{
  struct fib_iterator *fit = &tab->nhu_fit;
  int max_feed = 32;

  if (tab->nhu_state == NHU_CLEAN)
    return;

  if (tab->nhu_state == NHU_SCHEDULED)
    {
      FIB_ITERATE_INIT(fit, &tab->fib);
      tab->nhu_state = NHU_RUNNING;

      if (tab->flowspec_trie)
	rt_flowspec_reset_trie(tab);
    }

  FIB_ITERATE_START(&tab->fib, fit, net, n)
    {
      if (max_feed <= 0)
	{
	  FIB_ITERATE_PUT(fit);
	  ev_schedule(tab->rt_event);
	  return;
	}
      max_feed -= rt_next_hop_update_net(tab, n);
    }
  FIB_ITERATE_END;

  /* State change:
   *   NHU_DIRTY   -> NHU_SCHEDULED
   *   NHU_RUNNING -> NHU_CLEAN
   */
  tab->nhu_state &= 1;

  if (tab->nhu_state != NHU_CLEAN)
    ev_schedule(tab->rt_event);
}


struct rtable_config *
rt_new_table(struct symbol *s, uint addr_type)
{
  /* Hack that allows to 'redefine' the master table */
  if ((s->class == SYM_TABLE) &&
      (s->table == new_config->def_tables[addr_type]) &&
      ((addr_type == NET_IP4) || (addr_type == NET_IP6)))
    return s->table;

  struct rtable_config *c = cfg_allocz(sizeof(struct rtable_config));

  cf_define_symbol(s, SYM_TABLE, table, c);
  c->name = s->name;
  c->addr_type = addr_type;
  c->gc_threshold = 1000;
  c->gc_period = (uint) -1;	/* set in rt_postconfig() */
  c->min_settle_time = 1 S;
  c->max_settle_time = 20 S;

  add_tail(&new_config->tables, &c->n);

  /* First table of each type is kept as default */
  if (! new_config->def_tables[addr_type])
    new_config->def_tables[addr_type] = c;

  return c;
}

/**
 * rt_lock_table - lock a routing table
 * @r: routing table to be locked
 *
 * Lock a routing table, because it's in use by a protocol,
 * preventing it from being freed when it gets undefined in a new
 * configuration.
 */
void
rt_lock_table(rtable *r)
{
  r->use_count++;
}

/**
 * rt_unlock_table - unlock a routing table
 * @r: routing table to be unlocked
 *
 * Unlock a routing table formerly locked by rt_lock_table(),
 * that is decrease its use count and delete it if it's scheduled
 * for deletion by configuration changes.
 */
void
rt_unlock_table(rtable *r)
{
  if (!--r->use_count && r->deleted)
    {
      struct config *conf = r->deleted;

      /* Delete the routing table by freeing its pool */
      rt_shutdown(r);
      config_del_obstacle(conf);
    }
}

static int
rt_reconfigure(rtable *tab, struct rtable_config *new, struct rtable_config *old)
{
  if ((new->addr_type != old->addr_type) ||
      (new->sorted != old->sorted) ||
      (new->trie_used != old->trie_used))
    return 0;

  DBG("\t%s: same\n", new->name);
  new->table = tab;
  tab->name = new->name;
  tab->config = new;

  return 1;
}

static struct rtable_config *
rt_find_table_config(struct config *cf, char *name)
{
  struct symbol *sym = cf_find_symbol(cf, name);
  return (sym && (sym->class == SYM_TABLE)) ? sym->table : NULL;
}

/**
 * rt_commit - commit new routing table configuration
 * @new: new configuration
 * @old: original configuration or %NULL if it's boot time config
 *
 * Scan differences between @old and @new configuration and modify
 * the routing tables according to these changes. If @new defines a
 * previously unknown table, create it, if it omits a table existing
 * in @old, schedule it for deletion (it gets deleted when all protocols
 * disconnect from it by calling rt_unlock_table()), if it exists
 * in both configurations, leave it unchanged.
 */
void
rt_commit(struct config *new, struct config *old)
{
  struct rtable_config *o, *r;

  DBG("rt_commit:\n");
  if (old)
    {
      WALK_LIST(o, old->tables)
	{
	  rtable *tab = o->table;
	  if (tab->deleted)
	    continue;

	  r = rt_find_table_config(new, o->name);
	  if (r && !new->shutdown && rt_reconfigure(tab, r, o))
	    continue;

	  DBG("\t%s: deleted\n", o->name);
	  tab->deleted = old;
	  config_add_obstacle(old);
	  rt_lock_table(tab);
	  rt_unlock_table(tab);
	}
    }

  WALK_LIST(r, new->tables)
    if (!r->table)
      {
	r->table = rt_setup(rt_table_pool, r);
	DBG("\t%s: created\n", r->name);
	add_tail(&routing_tables, &r->table->n);
      }
  DBG("\tdone\n");
}

/**
 * rt_feed_by_fib - advertise all routes to a channel by walking a fib
 * @c: channel to be fed
 *
 * This function performs one pass of advertisement of routes to a channel that
 * is in the ES_FEEDING state. It is called by the protocol code as long as it
 * has something to do. (We avoid transferring all the routes in single pass in
 * order not to monopolize CPU time.)
 */
static void
rt_feed_by_fib(void *data)
{
  struct rt_export_hook *c = data;

  struct fib_iterator *fit = &c->feed_fit;
  int max_feed = 256;

  ASSERT(c->export_state == TES_FEEDING);

  rtable *tab = SKIP_BACK(rtable, exporter, c->table);

  FIB_ITERATE_START(&tab->fib, fit, net, n)
    {
      if (max_feed <= 0)
	{
	  FIB_ITERATE_PUT(fit);
	  ev_schedule_work(c->event);
	  return;
	}

      ASSERT(c->export_state == TES_FEEDING);

      if ((c->req->addr_mode == TE_ADDR_NONE) || net_in_netX(n->n.addr, c->req->addr))
	max_feed -= rt_feed_net(c, n);
    }
  FIB_ITERATE_END;

  rt_set_export_state(c, TES_READY);
}

static void
rt_feed_by_trie(void *data)
{
  struct rt_export_hook *c = data;
  rtable *tab = SKIP_BACK(rtable, exporter, c->table);

  ASSERT_DIE(c->walk_state);
  struct f_trie_walk_state *ws = c->walk_state;

  int max_feed = 256;

  ASSERT_DIE(c->export_state == TES_FEEDING);

  net_addr addr;
  while (trie_walk_next(ws, &addr))
  {
    net *n = net_find(tab, &addr);
    if (!n)
      continue;

    if ((max_feed -= rt_feed_net(c, n)) <= 0)
      return;

    ASSERT_DIE(c->export_state == TES_FEEDING);
  }

  rt_unlock_trie(tab, c->walk_lock);
  c->walk_lock = NULL;

  mb_free(c->walk_state);
  c->walk_state = NULL;

  rt_set_export_state(c, TES_READY);
}

static void
rt_feed_equal(void *data)
{
  struct rt_export_hook *c = data;
  rtable *tab = SKIP_BACK(rtable, exporter, c->table);

  ASSERT_DIE(c->export_state == TES_FEEDING);
  ASSERT_DIE(c->req->addr_mode == TE_ADDR_EQUAL);

  net *n = net_find(tab, c->req->addr);
  if (n)
    rt_feed_net(c, n);

  rt_set_export_state(c, TES_READY);
}

static void
rt_feed_for(void *data)
{
  struct rt_export_hook *c = data;
  rtable *tab = SKIP_BACK(rtable, exporter, c->table);

  ASSERT_DIE(c->export_state == TES_FEEDING);
  ASSERT_DIE(c->req->addr_mode == TE_ADDR_FOR);

  net *n = net_route(tab, c->req->addr);
  if (n)
    rt_feed_net(c, n);

  rt_set_export_state(c, TES_READY);
}

static uint
rt_feed_net(struct rt_export_hook *c, net *n)
{
      if (c->req->export_bulk)
      {
	uint count = rte_feed_count(n);
	if (count)
	{
	  rte_update_lock();
	  rte **feed = alloca(count * sizeof(rte *));
	  rte_feed_obtain(n, feed, count);
	  struct rt_pending_export rpe = { .new_best = n->routes };
	  c->req->export_bulk(c->req, n->n.addr, &rpe, feed, count);
	  rte_update_unlock();
	}
	return count;
      }

      if (n->routes && rte_is_valid(&n->routes->rte))
      {
	rte_update_lock();
	struct rt_pending_export rpe = { .new = n->routes, .new_best = n->routes };
	c->req->export_one(c->req, n->n.addr, &rpe);
	rte_update_unlock();
	return 1;
      }

      return 0;
}


/*
 *	Import table
 */


void channel_reload_export_bulk(struct rt_export_request *req, const net_addr *net, struct rt_pending_export *rpe UNUSED, rte **feed, uint count)
{
  struct channel *c = SKIP_BACK(struct channel, reload_req, req);

  for (uint i=0; i<count; i++)
    if (feed[i]->sender == c->in_req.hook)
    {
      /* Strip the later attribute layers */
      rte new = *feed[i];
      while (new.attrs->next)
	new.attrs = new.attrs->next;

      /* And reload the route */
      rte_update(c, net, &new, new.src);
    }
}


/*
 *	Hostcache
 */

static inline u32
hc_hash(ip_addr a, rtable *dep)
{
  return ipa_hash(a) ^ ptr_hash(dep);
}

static inline void
hc_insert(struct hostcache *hc, struct hostentry *he)
{
  uint k = he->hash_key >> hc->hash_shift;
  he->next = hc->hash_table[k];
  hc->hash_table[k] = he;
}

static inline void
hc_remove(struct hostcache *hc, struct hostentry *he)
{
  struct hostentry **hep;
  uint k = he->hash_key >> hc->hash_shift;

  for (hep = &hc->hash_table[k]; *hep != he; hep = &(*hep)->next);
  *hep = he->next;
}

#define HC_DEF_ORDER 10
#define HC_HI_MARK *4
#define HC_HI_STEP 2
#define HC_HI_ORDER 16			/* Must be at most 16 */
#define HC_LO_MARK /5
#define HC_LO_STEP 2
#define HC_LO_ORDER 10

static void
hc_alloc_table(struct hostcache *hc, pool *p, unsigned order)
{
  uint hsize = 1 << order;
  hc->hash_order = order;
  hc->hash_shift = 32 - order;
  hc->hash_max = (order >= HC_HI_ORDER) ? ~0U : (hsize HC_HI_MARK);
  hc->hash_min = (order <= HC_LO_ORDER) ?  0U : (hsize HC_LO_MARK);

  hc->hash_table = mb_allocz(p, hsize * sizeof(struct hostentry *));
}

static void
hc_resize(struct hostcache *hc, pool *p, unsigned new_order)
{
  struct hostentry **old_table = hc->hash_table;
  struct hostentry *he, *hen;
  uint old_size = 1 << hc->hash_order;
  uint i;

  hc_alloc_table(hc, p, new_order);
  for (i = 0; i < old_size; i++)
    for (he = old_table[i]; he != NULL; he=hen)
      {
	hen = he->next;
	hc_insert(hc, he);
      }
  mb_free(old_table);
}

static struct hostentry *
hc_new_hostentry(struct hostcache *hc, pool *p, ip_addr a, ip_addr ll, rtable *dep, unsigned k)
{
  struct hostentry *he = sl_alloc(hc->slab);

  *he = (struct hostentry) {
    .addr = a,
    .link = ll,
    .tab = dep,
    .hash_key = k,
  };

  add_tail(&hc->hostentries, &he->ln);
  hc_insert(hc, he);

  hc->hash_items++;
  if (hc->hash_items > hc->hash_max)
    hc_resize(hc, p, hc->hash_order + HC_HI_STEP);

  return he;
}

static void
hc_delete_hostentry(struct hostcache *hc, pool *p, struct hostentry *he)
{
  rta_free(he->src);

  rem_node(&he->ln);
  hc_remove(hc, he);
  sl_free(he);

  hc->hash_items--;
  if (hc->hash_items < hc->hash_min)
    hc_resize(hc, p, hc->hash_order - HC_LO_STEP);
}

static void
rt_init_hostcache(rtable *tab)
{
  struct hostcache *hc = mb_allocz(tab->rp, sizeof(struct hostcache));
  init_list(&hc->hostentries);

  hc->hash_items = 0;
  hc_alloc_table(hc, tab->rp, HC_DEF_ORDER);
  hc->slab = sl_new(tab->rp, sizeof(struct hostentry));

  hc->lp = lp_new(tab->rp);
  hc->trie = f_new_trie(hc->lp, 0);

  tab->hostcache = hc;
}

static void
rt_free_hostcache(rtable *tab)
{
  struct hostcache *hc = tab->hostcache;

  node *n;
  WALK_LIST(n, hc->hostentries)
    {
      struct hostentry *he = SKIP_BACK(struct hostentry, ln, n);
      rta_free(he->src);

      if (he->uc)
	log(L_ERR "Hostcache is not empty in table %s", tab->name);
    }

  /* Freed automagically by the resource pool
  rfree(hc->slab);
  rfree(hc->lp);
  mb_free(hc->hash_table);
  mb_free(hc);
  */
}

static void
rt_notify_hostcache(rtable *tab, net *net)
{
  if (tab->hcu_scheduled)
    return;

  if (trie_match_net(tab->hostcache->trie, net->n.addr))
    rt_schedule_hcu(tab);
}

static int
if_local_addr(ip_addr a, struct iface *i)
{
  struct ifa *b;

  WALK_LIST(b, i->addrs)
    if (ipa_equal(a, b->ip))
      return 1;

  return 0;
}

u32
rt_get_igp_metric(const rte *rt)
{
  eattr *ea = ea_find(rt->attrs, "igp_metric");

  if (ea)
    return ea->u.data;

  if (rt_get_source_attr(rt) == RTS_DEVICE)
    return 0;

  if (rt->src->proto->rte_igp_metric)
    return rt->src->proto->rte_igp_metric(rt);

  return IGP_METRIC_UNKNOWN;
}

static int
rt_update_hostentry(rtable *tab, struct hostentry *he)
{
  ea_list *old_src = he->src;
  int direct = 0;
  int pxlen = 0;

  /* Reset the hostentry */
  he->src = NULL;
  he->nexthop_linkable = 0;
  he->igp_metric = 0;

  net_addr he_addr;
  net_fill_ip_host(&he_addr, he->addr);
  net *n = net_route(tab, &he_addr);
  if (n)
    {
      struct rte_storage *e = n->routes;
      ea_list *a = e->rte.attrs;
      u32 pref = rt_get_preference(&e->rte);

      for (struct rte_storage *ee = n->routes; ee; ee = ee->next)
	if (rte_is_valid(&ee->rte) &&
	    (rt_get_preference(&ee->rte) >= pref) &&
	    ea_find(ee->rte.attrs, &ea_gen_hostentry))
	{
	  /* Recursive route should not depend on another recursive route */
	  log(L_WARN "Next hop address %I resolvable through recursive route for %N",
	      he->addr, n->n.addr);
	  goto done;
	}

      pxlen = n->n.addr->pxlen;

      eattr *nhea = ea_find(a, &ea_gen_nexthop);
      ASSERT_DIE(nhea);
      struct nexthop_adata *nhad = (void *) nhea->u.ptr;

      if (NEXTHOP_IS_REACHABLE(nhad))
	  NEXTHOP_WALK(nh, nhad)
	    if (ipa_zero(nh->gw))
	      {
		if (if_local_addr(he->addr, nh->iface))
		  {
		    /* The host address is a local address, this is not valid */
		    log(L_WARN "Next hop address %I is a local address of iface %s",
			he->addr, nh->iface->name);
		    goto done;
		  }

		direct++;
	      }

      he->src = rta_clone(a);
      he->nexthop_linkable = !direct;
      he->igp_metric = rt_get_igp_metric(&e->rte);
    }

done:
  /* Add a prefix range to the trie */
  trie_add_prefix(tab->hostcache->trie, &he_addr, pxlen, he_addr.pxlen);

  rta_free(old_src);
  return old_src != he->src;
}

static void
rt_update_hostcache(rtable *tab)
{
  struct hostcache *hc = tab->hostcache;
  struct hostentry *he;
  node *n, *x;

  /* Reset the trie */
  lp_flush(hc->lp);
  hc->trie = f_new_trie(hc->lp, 0);

  WALK_LIST_DELSAFE(n, x, hc->hostentries)
    {
      he = SKIP_BACK(struct hostentry, ln, n);
      if (!he->uc)
	{
	  hc_delete_hostentry(hc, tab->rp, he);
	  continue;
	}

      if (rt_update_hostentry(tab, he))
	rt_schedule_nhu(he->tab);
    }

  tab->hcu_scheduled = 0;
}

static struct hostentry *
rt_get_hostentry(rtable *tab, ip_addr a, ip_addr ll, rtable *dep)
{
  struct hostentry *he;

  if (!tab->hostcache)
    rt_init_hostcache(tab);

  u32 k = hc_hash(a, dep);
  struct hostcache *hc = tab->hostcache;
  for (he = hc->hash_table[k >> hc->hash_shift]; he != NULL; he = he->next)
    if (ipa_equal(he->addr, a) && (he->tab == dep))
      return he;

  he = hc_new_hostentry(hc, tab->rp, a, ipa_zero(ll) ? a : ll, dep, k);
  rt_update_hostentry(tab, he);
  return he;
}


/*
 *  Documentation for functions declared inline in route.h
 */
#if 0

/**
 * net_find - find a network entry
 * @tab: a routing table
 * @addr: address of the network
 *
 * net_find() looks up the given network in routing table @tab and
 * returns a pointer to its &net entry or %NULL if no such network
 * exists.
 */
static inline net *net_find(rtable *tab, net_addr *addr)
{ DUMMY; }

/**
 * net_get - obtain a network entry
 * @tab: a routing table
 * @addr: address of the network
 *
 * net_get() looks up the given network in routing table @tab and
 * returns a pointer to its &net entry. If no such entry exists, it's
 * created.
 */
static inline net *net_get(rtable *tab, net_addr *addr)
{ DUMMY; }

/**
 * rte_cow - copy a route for writing
 * @r: a route entry to be copied
 *
 * rte_cow() takes a &rte and prepares it for modification. The exact action
 * taken depends on the flags of the &rte -- if it's a temporary entry, it's
 * just returned unchanged, else a new temporary entry with the same contents
 * is created.
 *
 * The primary use of this function is inside the filter machinery -- when
 * a filter wants to modify &rte contents (to change the preference or to
 * attach another set of attributes), it must ensure that the &rte is not
 * shared with anyone else (and especially that it isn't stored in any routing
 * table).
 *
 * Result: a pointer to the new writable &rte.
 */
static inline rte * rte_cow(rte *r)
{ DUMMY; }

#endif<|MERGE_RESOLUTION|>--- conflicted
+++ resolved
@@ -126,7 +126,7 @@
 static inline void rt_prune_table(rtable *tab);
 static inline void rt_schedule_notify(rtable *tab);
 static void rt_flowspec_notify(rtable *tab, net *net);
-<<<<<<< HEAD
+static void rt_kick_prune_timer(rtable *tab);
 static void rt_feed_by_fib(void *);
 static void rt_feed_by_trie(void *);
 static void rt_feed_equal(void *);
@@ -164,9 +164,6 @@
   else
     return rt_export_state_name_array[state];
 }
-=======
-static void rt_kick_prune_timer(rtable *tab);
->>>>>>> 7e9cede1
 
 static inline struct rte_storage *rt_next_hop_update_rte(rtable *tab, net *n, rte *old);
 static struct hostentry *rt_get_hostentry(rtable *tab, ip_addr a, ip_addr ll, rtable *dep);
@@ -2375,15 +2372,10 @@
   init_list(&t->subscribers);
 
   t->rt_event = ev_new_init(p, rt_event, t);
+  t->prune_timer = tm_new_init(p, rt_prune_timer, t, 0, 0);
   t->last_rt_change = t->gc_time = current_time();
 
-<<<<<<< HEAD
   t->rl_pipe = (struct tbf) TBF_DEFAULT_LOG_LIMITS;
-=======
-    t->rt_event = ev_new_init(p, rt_event, t);
-    t->prune_timer = tm_new_init(p, rt_prune_timer, t, 0, 0);
-    t->last_rt_change = t->gc_time = current_time();
->>>>>>> 7e9cede1
 
   if (rt_is_flow(t))
   {

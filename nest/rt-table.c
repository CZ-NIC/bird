/*
 *	BIRD -- Routing Tables
 *
 *	(c) 1998--2000 Martin Mares <mj@ucw.cz>
 *
 *	Can be freely distributed and used under the terms of the GNU GPL.
 */

/**
 * DOC: Routing tables
 *
 * Routing tables are probably the most important structures BIRD uses. They
 * hold all the information about known networks, the associated routes and
 * their attributes.
 *
 * There are multiple routing tables (a primary one together with any
 * number of secondary ones if requested by the configuration). Each table
 * is basically a FIB containing entries describing the individual
 * destination networks. For each network (represented by structure &net),
 * there is a one-way linked list of route entries (&rte), the first entry
 * on the list being the best one (i.e., the one we currently use
 * for routing), the order of the other ones is undetermined.
 *
 * The &rte contains information about the route. There are net and src, which
 * together forms a key identifying the route in a routing table. There is a
 * pointer to a &rta structure (see the route attribute module for a precise
 * explanation) holding the route attributes, which are primary data about the
 * route. There are several technical fields used by routing table code (route
 * id, REF_* flags), There is also the pflags field, holding protocol-specific
 * flags. They are not used by routing table code, but by protocol-specific
 * hooks. In contrast to route attributes, they are not primary data and their
 * validity is also limited to the routing table.
 *
 * There are several mechanisms that allow automatic update of routes in one
 * routing table (dst) as a result of changes in another routing table (src).
 * They handle issues of recursive next hop resolving, flowspec validation and
 * RPKI validation.
 *
 * The first such mechanism is handling of recursive next hops. A route in the
 * dst table has an indirect next hop address, which is resolved through a route
 * in the src table (which may also be the same table) to get an immediate next
 * hop. This is implemented using structure &hostcache attached to the src
 * table, which contains &hostentry structures for each tracked next hop
 * address. These structures are linked from recursive routes in dst tables,
 * possibly multiple routes sharing one hostentry (as many routes may have the
 * same indirect next hop). There is also a trie in the hostcache, which matches
 * all prefixes that may influence resolving of tracked next hops.
 *
 * When a best route changes in the src table, the hostcache is notified using
 * an auxiliary export request, which checks using the trie whether the
 * change is relevant and if it is, then it schedules asynchronous hostcache
 * recomputation. The recomputation is done by rt_update_hostcache() (called
 * as an event of src table), it walks through all hostentries and resolves
 * them (by rt_update_hostentry()). It also updates the trie. If a change in
 * hostentry resolution was found, then it schedules asynchronous nexthop
 * recomputation of associated dst table. That is done by rt_next_hop_update()
 * (called from rt_event() of dst table), it iterates over all routes in the dst
 * table and re-examines their hostentries for changes. Note that in contrast to
 * hostcache update, next hop update can be interrupted by main loop. These two
 * full-table walks (over hostcache and dst table) are necessary due to absence
 * of direct lookups (route -> affected nexthop, nexthop -> its route).
 *
 * The second mechanism is for flowspec validation, where validity of flowspec
 * routes depends of resolving their network prefixes in IP routing tables. This
 * is similar to the recursive next hop mechanism, but simpler as there are no
 * intermediate hostcache and hostentries (because flows are less likely to
 * share common net prefix than routes sharing a common next hop). Every dst
 * table has its own export request in every src table. Each dst table has its
 * own trie of prefixes that may influence validation of flowspec routes in it
 * (flowspec_trie).
 *
 * When a best route changes in the src table, the notification mechanism is
 * invoked by the export request which checks its dst table's trie to see
 * whether the change is relevant, and if so, an asynchronous re-validation of
 * flowspec routes in the dst table is scheduled. That is also done by function
 * rt_next_hop_update(), like nexthop recomputation above. It iterates over all
 * flowspec routes and re-validates them. It also recalculates the trie.
 *
 * Note that in contrast to the hostcache update, here the trie is recalculated
 * during the rt_next_hop_update(), which may be interleaved with IP route
 * updates. The trie is flushed at the beginning of recalculation, which means
 * that such updates may use partial trie to see if they are relevant. But it
 * works anyway! Either affected flowspec was already re-validated and added to
 * the trie, then IP route change would match the trie and trigger a next round
 * of re-validation, or it was not yet re-validated and added to the trie, but
 * will be re-validated later in this round anyway.
 *
 * The third mechanism is used for RPKI re-validation of IP routes and it is the
 * simplest. It is also an auxiliary export request belonging to the
 * appropriate channel, triggering its reload/refeed timer after a settle time.
 */

#undef LOCAL_DEBUG

#include "nest/bird.h"
#include "nest/route.h"
#include "nest/protocol.h"
#include "nest/iface.h"
#include "nest/mpls.h"
#include "lib/resource.h"
#include "lib/event.h"
#include "lib/timer.h"
#include "lib/string.h"
#include "conf/conf.h"
#include "filter/filter.h"
#include "filter/data.h"
#include "lib/hash.h"
#include "lib/string.h"
#include "lib/alloca.h"
#include "lib/flowspec.h"
#include "lib/idm.h"

#ifdef CONFIG_BGP
#include "proto/bgp/bgp.h"
#endif

#include <stdatomic.h>

pool *rt_table_pool;

list routing_tables;
list deleted_routing_tables;

struct rt_cork rt_cork;

/* Data structures for export journal */
#define RT_PENDING_EXPORT_ITEMS		(page_size - sizeof(struct rt_export_block)) / sizeof(struct rt_pending_export)

struct rt_export_block {
  node n;
  _Atomic u32 end;
  _Atomic _Bool not_last;
  struct rt_pending_export export[];
};

static void rt_free_hostcache(struct rtable_private *tab);
static void rt_update_hostcache(void *tab);
static void rt_next_hop_update(struct rtable_private *tab);
static void rt_nhu_uncork(void *_tab);
static inline void rt_next_hop_resolve_rte(rte *r);
static inline void rt_flowspec_resolve_rte(rte *r, struct channel *c);
static void rt_refresh_trace(struct rtable_private *tab, struct rt_import_hook *ih, const char *msg);
static inline void rt_prune_table(struct rtable_private *tab);
static void rt_kick_prune_timer(struct rtable_private *tab);
static void rt_feed_by_fib(void *);
static void rt_feed_by_trie(void *);
static void rt_feed_equal(void *);
static void rt_feed_for(void *);
static void rt_check_cork_low(struct rtable_private *tab);
static void rt_check_cork_high(struct rtable_private *tab);
static void rt_cork_release_hook(void *);
static void rt_shutdown(void *);
static void rt_delete(void *);

static void rt_export_used(struct rt_table_exporter *, const char *, const char *);
static void rt_export_cleanup(struct rtable_private *tab);

int rte_same(const rte *x, const rte *y);

const char *rt_import_state_name_array[TIS_MAX] = {
  [TIS_DOWN] = "DOWN",
  [TIS_UP] = "UP",
  [TIS_STOP] = "STOP",
  [TIS_FLUSHING] = "FLUSHING",
  [TIS_WAITING] = "WAITING",
  [TIS_CLEARED] = "CLEARED",
};

const char *rt_export_state_name_array[TES_MAX] = {
  [TES_DOWN] = "DOWN",
  [TES_HUNGRY] = "HUNGRY",
  [TES_FEEDING] = "FEEDING",
  [TES_READY] = "READY",
  [TES_STOP] = "STOP"
};

const char *rt_import_state_name(u8 state)
{
  if (state >= TIS_MAX)
    return "!! INVALID !!";
  else
    return rt_import_state_name_array[state];
}

const char *rt_export_state_name(u8 state)
{
  if (state >= TES_MAX)
    return "!! INVALID !!";
  else
    return rt_export_state_name_array[state];
}

static struct hostentry *rt_get_hostentry(struct rtable_private *tab, ip_addr a, ip_addr ll, rtable *dep);

static inline rtable *rt_priv_to_pub(struct rtable_private *tab) { return RT_PUB(tab); }
static inline rtable *rt_pub_to_pub(rtable *tab) { return tab; }
#define RT_ANY_TO_PUB(tab)	_Generic((tab),rtable*:rt_pub_to_pub,struct rtable_private*:rt_priv_to_pub)((tab))

#define rt_trace(tab, level, fmt, args...)  do {\
  rtable *t = RT_ANY_TO_PUB((tab));		\
  if (t->config->debug & (level))		\
    log(L_TRACE "%s: " fmt, t->name, ##args);	\
} while (0)

#define req_trace(r, level, fmt, args...) do {	\
  if (r->trace_routes & (level))		\
    log(L_TRACE "%s: " fmt, r->name, ##args);	\
} while (0)

#define channel_trace(c, level, fmt, args...)  do {\
  if ((c->debug & (level)) || (c->proto->debug & (level)))	\
    log(L_TRACE "%s.%s: " fmt, c->proto->name, c->name, ##args);\
} while (0)

static void
net_init_with_trie(struct fib *f, void *N)
{
  struct rtable_private *tab = SKIP_BACK(struct rtable_private, fib, f);
  net *n = N;

  if (tab->trie)
    trie_add_prefix(tab->trie, n->n.addr, n->n.addr->pxlen, n->n.addr->pxlen);

  if (tab->trie_new)
    trie_add_prefix(tab->trie_new, n->n.addr, n->n.addr->pxlen, n->n.addr->pxlen);
}

<<<<<<< HEAD
static inline net *
net_route_ip4_trie(struct rtable_private *t, const net_addr_ip4 *n0)
{
  TRIE_WALK_TO_ROOT_IP4(t->trie, n0, n)
  {
    net *r;
    if (r = net_find_valid(t, (net_addr *) &n))
      return r;
  }
  TRIE_WALK_TO_ROOT_END;

  return NULL;
}

static inline net *
net_route_vpn4_trie(struct rtable_private *t, const net_addr_vpn4 *n0)
{
  TRIE_WALK_TO_ROOT_IP4(t->trie, (const net_addr_ip4 *) n0, px)
  {
    net_addr_vpn4 n = NET_ADDR_VPN4(px.prefix, px.pxlen, n0->rd);

    net *r;
    if (r = net_find_valid(t, (net_addr *) &n))
      return r;
  }
  TRIE_WALK_TO_ROOT_END;

  return NULL;
}

static inline net *
net_route_ip6_trie(struct rtable_private *t, const net_addr_ip6 *n0)
{
  TRIE_WALK_TO_ROOT_IP6(t->trie, n0, n)
  {
    net *r;
    if (r = net_find_valid(t, (net_addr *) &n))
      return r;
  }
  TRIE_WALK_TO_ROOT_END;

  return NULL;
}

static inline net *
net_route_vpn6_trie(struct rtable_private *t, const net_addr_vpn6 *n0)
{
  TRIE_WALK_TO_ROOT_IP6(t->trie, (const net_addr_ip6 *) n0, px)
  {
    net_addr_vpn6 n = NET_ADDR_VPN6(px.prefix, px.pxlen, n0->rd);

    net *r;
    if (r = net_find_valid(t, (net_addr *) &n))
      return r;
  }
  TRIE_WALK_TO_ROOT_END;

  return NULL;
}

=======
>>>>>>> db1eb466
static inline void *
net_route_ip6_sadr_trie(struct rtable_private *t, const net_addr_ip6_sadr *n0)
{
  TRIE_WALK_TO_ROOT_IP6(t->trie, (const net_addr_ip6 *) n0, px)
  {
    net_addr_ip6_sadr n = NET_ADDR_IP6_SADR(px.prefix, px.pxlen, n0->src_prefix, n0->src_pxlen);
    net *best = NULL;
    int best_pxlen = 0;

    /* We need to do dst first matching. Since sadr addresses are hashed on dst
       prefix only, find the hash table chain and go through it to find the
       match with the longest matching src prefix. */
    for (struct fib_node *fn = fib_get_chain(&t->fib, (net_addr *) &n); fn; fn = fn->next)
    {
      net_addr_ip6_sadr *a = (void *) fn->addr;

      if (net_equal_dst_ip6_sadr(&n, a) &&
	  net_in_net_src_ip6_sadr(&n, a) &&
	  (a->src_pxlen >= best_pxlen))
      {
	best = fib_node_to_user(&t->fib, fn);
	best_pxlen = a->src_pxlen;
      }
    }

    if (best)
      return best;
  }
  TRIE_WALK_TO_ROOT_END;

  return NULL;
}

<<<<<<< HEAD
static inline net *
net_route_ip4_fib(struct rtable_private *t, const net_addr_ip4 *n0)
{
  net_addr_ip4 n;
  net_copy_ip4(&n, n0);

  net *r;
  while (r = net_find_valid(t, (net_addr *) &n), (!r) && (n.pxlen > 0))
  {
    n.pxlen--;
    ip4_clrbit(&n.prefix, n.pxlen);
  }

  return r;
}

static inline net *
net_route_vpn4_fib(struct rtable_private *t, const net_addr_vpn4 *n0)
{
  net_addr_vpn4 n;
  net_copy_vpn4(&n, n0);

  net *r;
  while (r = net_find_valid(t, (net_addr *) &n), (!r) && (n.pxlen > 0))
  {
    n.pxlen--;
    ip4_clrbit(&n.prefix, n.pxlen);
  }

  return r;
}

static inline net *
net_route_ip6_fib(struct rtable_private *t, const net_addr_ip6 *n0)
{
  net_addr_ip6 n;
  net_copy_ip6(&n, n0);

  net *r;
  while (r = net_find_valid(t, (net_addr *) &n), (!r) && (n.pxlen > 0))
  {
    n.pxlen--;
    ip6_clrbit(&n.prefix, n.pxlen);
  }

  return r;
}

static inline net *
net_route_vpn6_fib(struct rtable_private *t, const net_addr_vpn6 *n0)
{
  net_addr_vpn6 n;
  net_copy_vpn6(&n, n0);

  net *r;
  while (r = net_find_valid(t, (net_addr *) &n), (!r) && (n.pxlen > 0))
  {
    n.pxlen--;
    ip6_clrbit(&n.prefix, n.pxlen);
  }

  return r;
}
=======
>>>>>>> db1eb466

static inline void *
net_route_ip6_sadr_fib(struct rtable_private *t, const net_addr_ip6_sadr *n0)
{
  net_addr_ip6_sadr n;
  net_copy_ip6_sadr(&n, n0);

  while (1)
  {
    net *best = NULL;
    int best_pxlen = 0;

    /* We need to do dst first matching. Since sadr addresses are hashed on dst
       prefix only, find the hash table chain and go through it to find the
       match with the longest matching src prefix. */
    for (struct fib_node *fn = fib_get_chain(&t->fib, (net_addr *) &n); fn; fn = fn->next)
    {
      net_addr_ip6_sadr *a = (void *) fn->addr;

      if (net_equal_dst_ip6_sadr(&n, a) &&
	  net_in_net_src_ip6_sadr(&n, a) &&
	  (a->src_pxlen >= best_pxlen))
      {
	best = fib_node_to_user(&t->fib, fn);
	best_pxlen = a->src_pxlen;
      }
    }

    if (best)
      return best;

    if (!n.dst_pxlen)
      break;

    n.dst_pxlen--;
    ip6_clrbit(&n.dst_prefix, n.dst_pxlen);
  }

  return NULL;
}

net *
net_route(struct rtable_private *tab, const net_addr *n)
{
  ASSERT(tab->addr_type == n->type);
  net_addr_union *nu = SKIP_BACK(net_addr_union, n, n);

#define TW(ipv, what) \
  TRIE_WALK_TO_ROOT_IP##ipv(tab->trie, &(nu->ip##ipv), var) \
  { what(ipv, var); } \
  TRIE_WALK_TO_ROOT_END; return NULL;

#define FW(ipv, what) do { \
  net_addr_union nuc; net_copy(&nuc.n, n); \
  while (1) { \
    what(ipv, nuc.ip##ipv); if (!nuc.n.pxlen) return NULL; \
    nuc.n.pxlen--; ip##ipv##_clrbit(&nuc.ip##ipv.prefix, nuc.ip##ipv.pxlen); \
  } \
} while(0); return NULL;

#define FVR_IP(ipv, var) \
    net *r; if (r = net_find_valid(tab, (net_addr *) &var)) return r;

#define FVR_VPN(ipv, var) \
    net_addr_vpn##ipv _var0 = NET_ADDR_VPN##ipv(var.prefix, var.pxlen, nu->vpn##ipv.rd); FVR_IP(ipv, _var0);

  if (tab->trie)
    switch (n->type) {
      case NET_IP4:   TW(4, FVR_IP);
      case NET_VPN4:  TW(4, FVR_VPN);
      case NET_IP6:   TW(6, FVR_IP);
      case NET_VPN6:  TW(6, FVR_VPN);

      case NET_IP6_SADR:
	return net_route_ip6_sadr_trie(tab, (net_addr_ip6_sadr *) n);
      default:
	return NULL;
    }
  else
    switch (n->type) {
      case NET_IP4:   FW(4, FVR_IP);
      case NET_VPN4:  FW(4, FVR_VPN);
      case NET_IP6:   FW(6, FVR_IP);
      case NET_VPN6:  FW(6, FVR_VPN);

      case NET_IP6_SADR:
	return net_route_ip6_sadr_fib (tab, (net_addr_ip6_sadr *) n);
      default:
	return NULL;
    }
}


static int
net_roa_check_ip4_trie(struct rtable_private *tab, const net_addr_ip4 *px, u32 asn)
{
  int anything = 0;

  TRIE_WALK_TO_ROOT_IP4(tab->trie, px, px0)
  {
    net_addr_roa4 roa0 = NET_ADDR_ROA4(px0.prefix, px0.pxlen, 0, 0);

    struct fib_node *fn;
    for (fn = fib_get_chain(&tab->fib, (net_addr *) &roa0); fn; fn = fn->next)
    {
      net_addr_roa4 *roa = (void *) fn->addr;
      net *r = fib_node_to_user(&tab->fib, fn);

      if (net_equal_prefix_roa4(roa, &roa0) && r->routes && rte_is_valid(&r->routes->rte))
      {
	anything = 1;
	if (asn && (roa->asn == asn) && (roa->max_pxlen >= px->pxlen))
	  return ROA_VALID;
      }
    }
  }
  TRIE_WALK_TO_ROOT_END;

  return anything ? ROA_INVALID : ROA_UNKNOWN;
}

static int
net_roa_check_ip4_fib(struct rtable_private *tab, const net_addr_ip4 *px, u32 asn)
{
  struct net_addr_roa4 n = NET_ADDR_ROA4(px->prefix, px->pxlen, 0, 0);
  struct fib_node *fn;
  int anything = 0;

  while (1)
  {
    for (fn = fib_get_chain(&tab->fib, (net_addr *) &n); fn; fn = fn->next)
    {
      net_addr_roa4 *roa = (void *) fn->addr;
      net *r = fib_node_to_user(&tab->fib, fn);

      if (net_equal_prefix_roa4(roa, &n) && r->routes && rte_is_valid(&r->routes->rte))
      {
	anything = 1;
	if (asn && (roa->asn == asn) && (roa->max_pxlen >= px->pxlen))
	  return ROA_VALID;
      }
    }

    if (n.pxlen == 0)
      break;

    n.pxlen--;
    ip4_clrbit(&n.prefix, n.pxlen);
  }

  return anything ? ROA_INVALID : ROA_UNKNOWN;
}

static int
net_roa_check_ip6_trie(struct rtable_private *tab, const net_addr_ip6 *px, u32 asn)
{
  int anything = 0;

  TRIE_WALK_TO_ROOT_IP6(tab->trie, px, px0)
  {
    net_addr_roa6 roa0 = NET_ADDR_ROA6(px0.prefix, px0.pxlen, 0, 0);

    struct fib_node *fn;
    for (fn = fib_get_chain(&tab->fib, (net_addr *) &roa0); fn; fn = fn->next)
    {
      net_addr_roa6 *roa = (void *) fn->addr;
      net *r = fib_node_to_user(&tab->fib, fn);

      if (net_equal_prefix_roa6(roa, &roa0) && r->routes && rte_is_valid(&r->routes->rte))
      {
	anything = 1;
	if (asn && (roa->asn == asn) && (roa->max_pxlen >= px->pxlen))
	  return ROA_VALID;
      }
    }
  }
  TRIE_WALK_TO_ROOT_END;

  return anything ? ROA_INVALID : ROA_UNKNOWN;
}

static int
net_roa_check_ip6_fib(struct rtable_private *tab, const net_addr_ip6 *px, u32 asn)
{
  struct net_addr_roa6 n = NET_ADDR_ROA6(px->prefix, px->pxlen, 0, 0);
  struct fib_node *fn;
  int anything = 0;

  while (1)
  {
    for (fn = fib_get_chain(&tab->fib, (net_addr *) &n); fn; fn = fn->next)
    {
      net_addr_roa6 *roa = (void *) fn->addr;
      net *r = fib_node_to_user(&tab->fib, fn);

      if (net_equal_prefix_roa6(roa, &n) && r->routes && rte_is_valid(&r->routes->rte))
      {
	anything = 1;
	if (asn && (roa->asn == asn) && (roa->max_pxlen >= px->pxlen))
	  return ROA_VALID;
      }
    }

    if (n.pxlen == 0)
      break;

    n.pxlen--;
    ip6_clrbit(&n.prefix, n.pxlen);
  }

  return anything ? ROA_INVALID : ROA_UNKNOWN;
}

/**
 * roa_check - check validity of route origination in a ROA table
 * @tab: ROA table
 * @n: network prefix to check
 * @asn: AS number of network prefix
 *
 * Implements RFC 6483 route validation for the given network prefix. The
 * procedure is to find all candidate ROAs - ROAs whose prefixes cover the given
 * network prefix. If there is no candidate ROA, return ROA_UNKNOWN. If there is
 * a candidate ROA with matching ASN and maxlen field greater than or equal to
 * the given prefix length, return ROA_VALID. Otherwise, return ROA_INVALID. If
 * caller cannot determine origin AS, 0 could be used (in that case ROA_VALID
 * cannot happen). Table @tab must have type NET_ROA4 or NET_ROA6, network @n
 * must have type NET_IP4 or NET_IP6, respectively.
 */
int
net_roa_check(rtable *tp, const net_addr *n, u32 asn)
{
  int out = ROA_UNKNOWN;

  RT_LOCKED(tp, tab)
  {
    if ((tab->addr_type == NET_ROA4) && (n->type == NET_IP4))
    {
      if (tab->trie)
	out = net_roa_check_ip4_trie(tab, (const net_addr_ip4 *) n, asn);
      else
	out = net_roa_check_ip4_fib (tab, (const net_addr_ip4 *) n, asn);
    }
    else if ((tab->addr_type == NET_ROA6) && (n->type == NET_IP6))
    {
      if (tab->trie)
	out = net_roa_check_ip6_trie(tab, (const net_addr_ip6 *) n, asn);
      else
	out = net_roa_check_ip6_fib (tab, (const net_addr_ip6 *) n, asn);
    }
    else
      out = ROA_UNKNOWN;	/* Should not happen */
  }
  return out;
}

/**
 * rte_find - find a route
 * @net: network node
 * @src: route source
 *
 * The rte_find() function returns a pointer to a route for destination @net
 * which is from route source @src. List end pointer is returned if no route is found.
 */
static struct rte_storage **
rte_find(net *net, struct rte_src *src)
{
  struct rte_storage **e = &net->routes;

  while ((*e) && (*e)->rte.src != src)
    e = &(*e)->next;

  return e;
}


struct rte_storage *
rte_store(const rte *r, net *net, struct rtable_private *tab)
{
  struct rte_storage *s = sl_alloc(tab->rte_slab);
  struct rte *e = RTES_WRITE(s);

  *e = *r;
  e->net = net->n.addr;

  rt_lock_source(e->src);

  if (ea_is_cached(e->attrs))
    e->attrs = rta_clone(e->attrs);
  else
    e->attrs = rta_lookup(e->attrs, 1);

  return s;
}

/**
 * rte_free - delete a &rte
 * @e: &struct rte_storage to be deleted
 * @tab: the table which the rte belongs to
 *
 * rte_free() deletes the given &rte from the routing table it's linked to.
 */

void
rte_free(struct rte_storage *e)
{
  rt_unlock_source(e->rte.src);
  rta_free(e->rte.attrs);
  sl_free(e);
}

static int				/* Actually better or at least as good as */
rte_better(const rte *new, const rte *old)
{
  int (*better)(const rte *, const rte *);

  if (!rte_is_valid(old))
    return 1;
  if (!rte_is_valid(new))
    return 0;

  u32 np = rt_get_preference(new);
  u32 op = rt_get_preference(old);

  if (np > op)
    return 1;
  if (np < op)
    return 0;
  if (new->src->owner->class != old->src->owner->class)
    {
      /*
       *  If the user has configured protocol preferences, so that two different protocols
       *  have the same preference, try to break the tie by comparing addresses. Not too
       *  useful, but keeps the ordering of routes unambiguous.
       */
      return new->src->owner->class > old->src->owner->class;
    }
  if (better = new->src->owner->class->rte_better)
    return better(new, old);
  return 0;
}

static int
rte_mergable(const rte *pri, const rte *sec)
{
  int (*mergable)(const rte *, const rte *);

  if (!rte_is_valid(pri) || !rte_is_valid(sec))
    return 0;

  if (rt_get_preference(pri) != rt_get_preference(sec))
    return 0;

  if (pri->src->owner->class != sec->src->owner->class)
    return 0;

  if (mergable = pri->src->owner->class->rte_mergable)
    return mergable(pri, sec);

  return 0;
}

static void
rte_trace(const char *name, const rte *e, int dir, const char *msg)
{
  log(L_TRACE "%s %c %s %N src %luL %uG %uS id %u %s",
      name, dir, msg, e->net,
      e->src->private_id, e->src->global_id, e->stale_cycle, e->id,
      rta_dest_name(rte_dest(e)));
}

static inline void
channel_rte_trace_in(uint flag, struct channel *c, const rte *e, const char *msg)
{
  if ((c->debug & flag) || (c->proto->debug & flag))
    rte_trace(c->in_req.name, e, '>', msg);
}

static inline void
channel_rte_trace_out(uint flag, struct channel *c, const rte *e, const char *msg)
{
  if ((c->debug & flag) || (c->proto->debug & flag))
    rte_trace(c->out_req.name, e, '<', msg);
}

static inline void
rt_rte_trace_in(uint flag, struct rt_import_request *req, const rte *e, const char *msg)
{
  if (req->trace_routes & flag)
    rte_trace(req->name, e, '>', msg);
}

#if 0
// seems to be unused at all
static inline void
rt_rte_trace_out(uint flag, struct rt_export_request *req, const rte *e, const char *msg)
{
  if (req->trace_routes & flag)
    rte_trace(req->name, e, '<', msg);
}
#endif

static uint
rte_feed_count(net *n)
{
  uint count = 0;
  for (struct rte_storage *e = n->routes; e; e = e->next)
    count++;

  return count;
}

static void
rte_feed_obtain(net *n, const rte **feed, uint count)
{
  uint i = 0;
  for (struct rte_storage *e = n->routes; e; e = e->next)
    {
      ASSERT_DIE(i < count);
      feed[i++] = &e->rte;
    }

  ASSERT_DIE(i == count);
}

static rte *
export_filter(struct channel *c, rte *rt, int silent)
{
  struct proto *p = c->proto;
  const struct filter *filter = c->out_filter;
  struct channel_export_stats *stats = &c->export_stats;

  /* Do nothing if we have already rejected the route */
  if (silent && bmap_test(&c->export_reject_map, rt->id))
    goto reject_noset;

  int v = p->preexport ? p->preexport(c, rt) : 0;
  if (v < 0)
    {
      if (silent)
	goto reject_noset;

      stats->updates_rejected++;
      if (v == RIC_REJECT)
	channel_rte_trace_out(D_FILTERS, c, rt, "rejected by protocol");
      goto reject;

    }
  if (v > 0)
    {
      if (!silent)
	channel_rte_trace_out(D_FILTERS, c, rt, "forced accept by protocol");
      goto accept;
    }

  v = filter && ((filter == FILTER_REJECT) ||
		 (f_run(filter, rt,
			(silent ? FF_SILENT : 0)) > F_ACCEPT));
  if (v)
    {
      if (silent)
	goto reject;

      stats->updates_filtered++;
      channel_rte_trace_out(D_FILTERS, c, rt, "filtered out");
      goto reject;
    }

 accept:
  /* We have accepted the route */
  bmap_clear(&c->export_reject_map, rt->id);
  return rt;

 reject:
  /* We have rejected the route by filter */
  bmap_set(&c->export_reject_map, rt->id);

reject_noset:
  /* Discard temporary rte */
  return NULL;
}

static void
do_rt_notify(struct channel *c, const net_addr *net, rte *new, const rte *old)
{
  struct proto *p = c->proto;
  struct channel_export_stats *stats = &c->export_stats;

  if (!old && new)
    if (CHANNEL_LIMIT_PUSH(c, OUT))
    {
      stats->updates_rejected++;
      channel_rte_trace_out(D_FILTERS, c, new, "rejected [limit]");
      return;
    }

  if (!new && old)
    CHANNEL_LIMIT_POP(c, OUT);

  if (new)
    stats->updates_accepted++;
  else
    stats->withdraws_accepted++;

  if (old)
    bmap_clear(&c->export_map, old->id);

  if (new)
    bmap_set(&c->export_map, new->id);

  if (p->debug & D_ROUTES)
  {
    if (new && old)
      channel_rte_trace_out(D_ROUTES, c, new, "replaced");
    else if (new)
      channel_rte_trace_out(D_ROUTES, c, new, "added");
    else if (old)
      channel_rte_trace_out(D_ROUTES, c, old, "removed");
  }

  p->rt_notify(p, c, net, new, old);
}

static void
rt_notify_basic(struct channel *c, const net_addr *net, rte *new, const rte *old, int force)
{
  if (new && old && rte_same(new, old) && !force)
  {
    channel_rte_trace_out(D_ROUTES, c, new, "already exported");

    if ((new->id != old->id) && bmap_test(&c->export_map, old->id))
    {
      bmap_set(&c->export_map, new->id);
      bmap_clear(&c->export_map, old->id);
    }
    return;
  }

  /* Refeeding and old is new */
  if (force && !old && bmap_test(&c->export_map, new->id))
    old = new;

  if (new)
    new = export_filter(c, new, 0);

  if (old && !bmap_test(&c->export_map, old->id))
    old = NULL;

  if (!new && !old)
    return;

  do_rt_notify(c, net, new, old);
}

void
channel_rpe_mark_seen(struct channel *c, struct rt_pending_export *rpe)
{
  channel_trace(c, D_ROUTES, "Marking seen %p (%lu)", rpe, rpe->seq);

  ASSERT_DIE(c->out_req.hook);
  rpe_mark_seen(c->out_req.hook, rpe);

  if (c->refeed_req.hook && (c->refeed_req.hook->export_state == TES_FEEDING))
    rpe_mark_seen(c->refeed_req.hook, rpe);

  if (rpe->old)
    bmap_clear(&c->export_reject_map, rpe->old->rte.id);
}

void
rt_notify_accepted(struct rt_export_request *req, const net_addr *n,
    struct rt_pending_export *first, struct rt_pending_export *last,
    const rte **feed, uint count)
{
  struct channel *c = channel_from_export_request(req);
  int refeeding = channel_net_is_refeeding(c, n);

  rte nb0, *new_best = NULL;
  const rte *old_best = NULL;

  for (uint i = 0; i < count; i++)
  {
    if (!rte_is_valid(feed[i]))
      continue;

    /* Has been already rejected, won't bother with it */
    if (!refeeding && bmap_test(&c->export_reject_map, feed[i]->id))
      continue;

    /* Previously exported */
    if (!old_best && bmap_test(&c->export_map, feed[i]->id))
    {
      if (new_best)
      {
	/* is superseded */
	old_best = feed[i];
	break;
      }
      else if (refeeding)
	/* is superseeded but maybe by a new version of itself */
	old_best = feed[i];
      else
      {
	/* is still best */
	DBG("rt_notify_accepted: idempotent\n");
	goto done;
      }
    }

    /* Have no new best route yet */
    if (!new_best)
    {
      /* Try this route not seen before */
      nb0 = *feed[i];
      new_best = export_filter(c, &nb0, 0);
      DBG("rt_notify_accepted: checking route id %u: %s\n", feed[i]->id, new_best ? "ok" : "no");
    }
  }

done:
  /* Check obsolete routes for previously exported */
  RPE_WALK(first, rpe, NULL)
  {
    channel_rpe_mark_seen(c, rpe);
    if (rpe->old)
    {
      if (bmap_test(&c->export_map, rpe->old->rte.id))
      {
	ASSERT_DIE(old_best == NULL);
	old_best = &rpe->old->rte;
      }
    }
    if (rpe == last)
      break;
  }

  /* Nothing to export */
  if (new_best || old_best)
    do_rt_notify(c, n, new_best, old_best);
  else
    DBG("rt_notify_accepted: nothing to export\n");

  if (refeeding)
    channel_net_mark_refed(c, n);
}

rte *
rt_export_merged(struct channel *c, const net_addr *n, const rte **feed, uint count, linpool *pool, int silent)
{
  _Thread_local static rte rloc;

  int refeeding = !silent && channel_net_is_refeeding(c, n);

  if (refeeding)
    channel_net_mark_refed(c, n);

  // struct proto *p = c->proto;
  struct nexthop_adata *nhs = NULL;
  const rte *best0 = feed[0];
  rte *best = NULL;

  if (!rte_is_valid(best0))
    return NULL;

  /* Already rejected, no need to re-run the filter */
  if (!refeeding && bmap_test(&c->export_reject_map, best0->id))
    return NULL;

  rloc = *best0;
  best = export_filter(c, &rloc, silent);

  if (!best)
    /* Best route doesn't pass the filter */
    return NULL;

  if (!rte_is_reachable(best))
    /* Unreachable routes can't be merged */
    return best;

  for (uint i = 1; i < count; i++)
  {
    if (!rte_mergable(best0, feed[i]))
      continue;

    rte tmp0 = *feed[i];
    rte *tmp = export_filter(c, &tmp0, !refeeding);

    if (!tmp || !rte_is_reachable(tmp))
      continue;

    eattr *nhea = ea_find(tmp->attrs, &ea_gen_nexthop);
    ASSERT_DIE(nhea);

    if (nhs)
      nhs = nexthop_merge(nhs, (struct nexthop_adata *) nhea->u.ptr, c->merge_limit, pool);
    else
      nhs = (struct nexthop_adata *) nhea->u.ptr;
  }

  if (nhs)
  {
    eattr *nhea = ea_find(best->attrs, &ea_gen_nexthop);
    ASSERT_DIE(nhea);

    nhs = nexthop_merge(nhs, (struct nexthop_adata *) nhea->u.ptr, c->merge_limit, pool);

    ea_set_attr(&best->attrs,
	EA_LITERAL_DIRECT_ADATA(&ea_gen_nexthop, 0, &nhs->ad));
  }

  return best;
}

void
rt_notify_merged(struct rt_export_request *req, const net_addr *n,
    struct rt_pending_export *first, struct rt_pending_export *last,
    const rte **feed, uint count)
{
  struct channel *c = channel_from_export_request(req);
  // struct proto *p = c->proto;

#if 0 /* TODO: Find whether this check is possible when processing multiple changes at once. */
  /* Check whether the change is relevant to the merged route */
  if ((new_best == old_best) &&
      (new_changed != old_changed) &&
      !rte_mergable(new_best, new_changed) &&
      !rte_mergable(old_best, old_changed))
    return;
#endif

  const rte *old_best = NULL;
  /* Find old best route */
  for (uint i = 0; i < count; i++)
    if (bmap_test(&c->export_map, feed[i]->id))
    {
      old_best = feed[i];
      break;
    }

  /* Check obsolete routes for previously exported */
  RPE_WALK(first, rpe, NULL)
  {
    channel_rpe_mark_seen(c, rpe);
    if (rpe->old)
    {
      if (bmap_test(&c->export_map, rpe->old->rte.id))
      {
	ASSERT_DIE(old_best == NULL);
	old_best = &rpe->old->rte;
      }
    }
    if (rpe == last)
      break;
  }

  /* Prepare new merged route */
  rte *new_merged = count ? rt_export_merged(c, n, feed, count, tmp_linpool, 0) : NULL;

  if (new_merged || old_best)
    do_rt_notify(c, n, new_merged, old_best);
}

void
rt_notify_optimal(struct rt_export_request *req, const net_addr *net, struct rt_pending_export *first)
{
  struct channel *c = channel_from_export_request(req);
  const rte *o = RTE_VALID_OR_NULL(first->old_best);
  struct rte_storage *new_best = first->new_best;

  int refeeding = channel_net_is_refeeding(c, net);

  RPE_WALK(first, rpe, NULL)
  {
    channel_rpe_mark_seen(c, rpe);
    new_best = rpe->new_best;
  }

  rte n0 = RTE_COPY_VALID(new_best);
  if (n0.src || o)
    rt_notify_basic(c, net, n0.src ? &n0 : NULL, o, refeeding);

  if (refeeding)
    channel_net_mark_refed(c, net);
}

void
rt_notify_any(struct rt_export_request *req, const net_addr *net, struct rt_pending_export *first)
{
  struct channel *c = channel_from_export_request(req);

  const rte *n = RTE_VALID_OR_NULL(first->new);
  const rte *o = RTE_VALID_OR_NULL(first->old);

  channel_trace(c, D_ROUTES,
      "Notifying any, net %N, first %p (%lu), new %p, old %p",
      net, first, first->seq, n, o);

  if (!n && !o || channel_net_is_refeeding(c, net))
  {
    /* We want to skip this notification because:
     * - there is nothing to notify, or
     * - this net is going to get a full refeed soon
     */
    channel_rpe_mark_seen(c, first);
    return;
  }

  struct rte_src *src = n ? n->src : o->src;
  struct rte_storage *new_latest = first->new;

  RPE_WALK(first, rpe, src)
  {
    channel_rpe_mark_seen(c, rpe);
    new_latest = rpe->new;
  }

  rte n0 = RTE_COPY_VALID(new_latest);
  if (n0.src || o)
    rt_notify_basic(c, net, n0.src ? &n0 : NULL, o, 0);

  channel_trace(c, D_ROUTES, "Notified net %N", net);
}

void
rt_feed_any(struct rt_export_request *req, const net_addr *net,
    struct rt_pending_export *first, struct rt_pending_export *last,
    const rte **feed, uint count)
{
  struct channel *c = channel_from_export_request(req);
  int refeeding = channel_net_is_refeeding(c, net);

  channel_trace(c, D_ROUTES, "Feeding any, net %N, first %p (%lu), %p (%lu), count %u",
      net, first, first ? first->seq : 0, last ? last->seq : 0, count);

  for (uint i=0; i<count; i++)
    if (rte_is_valid(feed[i]))
    {
      rte n0 = *feed[i];
      rt_notify_basic(c, net, &n0, NULL, refeeding);
    }

  RPE_WALK(first, rpe, NULL)
  {
    channel_rpe_mark_seen(c, rpe);
    if (rpe == last)
      break;
  }

  channel_trace(c, D_ROUTES, "Fed %N", net);
  if (refeeding)
    channel_net_mark_refed(c, net);
}

void
rpe_mark_seen(struct rt_export_hook *hook, struct rt_pending_export *rpe)
{
  bmap_set(&hook->seq_map, rpe->seq);
}

struct rt_pending_export *
rpe_next(struct rt_pending_export *rpe, struct rte_src *src)
{
  struct rt_pending_export *next = atomic_load_explicit(&rpe->next, memory_order_acquire);

  if (!next)
    return NULL;

  if (!src)
    return next;

  while (rpe = next)
    if (src == (rpe->new ? rpe->new->rte.src : rpe->old->rte.src))
      return rpe;
    else
      next = atomic_load_explicit(&rpe->next, memory_order_acquire);

  return NULL;
}

static struct rt_pending_export * rt_next_export_fast(struct rt_pending_export *last);
static int
rte_export(struct rt_table_export_hook *th, struct rt_pending_export *rpe)
{
  rtable *tab = RT_PUB(SKIP_BACK(struct rtable_private, exporter, th->table));
  struct rt_export_hook *hook = &th->h;
  if (bmap_test(&hook->seq_map, rpe->seq))
    goto ignore;	/* Seen already */

  const net_addr *n = rpe->new_best ? rpe->new_best->rte.net : rpe->old_best->rte.net;

  /* Check export eligibility of this net */
  if (!rt_prefilter_net(&hook->req->prefilter, n))
    goto ignore;

  if (hook->req->prefilter.mode == TE_ADDR_FOR)
    bug("Continuos export of best prefix match not implemented yet.");

  if (rpe->new)
    hook->stats.updates_received++;
  else
    hook->stats.withdraws_received++;

  if (hook->req->export_one)
    hook->req->export_one(hook->req, n, rpe);
  else if (hook->req->export_bulk)
  {
    struct rt_pending_export *last = NULL;
    uint count = 0;
    const rte **feed = NULL;

    net *net = SKIP_BACK(struct network, n.addr, (net_addr (*)[0]) n);

    RT_LOCKED(tab, tp)
    {
      last = net->last;
      if (count = rte_feed_count(net))
      {
	feed = alloca(count * sizeof(rte *));
	rte_feed_obtain(net, feed, count);
      }
    }

    hook->req->export_bulk(hook->req, n, rpe, last, feed, count);
  }
  else
    bug("Export request must always provide an export method");

ignore:
  /* Get the next export if exists */
  th->rpe_next = rt_next_export_fast(rpe);

  /* The last block may be available to free */
  int used = (PAGE_HEAD(th->rpe_next) != PAGE_HEAD(rpe));

  /* Releasing this export for cleanup routine */
  DBG("store hook=%p last_export=%p seq=%lu\n", hook, rpe, rpe->seq);
  atomic_store_explicit(&th->last_export, rpe, memory_order_release);

  return used;
}

/**
 * rte_announce - announce a routing table change
 * @tab: table the route has been added to
 * @net: network in question
 * @new: the new or changed route
 * @old: the previous route replaced by the new one
 * @new_best: the new best route for the same network
 * @old_best: the previous best route for the same network
 *
 * This function gets a routing table update and announces it to all protocols
 * that are connected to the same table by their channels.
 *
 * There are two ways of how routing table changes are announced. First, there
 * is a change of just one route in @net (which may caused a change of the best
 * route of the network). In this case @new and @old describes the changed route
 * and @new_best and @old_best describes best routes. Other routes are not
 * affected, but in sorted table the order of other routes might change.
 *
 * The function announces the change to all associated channels. For each
 * channel, an appropriate preprocessing is done according to channel &ra_mode.
 * For example, %RA_OPTIMAL channels receive just changes of best routes.
 *
 * In general, we first call preexport() hook of a protocol, which performs
 * basic checks on the route (each protocol has a right to veto or force accept
 * of the route before any filter is asked). Then we consult an export filter
 * of the channel and verify the old route in an export map of the channel.
 * Finally, the rt_notify() hook of the protocol gets called.
 *
 * Note that there are also calls of rt_notify() hooks due to feed, but that is
 * done outside of scope of rte_announce().
 */
static void
rte_announce(struct rtable_private *tab, net *net, struct rte_storage *new, struct rte_storage *old,
	     struct rte_storage *new_best, struct rte_storage *old_best)
{
  int new_best_valid = rte_is_valid(RTE_OR_NULL(new_best));
  int old_best_valid = rte_is_valid(RTE_OR_NULL(old_best));

  if ((new == old) && (new_best == old_best))
    return;

  if (new_best_valid)
    new_best->rte.sender->stats.pref++;
  if (old_best_valid)
    old_best->rte.sender->stats.pref--;

  if (EMPTY_LIST(tab->exporter.e.hooks) && EMPTY_LIST(tab->exporter.pending))
  {
    /* No export hook and no pending exports to cleanup. We may free the route immediately. */
    if (!old)
      return;

    hmap_clear(&tab->id_map, old->rte.id);
    rte_free(old);
    return;
  }

  /* Get the pending export structure */
  struct rt_export_block *rpeb = NULL, *rpebsnl = NULL;
  u32 end = 0;

  if (!EMPTY_LIST(tab->exporter.pending))
  {
    rpeb = TAIL(tab->exporter.pending);
    end = atomic_load_explicit(&rpeb->end, memory_order_relaxed);
    if (end >= RT_PENDING_EXPORT_ITEMS)
    {
      ASSERT_DIE(end == RT_PENDING_EXPORT_ITEMS);
      rpebsnl = rpeb;

      rpeb = NULL;
      end = 0;
    }
  }

  if (!rpeb)
  {
    rpeb = alloc_page();
    *rpeb = (struct rt_export_block) {};
    add_tail(&tab->exporter.pending, &rpeb->n);
  }

  /* Fill the pending export */
  struct rt_pending_export *rpe = &rpeb->export[rpeb->end];
  *rpe = (struct rt_pending_export) {
    .new = new,
    .new_best = new_best,
    .old = old,
    .old_best = old_best,
    .seq = tab->exporter.next_seq++,
  };

  rt_trace(tab, D_ROUTES, "Announcing %N, "
      "new=%p id %u from %s, "
      "old=%p id %u from %s, "
      "new_best=%p id %u, "
      "old_best=%p id %u seq=%lu",
      net->n.addr,
      new, new ? new->rte.id : 0, new ? new->rte.sender->req->name : NULL,
      old, old ? old->rte.id : 0, old ? old->rte.sender->req->name : NULL,
      new_best, new_best ? new_best->rte.id : 0,
      old_best, old_best ? old_best->rte.id : 0,
      rpe->seq);

  ASSERT_DIE(atomic_fetch_add_explicit(&rpeb->end, 1, memory_order_release) == end);

  if (rpebsnl)
  {
    _Bool f = 0;
    ASSERT_DIE(atomic_compare_exchange_strong_explicit(&rpebsnl->not_last, &f, 1,
	  memory_order_release, memory_order_relaxed));
  }

  /* Append to the same-network squasher list */
  if (net->last)
  {
    struct rt_pending_export *rpenull = NULL;
    ASSERT_DIE(atomic_compare_exchange_strong_explicit(
	  &net->last->next, &rpenull, rpe,
	  memory_order_relaxed,
	  memory_order_relaxed));

  }

  net->last = rpe;

  if (!net->first)
    net->first = rpe;

  if (tab->exporter.first == NULL)
    tab->exporter.first = rpe;

  rt_check_cork_high(tab);
}

static struct rt_pending_export *
rt_next_export_fast(struct rt_pending_export *last)
{
  /* Get the whole export block and find our position in there. */
  struct rt_export_block *rpeb = PAGE_HEAD(last);
  u32 pos = (last - &rpeb->export[0]);
  u32 end = atomic_load_explicit(&rpeb->end, memory_order_acquire);
  ASSERT_DIE(pos < end);

  /* Next is in the same block. */
  if (++pos < end)
    return &rpeb->export[pos];

  /* There is another block. */
  if (atomic_load_explicit(&rpeb->not_last, memory_order_acquire))
  {
    /* This is OK to do non-atomically because of the not_last flag. */
    rpeb = NODE_NEXT(rpeb);
    return &rpeb->export[0];
  }

  /* There is nothing more. */
  return NULL;
}

static struct rt_pending_export *
rt_next_export(struct rt_table_export_hook *hook, struct rt_table_exporter *tab)
{
  ASSERT_DIE(RT_IS_LOCKED(SKIP_BACK(struct rtable_private, exporter, tab)));

  /* As the table is locked, it is safe to reload the last export pointer */
  struct rt_pending_export *last = atomic_load_explicit(&hook->last_export, memory_order_acquire);

  /* It is still valid, let's reuse it */
  if (last)
    return rt_next_export_fast(last);

  /* No, therefore we must process the table's first pending export */
  else
    return tab->first;
}

static inline void
rt_send_export_event(struct rt_export_hook *hook)
{
  ev_send(hook->req->list, &hook->event);
}

static void
rt_announce_exports(struct settle *s)
{
  RT_LOCKED(RT_PUB(SKIP_BACK(struct rtable_private, export_settle, s)), tab)
    if (!EMPTY_LIST(tab->exporter.pending))
    {
      struct rt_export_hook *c; node *n;
      WALK_LIST2(c, n, tab->exporter.e.hooks, n)
      {
	if (atomic_load_explicit(&c->export_state, memory_order_acquire) != TES_READY)
	  continue;

	rt_send_export_event(c);
      }
    }
}

static void
rt_kick_export_settle(struct rtable_private *tab)
{
  tab->export_settle.cf = tab->rr_counter ? tab->config->export_rr_settle : tab->config->export_settle;
  settle_kick(&tab->export_settle, tab->loop);
}

static void
rt_import_announce_exports(void *_hook)
{
  struct rt_import_hook *hook = _hook;
  if (hook->import_state == TIS_CLEARED)
  {
    void (*stopped)(struct rt_import_request *) = hook->stopped;
    struct rt_import_request *req = hook->req;

    RT_LOCKED(hook->table, tab)
    {
      req->hook = NULL;

      rt_trace(tab, D_EVENTS, "Hook %s stopped", req->name);
      rem_node(&hook->n);
      mb_free(hook);
      rt_unlock_table(tab);
    }

    stopped(req);
    return;
  }

  rt_trace(hook->table, D_EVENTS, "Announcing exports after imports from %s", hook->req->name);
  birdloop_flag(hook->table->loop, RTF_EXPORT);
}

static struct rt_pending_export *
rt_last_export(struct rt_table_exporter *tab)
{
  struct rt_pending_export *rpe = NULL;

  if (!EMPTY_LIST(tab->pending))
  {
    /* We'll continue processing exports from this export on */
    struct rt_export_block *reb = TAIL(tab->pending);
    ASSERT_DIE(reb->end);
    rpe = &reb->export[reb->end - 1];
  }

  return rpe;
}

#define RT_EXPORT_BULK	1024

static void
rt_export_hook(void *_data)
{
  struct rt_table_export_hook *c = _data;
  rtable *tab = SKIP_BACK(rtable, priv.exporter, c->table);

  ASSERT_DIE(atomic_load_explicit(&c->h.export_state, memory_order_relaxed) == TES_READY);

  if (!c->rpe_next)
    RT_LOCKED(tab, tp)
    {
      c->rpe_next = rt_next_export(c, c->table);

      if (!c->rpe_next)
      {
	rt_export_used(c->table, c->h.req->name, "done exporting");
	return;
      }
    }

  int used = 0;
  int no_next = 0;

  /* Process the export */
  for (uint i=0; i<RT_EXPORT_BULK; i++)
  {
    used += rte_export(c, c->rpe_next);

    if (!c->rpe_next)
    {
      no_next = 1;
      break;
    }
  }

  if (used)
    RT_LOCKED(tab, t)
      if (no_next || t->cork_active)
	rt_export_used(c->table, c->h.req->name, no_next ? "finished export bulk" : "cork active");

  rt_send_export_event(&c->h);
}


static inline int
rte_validate(struct channel *ch, rte *e)
{
  int c;
  const net_addr *n = e->net;

#define IGNORING(pre, post) do { \
    log(L_WARN "%s.%s: Ignoring " pre " %N " post, ch->proto->name, ch->name, n); \
    return 0; \
  } while (0)

  if (!net_validate(n))
    IGNORING("bogus prefix", "");

  /* FIXME: better handling different nettypes */
  c = !net_is_flow(n) ?
    net_classify(n): (IADDR_HOST | SCOPE_UNIVERSE);
  if ((c < 0) || !(c & IADDR_HOST) || ((c & IADDR_SCOPE_MASK) <= SCOPE_LINK))
    IGNORING("bogus route", "");

  if (net_type_match(n, NB_DEST))
  {
    eattr *nhea = ea_find(e->attrs, &ea_gen_nexthop);
    int dest = nhea_dest(nhea);

    if (dest == RTD_NONE)
      IGNORING("route", "with no destination");

    if ((dest == RTD_UNICAST) &&
	!nexthop_is_sorted((struct nexthop_adata *) nhea->u.ptr))
      IGNORING("unsorted multipath route", "");
  }
  else if (ea_find(e->attrs, &ea_gen_nexthop))
    IGNORING("route", "having a superfluous nexthop attribute");

  return 1;
}

int
rte_same(const rte *x, const rte *y)
{
  /* rte.flags / rte.pflags are not checked, as they are internal to rtable */
  return
    (x == y) || (
     (x->attrs == y->attrs) ||
     ((!(x->attrs->flags & EALF_CACHED) || !(y->attrs->flags & EALF_CACHED)) && ea_same(x->attrs, y->attrs))
    ) &&
    x->src == y->src &&
    rte_is_filtered(x) == rte_is_filtered(y);
}

static inline int rte_is_ok(const rte *e) { return e && !rte_is_filtered(e); }

static int
rte_recalculate(struct rtable_private *table, struct rt_import_hook *c, net *net, rte *new, struct rte_src *src)
{
  struct rt_import_request *req = c->req;
  struct rt_import_stats *stats = &c->stats;
  struct rte_storage *old_best_stored = net->routes, *old_stored = NULL;
  const rte *old_best = old_best_stored ? &old_best_stored->rte : NULL;
  const rte *old = NULL;

  /* If the new route is identical to the old one, we find the attributes in
   * cache and clone these with no performance drop. OTOH, if we were to lookup
   * the attributes, such a route definitely hasn't been anywhere yet,
   * therefore it's definitely worth the time. */
  struct rte_storage *new_stored = NULL;
  if (new)
  {
    new_stored = rte_store(new, net, table);
    new = RTES_WRITE(new_stored);
  }

  /* Find and remove original route from the same protocol */
  struct rte_storage **before_old = rte_find(net, src);

  if (*before_old)
    {
      old = &(old_stored = (*before_old))->rte;

      /* If there is the same route in the routing table but from
       * a different sender, then there are two paths from the
       * source protocol to this routing table through transparent
       * pipes, which is not allowed.
       * We log that and ignore the route. */
      if (old->sender != c)
	{
	  if (!old->generation && !new->generation)
	    bug("Two protocols claim to author a route with the same rte_src in table %s: %N %s/%u:%u",
		c->table->name, net->n.addr, old->src->owner->name, old->src->private_id, old->src->global_id);

	  log_rl(&table->rl_pipe, L_ERR "Route source collision in table %s: %N %s/%u:%u",
		c->table->name, net->n.addr, old->src->owner->name, old->src->private_id, old->src->global_id);
	}

	  if (new && rte_same(old, &new_stored->rte))
	    {
	      /* No changes, ignore the new route and refresh the old one */
	      old_stored->stale_cycle = new->stale_cycle;

	      if (!rte_is_filtered(new))
		{
		  stats->updates_ignored++;
		  rt_rte_trace_in(D_ROUTES, req, new, "ignored");
		}

	      /* We need to free the already stored route here before returning */
	      rte_free(new_stored);
	      return 0;
	  }

	*before_old = (*before_old)->next;
	table->rt_count--;
    }

  if (!old && !new)
    {
      stats->withdraws_ignored++;
      return 0;
    }

  /* If rejected by import limit, we need to pretend there is no route */
  if (req->preimport && (req->preimport(req, new, old) == 0))
  {
    rte_free(new_stored);
    new_stored = NULL;
    new = NULL;
  }

  int new_ok = rte_is_ok(new);
  int old_ok = rte_is_ok(old);

  if (new_ok)
    stats->updates_accepted++;
  else if (old_ok)
    stats->withdraws_accepted++;
  else
    stats->withdraws_ignored++;

  if (old_ok || new_ok)
    table->last_rt_change = current_time();

  if (table->config->sorted)
    {
      /* If routes are sorted, just insert new route to appropriate position */
      if (new_stored)
	{
	  struct rte_storage **k;
	  if ((before_old != &net->routes) && !rte_better(new, &SKIP_BACK(struct rte_storage, next, before_old)->rte))
	    k = before_old;
	  else
	    k = &net->routes;

	  for (; *k; k=&(*k)->next)
	    if (rte_better(new, &(*k)->rte))
	      break;

	  new_stored->next = *k;
	  *k = new_stored;

	  table->rt_count++;
	}
    }
  else
    {
      /* If routes are not sorted, find the best route and move it on
	 the first position. There are several optimized cases. */

      if (src->owner->rte_recalculate &&
	  src->owner->rte_recalculate(table, net, new_stored, old_stored, old_best_stored))
	goto do_recalculate;

      if (new_stored && rte_better(&new_stored->rte, old_best))
	{
	  /* The first case - the new route is cleary optimal,
	     we link it at the first position */

	  new_stored->next = net->routes;
	  net->routes = new_stored;

	  table->rt_count++;
	}
      else if (old == old_best)
	{
	  /* The second case - the old best route disappeared, we add the
	     new route (if we have any) to the list (we don't care about
	     position) and then we elect the new optimal route and relink
	     that route at the first position and announce it. New optimal
	     route might be NULL if there is no more routes */

	do_recalculate:
	  /* Add the new route to the list */
	  if (new_stored)
	    {
	      new_stored->next = *before_old;
	      *before_old = new_stored;

	      table->rt_count++;
	    }

	  /* Find a new optimal route (if there is any) */
	  if (net->routes)
	    {
	      struct rte_storage **bp = &net->routes;
	      for (struct rte_storage **k=&(*bp)->next; *k; k=&(*k)->next)
		if (rte_better(&(*k)->rte, &(*bp)->rte))
		  bp = k;

	      /* And relink it */
	      struct rte_storage *best = *bp;
	      *bp = best->next;
	      best->next = net->routes;
	      net->routes = best;
	    }
	}
      else if (new_stored)
	{
	  /* The third case - the new route is not better than the old
	     best route (therefore old_best != NULL) and the old best
	     route was not removed (therefore old_best == net->routes).
	     We just link the new route to the old/last position. */

	  new_stored->next = *before_old;
	  *before_old = new_stored;

	  table->rt_count++;
	}
      /* The fourth (empty) case - suboptimal route was removed, nothing to do */
    }

  if (new_stored)
    {
      new->lastmod = current_time();
      new->id = hmap_first_zero(&table->id_map);
      hmap_set(&table->id_map, new->id);
    }

  /* Log the route change */
  if (new_ok)
    rt_rte_trace_in(D_ROUTES, req, &new_stored->rte, new_stored == net->routes ? "added [best]" : "added");
  else if (old_ok)
    {
      if (old != old_best)
	rt_rte_trace_in(D_ROUTES, req, old, "removed");
      else if (net->routes && rte_is_ok(&net->routes->rte))
	rt_rte_trace_in(D_ROUTES, req, old, "removed [replaced]");
      else
	rt_rte_trace_in(D_ROUTES, req, old, "removed [sole]");
    }
  else
    if (req->trace_routes & D_ROUTES)
      log(L_TRACE "%s > ignored %N %s->%s", req->name, net->n.addr, old ? "filtered" : "none", new ? "filtered" : "none");

  /* Propagate the route change */
  rte_announce(table, net, new_stored, old_stored,
      net->routes, old_best_stored);

  return 1;
}

int
channel_preimport(struct rt_import_request *req, rte *new, const rte *old)
{
  struct channel *c = SKIP_BACK(struct channel, in_req, req);

  if (new && !old)
    if (CHANNEL_LIMIT_PUSH(c, RX))
      return 0;

  if (!new && old)
    CHANNEL_LIMIT_POP(c, RX);

  int new_in = new && !rte_is_filtered(new);
  int old_in = old && !rte_is_filtered(old);
  
  int verdict = 1;

  if (new_in && !old_in)
    if (CHANNEL_LIMIT_PUSH(c, IN))
      if (c->in_keep & RIK_REJECTED)
	new->flags |= REF_FILTERED;
      else
	verdict = 0;

  if (!new_in && old_in)
    CHANNEL_LIMIT_POP(c, IN);

  mpls_rte_preimport(new_in ? new : NULL, old_in ? old : NULL);

  return verdict;
}

void
rte_update(struct channel *c, const net_addr *n, rte *new, struct rte_src *src)
{
  if (!c->in_req.hook)
  {
    log(L_WARN "%s.%s: Called rte_update without import hook", c->proto->name, c->name);
    return;
  }

  ASSERT(c->channel_state == CS_UP);

  /* The import reloader requires prefilter routes to be the first layer */
  if (new && (c->in_keep & RIK_PREFILTER))
    if (ea_is_cached(new->attrs) && !new->attrs->next)
      new->attrs = ea_clone(new->attrs);
    else
      new->attrs = ea_lookup(new->attrs, 0);

  const struct filter *filter = c->in_filter;
  struct channel_import_stats *stats = &c->import_stats;

  if (new)
    {
      new->net = n;

      int fr;

      stats->updates_received++;
      if ((filter == FILTER_REJECT) ||
	((fr = f_run(filter, new, 0)) > F_ACCEPT))
	{
	  stats->updates_filtered++;
	  channel_rte_trace_in(D_FILTERS, c, new, "filtered out");

	  if (c->in_keep & RIK_REJECTED)
	    new->flags |= REF_FILTERED;
	  else
	    new = NULL;
	}

      if (new && c->proto->mpls_map)
	if (mpls_handle_rte(c->proto->mpls_map, n, new) < 0)
	  {
	    channel_rte_trace_in(D_FILTERS, c, new, "invalid");
	    stats->updates_invalid++;
	    new = NULL;
	  }

      if (new)
	if (net_is_flow(n))
	  rt_flowspec_resolve_rte(new, c);
	else
	  rt_next_hop_resolve_rte(new);

      if (new && !rte_validate(c, new))
	{
	  channel_rte_trace_in(D_FILTERS, c, new, "invalid");
	  stats->updates_invalid++;
	  new = NULL;
	}
    }
  else
    stats->withdraws_received++;

  rte_import(&c->in_req, n, new, src);

  /* Now the route attributes are kept by the in-table cached version
   * and we may drop the local handle */
  if (new && (c->in_keep & RIK_PREFILTER))
  {
    /* There may be some updates on top of the original attribute block */
    ea_list *a = new->attrs;
    while (a->next)
      a = a->next;

    ea_free(a);
  }

}

void
rte_import(struct rt_import_request *req, const net_addr *n, rte *new, struct rte_src *src)
{
  struct rt_import_hook *hook = req->hook;
  if (!hook)
  {
    log(L_WARN "%s: Called rte_import without import hook", req->name);
    return;
  }

  RT_LOCKED(hook->table, tab)
  {
    net *nn;
    if (new)
    {
      /* Use the actual struct network, not the dummy one */
      nn = net_get(tab, n);
      new->net = nn->n.addr;
      new->sender = hook;

      /* Set the stale cycle */
      new->stale_cycle = hook->stale_set;
    }
    else if (!(nn = net_find(tab, n)))
    {
      req->hook->stats.withdraws_ignored++;
      if (req->trace_routes & D_ROUTES)
	log(L_TRACE "%s > ignored %N withdraw", req->name, n);
      return;
    }

    /* Recalculate the best route */
    if (rte_recalculate(tab, hook, nn, new, src))
      ev_send(req->list, &hook->announce_event);
  }
}

/* Check rtable for best route to given net whether it would be exported do p */
int
rt_examine(rtable *tp, net_addr *a, struct channel *c, const struct filter *filter)
{
  rte rt = {};

  RT_LOCKED(tp, t)
  {
    net *n = net_find(t, a);
    if (n)
      rt = RTE_COPY_VALID(n->routes);
  }

  if (!rt.src)
    return 0;

  int v = c->proto->preexport ? c->proto->preexport(c, &rt) : 0;
  if (v == RIC_PROCESS)
    v = (f_run(filter, &rt, FF_SILENT) <= F_ACCEPT);

  return v > 0;
}

static void
rt_table_export_done(void *hh)
{
  struct rt_table_export_hook *hook = hh;
  struct rt_export_request *req = hook->h.req;
  void (*stopped)(struct rt_export_request *) = hook->h.stopped;
  rtable *t = SKIP_BACK(rtable, priv.exporter, hook->table);

  RT_LOCKED(t, tab)
  {
    DBG("Export hook %p in table %s finished uc=%u\n", hook, tab->name, tab->use_count);

    /* Drop pending exports */
    rt_export_used(&tab->exporter, hook->h.req->name, "stopped");

    /* Do the common code; this frees the hook */
    rt_export_stopped(&hook->h);
  }

  /* Report the channel as stopped. */
  CALL(stopped, req);

  /* Unlock the table; this may free it */
  rt_unlock_table(t);
}

void
rt_export_stopped(struct rt_export_hook *hook)
{
  /* Unlink from the request */
  hook->req->hook = NULL;

  /* Unlist */
  rem_node(&hook->n);

  /* Free the hook itself together with its pool */
  rp_free(hook->pool);
}

static inline void
rt_set_import_state(struct rt_import_hook *hook, u8 state)
{
  hook->last_state_change = current_time();
  hook->import_state = state;

  CALL(hook->req->log_state_change, hook->req, state);
}

u8
rt_set_export_state(struct rt_export_hook *hook, u32 expected_mask, u8 state)
{
  hook->last_state_change = current_time();
  u8 old = atomic_exchange_explicit(&hook->export_state, state, memory_order_release);
  if (!((1 << old) & expected_mask))
    bug("Unexpected export state change from %s to %s, expected mask %02x",
      rt_export_state_name(old),
      rt_export_state_name(state),
      expected_mask
      );

  if (old != state)
    CALL(hook->req->log_state_change, hook->req, state);

  return old;
}

void
rt_request_import(rtable *t, struct rt_import_request *req)
{
  RT_LOCKED(t, tab)
  {
    rt_lock_table(tab);

    struct rt_import_hook *hook = req->hook = mb_allocz(tab->rp, sizeof(struct rt_import_hook));

    hook->announce_event = (event) { .hook = rt_import_announce_exports, .data = hook };

    DBG("Lock table %s for import %p req=%p uc=%u\n", tab->name, hook, req, tab->use_count);

    hook->req = req;
    hook->table = t;

    rt_set_import_state(hook, TIS_UP);
    add_tail(&tab->imports, &hook->n);
  }
}

void
rt_stop_import(struct rt_import_request *req, void (*stopped)(struct rt_import_request *))
{
  ASSERT_DIE(req->hook);
  struct rt_import_hook *hook = req->hook;

  RT_LOCKED(hook->table, tab)
  {
    rt_schedule_prune(tab);
    rt_set_import_state(hook, TIS_STOP);
    hook->stopped = stopped;

    rt_refresh_trace(tab, hook, "stop import");

    /* Cancel table rr_counter */
    if (hook->stale_set != hook->stale_pruned)
      tab->rr_counter -= (hook->stale_set - hook->stale_pruned);

    tab->rr_counter++;

    hook->stale_set = hook->stale_pruned = hook->stale_pruning = hook->stale_valid = 0;
  }
}

static void rt_table_export_start_feed(struct rtable_private *tab, struct rt_table_export_hook *hook);
static void
rt_table_export_uncork(void *_hook)
{
  ASSERT_DIE(birdloop_inside(&main_birdloop));

  struct rt_table_export_hook *hook = _hook;
  struct birdloop *loop = hook->h.req->list->loop;

  if (loop != &main_birdloop)
    birdloop_enter(loop);

  u8 state;
  switch (state = atomic_load_explicit(&hook->h.export_state, memory_order_relaxed))
  {
    case TES_HUNGRY:
      RT_LOCKED(RT_PUB(SKIP_BACK(struct rtable_private, exporter, hook->table)), tab)
	if ((state = atomic_load_explicit(&hook->h.export_state, memory_order_relaxed)) == TES_HUNGRY)
	  rt_table_export_start_feed(tab, hook);
      if (state != TES_STOP)
	break;
      /* fall through */
    case TES_STOP:
      rt_stop_export_common(&hook->h);
      break;
    default:
      bug("Uncorking a table export in a strange state: %u", state);
  }

  if (loop != &main_birdloop)
    birdloop_leave(loop);
}

static void
rt_table_export_start_locked(struct rtable_private *tab, struct rt_export_request *req)
{
  struct rt_exporter *re = &tab->exporter.e;
  rt_lock_table(tab);

  req->hook = rt_alloc_export(re, req->pool, sizeof(struct rt_table_export_hook));
  req->hook->req = req;

  struct rt_table_export_hook *hook = SKIP_BACK(struct rt_table_export_hook, h, req->hook);
  hook->h.event = (event) {
    .hook = rt_table_export_uncork,
    .data = hook,
  };

  if (rt_cork_check(&hook->h.event))
    rt_set_export_state(&hook->h, BIT32_ALL(TES_DOWN), TES_HUNGRY);
  else
    rt_table_export_start_feed(tab, hook);
}

static void
rt_table_export_start_feed(struct rtable_private *tab, struct rt_table_export_hook *hook)
{
  struct rt_exporter *re = &tab->exporter.e;
  struct rt_export_request *req = hook->h.req;

  /* stats zeroed by mb_allocz */
  switch (req->prefilter.mode)
  {
    case TE_ADDR_IN:
      if (tab->trie && net_val_match(tab->addr_type, NB_IP))
      {
	hook->walk_state = mb_allocz(hook->h.pool, sizeof (struct f_trie_walk_state));
	hook->walk_lock = rt_lock_trie(tab);
	trie_walk_init(hook->walk_state, tab->trie, req->prefilter.addr);
	hook->h.event.hook = rt_feed_by_trie;
	hook->walk_last.type = 0;
	break;
      }
      /* fall through */
    case TE_ADDR_NONE:
    case TE_ADDR_TRIE:
    case TE_ADDR_HOOK:
      FIB_ITERATE_INIT(&hook->feed_fit, &tab->fib);
      hook->h.event.hook = rt_feed_by_fib;
      break;

    case TE_ADDR_EQUAL:
      hook->h.event.hook = rt_feed_equal;
      break;

    case TE_ADDR_FOR:
      hook->h.event.hook = rt_feed_for;
      break;

    default:
      bug("Requested an unknown export address mode");
  }

  DBG("New export hook %p req %p in table %s uc=%u\n", hook, req, tab->name, tab->use_count);

  struct rt_pending_export *rpe = rt_last_export(hook->table);
  req_trace(req, D_STATES, "Export initialized, last export %p (%lu)", rpe, rpe ? rpe->seq : 0);
  atomic_store_explicit(&hook->last_export, rpe, memory_order_relaxed);

  rt_init_export(re, req->hook);
}

static void
rt_table_export_start(struct rt_exporter *re, struct rt_export_request *req)
{
  RT_LOCKED(SKIP_BACK(rtable, priv.exporter.e, re), tab)
    rt_table_export_start_locked(tab, req);
}
 
void rt_request_export(rtable *t, struct rt_export_request *req)
{
  RT_LOCKED(t, tab)
    rt_table_export_start_locked(tab, req);  /* Is locked inside */
}

void
rt_request_export_other(struct rt_exporter *re, struct rt_export_request *req)
{
  return re->class->start(re, req);
}

struct rt_export_hook *
rt_alloc_export(struct rt_exporter *re, pool *pp, uint size)
{
  pool *p = rp_new(pp, pp->domain, "Export hook");
  struct rt_export_hook *hook = mb_allocz(p, size);

  hook->pool = p;
  hook->table = re;
  atomic_store_explicit(&hook->export_state, TES_DOWN, memory_order_release);

  hook->n = (node) {};
  add_tail(&re->hooks, &hook->n);

  return hook;
}

void
rt_init_export(struct rt_exporter *re UNUSED, struct rt_export_hook *hook)
{
  hook->event.data = hook;

  bmap_init(&hook->seq_map, hook->pool, 16);

  /* Regular export */
  rt_set_export_state(hook, BIT32_ALL(TES_DOWN, TES_HUNGRY), TES_FEEDING);
  rt_send_export_event(hook);
}

static int
rt_table_export_stop_locked(struct rt_export_hook *hh)
{
  struct rt_table_export_hook *hook = SKIP_BACK(struct rt_table_export_hook, h, hh);
  struct rtable_private *tab = SKIP_BACK(struct rtable_private, exporter, hook->table);

  /* Update export state, get old */
  switch (rt_set_export_state(hh, BIT32_ALL(TES_HUNGRY, TES_FEEDING, TES_READY), TES_STOP))
  {
    case TES_HUNGRY:
      rt_trace(tab, D_EVENTS, "Stopping export hook %s must wait for uncorking", hook->h.req->name);
      return 0;
    case TES_FEEDING:
      switch (hh->req->prefilter.mode)
      {
	case TE_ADDR_IN:
	  if (hook->walk_lock)
	  {
	    rt_unlock_trie(tab, hook->walk_lock);
	    hook->walk_lock = NULL;
	    mb_free(hook->walk_state);
	    hook->walk_state = NULL;
	    break;
	  }
	  /* fall through */
	case TE_ADDR_NONE:
	case TE_ADDR_HOOK:
	case TE_ADDR_TRIE:
	  fit_get(&tab->fib, &hook->feed_fit);
	  break;
	case TE_ADDR_EQUAL:
	case TE_ADDR_FOR:
	  break;
      }
      break;

    case TES_STOP:
      bug("Tried to repeatedly stop the same export hook %s", hook->h.req->name);
  }

  rt_trace(tab, D_EVENTS, "Stopping export hook %s right now", hook->h.req->name);
  return 1;
}

static void
rt_table_export_stop(struct rt_export_hook *hh)
{
  struct rt_table_export_hook *hook = SKIP_BACK(struct rt_table_export_hook, h, hh);
  int ok = 0;

  rtable *t = SKIP_BACK(rtable, priv.exporter, hook->table);
  if (RT_IS_LOCKED(t))
    ok = rt_table_export_stop_locked(hh);
  else
    RT_LOCKED(t, tab)
      ok = rt_table_export_stop_locked(hh);

  if (ok)
    rt_stop_export_common(hh);
}

void
rt_stop_export(struct rt_export_request *req, void (*stopped)(struct rt_export_request *))
{
  ASSERT_DIE(birdloop_inside(req->list->loop));
  ASSERT_DIE(req->hook);
  struct rt_export_hook *hook = req->hook;

  /* Set the stopped callback */
  hook->stopped = stopped;

  /* Run the stop code. Must:
   * _locked_ update export state to TES_STOP
   * and _unlocked_ call rt_stop_export_common() */
  hook->table->class->stop(hook);
}

/* Call this common code from the stop code in table export class */
void
rt_stop_export_common(struct rt_export_hook *hook)
{
  /* Reset the event as the stopped event */
  hook->event.hook = hook->table->class->done;

  /* Run the stopped event */
  rt_send_export_event(hook);
}

/**
 * rt_refresh_begin - start a refresh cycle
 * @t: related routing table
 * @c related channel
 *
 * This function starts a refresh cycle for given routing table and announce
 * hook. The refresh cycle is a sequence where the protocol sends all its valid
 * routes to the routing table (by rte_update()). After that, all protocol
 * routes (more precisely routes with @c as @sender) not sent during the
 * refresh cycle but still in the table from the past are pruned. This is
 * implemented by marking all related routes as stale by REF_STALE flag in
 * rt_refresh_begin(), then marking all related stale routes with REF_DISCARD
 * flag in rt_refresh_end() and then removing such routes in the prune loop.
 */
void
rt_refresh_begin(struct rt_import_request *req)
{
<<<<<<< HEAD
  struct rt_import_hook *hook = req->hook;
  ASSERT_DIE(hook);

  RT_LOCKED(hook->table, tab)
  {

  /* If the pruning routine is too slow */
  if (((hook->stale_set - hook->stale_pruned) & 0xff) >= 240)
  {
    log(L_WARN "Route refresh flood in table %s (stale_set=%u, stale_pruned=%u)", hook->table->name, hook->stale_set, hook->stale_pruned);

    /* Forcibly set all old routes' stale cycle to zero. */
    FIB_WALK(&tab->fib, net, n)
      {
       for (struct rte_storage *e = n->routes; e; e = e->next)
         if (e->rte.sender == req->hook)
           e->stale_cycle = 0;
      }
    FIB_WALK_END;

    /* Smash the route refresh counter and zero everything. */
    tab->rr_counter -= hook->stale_set - hook->stale_pruned;
    hook->stale_set = hook->stale_valid = hook->stale_pruning = hook->stale_pruned = 0;
  }

  /* Now we can safely increase the stale_set modifier */
  hook->stale_set++;

  /* The table must know that we're route-refreshing */
  tab->rr_counter++;

  rt_refresh_trace(tab, hook, "route refresh begin");
  }
=======
  if (c->debug & D_EVENTS)
    log(L_TRACE "%s.%s: Route refresh begin", c->proto->name, c->name);

  FIB_WALK(&t->fib, net, n)
    {
      rte *e;
      for (e = n->routes; e; e = e->next)
	if (e->sender == c)
	  e->flags |= REF_STALE;
    }
  FIB_WALK_END;
>>>>>>> db1eb466
}

/**
 * rt_refresh_end - end a refresh cycle
 * @t: related routing table
 * @c: related channel
 *
 * This function ends a refresh cycle for given routing table and announce
 * hook. See rt_refresh_begin() for description of refresh cycles.
 */
void
rt_refresh_end(struct rt_import_request *req)
{
<<<<<<< HEAD
  struct rt_import_hook *hook = req->hook;
  ASSERT_DIE(hook);
=======
  if (c->debug & D_EVENTS)
    log(L_TRACE "%s.%s: Route refresh end", c->proto->name, c->name);

  int prune = 0;
>>>>>>> db1eb466

  RT_LOCKED(hook->table, tab)
  {
    /* Now valid routes are only those one with the latest stale_set value */
    UNUSED uint cnt = hook->stale_set - hook->stale_valid;
    hook->stale_valid = hook->stale_set;

    /* Here we can't kick the timer as we aren't in the table service loop */
    rt_schedule_prune(tab);

    rt_refresh_trace(tab, hook, "route refresh end");
  }
}

/**
 * rt_refresh_trace - log information about route refresh
 * @tab: table
 * @ih: import hook doing the route refresh
 * @msg: what is happening
 *
 * This function consistently logs route refresh messages.
 */
static void
rt_refresh_trace(struct rtable_private *tab, struct rt_import_hook *ih, const char *msg)
{
  if (ih->req->trace_routes & D_STATES)
    log(L_TRACE "%s: %s: rr %u set %u valid %u pruning %u pruned %u", ih->req->name, msg,
	tab->rr_counter, ih->stale_set, ih->stale_valid, ih->stale_pruning, ih->stale_pruned);
}

/**
 * rte_dump - dump a route
 * @e: &rte to be dumped
 *
 * This functions dumps contents of a &rte to debug output.
 */
void
rte_dump(struct rte_storage *e)
{
  debug("%-1N ", e->rte.net);
  debug("PF=%02x ", e->rte.pflags);
  debug("SRC=%uG ", e->rte.src->global_id);
  ea_dump(e->rte.attrs);
  debug("\n");
}

/**
 * rt_dump - dump a routing table
 * @t: routing table to be dumped
 *
 * This function dumps contents of a given routing table to debug output.
 */
void
rt_dump(rtable *tp)
{
  RT_LOCKED(tp, t)
  {

  debug("Dump of routing table <%s>%s\n", t->name, t->deleted ? " (deleted)" : "");
#ifdef DEBUGGING
  fib_check(&t->fib);
#endif
  FIB_WALK(&t->fib, net, n)
    {
      for(struct rte_storage *e=n->routes; e; e=e->next)
	rte_dump(e);
    }
  FIB_WALK_END;
  debug("\n");

  }
}

/**
 * rt_dump_all - dump all routing tables
 *
 * This function dumps contents of all routing tables to debug output.
 */
void
rt_dump_all(void)
{
  rtable *t;
  node *n;

  WALK_LIST2(t, n, routing_tables, n)
    rt_dump(t);

  WALK_LIST2(t, n, deleted_routing_tables, n)
    rt_dump(t);
}

void
rt_dump_hooks(rtable *tp)
{
  RT_LOCKED(tp, tab)
  {

  debug("Dump of hooks in routing table <%s>%s\n", tab->name, tab->deleted ? " (deleted)" : "");
  debug("  nhu_state=%u use_count=%d rt_count=%u\n",
      tab->nhu_state, tab->use_count, tab->rt_count);
  debug("  last_rt_change=%t gc_time=%t gc_counter=%d prune_state=%u\n",
      tab->last_rt_change, tab->gc_time, tab->gc_counter, tab->prune_state);

  struct rt_import_hook *ih;
  WALK_LIST(ih, tab->imports)
  {
    ih->req->dump_req(ih->req);
    debug("  Import hook %p requested by %p: pref=%u"
       " last_state_change=%t import_state=%u stopped=%p\n",
       ih, ih->req, ih->stats.pref,
       ih->last_state_change, ih->import_state, ih->stopped);
  }

  struct rt_table_export_hook *eh;
  WALK_LIST(eh, tab->exporter.e.hooks)
  {
    eh->h.req->dump_req(eh->h.req);
    debug("  Export hook %p requested by %p:"
       " refeed_pending=%u last_state_change=%t export_state=%u\n",
       eh, eh->h.req, eh->refeed_pending, eh->h.last_state_change,
       atomic_load_explicit(&eh->h.export_state, memory_order_relaxed));
  }
  debug("\n");

  }
}

void
rt_dump_hooks_all(void)
{
  rtable *t;
  node *n;

  debug("Dump of all table hooks\n");

  WALK_LIST2(t, n, routing_tables, n)
    rt_dump_hooks(t);

  WALK_LIST2(t, n, deleted_routing_tables, n)
    rt_dump_hooks(t);
}

static inline void
rt_schedule_nhu(struct rtable_private *tab)
{
  if (tab->nhu_corked)
  {
    if (!(tab->nhu_corked & NHU_SCHEDULED))
      tab->nhu_corked |= NHU_SCHEDULED;
  }
  else if (!(tab->nhu_state & NHU_SCHEDULED))
  {
    rt_trace(tab, D_EVENTS, "Scheduling NHU");

    /* state change:
     *   NHU_CLEAN   -> NHU_SCHEDULED
     *   NHU_RUNNING -> NHU_DIRTY
     */
    if ((tab->nhu_state |= NHU_SCHEDULED) == NHU_SCHEDULED)
      birdloop_flag(tab->loop, RTF_NHU);
  }
}

void
rt_schedule_prune(struct rtable_private *tab)
{
  if (tab->prune_state == 0)
    birdloop_flag(tab->loop, RTF_CLEANUP);

  /* state change 0->1, 2->3 */
  tab->prune_state |= 1;
}

static void
rt_export_used(struct rt_table_exporter *e, const char *who, const char *why)
{
  struct rtable_private *tab = SKIP_BACK(struct rtable_private, exporter, e);
  ASSERT_DIE(RT_IS_LOCKED(tab));

  rt_trace(tab, D_EVENTS, "Export cleanup requested by %s %s", who, why);

  if (tab->export_used)
    return;

  tab->export_used = 1;
  birdloop_flag(tab->loop, RTF_CLEANUP);
}

static void
rt_flag_handler(struct birdloop_flag_handler *fh, u32 flags)
{
  RT_LOCKED(RT_PUB(SKIP_BACK(struct rtable_private, fh, fh)), tab)
  {
    ASSERT_DIE(birdloop_inside(tab->loop));
    rt_lock_table(tab);

    if (flags & RTF_NHU)
      rt_next_hop_update(tab);

    if (flags & RTF_EXPORT)
      rt_kick_export_settle(tab);

    if (flags & RTF_CLEANUP)
    {
      if (tab->export_used)
	rt_export_cleanup(tab);

      if (tab->prune_state)
	rt_prune_table(tab);
    }

    if (flags & RTF_DELETE)
    {
      if (tab->hostcache)
	rt_stop_export(&tab->hostcache->req, NULL);

      rt_unlock_table(tab);
    }

    rt_unlock_table(tab);
  }
}

static void
rt_prune_timer(timer *t)
{
  RT_LOCKED((rtable *) t->data, tab)
    if (tab->gc_counter >= tab->config->gc_threshold)
      rt_schedule_prune(tab);
}

static void
rt_kick_prune_timer(struct rtable_private *tab)
{
  /* Return if prune is already scheduled */
  if (tm_active(tab->prune_timer) || (tab->prune_state & 1))
    return;

  /* Randomize GC period to +/- 50% */
  btime gc_period = tab->config->gc_period;
  gc_period = (gc_period / 2) + (random_u32() % (uint) gc_period);
  tm_start_in(tab->prune_timer, gc_period, tab->loop);
}


static void
rt_flowspec_export_one(struct rt_export_request *req, const net_addr *net, struct rt_pending_export *first)
{
  struct rt_flowspec_link *ln = SKIP_BACK(struct rt_flowspec_link, req, req);
  rtable *dst_pub = ln->dst;
  ASSUME(rt_is_flow(dst_pub));

  RT_LOCKED(dst_pub, dst)
  {

  /* No need to inspect it further if recalculation is already scheduled */
  if ((dst->nhu_state == NHU_SCHEDULED) || (dst->nhu_state == NHU_DIRTY)
      || !trie_match_net(dst->flowspec_trie, net))
  {
    rpe_mark_seen_all(req->hook, first, NULL, NULL);
    return;
  }

  /* This net may affect some flowspecs, check the actual change */
  const rte *o = RTE_VALID_OR_NULL(first->old_best);
  struct rte_storage *new_best = first->new_best;

  RPE_WALK(first, rpe, NULL)
  {
    rpe_mark_seen(req->hook, rpe);
    new_best = rpe->new_best;
  }

  /* Yes, something has actually changed. Schedule the update. */
  if (o != RTE_VALID_OR_NULL(new_best))
    rt_schedule_nhu(dst);

  }
}

static void
rt_flowspec_dump_req(struct rt_export_request *req)
{
  struct rt_flowspec_link *ln = SKIP_BACK(struct rt_flowspec_link, req, req);
  debug("  Flowspec link for table %s (%p)\n", ln->dst->name, req);
}

static void
rt_flowspec_log_state_change(struct rt_export_request *req, u8 state)
{
  struct rt_flowspec_link *ln = SKIP_BACK(struct rt_flowspec_link, req, req);
  rt_trace(ln->dst, D_STATES, "Flowspec link from %s export state changed to %s",
      ln->src->name, rt_export_state_name(state));
}

static struct rt_flowspec_link *
rt_flowspec_find_link(struct rtable_private *src, rtable *dst)
{
  struct rt_table_export_hook *hook; node *n;
  WALK_LIST2(hook, n, src->exporter.e.hooks, h.n)
    switch (atomic_load_explicit(&hook->h.export_state, memory_order_acquire))
    {
      case TES_HUNGRY:
      case TES_FEEDING:
      case TES_READY:
	if (hook->h.req->export_one == rt_flowspec_export_one)
	{
	  struct rt_flowspec_link *ln = SKIP_BACK(struct rt_flowspec_link, req, hook->h.req);
	  if (ln->dst == dst)
	    return ln;
	}
    }

  return NULL;
}

void
rt_flowspec_link(rtable *src_pub, rtable *dst_pub)
{
  ASSERT(rt_is_ip(src_pub));
  ASSERT(rt_is_flow(dst_pub));

  int lock_dst = 0;

  birdloop_enter(dst_pub->loop);

  RT_LOCKED(src_pub, src)
  {
    struct rt_flowspec_link *ln = rt_flowspec_find_link(src, dst_pub);

    if (!ln)
    {
      pool *p = birdloop_pool(dst_pub->loop);
      ln = mb_allocz(p, sizeof(struct rt_flowspec_link));
      ln->src = src_pub;
      ln->dst = dst_pub;
      ln->req = (struct rt_export_request) {
	.name = mb_sprintf(p, "%s.flowspec.notifier", dst_pub->name),
	.list = birdloop_event_list(dst_pub->loop),
	.pool = p,
	.trace_routes = src->config->debug,
	.dump_req = rt_flowspec_dump_req,
	.log_state_change = rt_flowspec_log_state_change,
	.export_one = rt_flowspec_export_one,
      };

      rt_table_export_start_locked(src, &ln->req);

      lock_dst = 1;
    }

    ln->uc++;
  }

  if (lock_dst)
    rt_lock_table(dst_pub);

  birdloop_leave(dst_pub->loop);
}

static void
rt_flowspec_link_stopped(struct rt_export_request *req)
{
  struct rt_flowspec_link *ln = SKIP_BACK(struct rt_flowspec_link, req, req);
  rtable *dst = ln->dst;

  mb_free(ln);
  rt_unlock_table(dst);
}

void
rt_flowspec_unlink(rtable *src, rtable *dst)
{
  birdloop_enter(dst->loop);

  struct rt_flowspec_link *ln;
  RT_LOCKED(src, t)
  {
    ln = rt_flowspec_find_link(t, dst);

    ASSERT(ln && (ln->uc > 0));

    if (!--ln->uc)
      rt_stop_export(&ln->req, rt_flowspec_link_stopped);
  }

  birdloop_leave(dst->loop);
}

static void
rt_flowspec_reset_trie(struct rtable_private *tab)
{
  linpool *lp = tab->flowspec_trie->lp;
  int ipv4 = tab->flowspec_trie->ipv4;

  lp_flush(lp);
  tab->flowspec_trie = f_new_trie(lp, 0);
  tab->flowspec_trie->ipv4 = ipv4;
}

static void
rt_free(resource *_r)
{
  struct rtable_private *r = SKIP_BACK(struct rtable_private, r, _r);

  DBG("Deleting routing table %s\n", r->name);
  ASSERT_DIE(r->use_count == 0);

  r->config->table = NULL;
  rem_node(&r->n);

  if (r->hostcache)
    rt_free_hostcache(r);

  /* Freed automagically by the resource pool
  fib_free(&r->fib);
  hmap_free(&r->id_map);
  rfree(r->rt_event);
  mb_free(r);
  */
}

static void
rt_res_dump(resource *_r, unsigned indent)
{
  struct rtable_private *r = SKIP_BACK(struct rtable_private, r, _r);

  debug("name \"%s\", addr_type=%s, rt_count=%u, use_count=%d\n",
      r->name, net_label[r->addr_type], r->rt_count, r->use_count);

  char x[32];
  bsprintf(x, "%%%dspending export %%p\n", indent + 2);

  node *n;
  WALK_LIST(n, r->exporter.pending)
    debug(x, "", n);
}

static struct resclass rt_class = {
  .name = "Routing table",
  .size = sizeof(rtable),
  .free = rt_free,
  .dump = rt_res_dump,
  .lookup = NULL,
  .memsize = NULL,
};

static const struct rt_exporter_class rt_table_exporter_class = {
  .start = rt_table_export_start,
  .stop = rt_table_export_stop,
  .done = rt_table_export_done,
};

void
rt_exporter_init(struct rt_exporter *e)
{
  init_list(&e->hooks);
}

static struct idm rtable_idm;
uint rtable_max_id = 0;

rtable *
rt_setup(pool *pp, struct rtable_config *cf)
{
  ASSERT_DIE(birdloop_inside(&main_birdloop));

  /* Start the service thread */
  struct birdloop *loop = birdloop_new(pp, DOMAIN_ORDER(service), 0, "Routing table service %s", cf->name);
  birdloop_enter(loop);
  pool *sp = birdloop_pool(loop);

  /* Create the table domain and pool */
  DOMAIN(rtable) dom = DOMAIN_NEW(rtable);
  LOCK_DOMAIN(rtable, dom);

  pool *p = rp_newf(sp, dom.rtable, "Routing table data %s", cf->name);

  /* Create the actual table */
  struct rtable_private *t = ralloc(p, &rt_class);
  t->rp = p;
  t->loop = loop;
  t->lock = dom;

  t->rte_slab = sl_new(p, sizeof(struct rte_storage));

  t->name = cf->name;
  t->config = cf;
  t->addr_type = cf->addr_type;
<<<<<<< HEAD
  t->id = idm_alloc(&rtable_idm);
  if (t->id >= rtable_max_id)
    rtable_max_id = t->id + 1;
=======
  t->debug = cf->debug;
>>>>>>> db1eb466

  fib_init(&t->fib, p, t->addr_type, sizeof(net), OFFSETOF(net, n), 0, NULL);

  if (cf->trie_used)
  {
    t->trie = f_new_trie(lp_new_default(p), 0);
    t->trie->ipv4 = net_val_match(t->addr_type, NB_IP4 | NB_VPN4 | NB_ROA4);

    t->fib.init = net_init_with_trie;
  }

  init_list(&t->imports);

  hmap_init(&t->id_map, p, 1024);
  hmap_set(&t->id_map, 0);

  t->fh = (struct birdloop_flag_handler) { .hook = rt_flag_handler, };
  t->nhu_uncork_event = ev_new_init(p, rt_nhu_uncork, t);
  t->prune_timer = tm_new_init(p, rt_prune_timer, t, 0, 0);
  t->last_rt_change = t->gc_time = current_time();

  t->export_settle = SETTLE_INIT(&cf->export_settle, rt_announce_exports, NULL);

  t->exporter = (struct rt_table_exporter) {
    .e = {
      .class = &rt_table_exporter_class,
      .addr_type = t->addr_type,
      .rp = t->rp,
    },
    .next_seq = 1,
  };

  rt_exporter_init(&t->exporter.e);

  init_list(&t->exporter.pending);

  t->cork_threshold = cf->cork_threshold;

  t->rl_pipe = (struct tbf) TBF_DEFAULT_LOG_LIMITS;

  if (rt_is_flow(RT_PUB(t)))
  {
    t->flowspec_trie = f_new_trie(lp_new_default(p), 0);
    t->flowspec_trie->ipv4 = (t->addr_type == NET_FLOW4);
  }

  UNLOCK_DOMAIN(rtable, dom);

  /* Setup the service thread flag handler */
  birdloop_flag_set_handler(t->loop, &t->fh);
  birdloop_leave(t->loop);

  return RT_PUB(t);
}

/**
 * rt_init - initialize routing tables
 *
 * This function is called during BIRD startup. It initializes the
 * routing table module.
 */
void
rt_init(void)
{
  rta_init();
  rt_table_pool = rp_new(&root_pool, the_bird_domain.the_bird, "Routing tables");
  init_list(&routing_tables);
  init_list(&deleted_routing_tables);
  ev_init_list(&rt_cork.queue, &main_birdloop, "Route cork release");
  rt_cork.run = (event) { .hook = rt_cork_release_hook };
  idm_init(&rtable_idm, rt_table_pool, 256);
}


/**
 * rt_prune_table - prune a routing table
 *
 * The prune loop scans routing tables and removes routes belonging to flushing
 * protocols, discarded routes and also stale network entries. It is called from
 * rt_event(). The event is rescheduled if the current iteration do not finish
 * the table. The pruning is directed by the prune state (@prune_state),
 * specifying whether the prune cycle is scheduled or running, and there
 * is also a persistent pruning iterator (@prune_fit).
 *
 * The prune loop is used also for channel flushing. For this purpose, the
 * channels to flush are marked before the iteration and notified after the
 * iteration.
 */
static void
rt_prune_table(struct rtable_private *tab)
{
  struct fib_iterator *fit = &tab->prune_fit;
  int limit = 2000;

  struct rt_import_hook *ih;
  node *n, *x;

  rt_trace(tab, D_STATES, "Pruning");
#ifdef DEBUGGING
  fib_check(&tab->fib);
#endif

  if (tab->prune_state == 0)
    return;

  if (tab->prune_state == 1)
  {
    /* Mark channels to flush */
    WALK_LIST2(ih, n, tab->imports, n)
      if (ih->import_state == TIS_STOP)
	rt_set_import_state(ih, TIS_FLUSHING);
      else if ((ih->stale_valid != ih->stale_pruning) && (ih->stale_pruning == ih->stale_pruned))
      {
	ih->stale_pruning = ih->stale_valid;
	rt_refresh_trace(tab, ih, "table prune after refresh begin");
      }

    FIB_ITERATE_INIT(fit, &tab->fib);
    tab->prune_state = 2;

    tab->gc_counter = 0;
    tab->gc_time = current_time();

    if (tab->prune_trie)
    {
      /* Init prefix trie pruning */
      tab->trie_new = f_new_trie(lp_new_default(tab->rp), 0);
      tab->trie_new->ipv4 = tab->trie->ipv4;
    }
  }

again:
  FIB_ITERATE_START(&tab->fib, fit, net, n)
    {
    rescan:
      if (limit <= 0)
      {
	FIB_ITERATE_PUT(fit);
	birdloop_flag(tab->loop, RTF_CLEANUP);
	return;
      }

      for (struct rte_storage *e=n->routes; e; e=e->next)
      {
	struct rt_import_hook *s = e->rte.sender;
	if ((s->import_state == TIS_FLUSHING) ||
	    (e->rte.stale_cycle < s->stale_valid) ||
	    (e->rte.stale_cycle > s->stale_set))
	  {
	    rte_recalculate(tab, e->rte.sender, n, NULL, e->rte.src);
	    limit--;

	    goto rescan;
	  }
      }

      if (!n->routes && !n->first)		/* Orphaned FIB entry */
	{
	  FIB_ITERATE_PUT(fit);
	  fib_delete(&tab->fib, n);
	  goto again;
	}

      if (tab->trie_new)
      {
	trie_add_prefix(tab->trie_new, n->n.addr, n->n.addr->pxlen, n->n.addr->pxlen);
	limit--;
      }
    }
  FIB_ITERATE_END;

  rt_trace(tab, D_EVENTS, "Prune done, scheduling export timer");
  rt_kick_export_settle(tab);

#ifdef DEBUGGING
  fib_check(&tab->fib);
#endif

  /* state change 2->0, 3->1 */
  if (tab->prune_state &= 1)
    birdloop_flag(tab->loop, RTF_CLEANUP);

  if (tab->trie_new)
  {
    /* Finish prefix trie pruning */

    if (!tab->trie_lock_count)
    {
      rfree(tab->trie->lp);
    }
    else
    {
      ASSERT(!tab->trie_old);
      tab->trie_old = tab->trie;
      tab->trie_old_lock_count = tab->trie_lock_count;
      tab->trie_lock_count = 0;
    }

    tab->trie = tab->trie_new;
    tab->trie_new = NULL;
    tab->prune_trie = 0;
  }
  else
  {
    /* Schedule prefix trie pruning */
    if (tab->trie && !tab->trie_old && (tab->trie->prefix_count > (2 * tab->fib.entries)))
    {
      /* state change 0->1, 2->3 */
      tab->prune_state |= 1;
      tab->prune_trie = 1;
    }
  }

  /* Close flushed channels */
  WALK_LIST2_DELSAFE(ih, n, x, tab->imports, n)
    if (ih->import_state == TIS_FLUSHING)
    {
      DBG("flushing %s %s rr %u", ih->req->name, tab->name, tab->rr_counter);
      ih->flush_seq = tab->exporter.next_seq;
      rt_set_import_state(ih, TIS_WAITING);
      tab->rr_counter--;
      tab->wait_counter++;
    }
    else if (ih->stale_pruning != ih->stale_pruned)
    {
      tab->rr_counter -= (ih->stale_pruning - ih->stale_pruned);
      ih->stale_pruned = ih->stale_pruning;
      rt_refresh_trace(tab, ih, "table prune after refresh end");
    }

  /* In some cases, we may want to directly proceed to export cleanup */
  if (tab->wait_counter && (EMPTY_LIST(tab->exporter.e.hooks) || !tab->exporter.first))
    rt_export_cleanup(tab);
}

static void
rt_export_cleanup(struct rtable_private *tab)
{
  tab->export_used = 0;

  u64 min_seq = ~((u64) 0);
  struct rt_pending_export *last_export_to_free = NULL;
  struct rt_pending_export *first = tab->exporter.first;
  int want_prune = 0;

  struct rt_table_export_hook *eh;
  node *n;
  WALK_LIST2(eh, n, tab->exporter.e.hooks, h.n)
  {
    switch (atomic_load_explicit(&eh->h.export_state, memory_order_acquire))
    {
      /* Export cleanup while feeding isn't implemented */
      case TES_FEEDING:
	goto done;

      /* States not interfering with export cleanup */
      case TES_DOWN:	/* This should not happen at all */
	log(L_WARN "%s: Export cleanup found hook %s in explicit state TES_DOWN", tab->name, eh->h.req->name);
	/* fall through */
      case TES_HUNGRY:	/* Feeding waiting for uncork */
      case TES_STOP:	/* No more export will happen on this hook */
	continue;

      /* Regular export */
      case TES_READY:
	{
	  struct rt_pending_export *last = atomic_load_explicit(&eh->last_export, memory_order_acquire);
	  if (!last)
	    /* No last export means that the channel has exported nothing since last cleanup */
	    goto done;

	  else if (min_seq > last->seq)
	  {
	    min_seq = last->seq;
	    last_export_to_free = last;
	  }
	  continue;
	}

      default:
	bug("%s: Strange export state of hook %s: %d", tab->name, eh->h.req->name, atomic_load_explicit(&eh->h.export_state, memory_order_relaxed));
    }
  }

  tab->exporter.first = last_export_to_free ? rt_next_export_fast(last_export_to_free) : NULL;

  rt_trace(tab, D_STATES, "Export cleanup, old exporter.first seq %lu, new %lu, min_seq %ld",
      first ? first->seq : 0,
      tab->exporter.first ? tab->exporter.first->seq : 0,
      min_seq);

  WALK_LIST2(eh, n, tab->exporter.e.hooks, h.n)
  {
    if (atomic_load_explicit(&eh->h.export_state, memory_order_acquire) != TES_READY)
      continue;

    struct rt_pending_export *last = atomic_load_explicit(&eh->last_export, memory_order_acquire);
    if (last == last_export_to_free)
    {
      /* This may fail when the channel managed to export more inbetween. This is OK. */
      atomic_compare_exchange_strong_explicit(
	  &eh->last_export, &last, NULL,
	  memory_order_release,
	  memory_order_relaxed);

      DBG("store hook=%p last_export=NULL\n", eh);
    }
  }

  while (first && (first->seq <= min_seq))
  {
    ASSERT_DIE(first->new || first->old);

    const net_addr *n = first->new ?
      first->new->rte.net :
      first->old->rte.net;
    net *net = SKIP_BACK(struct network, n.addr, (net_addr (*)[0]) n);

    ASSERT_DIE(net->first == first);

    if (first == net->last)
      /* The only export here */
      net->last = net->first = NULL;
    else
      /* First is now the next one */
      net->first = atomic_load_explicit(&first->next, memory_order_relaxed);

    want_prune += !net->routes && !net->first;

    /* For now, the old route may be finally freed */
    if (first->old)
    {
      rt_rte_trace_in(D_ROUTES, first->old->rte.sender->req, &first->old->rte, "freed");
      hmap_clear(&tab->id_map, first->old->rte.id);
      rte_free(first->old);
    }

#ifdef LOCAL_DEBUG
    memset(first, 0xbd, sizeof(struct rt_pending_export));
#endif

    struct rt_export_block *reb = HEAD(tab->exporter.pending);
    ASSERT_DIE(reb == PAGE_HEAD(first));

    u32 pos = (first - &reb->export[0]);
    u32 end = atomic_load_explicit(&reb->end, memory_order_relaxed);
    ASSERT_DIE(pos < end);

    struct rt_pending_export *next = NULL;

    if (++pos < end)
      next = &reb->export[pos];
    else
    {
      rem_node(&reb->n);

#ifdef LOCAL_DEBUG
      memset(reb, 0xbe, page_size);
#endif

      free_page(reb);

      if (EMPTY_LIST(tab->exporter.pending))
      {
	rt_trace(tab, D_EVENTS, "Resetting export seq");

	node *n;
	WALK_LIST2(eh, n, tab->exporter.e.hooks, h.n)
	{
	  if (atomic_load_explicit(&eh->h.export_state, memory_order_acquire) != TES_READY)
	    continue;

	  ASSERT_DIE(atomic_load_explicit(&eh->last_export, memory_order_acquire) == NULL);
	  bmap_reset(&eh->h.seq_map, 16);
	}

	tab->exporter.next_seq = 1;
      }
      else
      {
	reb = HEAD(tab->exporter.pending);
	next = &reb->export[0];
      }
    }

    first = next;
  }

  rt_check_cork_low(tab);

done:;
  struct rt_import_hook *ih; node *x;
  if (tab->wait_counter)
    WALK_LIST2_DELSAFE(ih, n, x, tab->imports, n)
      if (ih->import_state == TIS_WAITING)
	if (!first || (first->seq >= ih->flush_seq))
	{
	  ih->import_state = TIS_CLEARED;
	  tab->wait_counter--;
	  ev_send(ih->req->list, &ih->announce_event);
	}

  if ((tab->gc_counter += want_prune) >= tab->config->gc_threshold)
    rt_kick_prune_timer(tab);

  if (tab->export_used)
    birdloop_flag(tab->loop, RTF_CLEANUP);

  if (EMPTY_LIST(tab->exporter.pending))
    settle_cancel(&tab->export_settle);
}

static void
rt_cork_release_hook(void *data UNUSED)
{
  do synchronize_rcu();
  while (
      !atomic_load_explicit(&rt_cork.active, memory_order_acquire) &&
      ev_run_list(&rt_cork.queue)
      );
}

/**
 * rt_lock_trie - lock a prefix trie of a routing table
 * @tab: routing table with prefix trie to be locked
 *
 * The prune loop may rebuild the prefix trie and invalidate f_trie_walk_state
 * structures. Therefore, asynchronous walks should lock the prefix trie using
 * this function. That allows the prune loop to rebuild the trie, but postpones
 * its freeing until all walks are done (unlocked by rt_unlock_trie()).
 *
 * Return a current trie that will be locked, the value should be passed back to
 * rt_unlock_trie() for unlocking.
 *
 */
struct f_trie *
rt_lock_trie(struct rtable_private *tab)
{
  ASSERT(tab->trie);

  tab->trie_lock_count++;
  return tab->trie;
}

/**
 * rt_unlock_trie - unlock a prefix trie of a routing table
 * @tab: routing table with prefix trie to be locked
 * @trie: value returned by matching rt_lock_trie()
 *
 * Done for trie locked by rt_lock_trie() after walk over the trie is done.
 * It may free the trie and schedule next trie pruning.
 */
void
rt_unlock_trie(struct rtable_private *tab, struct f_trie *trie)
{
  ASSERT(trie);

  if (trie == tab->trie)
  {
    /* Unlock the current prefix trie */
    ASSERT(tab->trie_lock_count);
    tab->trie_lock_count--;
  }
  else if (trie == tab->trie_old)
  {
    /* Unlock the old prefix trie */
    ASSERT(tab->trie_old_lock_count);
    tab->trie_old_lock_count--;

    /* Free old prefix trie that is no longer needed */
    if (!tab->trie_old_lock_count)
    {
      rfree(tab->trie_old->lp);
      tab->trie_old = NULL;

      /* Kick prefix trie pruning that was postponed */
      if (tab->trie && (tab->trie->prefix_count > (2 * tab->fib.entries)))
      {
	tab->prune_trie = 1;
	rt_kick_prune_timer(tab);
      }
    }
  }
  else
    log(L_BUG "Invalid arg to rt_unlock_trie()");
}


void
rt_preconfig(struct config *c)
{
  init_list(&c->tables);

  c->def_tables[NET_IP4] = cf_define_symbol(c, cf_get_symbol(c, "master4"), SYM_TABLE, table, NULL);
  c->def_tables[NET_IP6] = cf_define_symbol(c, cf_get_symbol(c, "master6"), SYM_TABLE, table, NULL);
}

void
rt_postconfig(struct config *c)
{
  uint num_tables = list_length(&c->tables);
  btime def_gc_period = 400 MS * num_tables;
  def_gc_period = MAX(def_gc_period, 10 S);
  def_gc_period = MIN(def_gc_period, 600 S);

  struct rtable_config *rc;
  WALK_LIST(rc, c->tables)
    if (rc->gc_period == (uint) -1)
      rc->gc_period = (uint) def_gc_period;

  for (uint net_type = 0; net_type < NET_MAX; net_type++)
    if (c->def_tables[net_type] && !c->def_tables[net_type]->table)
    {
      c->def_tables[net_type]->class = SYM_VOID;
      c->def_tables[net_type] = NULL;
    }
}


/*
 * Some functions for handing internal next hop updates
 * triggered by rt_schedule_nhu().
 */

void
ea_set_hostentry(ea_list **to, rtable *dep, rtable *src, ip_addr gw, ip_addr ll, u32 lnum, u32 labels[lnum])
{
  struct hostentry_adata *head = (struct hostentry_adata *) tmp_alloc_adata(
      sizeof *head + sizeof(u32) * lnum - sizeof(struct adata));

  RT_LOCKED(src, tab)
    head->he = rt_get_hostentry(tab, gw, ll, dep);
  memcpy(head->labels, labels, lnum * sizeof(u32));

  ea_set_attr(to, EA_LITERAL_DIRECT_ADATA(
	&ea_gen_hostentry, 0, &head->ad));
}


static void
rta_apply_hostentry(struct rtable_private *tab UNUSED, ea_list **to, struct hostentry_adata *head)
{
  struct hostentry *he = head->he;
  u32 *labels = head->labels;
  u32 lnum = (u32 *) (head->ad.data + head->ad.length) - labels;

  ea_set_attr_u32(to, &ea_gen_igp_metric, 0, he->igp_metric);

  if (!he->src)
  {
    ea_set_dest(to, 0, RTD_UNREACHABLE);
    return;
  }

  eattr *he_nh_ea = ea_find(he->src, &ea_gen_nexthop);
  ASSERT_DIE(he_nh_ea);

  struct nexthop_adata *nhad = (struct nexthop_adata *) he_nh_ea->u.ptr;
  int idest = nhea_dest(he_nh_ea);

  if ((idest != RTD_UNICAST) ||
      !lnum && he->nexthop_linkable)
  { /* Just link the nexthop chain, no label append happens. */
    ea_copy_attr(to, he->src, &ea_gen_nexthop);
    return;
  }

  uint total_size = OFFSETOF(struct nexthop_adata, nh);

  NEXTHOP_WALK(nh, nhad)
  {
    if (nh->labels + lnum > MPLS_MAX_LABEL_STACK)
    {
      log(L_WARN "Sum of label stack sizes %d + %d = %d exceedes allowed maximum (%d)",
	    nh->labels, lnum, nh->labels + lnum, MPLS_MAX_LABEL_STACK);
      continue;
    }

    total_size += NEXTHOP_SIZE_CNT(nh->labels + lnum);
  }

  if (total_size == OFFSETOF(struct nexthop_adata, nh))
  {
    log(L_WARN "No valid nexthop remaining, setting route unreachable");

    struct nexthop_adata nha = {
      .ad.length = NEXTHOP_DEST_SIZE,
      .dest = RTD_UNREACHABLE,
    };

    ea_set_attr_data(to, &ea_gen_nexthop, 0, &nha.ad.data, nha.ad.length);
    return;
  }

  struct nexthop_adata *new = (struct nexthop_adata *) tmp_alloc_adata(total_size);
  struct nexthop *dest = &new->nh;

  NEXTHOP_WALK(nh, nhad)
  {
    if (nh->labels + lnum > MPLS_MAX_LABEL_STACK)
      continue;

    memcpy(dest, nh, NEXTHOP_SIZE(nh));
    if (lnum)
    {
      memcpy(&(dest->label[dest->labels]), labels, lnum * sizeof labels[0]);
      dest->labels += lnum;
    }

    if (ipa_nonzero(nh->gw))
      /* Router nexthop */
      dest->flags = (dest->flags & RNF_ONLINK);
    else if (!(nh->iface->flags & IF_MULTIACCESS) || (nh->iface->flags & IF_LOOPBACK))
      dest->gw = IPA_NONE;		/* PtP link - no need for nexthop */
    else if (ipa_nonzero(he->link))
      dest->gw = he->link;		/* Device nexthop with link-local address known */
    else
      dest->gw = he->addr;		/* Device nexthop with link-local address unknown */

    dest = NEXTHOP_NEXT(dest);
  }

  /* Fix final length */
  new->ad.length = (void *) dest - (void *) new->ad.data;
  ea_set_attr(to, EA_LITERAL_DIRECT_ADATA(
	&ea_gen_nexthop, 0, &new->ad));
}

static inline struct hostentry_adata *
rta_next_hop_outdated(ea_list *a)
{
  /* First retrieve the hostentry */
  eattr *heea = ea_find(a, &ea_gen_hostentry);
  if (!heea)
    return NULL;

  struct hostentry_adata *head = (struct hostentry_adata *) heea->u.ptr;

  /* If no nexthop is present, we have to create one */
  eattr *a_nh_ea = ea_find(a, &ea_gen_nexthop);
  if (!a_nh_ea)
    return head;

  struct nexthop_adata *nhad = (struct nexthop_adata *) a_nh_ea->u.ptr;

  /* Shortcut for unresolvable hostentry */
  if (!head->he->src)
    return NEXTHOP_IS_REACHABLE(nhad) ? head : NULL;

  /* Comparing our nexthop with the hostentry nexthop */
  eattr *he_nh_ea = ea_find(head->he->src, &ea_gen_nexthop);

  return (
      (ea_get_int(a, &ea_gen_igp_metric, IGP_METRIC_UNKNOWN) != head->he->igp_metric) ||
      (!head->he->nexthop_linkable) ||
      (!he_nh_ea != !a_nh_ea) ||
      (he_nh_ea && a_nh_ea && !adata_same(he_nh_ea->u.ptr, a_nh_ea->u.ptr)))
    ? head : NULL;
}

static inline int
rt_next_hop_update_rte(const rte *old, rte *new)
{
  struct hostentry_adata *head = rta_next_hop_outdated(old->attrs);
  if (!head)
    return 0;

  *new = *old;
  RT_LOCKED(head->he->owner, tab)
    rta_apply_hostentry(tab, &new->attrs, head);
  return 1;
}

static inline void
rt_next_hop_resolve_rte(rte *r)
{
  eattr *heea = ea_find(r->attrs, &ea_gen_hostentry);
  if (!heea)
    return;

  struct hostentry_adata *head = (struct hostentry_adata *) heea->u.ptr;

  RT_LOCKED(head->he->owner, tab)
    rta_apply_hostentry(tab, &r->attrs, head);
}

#ifdef CONFIG_BGP

static inline int
net_flow_has_dst_prefix(const net_addr *n)
{
  ASSUME(net_is_flow(n));

  if (n->pxlen)
    return 1;

  if (n->type == NET_FLOW4)
  {
    const net_addr_flow4 *n4 = (void *) n;
    return (n4->length > sizeof(net_addr_flow4)) && (n4->data[0] == FLOW_TYPE_DST_PREFIX);
  }
  else
  {
    const net_addr_flow6 *n6 = (void *) n;
    return (n6->length > sizeof(net_addr_flow6)) && (n6->data[0] == FLOW_TYPE_DST_PREFIX);
  }
}

static inline int
rta_as_path_is_empty(ea_list *a)
{
  eattr *e = ea_find(a, "bgp_path");
  return !e || (as_path_getlen(e->u.ptr) == 0);
}

static inline u32
rta_get_first_asn(ea_list *a)
{
  eattr *e = ea_find(a, "bgp_path");
  u32 asn;

  return (e && as_path_get_first_regular(e->u.ptr, &asn)) ? asn : 0;
}

static inline enum flowspec_valid
rt_flowspec_check(rtable *tab_ip, rtable *tab_flow, const net_addr *n, ea_list *a, int interior)
{
  ASSERT(rt_is_ip(tab_ip));
  ASSERT(rt_is_flow(tab_flow));

  /* RFC 8955 6. a) Flowspec has defined dst prefix */
  if (!net_flow_has_dst_prefix(n))
    return FLOWSPEC_INVALID;

  /* RFC 9117 4.1. Accept  AS_PATH is empty (fr */
  if (interior && rta_as_path_is_empty(a))
    return FLOWSPEC_VALID;


  /* RFC 8955 6. b) Flowspec and its best-match route have the same originator */

  /* Find flowspec dst prefix */
  net_addr dst;
  if (n->type == NET_FLOW4)
    net_fill_ip4(&dst, net4_prefix(n), net4_pxlen(n));
  else
    net_fill_ip6(&dst, net6_prefix(n), net6_pxlen(n));

  rte rb = {};
  net_addr_union nau;
  RT_LOCKED(tab_ip, tip)
  {
    ASSERT(tip->trie);
    /* Find best-match BGP unicast route for flowspec dst prefix */
    net *nb = net_route(tip, &dst);
    if (nb)
    {
      rb = RTE_COPY_VALID(nb->routes);
      rta_clone(rb.attrs);
      net_copy(&nau.n, nb->n.addr);
      rb.net = &nau.n;
    }
  }

  /* Register prefix to trie for tracking further changes */
  int max_pxlen = (n->type == NET_FLOW4) ? IP4_MAX_PREFIX_LENGTH : IP6_MAX_PREFIX_LENGTH;
  RT_LOCKED(tab_flow, tfl)
    trie_add_prefix(tfl->flowspec_trie, &dst, (rb.net ? rb.net->pxlen : 0), max_pxlen);

  /* No best-match BGP route -> no flowspec */
  if (!rb.attrs || (rt_get_source_attr(&rb) != RTS_BGP))
    return FLOWSPEC_INVALID;

  /* Find ORIGINATOR_ID values */
  u32 orig_a = ea_get_int(a, "bgp_originator_id", 0);
  u32 orig_b = ea_get_int(rb.attrs, "bgp_originator_id", 0);

  /* Originator is either ORIGINATOR_ID (if present), or BGP neighbor address (if not) */
  if ((orig_a != orig_b) || (!orig_a && !orig_b && !ipa_equal(
	  ea_get_ip(a, &ea_gen_from, IPA_NONE),
	  ea_get_ip(rb.attrs, &ea_gen_from, IPA_NONE)
	  )))
    return FLOWSPEC_INVALID;


  /* Find ASN of the best-match route, for use in next checks */
  u32 asn_b = rta_get_first_asn(rb.attrs);
  if (!asn_b)
    return FLOWSPEC_INVALID;

  /* RFC 9117 4.2. For EBGP, flowspec and its best-match route are from the same AS */
  if (!interior && (rta_get_first_asn(a) != asn_b))
    return FLOWSPEC_INVALID;

  /* RFC 8955 6. c) More-specific routes are from the same AS as the best-match route */
  RT_LOCKED(tab_ip, tip)
  {
    TRIE_WALK(tip->trie, subnet, &dst)
    {
      net *nc = net_find_valid(tip, &subnet);
      if (!nc)
	continue;

      const rte *rc = &nc->routes->rte;
      if (rt_get_source_attr(rc) != RTS_BGP)
	return FLOWSPEC_INVALID;

      if (rta_get_first_asn(rc->attrs) != asn_b)
	return FLOWSPEC_INVALID;
    }
    TRIE_WALK_END;
  }

  return FLOWSPEC_VALID;
}

#endif /* CONFIG_BGP */

static int
rt_flowspec_update_rte(rtable *tab, const rte *r, rte *new)
{
#ifdef CONFIG_BGP
  if (r->generation || (rt_get_source_attr(r) != RTS_BGP))
    return 0;

  struct bgp_channel *bc = (struct bgp_channel *) SKIP_BACK(struct channel, in_req, r->sender->req);
  if (!bc->base_table)
    return 0;

  struct bgp_proto *p = SKIP_BACK(struct bgp_proto, p, bc->c.proto);

  enum flowspec_valid old = rt_get_flowspec_valid(r),
		      valid = rt_flowspec_check(bc->base_table, tab, r->net, r->attrs, p->is_interior);

  if (old == valid)
    return 0;

  *new = *r;
  ea_set_attr_u32(&new->attrs, &ea_gen_flowspec_valid, 0, valid);
  return 1;
#else
  return 0;
#endif
}

static inline void
rt_flowspec_resolve_rte(rte *r, struct channel *c)
{
#ifdef CONFIG_BGP
  enum flowspec_valid valid, old = rt_get_flowspec_valid(r);
  struct bgp_channel *bc = (struct bgp_channel *) c;

  if (	(rt_get_source_attr(r) == RTS_BGP)
     && (c->class == &channel_bgp)
     && (bc->base_table))
  {
    struct bgp_proto *p = SKIP_BACK(struct bgp_proto, p, bc->c.proto);
    valid = rt_flowspec_check(
	bc->base_table,
	c->in_req.hook->table,
	r->net, r->attrs, p->is_interior);
  }
  else
    valid = FLOWSPEC_UNKNOWN;

  if (valid == old)
    return;

  if (valid == FLOWSPEC_UNKNOWN)
    ea_unset_attr(&r->attrs, 0, &ea_gen_flowspec_valid);
  else
    ea_set_attr_u32(&r->attrs, &ea_gen_flowspec_valid, 0, valid);
#endif
}

static inline int
rt_next_hop_update_net(struct rtable_private *tab, net *n)
{
  uint count = 0;
  int is_flow = net_is_flow(n->n.addr);

  struct rte_storage *old_best = n->routes;
  if (!old_best)
    return 0;

  for (struct rte_storage *e, **k = &n->routes; e = *k; k = &e->next)
    count++;

  if (!count)
    return 0;

  struct rte_multiupdate {
    struct rte_storage *old, *new_stored;
    rte new;
  } *updates = tmp_allocz(sizeof(struct rte_multiupdate) * (count+1));

  struct rt_pending_export *last_pending = n->last;

  uint pos = 0;
  for (struct rte_storage *e, **k = &n->routes; e = *k; k = &e->next)
    updates[pos++].old = e;

  /* This is an exceptional place where table can be unlocked while keeping its data:
   * the reason why this is safe is that NHU must be always run from the same
   * thread as cleanup routines, therefore the only real problem may arise when
   * some importer does a change on this particular net (destination) while NHU
   * is being computed. Statistically, this should almost never happen. In such
   * case, we just drop all the computed changes and do it once again.
   * */

  uint mod = 0;
  RT_UNLOCKED_TEMPORARILY(tpub, tab)
  {
    /* DO NOT RETURN OR BREAK OUT OF THIS BLOCK */

  if (is_flow)
    for (uint i = 0; i < pos; i++)
      mod += rt_flowspec_update_rte(tpub, &updates[i].old->rte, &updates[i].new);

  else
    for (uint i = 0; i < pos; i++)
      mod += rt_next_hop_update_rte(&updates[i].old->rte, &updates[i].new);

  }

  if (!mod)
    return 0;

  /* Something has changed inbetween, retry NHU. */
  if (last_pending != n->last)
    return rt_next_hop_update_net(tab, n);

  /* Now we reconstruct the original linked list */
  struct rte_storage **nptr = &n->routes;
  for (uint i = 0; i < pos; i++)
  {
    updates[i].old->next = NULL;

    struct rte_storage *put;
    if (updates[i].new.attrs)
      put = updates[i].new_stored = rte_store(&updates[i].new, n, tab);
    else
      put = updates[i].old;

    *nptr = put;
    nptr = &put->next;
  }
  *nptr = NULL;

  /* Call the pre-comparison hooks */
  for (uint i = 0; i < pos; i++)
    if (updates[i].new_stored)
      {
	/* Get a new ID for the route */
	rte *new = RTES_WRITE(updates[i].new_stored);
	new->lastmod = current_time();
	new->id = hmap_first_zero(&tab->id_map);
	hmap_set(&tab->id_map, new->id);

	/* Call a pre-comparison hook */
	/* Not really an efficient way to compute this */
	if (updates[i].old->rte.src->owner->rte_recalculate)
	  updates[i].old->rte.src->owner->rte_recalculate(tab, n, updates[i].new_stored, updates[i].old, old_best);
      }

#if DEBUGGING
  {
    uint t = 0;
    for (struct rte_storage *e = n->routes; e; e = e->next)
      t++;
    ASSERT_DIE(t == pos);
    ASSERT_DIE(pos == count);
  }
#endif

  /* Find the new best route */
  struct rte_storage **new_best = NULL;
  for (struct rte_storage *e, **k = &n->routes; e = *k; k = &e->next)
    {
      if (!new_best || rte_better(&e->rte, &(*new_best)->rte))
	new_best = k;
    }

  /* Relink the new best route to the first position */
  struct rte_storage *new = *new_best;
  if (new != n->routes)
    {
      *new_best = new->next;
      new->next = n->routes;
      n->routes = new;
    }

  uint total = 0;
  /* Announce the changes */
  for (uint i=0; i<count; i++)
  {
    if (!updates[i].new_stored)
      continue;

    _Bool nb = (new->rte.src == updates[i].new.src), ob = (i == 0);
    const char *best_indicator[2][2] = {
      { "autoupdated", "autoupdated [-best]" },
      { "autoupdated [+best]", "autoupdated [best]" }
    };
    rt_rte_trace_in(D_ROUTES, updates[i].new.sender->req, &updates[i].new, best_indicator[nb][ob]);
    rte_announce(tab, n, updates[i].new_stored, updates[i].old, new, old_best);

    total++;
  }

  return total;
}

static void
rt_nhu_uncork(void *_tab)
{
  RT_LOCKED((rtable *) _tab, tab)
  {
    ASSERT_DIE(tab->nhu_corked);
    ASSERT_DIE(tab->nhu_state == 0);

    /* Reset the state */
    tab->nhu_state = tab->nhu_corked;
    tab->nhu_corked = 0;
    rt_trace(tab, D_STATES, "Next hop updater uncorked");

    birdloop_flag(tab->loop, RTF_NHU);
  }
}

static void
rt_next_hop_update(struct rtable_private *tab)
{
  ASSERT_DIE(birdloop_inside(tab->loop));

  if (tab->nhu_corked)
    return;

  if (!tab->nhu_state)
    return;

  /* Check corkedness */
  if (rt_cork_check(tab->nhu_uncork_event))
  {
    rt_trace(tab, D_STATES, "Next hop updater corked");
    if ((tab->nhu_state & NHU_RUNNING)
	&& !EMPTY_LIST(tab->exporter.pending))
      rt_kick_export_settle(tab);

    tab->nhu_corked = tab->nhu_state;
    tab->nhu_state = 0;
    return;
  }

  struct fib_iterator *fit = &tab->nhu_fit;
  int max_feed = 32;

  /* Initialize a new run */
  if (tab->nhu_state == NHU_SCHEDULED)
  {
    FIB_ITERATE_INIT(fit, &tab->fib);
    tab->nhu_state = NHU_RUNNING;

    if (tab->flowspec_trie)
      rt_flowspec_reset_trie(tab);
  }

  /* Walk the fib one net after another */
  FIB_ITERATE_START(&tab->fib, fit, net, n)
    {
      if (max_feed <= 0)
	{
	  FIB_ITERATE_PUT(fit);
	  birdloop_flag(tab->loop, RTF_NHU);
	  return;
	}
      TMP_SAVED
	max_feed -= rt_next_hop_update_net(tab, n);
    }
  FIB_ITERATE_END;

  /* Finished NHU, cleanup */
  rt_trace(tab, D_EVENTS, "NHU done, scheduling export timer");
  rt_kick_export_settle(tab);

  /* State change:
   *   NHU_DIRTY   -> NHU_SCHEDULED
   *   NHU_RUNNING -> NHU_CLEAN
   */
  if ((tab->nhu_state &= NHU_SCHEDULED) == NHU_SCHEDULED)
    birdloop_flag(tab->loop, RTF_NHU);
}

void
rt_new_default_table(struct symbol *s)
{
  for (uint addr_type = 0; addr_type < NET_MAX; addr_type++)
    if (s == new_config->def_tables[addr_type])
    {
      ASSERT_DIE(!s->table);
      s->table = rt_new_table(s, addr_type);
      return;
    }

  bug("Requested an unknown new default table: %s", s->name);
}

struct rtable_config *
rt_get_default_table(struct config *cf, uint addr_type)
{
  struct symbol *ts = cf->def_tables[addr_type];
  if (!ts)
    return NULL;

  if (!ts->table)
    rt_new_default_table(ts);

  return ts->table;
}

struct rtable_config *
rt_new_table(struct symbol *s, uint addr_type)
{
  if (s->table)
    cf_error("Duplicate configuration of table %s", s->name);

  struct rtable_config *c = cfg_allocz(sizeof(struct rtable_config));

  if (s == new_config->def_tables[addr_type])
    s->table = c;
  else
    cf_define_symbol(new_config, s, SYM_TABLE, table, c);

  c->name = s->name;
  c->addr_type = addr_type;
  c->gc_threshold = 1000;
  c->gc_period = (uint) -1;	/* set in rt_postconfig() */
<<<<<<< HEAD
  c->cork_threshold.low = 1024;
  c->cork_threshold.high = 8192;
  c->export_settle = (struct settle_config) {
    .min = 1 MS,
    .max = 100 MS,
  };
  c->export_rr_settle = (struct settle_config) {
    .min = 100 MS,
    .max = 3 S,
  };
  c->debug = new_config->table_debug;
=======
  c->min_settle_time = 1 S;
  c->max_settle_time = 20 S;
  c->debug = new_config->table_default_debug;
>>>>>>> db1eb466

  add_tail(&new_config->tables, &c->n);

  /* First table of each type is kept as default */
  if (! new_config->def_tables[addr_type])
    new_config->def_tables[addr_type] = s;

  return c;
}

/**
 * rt_lock_table - lock a routing table
 * @r: routing table to be locked
 *
 * Lock a routing table, because it's in use by a protocol,
 * preventing it from being freed when it gets undefined in a new
 * configuration.
 */
void
rt_lock_table_priv(struct rtable_private *r, const char *file, uint line)
{
  rt_trace(r, D_STATES, "Locked at %s:%d", file, line);
  r->use_count++;
}

/**
 * rt_unlock_table - unlock a routing table
 * @r: routing table to be unlocked
 *
 * Unlock a routing table formerly locked by rt_lock_table(),
 * that is decrease its use count and delete it if it's scheduled
 * for deletion by configuration changes.
 */
void
rt_unlock_table_priv(struct rtable_private *r, const char *file, uint line)
{
  rt_trace(r, D_STATES, "Unlocked at %s:%d", file, line);
  if (!--r->use_count && r->deleted)
    /* Stop the service thread to finish this up */
    ev_send(&global_event_list, ev_new_init(r->rp, rt_shutdown, r));
}

static void
rt_shutdown(void *tab_)
{
  struct rtable_private *r = tab_;
  birdloop_stop(r->loop, rt_delete, r);
}

static void
rt_delete(void *tab_)
{
  ASSERT_DIE(birdloop_inside(&main_birdloop));

  /* We assume that nobody holds the table reference now as use_count is zero.
   * Anyway the last holder may still hold the lock. Therefore we lock and
   * unlock it the last time to be sure that nobody is there. */
  struct rtable_private *tab = RT_LOCK_SIMPLE((rtable *) tab_);
  struct config *conf = tab->deleted;
  DOMAIN(rtable) dom = tab->lock;

  RT_UNLOCK_SIMPLE(RT_PUB(tab));

  /* Everything is freed by freeing the loop */
  birdloop_free(tab->loop);
  config_del_obstacle(conf);

  /* Also drop the domain */
  DOMAIN_FREE(rtable, dom);
}


static void
rt_check_cork_low(struct rtable_private *tab)
{
  if (!tab->cork_active)
    return;

  if (tab->deleted || !tab->exporter.first || (tab->exporter.first->seq + tab->cork_threshold.low > tab->exporter.next_seq))
  {
    tab->cork_active = 0;
    rt_cork_release();

    rt_trace(tab, D_STATES, "Uncorked");
  }
}

static void
rt_check_cork_high(struct rtable_private *tab)
{
  if (!tab->deleted && !tab->cork_active && tab->exporter.first && (tab->exporter.first->seq + tab->cork_threshold.high <= tab->exporter.next_seq))
  {
    tab->cork_active = 1;
    rt_cork_acquire();
    rt_export_used(&tab->exporter, tab->name, "corked");

    rt_trace(tab, D_STATES, "Corked");
  }
}


static int
rt_reconfigure(struct rtable_private *tab, struct rtable_config *new, struct rtable_config *old)
{
  if ((new->addr_type != old->addr_type) ||
      (new->sorted != old->sorted) ||
      (new->trie_used != old->trie_used))
    return 0;

  DBG("\t%s: same\n", new->name);
  new->table = RT_PUB(tab);
  tab->name = new->name;
  tab->config = new;
  tab->debug = new->debug;

  if (tab->hostcache)
    tab->hostcache->req.trace_routes = new->debug;

  struct rt_table_export_hook *hook; node *n;
  WALK_LIST2(hook, n, tab->exporter.e.hooks, h.n)
    if (hook->h.req->export_one == rt_flowspec_export_one)
      hook->h.req->trace_routes = new->debug;

  tab->cork_threshold = new->cork_threshold;

  if (new->cork_threshold.high != old->cork_threshold.high)
    rt_check_cork_high(tab);

  if (new->cork_threshold.low != old->cork_threshold.low)
    rt_check_cork_low(tab);

  return 1;
}

static struct rtable_config *
rt_find_table_config(struct config *cf, char *name)
{
  struct symbol *sym = cf_find_symbol(cf, name);
  return (sym && (sym->class == SYM_TABLE)) ? sym->table : NULL;
}

/**
 * rt_commit - commit new routing table configuration
 * @new: new configuration
 * @old: original configuration or %NULL if it's boot time config
 *
 * Scan differences between @old and @new configuration and modify
 * the routing tables according to these changes. If @new defines a
 * previously unknown table, create it, if it omits a table existing
 * in @old, schedule it for deletion (it gets deleted when all protocols
 * disconnect from it by calling rt_unlock_table()), if it exists
 * in both configurations, leave it unchanged.
 */
void
rt_commit(struct config *new, struct config *old)
{
  struct rtable_config *o, *r;

  DBG("rt_commit:\n");
  if (old)
    {
      WALK_LIST(o, old->tables)
	RT_LOCKED(o->table, tab)
	{
	  if (tab->deleted)
	    continue;

	  r = rt_find_table_config(new, o->name);
	  if (r && !new->shutdown && rt_reconfigure(tab, r, o))
	    continue;

	  DBG("\t%s: deleted\n", o->name);
	  tab->deleted = old;
	  config_add_obstacle(old);
	  rt_lock_table(tab);

	  rt_check_cork_low(tab);

	  if (tab->hostcache && ev_get_list(&tab->hostcache->update) == &rt_cork.queue)
	    ev_postpone(&tab->hostcache->update);

	  /* Force one more loop run */
	  birdloop_flag(tab->loop, RTF_DELETE);
	}
    }

  WALK_LIST(r, new->tables)
    if (!r->table)
      {
	r->table = rt_setup(rt_table_pool, r);
	DBG("\t%s: created\n", r->name);
	add_tail(&routing_tables, &r->table->n);
      }
  DBG("\tdone\n");
}

static void
rt_feed_done(struct rt_export_hook *c)
{
  c->event.hook = rt_export_hook;

  rt_set_export_state(c, BIT32_ALL(TES_FEEDING), TES_READY);

  rt_send_export_event(c);
}

typedef struct {
  uint cnt, pos;
  union {
    struct rt_pending_export *rpe;
    struct {
      const rte **feed;
      struct rt_feed_block_aux {
	struct rt_pending_export *first, *last;
	uint start;
      } *aux;
    };
  };
} rt_feed_block;

static int
rt_prepare_feed(struct rt_table_export_hook *c, net *n, rt_feed_block *b)
{
  struct rt_export_request *req = c->h.req;
  uint bs = req->feed_block_size ?: 16384;

  if (n->routes)
  {
    if (req->export_bulk)
    {
      uint cnt = rte_feed_count(n);
      if (b->cnt && (b->cnt + cnt > bs))
	return 0;

      if (!b->cnt)
      {
	b->feed = tmp_alloc(sizeof(rte *) * MAX(bs, cnt));

	uint aux_block_size = (cnt >= bs) ? 2 : (bs + 2 - cnt);
	b->aux = tmp_alloc(sizeof(struct rt_feed_block_aux) * aux_block_size);
      }

      rte_feed_obtain(n, &b->feed[b->cnt], cnt);

      b->aux[b->pos++] = (struct rt_feed_block_aux) {
	.start = b->cnt,
	.first = n->first,
	.last = n->last,
      };

      b->cnt += cnt;
    }
    else if (b->pos == bs)
      return 0;
    else
    {
      if (!b->pos)
	b->rpe = tmp_alloc(sizeof(struct rt_pending_export) * bs);

      b->rpe[b->pos++] = (struct rt_pending_export) { .new = n->routes, .new_best = n->routes };
    }
  }
  else
    if (req->mark_seen)
      RPE_WALK(n->first, rpe, NULL)
	req->mark_seen(req, rpe);
    else
      RPE_WALK(n->first, rpe, NULL)
	rpe_mark_seen(&c->h, rpe);

  return 1;
}

static void
rt_process_feed(struct rt_table_export_hook *c, rt_feed_block *b)
{
  if (!b->pos)
    return;

  if (c->h.req->export_bulk)
  {
    b->aux[b->pos].start =  b->cnt;
    for (uint p = 0; p < b->pos; p++)
    {
      struct rt_feed_block_aux *aux = &b->aux[p];
      const rte **feed = &b->feed[aux->start];

      c->h.req->export_bulk(c->h.req, feed[0]->net, aux->first, aux->last, feed, (aux+1)->start - aux->start);
    }
  }
  else
    for (uint p = 0; p < b->pos; p++)
      c->h.req->export_one(c->h.req, b->rpe[p].new->rte.net, &b->rpe[p]);
}

/**
 * rt_feed_by_fib - advertise all routes to a channel by walking a fib
 * @c: channel to be fed
 *
 * This function performs one pass of advertisement of routes to a channel that
 * is in the ES_FEEDING state. It is called by the protocol code as long as it
 * has something to do. (We avoid transferring all the routes in single pass in
 * order not to monopolize CPU time.)
 */
static void
rt_feed_by_fib(void *data)
{
  struct rt_table_export_hook *c = data;
  struct fib_iterator *fit = &c->feed_fit;
  rt_feed_block block = {};

  _Bool done = 1;

  ASSERT(atomic_load_explicit(&c->h.export_state, memory_order_relaxed) == TES_FEEDING);

  RT_LOCKED(RT_PUB(SKIP_BACK(struct rtable_private, exporter, c->table)), tab)
  {

  FIB_ITERATE_START(&tab->fib, fit, net, n)
    {
      if (rt_prefilter_net(&c->h.req->prefilter, n->n.addr))
      {
	if (!rt_prepare_feed(c, n, &block))
	{
	  FIB_ITERATE_PUT(fit);
	  done = 0;
	  break;
	}
      }
      else
	req_trace(c->h.req, D_ROUTES, "Feeding %N rejected by prefilter", n->n.addr);
    }
  FIB_ITERATE_END;
  }

  rt_process_feed(c, &block);

  if (done)
    rt_feed_done(&c->h);
  else
    rt_send_export_event(&c->h);
}

static void
rt_feed_by_trie(void *data)
{
  struct rt_table_export_hook *c = data;
  rt_feed_block block = {};

  RT_LOCKED(RT_PUB(SKIP_BACK(struct rtable_private, exporter, c->table)), tab)
  {

  ASSERT_DIE(c->walk_state);
  struct f_trie_walk_state *ws = c->walk_state;

  ASSERT(atomic_load_explicit(&c->h.export_state, memory_order_relaxed) == TES_FEEDING);

  do {
    if (!c->walk_last.type)
      continue;

    net *n = net_find(tab, &c->walk_last);
    if (!n)
      continue;

    if (!rt_prepare_feed(c, n, &block))
      return
	rt_process_feed(c, &block),
	rt_send_export_event(&c->h);
  }
  while (trie_walk_next(ws, &c->walk_last));

  rt_unlock_trie(tab, c->walk_lock);
  c->walk_lock = NULL;

  mb_free(c->walk_state);
  c->walk_state = NULL;

  c->walk_last.type = 0;

  }

  rt_process_feed(c, &block);
  rt_feed_done(&c->h);
}

static void
rt_feed_equal(void *data)
{
  struct rt_table_export_hook *c = data;
  rt_feed_block block = {};
  net *n;

  RT_LOCKED(RT_PUB(SKIP_BACK(struct rtable_private, exporter, c->table)), tab)
  {
    ASSERT_DIE(atomic_load_explicit(&c->h.export_state, memory_order_relaxed) == TES_FEEDING);
    ASSERT_DIE(c->h.req->prefilter.mode == TE_ADDR_EQUAL);

    if (n = net_find(tab, c->h.req->prefilter.addr))
      ASSERT_DIE(rt_prepare_feed(c, n, &block));
  }

  if (n)
    rt_process_feed(c, &block);

  rt_feed_done(&c->h);
}

static void
rt_feed_for(void *data)
{
  struct rt_table_export_hook *c = data;
  rt_feed_block block = {};
  net *n;

  RT_LOCKED(RT_PUB(SKIP_BACK(struct rtable_private, exporter, c->table)), tab)
  {
    ASSERT_DIE(atomic_load_explicit(&c->h.export_state, memory_order_relaxed) == TES_FEEDING);
    ASSERT_DIE(c->h.req->prefilter.mode == TE_ADDR_FOR);

    if (n = net_route(tab, c->h.req->prefilter.addr))
      ASSERT_DIE(rt_prepare_feed(c, n, &block));
  }

  if (n)
    rt_process_feed(c, &block);

  rt_feed_done(&c->h);
}


/*
 *	Import table
 */

void channel_reload_export_bulk(struct rt_export_request *req, const net_addr *net,
    struct rt_pending_export *first, struct rt_pending_export *last,
    const rte **feed, uint count)
{
  struct channel *c = SKIP_BACK(struct channel, reload_req, req);

  for (uint i=0; i<count; i++)
    if (feed[i]->sender == c->in_req.hook)
    {
      /* Strip the table-specific information */
      rte new = rte_init_from(feed[i]);

      /* Strip the later attribute layers */
      while (new.attrs->next)
	new.attrs = new.attrs->next;

      /* And reload the route */
      rte_update(c, net, &new, new.src);
    }

  rpe_mark_seen_all(req->hook, first, last, NULL);
}


/*
 *	Hostcache
 */

static inline u32
hc_hash(ip_addr a, rtable *dep)
{
  return ipa_hash(a) ^ ptr_hash(dep);
}

static inline void
hc_insert(struct hostcache *hc, struct hostentry *he)
{
  uint k = he->hash_key >> hc->hash_shift;
  he->next = hc->hash_table[k];
  hc->hash_table[k] = he;
}

static inline void
hc_remove(struct hostcache *hc, struct hostentry *he)
{
  struct hostentry **hep;
  uint k = he->hash_key >> hc->hash_shift;

  for (hep = &hc->hash_table[k]; *hep != he; hep = &(*hep)->next);
  *hep = he->next;
}

#define HC_DEF_ORDER 10
#define HC_HI_MARK *4
#define HC_HI_STEP 2
#define HC_HI_ORDER 16			/* Must be at most 16 */
#define HC_LO_MARK /5
#define HC_LO_STEP 2
#define HC_LO_ORDER 10

static void
hc_alloc_table(struct hostcache *hc, pool *p, unsigned order)
{
  uint hsize = 1 << order;
  hc->hash_order = order;
  hc->hash_shift = 32 - order;
  hc->hash_max = (order >= HC_HI_ORDER) ? ~0U : (hsize HC_HI_MARK);
  hc->hash_min = (order <= HC_LO_ORDER) ?  0U : (hsize HC_LO_MARK);

  hc->hash_table = mb_allocz(p, hsize * sizeof(struct hostentry *));
}

static void
hc_resize(struct hostcache *hc, pool *p, unsigned new_order)
{
  struct hostentry **old_table = hc->hash_table;
  struct hostentry *he, *hen;
  uint old_size = 1 << hc->hash_order;
  uint i;

  hc_alloc_table(hc, p, new_order);
  for (i = 0; i < old_size; i++)
    for (he = old_table[i]; he != NULL; he=hen)
      {
	hen = he->next;
	hc_insert(hc, he);
      }
  mb_free(old_table);
}

static struct hostentry *
hc_new_hostentry(struct hostcache *hc, pool *p, ip_addr a, ip_addr ll, rtable *dep, unsigned k)
{
  struct hostentry *he = sl_alloc(hc->slab);

  *he = (struct hostentry) {
    .addr = a,
    .link = ll,
    .tab = dep,
    .hash_key = k,
  };

  add_tail(&hc->hostentries, &he->ln);
  hc_insert(hc, he);

  hc->hash_items++;
  if (hc->hash_items > hc->hash_max)
    hc_resize(hc, p, hc->hash_order + HC_HI_STEP);

  return he;
}

static void
hc_delete_hostentry(struct hostcache *hc, pool *p, struct hostentry *he)
{
  rta_free(he->src);

  rem_node(&he->ln);
  hc_remove(hc, he);
  sl_free(he);

  hc->hash_items--;
  if (hc->hash_items < hc->hash_min)
    hc_resize(hc, p, hc->hash_order - HC_LO_STEP);
}

static void
hc_notify_dump_req(struct rt_export_request *req)
{
  debug("  Table %s (%p)\n", req->name, req);
}

static void
hc_notify_log_state_change(struct rt_export_request *req, u8 state)
{
  struct hostcache *hc = SKIP_BACK(struct hostcache, req, req);
  rt_trace((rtable *) hc->update.data, D_STATES, "HCU Export state changed to %s", rt_export_state_name(state));
}

static void
hc_notify_export_one(struct rt_export_request *req, const net_addr *net, struct rt_pending_export *first)
{
  struct hostcache *hc = SKIP_BACK(struct hostcache, req, req);

  RT_LOCKED((rtable *) hc->update.data, tab)
    if (ev_active(&hc->update) || !trie_match_net(hc->trie, net))
      /* No interest in this update, mark seen only */
      rpe_mark_seen_all(req->hook, first, NULL, NULL);
    else
    {
      /* This net may affect some hostentries, check the actual change */
      const rte *o = RTE_VALID_OR_NULL(first->old_best);
      struct rte_storage *new_best = first->new_best;

      RPE_WALK(first, rpe, NULL)
      {
	rpe_mark_seen(req->hook, rpe);
	new_best = rpe->new_best;
      }

      /* Yes, something has actually changed. Do the hostcache update. */
      if ((o != RTE_VALID_OR_NULL(new_best))
	  && (atomic_load_explicit(&req->hook->export_state, memory_order_acquire) == TES_READY)
	  && !ev_active(&hc->update))
	ev_send_loop(tab->loop, &hc->update);
    }
}


static void
rt_init_hostcache(struct rtable_private *tab)
{
  struct hostcache *hc = mb_allocz(tab->rp, sizeof(struct hostcache));
  init_list(&hc->hostentries);

  hc->hash_items = 0;
  hc_alloc_table(hc, tab->rp, HC_DEF_ORDER);
  hc->slab = sl_new(tab->rp, sizeof(struct hostentry));

  hc->lp = lp_new(tab->rp);
  hc->trie = f_new_trie(hc->lp, 0);

  hc->update = (event) {
    .hook = rt_update_hostcache,
    .data = tab,
  };

  tab->hostcache = hc;

  ev_send_loop(tab->loop, &hc->update);
}

static void
rt_free_hostcache(struct rtable_private *tab)
{
  struct hostcache *hc = tab->hostcache;

  node *n;
  WALK_LIST(n, hc->hostentries)
    {
      struct hostentry *he = SKIP_BACK(struct hostentry, ln, n);
      rta_free(he->src);

      if (he->uc)
	log(L_ERR "Hostcache is not empty in table %s", tab->name);
    }

  /* Freed automagically by the resource pool
  rfree(hc->slab);
  rfree(hc->lp);
  mb_free(hc->hash_table);
  mb_free(hc);
  */
}

static int
if_local_addr(ip_addr a, struct iface *i)
{
  struct ifa *b;

  WALK_LIST(b, i->addrs)
    if (ipa_equal(a, b->ip))
      return 1;

  return 0;
}

u32
rt_get_igp_metric(const rte *rt)
{
  eattr *ea = ea_find(rt->attrs, "igp_metric");

  if (ea)
    return ea->u.data;

  if (rt_get_source_attr(rt) == RTS_DEVICE)
    return 0;

  if (rt->src->owner->class->rte_igp_metric)
    return rt->src->owner->class->rte_igp_metric(rt);

  return IGP_METRIC_UNKNOWN;
}

static int
rt_update_hostentry(struct rtable_private *tab, struct hostentry *he)
{
  ea_list *old_src = he->src;
  int direct = 0;
  int pxlen = 0;

  /* Reset the hostentry */
  he->src = NULL;
  he->nexthop_linkable = 0;
  he->igp_metric = 0;

  net_addr he_addr;
  net_fill_ip_host(&he_addr, he->addr);
  net *n = net_route(tab, &he_addr);
  if (n)
    {
      struct rte_storage *e = n->routes;
      ea_list *a = e->rte.attrs;
      u32 pref = rt_get_preference(&e->rte);

      for (struct rte_storage *ee = n->routes; ee; ee = ee->next)
	if (rte_is_valid(&ee->rte) &&
	    (rt_get_preference(&ee->rte) >= pref) &&
	    ea_find(ee->rte.attrs, &ea_gen_hostentry))
	{
	  /* Recursive route should not depend on another recursive route */
	  log(L_WARN "Next hop address %I resolvable through recursive route for %N",
	      he->addr, n->n.addr);
	  goto done;
	}

      pxlen = n->n.addr->pxlen;

      eattr *nhea = ea_find(a, &ea_gen_nexthop);
      ASSERT_DIE(nhea);
      struct nexthop_adata *nhad = (void *) nhea->u.ptr;

      if (NEXTHOP_IS_REACHABLE(nhad))
	  NEXTHOP_WALK(nh, nhad)
	    if (ipa_zero(nh->gw))
	      {
		if (if_local_addr(he->addr, nh->iface))
		  {
		    /* The host address is a local address, this is not valid */
		    log(L_WARN "Next hop address %I is a local address of iface %s",
			he->addr, nh->iface->name);
		    goto done;
		  }

		direct++;
	      }

      he->src = rta_clone(a);
      he->nexthop_linkable = !direct;
      he->igp_metric = rt_get_igp_metric(&e->rte);
    }

done:
  /* Add a prefix range to the trie */
  trie_add_prefix(tab->hostcache->trie, &he_addr, pxlen, he_addr.pxlen);

  rta_free(old_src);
  return old_src != he->src;
}

static void
rt_update_hostcache(void *data)
{
  rtable **nhu_pending;

  RT_LOCKED((rtable *) data, tab)
  {
  struct hostcache *hc = tab->hostcache;

  /* Finish initialization */
  if (!hc->req.name)
  {
    hc->req = (struct rt_export_request) {
      .name = mb_sprintf(tab->rp, "%s.hcu.notifier", tab->name),
      .list = birdloop_event_list(tab->loop),
      .pool = tab->rp,
      .trace_routes = tab->config->debug,
      .dump_req = hc_notify_dump_req,
      .log_state_change = hc_notify_log_state_change,
      .export_one = hc_notify_export_one,
    };

    rt_table_export_start_locked(tab, &hc->req);
  }

  /* Shutdown shortcut */
  if (!hc->req.hook)
    return;

  if (rt_cork_check(&hc->update))
  {
    rt_trace(tab, D_STATES, "Hostcache update corked");
    return;
  }

  /* Destination schedule map */
  nhu_pending = tmp_allocz(sizeof(rtable *) * rtable_max_id);

  struct hostentry *he;
  node *n, *x;

  /* Reset the trie */
  lp_flush(hc->lp);
  hc->trie = f_new_trie(hc->lp, 0);

  WALK_LIST_DELSAFE(n, x, hc->hostentries)
    {
      he = SKIP_BACK(struct hostentry, ln, n);
      if (!he->uc)
	{
	  hc_delete_hostentry(hc, tab->rp, he);
	  continue;
	}

      if (rt_update_hostentry(tab, he))
	nhu_pending[he->tab->id] = he->tab;
    }
  }

  for (uint i=0; i<rtable_max_id; i++)
    if (nhu_pending[i])
      RT_LOCKED(nhu_pending[i], dst)
	rt_schedule_nhu(dst);
}

struct hostentry_tmp_lock {
  resource r;
  rtable *tab;
  struct hostentry *he;
};

static void
hostentry_tmp_unlock(resource *r)
{
  struct hostentry_tmp_lock *l = SKIP_BACK(struct hostentry_tmp_lock, r, r);
  RT_LOCKED(l->tab, tab)
  {
    l->he->uc--;
    rt_unlock_table(tab);
  }
}

static void
hostentry_tmp_lock_dump(resource *r, unsigned indent UNUSED)
{
  struct hostentry_tmp_lock *l = SKIP_BACK(struct hostentry_tmp_lock, r, r);
  debug("he=%p tab=%s\n", l->he, l->tab->name);
}

struct resclass hostentry_tmp_lock_class = {
  .name = "Temporary hostentry lock",
  .size = sizeof(struct hostentry_tmp_lock),
  .free = hostentry_tmp_unlock,
  .dump = hostentry_tmp_lock_dump,
  .lookup = NULL,
  .memsize = NULL,
};

static struct hostentry *
rt_get_hostentry(struct rtable_private *tab, ip_addr a, ip_addr ll, rtable *dep)
{
  ip_addr link = ipa_zero(ll) ? a : ll;
  struct hostentry *he;

  if (!tab->hostcache)
    rt_init_hostcache(tab);

  u32 k = hc_hash(a, dep);
  struct hostcache *hc = tab->hostcache;
  for (he = hc->hash_table[k >> hc->hash_shift]; he != NULL; he = he->next)
    if (ipa_equal(he->addr, a) && ipa_equal(he->link, link) && (he->tab == dep))
      break;

  if (!he)
  {
    he = hc_new_hostentry(hc, tab->rp, a, link, dep, k);
    he->owner = RT_PUB(tab);
    rt_update_hostentry(tab, he);
  }

  struct hostentry_tmp_lock *l = ralloc(tmp_res.pool, &hostentry_tmp_lock_class);
  l->he = he;
  l->tab = RT_PUB(tab);
  l->he->uc++;
  rt_lock_table(tab);

  return he;
}


/*
 *  Documentation for functions declared inline in route.h
 */
#if 0

/**
 * net_find - find a network entry
 * @tab: a routing table
 * @addr: address of the network
 *
 * net_find() looks up the given network in routing table @tab and
 * returns a pointer to its &net entry or %NULL if no such network
 * exists.
 */
static inline net *net_find(rtable *tab, net_addr *addr)
{ DUMMY; }

/**
 * net_get - obtain a network entry
 * @tab: a routing table
 * @addr: address of the network
 *
 * net_get() looks up the given network in routing table @tab and
 * returns a pointer to its &net entry. If no such entry exists, it's
 * created.
 */
static inline net *net_get(rtable *tab, net_addr *addr)
{ DUMMY; }

/**
 * rte_cow - copy a route for writing
 * @r: a route entry to be copied
 *
 * rte_cow() takes a &rte and prepares it for modification. The exact action
 * taken depends on the flags of the &rte -- if it's a temporary entry, it's
 * just returned unchanged, else a new temporary entry with the same contents
 * is created.
 *
 * The primary use of this function is inside the filter machinery -- when
 * a filter wants to modify &rte contents (to change the preference or to
 * attach another set of attributes), it must ensure that the &rte is not
 * shared with anyone else (and especially that it isn't stored in any routing
 * table).
 *
 * Result: a pointer to the new writable &rte.
 */
static inline rte * rte_cow(rte *r)
{ DUMMY; }

#endif<|MERGE_RESOLUTION|>--- conflicted
+++ resolved
@@ -225,69 +225,6 @@
     trie_add_prefix(tab->trie_new, n->n.addr, n->n.addr->pxlen, n->n.addr->pxlen);
 }
 
-<<<<<<< HEAD
-static inline net *
-net_route_ip4_trie(struct rtable_private *t, const net_addr_ip4 *n0)
-{
-  TRIE_WALK_TO_ROOT_IP4(t->trie, n0, n)
-  {
-    net *r;
-    if (r = net_find_valid(t, (net_addr *) &n))
-      return r;
-  }
-  TRIE_WALK_TO_ROOT_END;
-
-  return NULL;
-}
-
-static inline net *
-net_route_vpn4_trie(struct rtable_private *t, const net_addr_vpn4 *n0)
-{
-  TRIE_WALK_TO_ROOT_IP4(t->trie, (const net_addr_ip4 *) n0, px)
-  {
-    net_addr_vpn4 n = NET_ADDR_VPN4(px.prefix, px.pxlen, n0->rd);
-
-    net *r;
-    if (r = net_find_valid(t, (net_addr *) &n))
-      return r;
-  }
-  TRIE_WALK_TO_ROOT_END;
-
-  return NULL;
-}
-
-static inline net *
-net_route_ip6_trie(struct rtable_private *t, const net_addr_ip6 *n0)
-{
-  TRIE_WALK_TO_ROOT_IP6(t->trie, n0, n)
-  {
-    net *r;
-    if (r = net_find_valid(t, (net_addr *) &n))
-      return r;
-  }
-  TRIE_WALK_TO_ROOT_END;
-
-  return NULL;
-}
-
-static inline net *
-net_route_vpn6_trie(struct rtable_private *t, const net_addr_vpn6 *n0)
-{
-  TRIE_WALK_TO_ROOT_IP6(t->trie, (const net_addr_ip6 *) n0, px)
-  {
-    net_addr_vpn6 n = NET_ADDR_VPN6(px.prefix, px.pxlen, n0->rd);
-
-    net *r;
-    if (r = net_find_valid(t, (net_addr *) &n))
-      return r;
-  }
-  TRIE_WALK_TO_ROOT_END;
-
-  return NULL;
-}
-
-=======
->>>>>>> db1eb466
 static inline void *
 net_route_ip6_sadr_trie(struct rtable_private *t, const net_addr_ip6_sadr *n0)
 {
@@ -321,72 +258,6 @@
   return NULL;
 }
 
-<<<<<<< HEAD
-static inline net *
-net_route_ip4_fib(struct rtable_private *t, const net_addr_ip4 *n0)
-{
-  net_addr_ip4 n;
-  net_copy_ip4(&n, n0);
-
-  net *r;
-  while (r = net_find_valid(t, (net_addr *) &n), (!r) && (n.pxlen > 0))
-  {
-    n.pxlen--;
-    ip4_clrbit(&n.prefix, n.pxlen);
-  }
-
-  return r;
-}
-
-static inline net *
-net_route_vpn4_fib(struct rtable_private *t, const net_addr_vpn4 *n0)
-{
-  net_addr_vpn4 n;
-  net_copy_vpn4(&n, n0);
-
-  net *r;
-  while (r = net_find_valid(t, (net_addr *) &n), (!r) && (n.pxlen > 0))
-  {
-    n.pxlen--;
-    ip4_clrbit(&n.prefix, n.pxlen);
-  }
-
-  return r;
-}
-
-static inline net *
-net_route_ip6_fib(struct rtable_private *t, const net_addr_ip6 *n0)
-{
-  net_addr_ip6 n;
-  net_copy_ip6(&n, n0);
-
-  net *r;
-  while (r = net_find_valid(t, (net_addr *) &n), (!r) && (n.pxlen > 0))
-  {
-    n.pxlen--;
-    ip6_clrbit(&n.prefix, n.pxlen);
-  }
-
-  return r;
-}
-
-static inline net *
-net_route_vpn6_fib(struct rtable_private *t, const net_addr_vpn6 *n0)
-{
-  net_addr_vpn6 n;
-  net_copy_vpn6(&n, n0);
-
-  net *r;
-  while (r = net_find_valid(t, (net_addr *) &n), (!r) && (n.pxlen > 0))
-  {
-    n.pxlen--;
-    ip6_clrbit(&n.prefix, n.pxlen);
-  }
-
-  return r;
-}
-=======
->>>>>>> db1eb466
 
 static inline void *
 net_route_ip6_sadr_fib(struct rtable_private *t, const net_addr_ip6_sadr *n0)
@@ -2420,7 +2291,6 @@
 void
 rt_refresh_begin(struct rt_import_request *req)
 {
-<<<<<<< HEAD
   struct rt_import_hook *hook = req->hook;
   ASSERT_DIE(hook);
 
@@ -2454,19 +2324,6 @@
 
   rt_refresh_trace(tab, hook, "route refresh begin");
   }
-=======
-  if (c->debug & D_EVENTS)
-    log(L_TRACE "%s.%s: Route refresh begin", c->proto->name, c->name);
-
-  FIB_WALK(&t->fib, net, n)
-    {
-      rte *e;
-      for (e = n->routes; e; e = e->next)
-	if (e->sender == c)
-	  e->flags |= REF_STALE;
-    }
-  FIB_WALK_END;
->>>>>>> db1eb466
 }
 
 /**
@@ -2480,15 +2337,8 @@
 void
 rt_refresh_end(struct rt_import_request *req)
 {
-<<<<<<< HEAD
   struct rt_import_hook *hook = req->hook;
   ASSERT_DIE(hook);
-=======
-  if (c->debug & D_EVENTS)
-    log(L_TRACE "%s.%s: Route refresh end", c->proto->name, c->name);
-
-  int prune = 0;
->>>>>>> db1eb466
 
   RT_LOCKED(hook->table, tab)
   {
@@ -2978,13 +2828,10 @@
   t->name = cf->name;
   t->config = cf;
   t->addr_type = cf->addr_type;
-<<<<<<< HEAD
+  t->debug = cf->debug;
   t->id = idm_alloc(&rtable_idm);
   if (t->id >= rtable_max_id)
     rtable_max_id = t->id + 1;
-=======
-  t->debug = cf->debug;
->>>>>>> db1eb466
 
   fib_init(&t->fib, p, t->addr_type, sizeof(net), OFFSETOF(net, n), 0, NULL);
 
@@ -4122,7 +3969,6 @@
   c->addr_type = addr_type;
   c->gc_threshold = 1000;
   c->gc_period = (uint) -1;	/* set in rt_postconfig() */
-<<<<<<< HEAD
   c->cork_threshold.low = 1024;
   c->cork_threshold.high = 8192;
   c->export_settle = (struct settle_config) {
@@ -4133,12 +3979,7 @@
     .min = 100 MS,
     .max = 3 S,
   };
-  c->debug = new_config->table_debug;
-=======
-  c->min_settle_time = 1 S;
-  c->max_settle_time = 20 S;
   c->debug = new_config->table_default_debug;
->>>>>>> db1eb466
 
   add_tail(&new_config->tables, &c->n);
 

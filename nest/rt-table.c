/*
 *	BIRD -- Routing Tables
 *
 *	(c) 1998--2000 Martin Mares <mj@ucw.cz>
 *
 *	Can be freely distributed and used under the terms of the GNU GPL.
 */

/**
 * DOC: Routing tables
 *
 * Routing tables are probably the most important structures BIRD uses. They
 * hold all the information about known networks, the associated routes and
 * their attributes.
 *
 * There are multiple routing tables (a primary one together with any
 * number of secondary ones if requested by the configuration). Each table
 * is basically a FIB containing entries describing the individual
 * destination networks. For each network (represented by structure &net),
 * there is a one-way linked list of route entries (&rte), the first entry
 * on the list being the best one (i.e., the one we currently use
 * for routing), the order of the other ones is undetermined.
 *
 * The &rte contains information specific to the route (preference, protocol
 * metrics, time of last modification etc.) and a pointer to a &rta structure
 * (see the route attribute module for a precise explanation) holding the
 * remaining route attributes which are expected to be shared by multiple
 * routes in order to conserve memory.
 *
 * There are several mechanisms that allow automatic update of routes in one
 * routing table (dst) as a result of changes in another routing table (src).
 * They handle issues of recursive next hop resolving, flowspec validation and
 * RPKI validation.
 *
 * The first such mechanism is handling of recursive next hops. A route in the
 * dst table has an indirect next hop address, which is resolved through a route
 * in the src table (which may also be the same table) to get an immediate next
 * hop. This is implemented using structure &hostcache attached to the src
 * table, which contains &hostentry structures for each tracked next hop
 * address. These structures are linked from recursive routes in dst tables,
 * possibly multiple routes sharing one hostentry (as many routes may have the
 * same indirect next hop). There is also a trie in the hostcache, which matches
 * all prefixes that may influence resolving of tracked next hops.
 *
 * When a best route changes in the src table, the hostcache is notified using
 * rt_notify_hostcache(), which immediately checks using the trie whether the
 * change is relevant and if it is, then it schedules asynchronous hostcache
 * recomputation. The recomputation is done by rt_update_hostcache() (called
 * from rt_event() of src table), it walks through all hostentries and resolves
 * them (by rt_update_hostentry()). It also updates the trie. If a change in
 * hostentry resolution was found, then it schedules asynchronous nexthop
 * recomputation of associated dst table. That is done by rt_next_hop_update()
 * (called from rt_event() of dst table), it iterates over all routes in the dst
 * table and re-examines their hostentries for changes. Note that in contrast to
 * hostcache update, next hop update can be interrupted by main loop. These two
 * full-table walks (over hostcache and dst table) are necessary due to absence
 * of direct lookups (route -> affected nexthop, nexthop -> its route).
 *
 * The second mechanism is for flowspec validation, where validity of flowspec
 * routes depends of resolving their network prefixes in IP routing tables. This
 * is similar to the recursive next hop mechanism, but simpler as there are no
 * intermediate hostcache and hostentries (because flows are less likely to
 * share common net prefix than routes sharing a common next hop). In src table,
 * there is a list of dst tables (list flowspec_links), this list is updated by
 * flowpsec channels (by rt_flowspec_link() and rt_flowspec_unlink() during
 * channel start/stop). Each dst table has its own trie of prefixes that may
 * influence validation of flowspec routes in it (flowspec_trie).
 *
 * When a best route changes in the src table, rt_flowspec_notify() immediately
 * checks all dst tables from the list using their tries to see whether the
 * change is relevant for them. If it is, then an asynchronous re-validation of
 * flowspec routes in the dst table is scheduled. That is also done by function
 * rt_next_hop_update(), like nexthop recomputation above. It iterates over all
 * flowspec routes and re-validates them. It also recalculates the trie.
 *
 * Note that in contrast to the hostcache update, here the trie is recalculated
 * during the rt_next_hop_update(), which may be interleaved with IP route
 * updates. The trie is flushed at the beginning of recalculation, which means
 * that such updates may use partial trie to see if they are relevant. But it
 * works anyway! Either affected flowspec was already re-validated and added to
 * the trie, then IP route change would match the trie and trigger a next round
 * of re-validation, or it was not yet re-validated and added to the trie, but
 * will be re-validated later in this round anyway.
 *
 * The third mechanism is used for RPKI re-validation of IP routes and it is the
 * simplest. It is just a list of subscribers in src table, who are notified
 * when any change happened, but only after a settle time. Also, in RPKI case
 * the dst is not a table, but a channel, who refeeds routes through a filter.
 */

#undef LOCAL_DEBUG

#include "nest/bird.h"
#include "nest/rt.h"
#include "nest/protocol.h"
#include "nest/iface.h"
#include "lib/resource.h"
#include "lib/event.h"
#include "lib/timer.h"
#include "lib/string.h"
#include "conf/conf.h"
#include "filter/filter.h"
#include "filter/data.h"
#include "lib/hash.h"
#include "lib/string.h"
#include "lib/alloca.h"
#include "lib/flowspec.h"

#ifdef CONFIG_BGP
#include "proto/bgp/bgp.h"
#endif

pool *rt_table_pool;

static linpool *rte_update_pool;

list routing_tables;
list deleted_routing_tables;

static void rt_free_hostcache(rtable *tab);
static void rt_notify_hostcache(rtable *tab, net *net);
static void rt_update_hostcache(rtable *tab);
static void rt_next_hop_update(rtable *tab);
static inline void rt_prune_table(rtable *tab);
static inline void rt_schedule_notify(rtable *tab);
static void rt_flowspec_notify(rtable *tab, net *net);
static void rt_feed_channel(void *);

const char *rt_import_state_name_array[TIS_MAX] = {
  [TIS_DOWN] = "DOWN",
  [TIS_UP] = "UP",
  [TIS_STOP] = "STOP",
  [TIS_FLUSHING] = "FLUSHING",
  [TIS_WAITING] = "WAITING",
  [TIS_CLEARED] = "CLEARED",
};

const char *rt_export_state_name_array[TES_MAX] = {
  [TES_DOWN] = "DOWN",
  [TES_HUNGRY] = "HUNGRY",
  [TES_FEEDING] = "FEEDING",
  [TES_READY] = "READY",
  [TES_STOP] = "STOP"
};

const char *rt_import_state_name(u8 state)
{
  if (state >= TIS_MAX)
    return "!! INVALID !!";
  else
    return rt_import_state_name_array[state];
}

const char *rt_export_state_name(u8 state)
{
  if (state >= TES_MAX)
    return "!! INVALID !!";
  else
    return rt_export_state_name_array[state];
}



static void
net_init_with_trie(struct fib *f, void *N)
{
  rtable *tab = SKIP_BACK(rtable, fib, f);
  net *n = N;

  if (tab->trie)
    trie_add_prefix(tab->trie, n->n.addr, n->n.addr->pxlen, n->n.addr->pxlen);

  if (tab->trie_new)
    trie_add_prefix(tab->trie_new, n->n.addr, n->n.addr->pxlen, n->n.addr->pxlen);
}

static inline net *
net_route_ip4_trie(rtable *t, const net_addr_ip4 *n0)
{
  TRIE_WALK_TO_ROOT_IP4(t->trie, n0, n)
  {
    net *r;
    if (r = net_find_valid(t, (net_addr *) &n))
      return r;
  }
  TRIE_WALK_TO_ROOT_END;

  return NULL;
}

static inline net *
net_route_vpn4_trie(rtable *t, const net_addr_vpn4 *n0)
{
  TRIE_WALK_TO_ROOT_IP4(t->trie, (const net_addr_ip4 *) n0, px)
  {
    net_addr_vpn4 n = NET_ADDR_VPN4(px.prefix, px.pxlen, n0->rd);

    net *r;
    if (r = net_find_valid(t, (net_addr *) &n))
      return r;
  }
  TRIE_WALK_TO_ROOT_END;

  return NULL;
}

static inline net *
net_route_ip6_trie(rtable *t, const net_addr_ip6 *n0)
{
  TRIE_WALK_TO_ROOT_IP6(t->trie, n0, n)
  {
    net *r;
    if (r = net_find_valid(t, (net_addr *) &n))
      return r;
  }
  TRIE_WALK_TO_ROOT_END;

  return NULL;
}

static inline net *
net_route_vpn6_trie(rtable *t, const net_addr_vpn6 *n0)
{
  TRIE_WALK_TO_ROOT_IP6(t->trie, (const net_addr_ip6 *) n0, px)
  {
    net_addr_vpn6 n = NET_ADDR_VPN6(px.prefix, px.pxlen, n0->rd);

    net *r;
    if (r = net_find_valid(t, (net_addr *) &n))
      return r;
  }
  TRIE_WALK_TO_ROOT_END;

  return NULL;
}

static inline void *
net_route_ip6_sadr_trie(rtable *t, const net_addr_ip6_sadr *n0)
{
  TRIE_WALK_TO_ROOT_IP6(t->trie, (const net_addr_ip6 *) n0, px)
  {
    net_addr_ip6_sadr n = NET_ADDR_IP6_SADR(px.prefix, px.pxlen, n0->src_prefix, n0->src_pxlen);
    net *best = NULL;
    int best_pxlen = 0;

    /* We need to do dst first matching. Since sadr addresses are hashed on dst
       prefix only, find the hash table chain and go through it to find the
       match with the longest matching src prefix. */
    for (struct fib_node *fn = fib_get_chain(&t->fib, (net_addr *) &n); fn; fn = fn->next)
    {
      net_addr_ip6_sadr *a = (void *) fn->addr;

      if (net_equal_dst_ip6_sadr(&n, a) &&
	  net_in_net_src_ip6_sadr(&n, a) &&
	  (a->src_pxlen >= best_pxlen))
      {
	best = fib_node_to_user(&t->fib, fn);
	best_pxlen = a->src_pxlen;
      }
    }

    if (best)
      return best;
  }
  TRIE_WALK_TO_ROOT_END;

  return NULL;
}

static inline net *
net_route_ip4_fib(rtable *t, const net_addr_ip4 *n0)
{
  net_addr_ip4 n;
  net_copy_ip4(&n, n0);

  net *r;
  while (r = net_find_valid(t, (net_addr *) &n), (!r) && (n.pxlen > 0))
  {
    n.pxlen--;
    ip4_clrbit(&n.prefix, n.pxlen);
  }

  return r;
}

static inline net *
net_route_vpn4_fib(rtable *t, const net_addr_vpn4 *n0)
{
  net_addr_vpn4 n;
  net_copy_vpn4(&n, n0);

  net *r;
  while (r = net_find_valid(t, (net_addr *) &n), (!r) && (n.pxlen > 0))
  {
    n.pxlen--;
    ip4_clrbit(&n.prefix, n.pxlen);
  }

  return r;
}

static inline net *
net_route_ip6_fib(rtable *t, const net_addr_ip6 *n0)
{
  net_addr_ip6 n;
  net_copy_ip6(&n, n0);

  net *r;
  while (r = net_find_valid(t, (net_addr *) &n), (!r) && (n.pxlen > 0))
  {
    n.pxlen--;
    ip6_clrbit(&n.prefix, n.pxlen);
  }

  return r;
}

static inline net *
net_route_vpn6_fib(rtable *t, const net_addr_vpn6 *n0)
{
  net_addr_vpn6 n;
  net_copy_vpn6(&n, n0);

  net *r;
  while (r = net_find_valid(t, (net_addr *) &n), (!r) && (n.pxlen > 0))
  {
    n.pxlen--;
    ip6_clrbit(&n.prefix, n.pxlen);
  }

  return r;
}

static inline void *
net_route_ip6_sadr_fib(rtable *t, const net_addr_ip6_sadr *n0)
{
  net_addr_ip6_sadr n;
  net_copy_ip6_sadr(&n, n0);

  while (1)
  {
    net *best = NULL;
    int best_pxlen = 0;

    /* We need to do dst first matching. Since sadr addresses are hashed on dst
       prefix only, find the hash table chain and go through it to find the
       match with the longest matching src prefix. */
    for (struct fib_node *fn = fib_get_chain(&t->fib, (net_addr *) &n); fn; fn = fn->next)
    {
      net_addr_ip6_sadr *a = (void *) fn->addr;

      if (net_equal_dst_ip6_sadr(&n, a) &&
	  net_in_net_src_ip6_sadr(&n, a) &&
	  (a->src_pxlen >= best_pxlen))
      {
	best = fib_node_to_user(&t->fib, fn);
	best_pxlen = a->src_pxlen;
      }
    }

    if (best)
      return best;

    if (!n.dst_pxlen)
      break;

    n.dst_pxlen--;
    ip6_clrbit(&n.dst_prefix, n.dst_pxlen);
  }

  return NULL;
}

net *
net_route(rtable *tab, const net_addr *n)
{
  ASSERT(tab->addr_type == n->type);

  switch (n->type)
  {
  case NET_IP4:
    if (tab->trie)
      return net_route_ip4_trie(tab, (net_addr_ip4 *) n);
    else
      return net_route_ip4_fib (tab, (net_addr_ip4 *) n);

  case NET_VPN4:
    if (tab->trie)
      return net_route_vpn4_trie(tab, (net_addr_vpn4 *) n);
    else
      return net_route_vpn4_fib (tab, (net_addr_vpn4 *) n);

  case NET_IP6:
    if (tab->trie)
      return net_route_ip6_trie(tab, (net_addr_ip6 *) n);
    else
      return net_route_ip6_fib (tab, (net_addr_ip6 *) n);

  case NET_VPN6:
    if (tab->trie)
      return net_route_vpn6_trie(tab, (net_addr_vpn6 *) n);
    else
      return net_route_vpn6_fib (tab, (net_addr_vpn6 *) n);

  case NET_IP6_SADR:
    if (tab->trie)
      return net_route_ip6_sadr_trie(tab, (net_addr_ip6_sadr *) n);
    else
      return net_route_ip6_sadr_fib (tab, (net_addr_ip6_sadr *) n);

  default:
    return NULL;
  }
}


static int
net_roa_check_ip4_trie(rtable *tab, const net_addr_ip4 *px, u32 asn)
{
  int anything = 0;

  TRIE_WALK_TO_ROOT_IP4(tab->trie, px, px0)
  {
    net_addr_roa4 roa0 = NET_ADDR_ROA4(px0.prefix, px0.pxlen, 0, 0);

    struct fib_node *fn;
    for (fn = fib_get_chain(&tab->fib, (net_addr *) &roa0); fn; fn = fn->next)
    {
      net_addr_roa4 *roa = (void *) fn->addr;
      net *r = fib_node_to_user(&tab->fib, fn);

      if (net_equal_prefix_roa4(roa, &roa0) && r->routes && rte_is_valid(&r->routes->rte))
      {
	anything = 1;
	if (asn && (roa->asn == asn) && (roa->max_pxlen >= px->pxlen))
	  return ROA_VALID;
      }
    }
  }
  TRIE_WALK_TO_ROOT_END;

  return anything ? ROA_INVALID : ROA_UNKNOWN;
}

static int
net_roa_check_ip4_fib(rtable *tab, const net_addr_ip4 *px, u32 asn)
{
  struct net_addr_roa4 n = NET_ADDR_ROA4(px->prefix, px->pxlen, 0, 0);
  struct fib_node *fn;
  int anything = 0;

  while (1)
  {
    for (fn = fib_get_chain(&tab->fib, (net_addr *) &n); fn; fn = fn->next)
    {
      net_addr_roa4 *roa = (void *) fn->addr;
      net *r = fib_node_to_user(&tab->fib, fn);

      if (net_equal_prefix_roa4(roa, &n) && r->routes && rte_is_valid(&r->routes->rte))
      {
	anything = 1;
	if (asn && (roa->asn == asn) && (roa->max_pxlen >= px->pxlen))
	  return ROA_VALID;
      }
    }

    if (n.pxlen == 0)
      break;

    n.pxlen--;
    ip4_clrbit(&n.prefix, n.pxlen);
  }

  return anything ? ROA_INVALID : ROA_UNKNOWN;
}

static int
net_roa_check_ip6_trie(rtable *tab, const net_addr_ip6 *px, u32 asn)
{
  int anything = 0;

  TRIE_WALK_TO_ROOT_IP6(tab->trie, px, px0)
  {
    net_addr_roa6 roa0 = NET_ADDR_ROA6(px0.prefix, px0.pxlen, 0, 0);

    struct fib_node *fn;
    for (fn = fib_get_chain(&tab->fib, (net_addr *) &roa0); fn; fn = fn->next)
    {
      net_addr_roa6 *roa = (void *) fn->addr;
      net *r = fib_node_to_user(&tab->fib, fn);

      if (net_equal_prefix_roa6(roa, &roa0) && r->routes && rte_is_valid(&r->routes->rte))
      {
	anything = 1;
	if (asn && (roa->asn == asn) && (roa->max_pxlen >= px->pxlen))
	  return ROA_VALID;
      }
    }
  }
  TRIE_WALK_TO_ROOT_END;

  return anything ? ROA_INVALID : ROA_UNKNOWN;
}

static int
net_roa_check_ip6_fib(rtable *tab, const net_addr_ip6 *px, u32 asn)
{
  struct net_addr_roa6 n = NET_ADDR_ROA6(px->prefix, px->pxlen, 0, 0);
  struct fib_node *fn;
  int anything = 0;

  while (1)
  {
    for (fn = fib_get_chain(&tab->fib, (net_addr *) &n); fn; fn = fn->next)
    {
      net_addr_roa6 *roa = (void *) fn->addr;
      net *r = fib_node_to_user(&tab->fib, fn);

      if (net_equal_prefix_roa6(roa, &n) && r->routes && rte_is_valid(&r->routes->rte))
      {
	anything = 1;
	if (asn && (roa->asn == asn) && (roa->max_pxlen >= px->pxlen))
	  return ROA_VALID;
      }
    }

    if (n.pxlen == 0)
      break;

    n.pxlen--;
    ip6_clrbit(&n.prefix, n.pxlen);
  }

  return anything ? ROA_INVALID : ROA_UNKNOWN;
}

/**
 * roa_check - check validity of route origination in a ROA table
 * @tab: ROA table
 * @n: network prefix to check
 * @asn: AS number of network prefix
 *
 * Implements RFC 6483 route validation for the given network prefix. The
 * procedure is to find all candidate ROAs - ROAs whose prefixes cover the given
 * network prefix. If there is no candidate ROA, return ROA_UNKNOWN. If there is
 * a candidate ROA with matching ASN and maxlen field greater than or equal to
 * the given prefix length, return ROA_VALID. Otherwise, return ROA_INVALID. If
 * caller cannot determine origin AS, 0 could be used (in that case ROA_VALID
 * cannot happen). Table @tab must have type NET_ROA4 or NET_ROA6, network @n
 * must have type NET_IP4 or NET_IP6, respectively.
 */
int
net_roa_check(rtable *tab, const net_addr *n, u32 asn)
{
  if ((tab->addr_type == NET_ROA4) && (n->type == NET_IP4))
  {
    if (tab->trie)
      return net_roa_check_ip4_trie(tab, (const net_addr_ip4 *) n, asn);
    else
      return net_roa_check_ip4_fib (tab, (const net_addr_ip4 *) n, asn);
  }
  else if ((tab->addr_type == NET_ROA6) && (n->type == NET_IP6))
  {
    if (tab->trie)
      return net_roa_check_ip6_trie(tab, (const net_addr_ip6 *) n, asn);
    else
      return net_roa_check_ip6_fib (tab, (const net_addr_ip6 *) n, asn);
  }
  else
    return ROA_UNKNOWN;	/* Should not happen */
}

/**
 * rte_find - find a route
 * @net: network node
 * @src: route source
 *
 * The rte_find() function returns a pointer to a route for destination @net
 * which is from route source @src. List end pointer is returned if no route is found.
 */
static struct rte_storage **
rte_find(net *net, struct rte_src *src)
{
  struct rte_storage **e = &net->routes;

  while ((*e) && (*e)->rte.src != src)
    e = &(*e)->next;

  return e;
}


struct rte_storage *
rte_store(const rte *r, net *net, rtable *tab)
{
  struct rte_storage *e = sl_alloc(tab->rte_slab);

  e->rte = *r;
  e->rte.net = net->n.addr;

  rt_lock_source(e->rte.src);

  if (e->rte.attrs->cached)
    e->rte.attrs = rta_clone(e->rte.attrs);
  else
    e->rte.attrs = rta_lookup(e->rte.attrs);

  return e;
}

/**
 * rte_free - delete a &rte
 * @e: &struct rte_storage to be deleted
 * @tab: the table which the rte belongs to
 *
 * rte_free() deletes the given &rte from the routing table it's linked to.
 */

void
rte_free(struct rte_storage *e)
{
  rt_unlock_source(e->rte.src);
  rta_free(e->rte.attrs);
  sl_free(e);
}

static int				/* Actually better or at least as good as */
rte_better(rte *new, rte *old)
{
  int (*better)(rte *, rte *);

  if (!rte_is_valid(old))
    return 1;
  if (!rte_is_valid(new))
    return 0;

  u32 np = rt_get_preference(new);
  u32 op = rt_get_preference(old);

  if (np > op)
    return 1;
  if (np < op)
    return 0;
  if (new->src->proto->proto != old->src->proto->proto)
    {
      /*
       *  If the user has configured protocol preferences, so that two different protocols
       *  have the same preference, try to break the tie by comparing addresses. Not too
       *  useful, but keeps the ordering of routes unambiguous.
       */
      return new->src->proto->proto > old->src->proto->proto;
    }
  if (better = new->src->proto->rte_better)
    return better(new, old);
  return 0;
}

static int
rte_mergable(rte *pri, rte *sec)
{
  int (*mergable)(rte *, rte *);

  if (!rte_is_valid(pri) || !rte_is_valid(sec))
    return 0;

  if (rt_get_preference(pri) != rt_get_preference(sec))
    return 0;

  if (pri->src->proto->proto != sec->src->proto->proto)
    return 0;

  if (mergable = pri->src->proto->rte_mergable)
    return mergable(pri, sec);

  return 0;
}

static void
rte_trace(const char *name, const rte *e, int dir, const char *msg)
{
  log(L_TRACE "%s %c %s %N %uL %uG %s",
      name, dir, msg, e->net, e->src->private_id, e->src->global_id,
      rta_dest_name(e->attrs->dest));
}

static inline void
channel_rte_trace_in(uint flag, struct channel *c, const rte *e, const char *msg)
{
  if ((c->debug & flag) || (c->proto->debug & flag))
    rte_trace(c->in_req.name, e, '>', msg);
}

static inline void
channel_rte_trace_out(uint flag, struct channel *c, const rte *e, const char *msg)
{
  if ((c->debug & flag) || (c->proto->debug & flag))
    rte_trace(c->out_req.name, e, '<', msg);
}

static inline void
rt_rte_trace_in(uint flag, struct rt_import_request *req, const rte *e, const char *msg)
{
  if (req->trace_routes & flag)
    rte_trace(req->name, e, '>', msg);
}

#if 0
// seems to be unused at all
static inline void
rt_rte_trace_out(uint flag, struct rt_export_request *req, const rte *e, const char *msg)
{
  if (req->trace_routes & flag)
    rte_trace(req->name, e, '<', msg);
}
#endif

static uint
rte_feed_count(net *n)
{
  uint count = 0;
  for (struct rte_storage *e = n->routes; e; e = e->next)
    if (rte_is_valid(RTE_OR_NULL(e)))
      count++;
  return count;
}

static void
rte_feed_obtain(net *n, struct rte **feed, uint count)
{
  uint i = 0;
  for (struct rte_storage *e = n->routes; e; e = e->next)
    if (rte_is_valid(RTE_OR_NULL(e)))
    {
      ASSERT_DIE(i < count);
      feed[i++] = &e->rte;
    }
  ASSERT_DIE(i == count);
}

static rte *
export_filter(struct channel *c, rte *rt, int silent)
{
  struct proto *p = c->proto;
  const struct filter *filter = c->out_filter;
  struct channel_export_stats *stats = &c->export_stats;

  /* Do nothing if we have already rejected the route */
  if (silent && bmap_test(&c->export_reject_map, rt->id))
    goto reject_noset;

  int v = p->preexport ? p->preexport(c, rt) : 0;
  if (v < 0)
    {
      if (silent)
	goto reject_noset;

      stats->updates_rejected++;
      if (v == RIC_REJECT)
	channel_rte_trace_out(D_FILTERS, c, rt, "rejected by protocol");
      goto reject_noset;

    }
  if (v > 0)
    {
      if (!silent)
	channel_rte_trace_out(D_FILTERS, c, rt, "forced accept by protocol");
      goto accept;
    }

  v = filter && ((filter == FILTER_REJECT) ||
		 (f_run(filter, rt,
			(silent ? FF_SILENT : 0)) > F_ACCEPT));
  if (v)
    {
      if (silent)
	goto reject;

      stats->updates_filtered++;
      channel_rte_trace_out(D_FILTERS, c, rt, "filtered out");
      goto reject;
    }

 accept:
  /* We have accepted the route */
  bmap_clear(&c->export_reject_map, rt->id);
  return rt;

 reject:
  /* We have rejected the route by filter */
  bmap_set(&c->export_reject_map, rt->id);

reject_noset:
  /* Discard temporary rte */
  return NULL;
}

static void
do_rt_notify(struct channel *c, const net_addr *net, rte *new, const rte *old)
{
  struct proto *p = c->proto;
  struct channel_export_stats *stats = &c->export_stats;

  if (c->refeeding && new)
    c->refeed_count++;

  if (!old && new)
    if (CHANNEL_LIMIT_PUSH(c, OUT))
    {
      stats->updates_rejected++;
      channel_rte_trace_out(D_FILTERS, c, new, "rejected [limit]");
      return;
    }

  if (!new && old)
    CHANNEL_LIMIT_POP(c, OUT);

  /* Apply export table */
  struct rte_storage *old_exported = NULL;
  if (c->out_table)
  {
    if (!rte_update_out(c, net, new, old, &old_exported))
    {
      channel_rte_trace_out(D_ROUTES, c, new, "idempotent");
      return;
    }
  }

  if (new)
    stats->updates_accepted++;
  else
    stats->withdraws_accepted++;

  if (old)
    bmap_clear(&c->export_map, old->id);

  if (new)
    bmap_set(&c->export_map, new->id);

  if (p->debug & D_ROUTES)
  {
    if (new && old)
      channel_rte_trace_out(D_ROUTES, c, new, "replaced");
    else if (new)
      channel_rte_trace_out(D_ROUTES, c, new, "added");
    else if (old)
      channel_rte_trace_out(D_ROUTES, c, old, "removed");
  }

  p->rt_notify(p, c, net, new, old_exported ? &old_exported->rte : old);

  if (c->out_table && old_exported)
    rte_free(old_exported);
}

static void
rt_notify_basic(struct channel *c, const net_addr *net, rte *new, rte *old)
{
  if (new)
    new = export_filter(c, new, 0);

  if (old && !bmap_test(&c->export_map, old->id))
    old = NULL;

  if (!new && !old)
    return;

  do_rt_notify(c, net, new, old);
}

void
rt_notify_accepted(struct rt_export_request *req, const net_addr *n, struct rt_pending_export *rpe,
    struct rte **feed, uint count)
{
  struct channel *c = SKIP_BACK(struct channel, out_req, req);

  rte nb0, *new_best = NULL;
  const rte *old_best = NULL;

  for (uint i = 0; i < count; i++)
  {
    if (!rte_is_valid(feed[i]))
      continue;

    /* Has been already rejected, won't bother with it */
    if (!c->refeeding && bmap_test(&c->export_reject_map, feed[i]->id))
      continue;

    /* Previously exported */
    if (!old_best && bmap_test(&c->export_map, feed[i]->id))
    {
      /* is still best */
      if (!new_best)
      {
	DBG("rt_notify_accepted: idempotent\n");
	goto done;
      }

      /* is superseded */
      old_best = feed[i];
      break;
    }

    /* Have no new best route yet */
    if (!new_best)
    {
      /* Try this route not seen before */
      nb0 = *feed[i];
      new_best = export_filter(c, &nb0, 0);
      DBG("rt_notify_accepted: checking route id %u: %s\n", feed[i]->id, new_best ? "ok" : "no");
    }
  }

  /* Check obsolete routes for previously exported */
  if (!old_best)
    if (rpe && rpe->old && bmap_test(&c->export_map, rpe->old->rte.id))
      old_best = &rpe->old->rte;

/*    for (; rpe; rpe = atomic_load_explicit(&rpe->next, memory_order_relaxed))
    {
      if (rpe->old && bmap_test(&hook->accept_map, rpe->old->id))
      {
	old_best = &rpe->old.rte;
	break;
      }

      if (rpe == rpe_last)
	break;
    }
    */

  /* Nothing to export */
  if (!new_best && !old_best)
  {
    DBG("rt_notify_accepted: nothing to export\n");
    goto done;
  }

  do_rt_notify(c, n, new_best, old_best);

done:
  /* Drop the old stored rejection if applicable.
   * new->id == old->id happens when updating hostentries. */
  if (rpe && rpe->old && (!rpe->new || (rpe->new->rte.id != rpe->old->rte.id)))
    bmap_clear(&c->export_reject_map, rpe->old->rte.id);
}


static struct nexthop *
nexthop_merge_rta(struct nexthop *nhs, rta *a, linpool *pool, int max)
{
  return nexthop_merge(nhs, &(a->nh), 1, 0, max, pool);
}

rte *
rt_export_merged(struct channel *c, struct rte **feed, uint count, linpool *pool, int silent)
{
  _Thread_local static rte rloc;

  // struct proto *p = c->proto;
  struct nexthop *nhs = NULL;
  rte *best0 = feed[0];
  rte *best = NULL;

  if (!rte_is_valid(best0))
    return NULL;

  /* Already rejected, no need to re-run the filter */
  if (!c->refeeding && bmap_test(&c->export_reject_map, best0->id))
    return NULL;

  rloc = *best0;
  best = export_filter(c, &rloc, silent);

  if (!best)
    /* Best route doesn't pass the filter */
    return NULL;

  if (!rte_is_reachable(best))
    /* Unreachable routes can't be merged */
    return best;

  for (uint i = 1; i < count; i++)
  {
    if (!rte_mergable(best0, feed[i]))
      continue;

    rte tmp0 = *feed[i];
    rte *tmp = export_filter(c, &tmp0, 1);

    if (!tmp || !rte_is_reachable(tmp))
      continue;

    nhs = nexthop_merge_rta(nhs, tmp->attrs, pool, c->merge_limit);
  }

  if (nhs)
  {
    nhs = nexthop_merge_rta(nhs, best->attrs, pool, c->merge_limit);

    if (nhs->next)
    {
      best->attrs = rta_cow(best->attrs, pool);
      nexthop_link(best->attrs, nhs);
    }
  }

  return best;
}

void
rt_notify_merged(struct rt_export_request *req, const net_addr *n, struct rt_pending_export *rpe,
    struct rte **feed, uint count)
{
  struct channel *c = SKIP_BACK(struct channel, out_req, req);

  // struct proto *p = c->proto;

#if 0 /* TODO: Find whether this check is possible when processing multiple changes at once. */
  /* Check whether the change is relevant to the merged route */
  if ((new_best == old_best) &&
      (new_changed != old_changed) &&
      !rte_mergable(new_best, new_changed) &&
      !rte_mergable(old_best, old_changed))
    return;
#endif

  rte *old_best = NULL;
  /* Find old best route */
  for (uint i = 0; i < count; i++)
    if (bmap_test(&c->export_map, feed[i]->id))
    {
      old_best = feed[i];
      break;
    }

  /* Check obsolete routes for previously exported */
  if (!old_best)
    if (rpe && rpe->old && bmap_test(&c->export_map, rpe->old->rte.id))
      old_best = &rpe->old->rte;

/*    for (; rpe; rpe = atomic_load_explicit(&rpe->next, memory_order_relaxed))
    {
      if (rpe->old && bmap_test(&hook->accept_map, rpe->old->id))
      {
	old_best = &rpe->old.rte;
	break;
      }

      if (rpe == rpe_last)
	break;
    }
    */

  /* Prepare new merged route */
  rte *new_merged = count ? rt_export_merged(c, feed, count, rte_update_pool, 0) : NULL;

  if (new_merged || old_best)
    do_rt_notify(c, n, new_merged, old_best);

  /* Drop the old stored rejection if applicable.
   * new->id == old->id happens when updating hostentries. */
  if (rpe && rpe->old && (!rpe->new || (rpe->new->rte.id != rpe->old->rte.id)))
    bmap_clear(&c->export_reject_map, rpe->old->rte.id);
}

void
rt_notify_optimal(struct rt_export_request *req, const net_addr *net, struct rt_pending_export *rpe)
{
  struct channel *c = SKIP_BACK(struct channel, out_req, req);
  rte n0;

  if (rpe->new_best != rpe->old_best)
    rt_notify_basic(c, net, RTE_COPY(rpe->new_best, &n0), RTE_OR_NULL(rpe->old_best));

  /* Drop the old stored rejection if applicable.
   * new->id == old->id happens when updating hostentries. */
  if (rpe->old && (!rpe->new || (rpe->new->rte.id != rpe->old->rte.id)))
    bmap_clear(&c->export_reject_map, rpe->old->rte.id);
}

void
rt_notify_any(struct rt_export_request *req, const net_addr *net, struct rt_pending_export *rpe)
{
  struct channel *c = SKIP_BACK(struct channel, out_req, req);
  rte n0;

  if (rpe->new != rpe->old)
    rt_notify_basic(c, net, RTE_COPY(rpe->new, &n0), RTE_OR_NULL(rpe->old));

  /* Drop the old stored rejection if applicable.
   * new->id == old->id happens when updating hostentries. */
  if (rpe->old && (!rpe->new || (rpe->new->rte.id != rpe->old->rte.id)))
    bmap_clear(&c->export_reject_map, rpe->old->rte.id);
}

void
rt_feed_any(struct rt_export_request *req, const net_addr *net, struct rt_pending_export *rpe UNUSED, rte **feed, uint count)
{
  struct channel *c = SKIP_BACK(struct channel, out_req, req);

  for (uint i=0; i<count; i++)
  {
    rte n0 = *feed[i];
    rt_notify_basic(c, net, &n0, NULL);
  }
}

/**
 * rte_announce - announce a routing table change
 * @tab: table the route has been added to
 * @net: network in question
 * @new: the new or changed route
 * @old: the previous route replaced by the new one
 * @new_best: the new best route for the same network
 * @old_best: the previous best route for the same network
 *
 * This function gets a routing table update and announces it to all protocols
 * that are connected to the same table by their channels.
 *
 * There are two ways of how routing table changes are announced. First, there
 * is a change of just one route in @net (which may caused a change of the best
 * route of the network). In this case @new and @old describes the changed route
 * and @new_best and @old_best describes best routes. Other routes are not
 * affected, but in sorted table the order of other routes might change.
 *
 * The function announces the change to all associated channels. For each
 * channel, an appropriate preprocessing is done according to channel &ra_mode.
 * For example, %RA_OPTIMAL channels receive just changes of best routes.
 *
 * In general, we first call preexport() hook of a protocol, which performs
 * basic checks on the route (each protocol has a right to veto or force accept
 * of the route before any filter is asked). Then we consult an export filter
 * of the channel and verify the old route in an export map of the channel.
 * Finally, the rt_notify() hook of the protocol gets called.
 *
 * Note that there are also calls of rt_notify() hooks due to feed, but that is
 * done outside of scope of rte_announce().
 */
static void
rte_announce(rtable *tab, net *net, struct rte_storage *new, struct rte_storage *old,
	     struct rte_storage *new_best, struct rte_storage *old_best)
{
  if (!rte_is_valid(RTE_OR_NULL(new)))
    new = NULL;

  if (!rte_is_valid(RTE_OR_NULL(old)))
    old = NULL;

  if (!rte_is_valid(RTE_OR_NULL(new_best)))
    new_best = NULL;

  if (!rte_is_valid(RTE_OR_NULL(old_best)))
    old_best = NULL;

  if (!new && !old && !new_best && !old_best)
    return;

  if (new_best != old_best)
  {
    if (new_best)
      new_best->rte.sender->stats.pref++;
    if (old_best)
      old_best->rte.sender->stats.pref--;

    if (tab->hostcache)
      rt_notify_hostcache(tab, net);

    if (!EMPTY_LIST(tab->flowspec_links))
      rt_flowspec_notify(tab, net);
  }

  rt_schedule_notify(tab);

  struct rt_pending_export rpe = { .new = new, .old = old, .new_best = new_best, .old_best = old_best };
  uint count = rte_feed_count(net);
  rte **feed = NULL;
  if (count)
  {
    feed = alloca(count * sizeof(rte *));
    rte_feed_obtain(net, feed, count);
  }

  struct rt_export_hook *eh;
  WALK_LIST(eh, tab->exports)
  {
    if (eh->export_state == TES_STOP)
      continue;

    if (new)
      eh->stats.updates_received++;
    else
      eh->stats.withdraws_received++;

    if (eh->req->export_one)
      eh->req->export_one(eh->req, net->n.addr, &rpe);
    else if (eh->req->export_bulk)
      eh->req->export_bulk(eh->req, net->n.addr, &rpe, feed, count);
    else
      bug("Export request must always provide an export method");
  }
}

static inline int
rte_validate(struct channel *ch, rte *e)
{
  int c;
  const net_addr *n = e->net;

  if (!net_validate(n))
  {
    log(L_WARN "Ignoring bogus prefix %N received via %s",
	n, ch->proto->name);
    return 0;
  }

  /* FIXME: better handling different nettypes */
  c = !net_is_flow(n) ?
    net_classify(n): (IADDR_HOST | SCOPE_UNIVERSE);
  if ((c < 0) || !(c & IADDR_HOST) || ((c & IADDR_SCOPE_MASK) <= SCOPE_LINK))
  {
    log(L_WARN "Ignoring bogus route %N received via %s",
	n, ch->proto->name);
    return 0;
  }

  if (net_type_match(n, NB_DEST) == !e->attrs->dest)
  {
    /* Exception for flowspec that failed validation */
    if (net_is_flow(n) && (e->attrs->dest == RTD_UNREACHABLE))
      return 1;

    log(L_WARN "Ignoring route %N with invalid dest %d received via %s",
	n, e->attrs->dest, ch->proto->name);
    return 0;
  }

  if ((e->attrs->dest == RTD_UNICAST) && !nexthop_is_sorted(&(e->attrs->nh)))
  {
    log(L_WARN "Ignoring unsorted multipath route %N received via %s",
	n, ch->proto->name);
    return 0;
  }

  return 1;
}

static int
rte_same(rte *x, rte *y)
{
  /* rte.flags are not checked, as they are mostly internal to rtable */
  return
    x->attrs == y->attrs &&
    x->pflags == y->pflags &&
    x->src == y->src &&
    rte_is_filtered(x) == rte_is_filtered(y);
}

static inline int rte_is_ok(rte *e) { return e && !rte_is_filtered(e); }

static void
rte_recalculate(struct rt_import_hook *c, net *net, rte *new, struct rte_src *src)
{
  struct rt_import_request *req = c->req;
  struct rtable *table = c->table;
  struct rt_import_stats *stats = &c->stats;
  struct rte_storage *old_best_stored = net->routes, *old_stored = NULL;
  rte *old_best = old_best_stored ? &old_best_stored->rte : NULL;
  rte *old = NULL;

  /* Find and remove original route from the same protocol */
  struct rte_storage **before_old = rte_find(net, src);

  if (*before_old)
    {
      old = &(old_stored = (*before_old))->rte;

      /* If there is the same route in the routing table but from
       * a different sender, then there are two paths from the
       * source protocol to this routing table through transparent
       * pipes, which is not allowed.
       * We log that and ignore the route. */
      if (old->sender != c)
	{
	  if (!old->generation && !new->generation)
	    bug("Two protocols claim to author a route with the same rte_src in table %s: %N %s/%u:%u",
		c->table->name, net->n.addr, old->src->proto->name, old->src->private_id, old->src->global_id);

	  log_rl(&table->rl_pipe, L_ERR "Route source collision in table %s: %N %s/%u:%u",
		c->table->name, net->n.addr, old->src->proto->name, old->src->private_id, old->src->global_id);
	}

	  if (new && rte_same(old, new))
	    {
	      /* No changes, ignore the new route and refresh the old one */

	      old->flags &= ~(REF_STALE | REF_DISCARD | REF_MODIFY);

	      if (!rte_is_filtered(new))
		{
		  stats->updates_ignored++;
		  rt_rte_trace_in(D_ROUTES, req, new, "ignored");
		}
	  }

	*before_old = (*before_old)->next;
	table->rt_count--;
    }

  if (!old && !new)
    {
      stats->withdraws_ignored++;
      return;
    }

  if (req->preimport)
    new = req->preimport(req, new, old);

  int new_ok = rte_is_ok(new);
  int old_ok = rte_is_ok(old);

  if (new_ok)
    stats->updates_accepted++;
  else if (old_ok)
    stats->withdraws_accepted++;
  else
    stats->withdraws_ignored++;

  if (old_ok || new_ok)
    table->last_rt_change = current_time();

  struct rte_storage *new_stored = new ? rte_store(new, net, table) : NULL;

  if (table->config->sorted)
    {
      /* If routes are sorted, just insert new route to appropriate position */
      if (new_stored)
	{
	  struct rte_storage **k;
	  if ((before_old != &net->routes) && !rte_better(new, &SKIP_BACK(struct rte_storage, next, before_old)->rte))
	    k = before_old;
	  else
	    k = &net->routes;

	  for (; *k; k=&(*k)->next)
	    if (rte_better(new, &(*k)->rte))
	      break;

	  new_stored->next = *k;
	  *k = new_stored;

	  table->rt_count++;
	}
    }
  else
    {
      /* If routes are not sorted, find the best route and move it on
	 the first position. There are several optimized cases. */

      if (src->proto->rte_recalculate &&
	  src->proto->rte_recalculate(table, net, new_stored ? &new_stored->rte : NULL, old, old_best))
	goto do_recalculate;

      if (new_stored && rte_better(&new_stored->rte, old_best))
	{
	  /* The first case - the new route is cleary optimal,
	     we link it at the first position */

	  new_stored->next = net->routes;
	  net->routes = new_stored;

	  table->rt_count++;
	}
      else if (old == old_best)
	{
	  /* The second case - the old best route disappeared, we add the
	     new route (if we have any) to the list (we don't care about
	     position) and then we elect the new optimal route and relink
	     that route at the first position and announce it. New optimal
	     route might be NULL if there is no more routes */

	do_recalculate:
	  /* Add the new route to the list */
	  if (new_stored)
	    {
	      new_stored->next = *before_old;
	      *before_old = new_stored;

	      table->rt_count++;
	    }

	  /* Find a new optimal route (if there is any) */
	  if (net->routes)
	    {
	      struct rte_storage **bp = &net->routes;
	      for (struct rte_storage **k=&(*bp)->next; *k; k=&(*k)->next)
		if (rte_better(&(*k)->rte, &(*bp)->rte))
		  bp = k;

	      /* And relink it */
	      struct rte_storage *best = *bp;
	      *bp = best->next;
	      best->next = net->routes;
	      net->routes = best;
	    }
	}
      else if (new_stored)
	{
	  /* The third case - the new route is not better than the old
	     best route (therefore old_best != NULL) and the old best
	     route was not removed (therefore old_best == net->routes).
	     We just link the new route to the old/last position. */

	  new_stored->next = *before_old;
	  *before_old = new_stored;

	  table->rt_count++;
	}
      /* The fourth (empty) case - suboptimal route was removed, nothing to do */
    }

  if (new_stored)
    {
      new_stored->rte.lastmod = current_time();

      if (!old)
        {
	  new_stored->rte.id = hmap_first_zero(&table->id_map);
	  hmap_set(&table->id_map, new_stored->rte.id);
	}
      else
	new_stored->rte.id = old->id;
    }

  /* Log the route change */
  if (new_ok)
    rt_rte_trace_in(D_ROUTES, req, &new_stored->rte, new_stored == net->routes ? "added [best]" : "added");
  else if (old_ok)
    {
      if (old != old_best)
	rt_rte_trace_in(D_ROUTES, req, old, "removed");
      else if (net->routes && rte_is_ok(&net->routes->rte))
	rt_rte_trace_in(D_ROUTES, req, old, "removed [replaced]");
      else
	rt_rte_trace_in(D_ROUTES, req, old, "removed [sole]");
    }

  /* Propagate the route change */
  rte_announce(table, net, new_stored, old_stored,
      net->routes, old_best_stored);

  if (!net->routes &&
      (table->gc_counter++ >= table->config->gc_max_ops) &&
      (table->gc_time + table->config->gc_min_time <= current_time()))
    rt_schedule_prune(table);

#if 0
  /* Enable and reimplement these callbacks if anybody wants to use them */
  if (old_ok && p->rte_remove)
    p->rte_remove(net, old);
  if (new_ok && p->rte_insert)
    p->rte_insert(net, &new_stored->rte);
#endif

  if (old)
    {
      if (!new_stored)
	hmap_clear(&table->id_map, old->id);

      rte_free(old_stored);
    }
}

static int rte_update_nest_cnt;		/* Nesting counter to allow recursive updates */

static inline void
rte_update_lock(void)
{
  rte_update_nest_cnt++;
}

static inline void
rte_update_unlock(void)
{
  if (!--rte_update_nest_cnt)
    lp_flush(rte_update_pool);
}

rte *
channel_preimport(struct rt_import_request *req, rte *new, rte *old)
{
  struct channel *c = SKIP_BACK(struct channel, in_req, req);

  if (new && !old)
    if (CHANNEL_LIMIT_PUSH(c, RX))
      return NULL;

  if (!new && old)
    CHANNEL_LIMIT_POP(c, RX);

  int new_in = new && !rte_is_filtered(new);
  int old_in = old && !rte_is_filtered(old);

  if (new_in && !old_in)
    if (CHANNEL_LIMIT_PUSH(c, IN))
      if (c->in_keep_filtered)
      {
	new->flags |= REF_FILTERED;
	return new;
      }
      else
	return NULL;

  if (!new_in && old_in)
    CHANNEL_LIMIT_POP(c, IN);

  return new;
}

static void rte_update_direct(struct channel *c, const net_addr *n, rte *new, struct rte_src *src);

void
rte_update(struct channel *c, const net_addr *n, rte *new, struct rte_src *src)
{
  if (!c->in_req.hook)
    return;

  ASSERT(c->channel_state == CS_UP);

  if (c->in_table && !rte_update_in(c, n, new, src))
    return;

  return rte_update_direct(c, n, new, src);
}

static void
rte_update_direct(struct channel *c, const net_addr *n, rte *new, struct rte_src *src)
{
  const struct filter *filter = c->in_filter;
  struct channel_import_stats *stats = &c->import_stats;

  rte_update_lock();
  if (new)
    {
      new->net = n;

      int fr;

      stats->updates_received++;
      if (!rte_validate(c, new))
	{
	  channel_rte_trace_in(D_FILTERS, c, new, "invalid");
	  stats->updates_invalid++;
	  new = NULL;
	}
      else if ((filter == FILTER_REJECT) ||
	((fr = f_run(filter, new, 0)) > F_ACCEPT))
	{
	  stats->updates_filtered++;
	  channel_rte_trace_in(D_FILTERS, c, new, "filtered out");

	  if (c->in_keep_filtered)
	    new->flags |= REF_FILTERED;
	  else
	    new = NULL;
	}
    }
  else
    stats->withdraws_received++;

  rte_import(&c->in_req, n, new, src);

  rte_update_unlock();
}

void
rte_import(struct rt_import_request *req, const net_addr *n, rte *new, struct rte_src *src)
{
  struct rt_import_hook *hook = req->hook;
  if (!hook)
    return;

  net *nn;
  if (new)
    {
      /* Use the actual struct network, not the dummy one */
      nn = net_get(hook->table, n);
      new->net = nn->n.addr;
      new->sender = hook;
    }
  else if (!(nn = net_find(hook->table, n)))
    {
      req->hook->stats.withdraws_ignored++;
      return;
    }

  /* And recalculate the best route */
  rte_recalculate(hook, nn, new, src);
}

/* Independent call to rte_announce(), used from next hop
   recalculation, outside of rte_update(). new must be non-NULL */
static inline void
rte_announce_i(rtable *tab, net *net, struct rte_storage *new, struct rte_storage *old,
	       struct rte_storage *new_best, struct rte_storage *old_best)
{
  rte_update_lock();
  rte_announce(tab, net, new, old, new_best, old_best);
  rte_update_unlock();
}

static inline void
rte_discard(net *net, rte *old)	/* Non-filtered route deletion, used during garbage collection */
{
  rte_update_lock();
  rte_recalculate(old->sender, net, NULL, old->src);
  rte_update_unlock();
}

/* Modify existing route by protocol hook, used for long-lived graceful restart */
static inline void
rte_modify(net *net, rte *old)
{
  rte_update_lock();

  rte *new = old->sender->req->rte_modify(old, rte_update_pool);
  if (new != old)
  {
    if (new)
      new->flags = old->flags & ~REF_MODIFY;

    rte_recalculate(old->sender, net, new, old->src);
  }

  rte_update_unlock();
}

/* Check rtable for best route to given net whether it would be exported do p */
int
rt_examine(rtable *t, net_addr *a, struct channel *c, const struct filter *filter)
{
  net *n = net_find(t, a);

  if (!n || !rte_is_valid(RTE_OR_NULL(n->routes)))
    return 0;

  rte rt = n->routes->rte;

  rte_update_lock();

  /* Rest is stripped down export_filter() */
  int v = c->proto->preexport ? c->proto->preexport(c, &rt) : 0;
  if (v == RIC_PROCESS)
    v = (f_run(filter, &rt, FF_SILENT) <= F_ACCEPT);

  rte_update_unlock();

  return v > 0;
}

static void
rt_export_stopped(void *data)
{
  struct rt_export_hook *hook = data;
  rtable *tab = hook->table;

  /* Unlist */
  rem_node(&hook->n);

  /* Reporting the channel as stopped. */
  hook->stopped(hook->req);

  /* Freeing the hook together with its coroutine. */
  rfree(hook->pool);
  rt_unlock_table(tab);

  DBG("Export hook %p in table %s finished uc=%u\n", hook, tab->name, tab->use_count);
}


static inline void
rt_set_import_state(struct rt_import_hook *hook, u8 state)
{
  hook->last_state_change = current_time();
  hook->import_state = state;

  if (hook->req->log_state_change)
    hook->req->log_state_change(hook->req, state);
}

static inline void
rt_set_export_state(struct rt_export_hook *hook, u8 state)
{
  hook->last_state_change = current_time();
  hook->export_state = state;

  if (hook->req->log_state_change)
    hook->req->log_state_change(hook->req, state);
}

void
rt_request_import(rtable *tab, struct rt_import_request *req)
{
  rt_lock_table(tab);

  struct rt_import_hook *hook = req->hook = mb_allocz(tab->rp, sizeof(struct rt_import_hook));

  DBG("Lock table %s for import %p req=%p uc=%u\n", tab->name, hook, req, tab->use_count);

  hook->req = req;
  hook->table = tab;

  rt_set_import_state(hook, TIS_UP);

  hook->n = (node) {};
  add_tail(&tab->imports, &hook->n);
}

void
rt_stop_import(struct rt_import_request *req, void (*stopped)(struct rt_import_request *))
{
  ASSERT_DIE(req->hook);
  struct rt_import_hook *hook = req->hook;

  rt_schedule_prune(hook->table);

  rt_set_import_state(hook, TIS_STOP);

  hook->stopped = stopped;
}

void
rt_request_export(rtable *tab, struct rt_export_request *req)
{
  rt_lock_table(tab);

  pool *p = rp_new(tab->rp, "Export hook");
  struct rt_export_hook *hook = req->hook = mb_allocz(p, sizeof(struct rt_export_hook));
  hook->pool = p;
  hook->lp = lp_new_default(p);
  
  hook->req = req;
  hook->table = tab;

  /* stats zeroed by mb_allocz */

  rt_set_export_state(hook, TES_HUNGRY);

  hook->n = (node) {};
  add_tail(&tab->exports, &hook->n);

  FIB_ITERATE_INIT(&hook->feed_fit, &tab->fib);

  DBG("New export hook %p req %p in table %s uc=%u\n", hook, req, tab->name, tab->use_count);

  rt_set_export_state(hook, TES_FEEDING);

  hook->event = ev_new_init(p, rt_feed_channel, hook);
  ev_schedule_work(hook->event);
}

void
rt_stop_export(struct rt_export_request *req, void (*stopped)(struct rt_export_request *))
{
  ASSERT_DIE(req->hook);
  struct rt_export_hook *hook = req->hook;

  rtable *tab = hook->table;

  /* Stop feeding */
  ev_postpone(hook->event);

  if (hook->export_state == TES_FEEDING)
    fit_get(&tab->fib, &hook->feed_fit);

  hook->event->hook = rt_export_stopped;
  hook->stopped = stopped;

  rt_set_export_state(hook, TES_STOP);
  ev_schedule(hook->event);
}

/**
 * rt_refresh_begin - start a refresh cycle
 * @t: related routing table
 * @c related channel
 *
 * This function starts a refresh cycle for given routing table and announce
 * hook. The refresh cycle is a sequence where the protocol sends all its valid
 * routes to the routing table (by rte_update()). After that, all protocol
 * routes (more precisely routes with @c as @sender) not sent during the
 * refresh cycle but still in the table from the past are pruned. This is
 * implemented by marking all related routes as stale by REF_STALE flag in
 * rt_refresh_begin(), then marking all related stale routes with REF_DISCARD
 * flag in rt_refresh_end() and then removing such routes in the prune loop.
 */
void
rt_refresh_begin(rtable *t, struct rt_import_request *req)
{
  FIB_WALK(&t->fib, net, n)
    {
      for (struct rte_storage *e = n->routes; e; e = e->next)
	if (e->rte.sender == req->hook)
	  e->rte.flags |= REF_STALE;
    }
  FIB_WALK_END;
}

/**
 * rt_refresh_end - end a refresh cycle
 * @t: related routing table
 * @c: related channel
 *
 * This function ends a refresh cycle for given routing table and announce
 * hook. See rt_refresh_begin() for description of refresh cycles.
 */
void
rt_refresh_end(rtable *t, struct rt_import_request *req)
{
  int prune = 0;

  FIB_WALK(&t->fib, net, n)
    {
      for (struct rte_storage *e = n->routes; e; e = e->next)
	if ((e->rte.sender == req->hook) && (e->rte.flags & REF_STALE))
	  {
	    e->rte.flags |= REF_DISCARD;
	    prune = 1;
	  }
    }
  FIB_WALK_END;

  if (prune)
    rt_schedule_prune(t);
}

void
rt_modify_stale(rtable *t, struct rt_import_request *req)
{
  int prune = 0;

  FIB_WALK(&t->fib, net, n)
    {
      for (struct rte_storage *e = n->routes; e; e = e->next)
	if ((e->rte.sender == req->hook) && (e->rte.flags & REF_STALE) && !(e->rte.flags & REF_FILTERED))
	  {
	    e->rte.flags |= REF_MODIFY;
	    prune = 1;
	  }
    }
  FIB_WALK_END;

  if (prune)
    rt_schedule_prune(t);
}

/**
 * rte_dump - dump a route
 * @e: &rte to be dumped
 *
 * This functions dumps contents of a &rte to debug output.
 */
void
rte_dump(struct rte_storage *e)
{
  debug("%-1N ", e->rte.net);
  debug("PF=%02x ", e->rte.pflags);
  rta_dump(e->rte.attrs);
  debug("\n");
}

/**
 * rt_dump - dump a routing table
 * @t: routing table to be dumped
 *
 * This function dumps contents of a given routing table to debug output.
 */
void
rt_dump(rtable *t)
{
  debug("Dump of routing table <%s>%s\n", t->name, t->deleted ? " (deleted)" : "");
#ifdef DEBUGGING
  fib_check(&t->fib);
#endif
  FIB_WALK(&t->fib, net, n)
    {
      for(struct rte_storage *e=n->routes; e; e=e->next)
	rte_dump(e);
    }
  FIB_WALK_END;
  debug("\n");
}

/**
 * rt_dump_all - dump all routing tables
 *
 * This function dumps contents of all routing tables to debug output.
 */
void
rt_dump_all(void)
{
  rtable *t;
  node *n;

  WALK_LIST2(t, n, routing_tables, n)
    rt_dump(t);

  WALK_LIST2(t, n, deleted_routing_tables, n)
    rt_dump(t);
}

void
rt_dump_hooks(rtable *tab)
{
  debug("Dump of hooks in routing table <%s>%s\n", tab->name, tab->deleted ? " (deleted)" : "");
  debug("  nhu_state=%u hcu_scheduled=%u use_count=%d rt_count=%u\n",
      tab->nhu_state, tab->hcu_scheduled, tab->use_count, tab->rt_count);
  debug("  last_rt_change=%t gc_time=%t gc_counter=%d prune_state=%u\n",
      tab->last_rt_change, tab->gc_time, tab->gc_counter, tab->prune_state);

  struct rt_import_hook *ih;
  WALK_LIST(ih, tab->imports)
  {
    ih->req->dump_req(ih->req);
    debug("  Import hook %p requested by %p: pref=%u"
       " last_state_change=%t import_state=%u stopped=%p\n",
       ih, ih->req, ih->stats.pref,
       ih->last_state_change, ih->import_state, ih->stopped);
  }

  struct rt_export_hook *eh;
  WALK_LIST(eh, tab->exports)
  {
    eh->req->dump_req(eh->req);
    debug("  Export hook %p requested by %p:"
       " refeed_pending=%u last_state_change=%t export_state=%u stopped=%p\n",
       eh, eh->req, eh->refeed_pending, eh->last_state_change, eh->export_state, eh->stopped);
  }
  debug("\n");
}

void
rt_dump_hooks_all(void)
{
  rtable *t;
  node *n;

  debug("Dump of all table hooks\n");

  WALK_LIST2(t, n, routing_tables, n)
    rt_dump_hooks(t);

  WALK_LIST2(t, n, deleted_routing_tables, n)
    rt_dump_hooks(t);
}

static inline void
rt_schedule_hcu(rtable *tab)
{
  if (tab->hcu_scheduled)
    return;

  tab->hcu_scheduled = 1;
  ev_schedule(tab->rt_event);
}

static inline void
rt_schedule_nhu(rtable *tab)
{
  if (tab->nhu_state == NHU_CLEAN)
    ev_schedule(tab->rt_event);

  /* state change:
   *   NHU_CLEAN   -> NHU_SCHEDULED
   *   NHU_RUNNING -> NHU_DIRTY
   */
  tab->nhu_state |= NHU_SCHEDULED;
}

void
rt_schedule_prune(rtable *tab)
{
  if (tab->prune_state == 0)
    ev_schedule(tab->rt_event);

  /* state change 0->1, 2->3 */
  tab->prune_state |= 1;
}


static void
rt_event(void *ptr)
{
  rtable *tab = ptr;

  rt_lock_table(tab);

  if (tab->hcu_scheduled)
    rt_update_hostcache(tab);

  if (tab->nhu_state)
    rt_next_hop_update(tab);

  if (tab->prune_state)
    rt_prune_table(tab);

  rt_unlock_table(tab);
}


static inline btime
rt_settled_time(rtable *tab)
{
  ASSUME(tab->base_settle_time != 0);

  return MIN(tab->last_rt_change + tab->config->min_settle_time,
	     tab->base_settle_time + tab->config->max_settle_time);
}

static void
rt_settle_timer(timer *t)
{
  rtable *tab = t->data;

  if (!tab->base_settle_time)
    return;

  btime settled_time = rt_settled_time(tab);
  if (current_time() < settled_time)
  {
    tm_set(tab->settle_timer, settled_time);
    return;
  }

  /* Settled */
  tab->base_settle_time = 0;

  struct rt_subscription *s;
  WALK_LIST(s, tab->subscribers)
    s->hook(s);
}

static void
rt_kick_settle_timer(rtable *tab)
{
  tab->base_settle_time = current_time();

  if (!tab->settle_timer)
    tab->settle_timer = tm_new_init(tab->rp, rt_settle_timer, tab, 0, 0);

  if (!tm_active(tab->settle_timer))
    tm_set(tab->settle_timer, rt_settled_time(tab));
}

static inline void
rt_schedule_notify(rtable *tab)
{
  if (EMPTY_LIST(tab->subscribers))
    return;

  if (tab->base_settle_time)
    return;

  rt_kick_settle_timer(tab);
}

void
rt_subscribe(rtable *tab, struct rt_subscription *s)
{
  s->tab = tab;
  rt_lock_table(tab);
  DBG("rt_subscribe(%s)\n", tab->name);
  add_tail(&tab->subscribers, &s->n);
}

void
rt_unsubscribe(struct rt_subscription *s)
{
  rem_node(&s->n);
  rt_unlock_table(s->tab);
}

static struct rt_flowspec_link *
rt_flowspec_find_link(rtable *src, rtable *dst)
{
  struct rt_flowspec_link *ln;
  WALK_LIST(ln, src->flowspec_links)
    if ((ln->src == src) && (ln->dst == dst))
      return ln;

  return NULL;
}

void
rt_flowspec_link(rtable *src, rtable *dst)
{
  ASSERT(rt_is_ip(src));
  ASSERT(rt_is_flow(dst));

  struct rt_flowspec_link *ln = rt_flowspec_find_link(src, dst);

  if (!ln)
  {
    rt_lock_table(src);
    rt_lock_table(dst);

    ln = mb_allocz(src->rp, sizeof(struct rt_flowspec_link));
    ln->src = src;
    ln->dst = dst;
    add_tail(&src->flowspec_links, &ln->n);
  }

  ln->uc++;
}

void
rt_flowspec_unlink(rtable *src, rtable *dst)
{
  struct rt_flowspec_link *ln = rt_flowspec_find_link(src, dst);

  ASSERT(ln && (ln->uc > 0));

  ln->uc--;

  if (!ln->uc)
  {
    rem_node(&ln->n);
    mb_free(ln);

    rt_unlock_table(src);
    rt_unlock_table(dst);
  }
}

static void
rt_flowspec_notify(rtable *src, net *net)
{
  /* Only IP tables are src links */
  ASSERT(rt_is_ip(src));

  struct rt_flowspec_link *ln;
  WALK_LIST(ln, src->flowspec_links)
  {
    rtable *dst = ln->dst;
    ASSERT(rt_is_flow(dst));

    /* No need to inspect it further if recalculation is already active */
    if ((dst->nhu_state == NHU_SCHEDULED) || (dst->nhu_state == NHU_DIRTY))
      continue;

    if (trie_match_net(dst->flowspec_trie, net->n.addr))
      rt_schedule_nhu(dst);
  }
}

static void
rt_flowspec_reset_trie(rtable *tab)
{
  linpool *lp = tab->flowspec_trie->lp;
  int ipv4 = tab->flowspec_trie->ipv4;

  lp_flush(lp);
  tab->flowspec_trie = f_new_trie(lp, 0);
  tab->flowspec_trie->ipv4 = ipv4;
}

static void
rt_free(resource *_r)
{
  rtable *r = (rtable *) _r;

  DBG("Deleting routing table %s\n", r->name);
  ASSERT_DIE(r->use_count == 0);

  if (r->internal)
    return;

  r->config->table = NULL;
  rem_node(&r->n);

  if (r->hostcache)
    rt_free_hostcache(r);

  /* Freed automagically by the resource pool
  fib_free(&r->fib);
  hmap_free(&r->id_map);
  rfree(r->rt_event);
  rfree(r->settle_timer);
  mb_free(r);
  */
}

static void
rt_res_dump(resource *_r)
{
  rtable *r = (rtable *) _r;
  debug("name \"%s\", addr_type=%s, rt_count=%u, use_count=%d\n",
      r->name, net_label[r->addr_type], r->rt_count, r->use_count);
}

static struct resclass rt_class = {
  .name = "Routing table",
  .size = sizeof(struct rtable),
  .free = rt_free,
  .dump = rt_res_dump,
  .lookup = NULL,
  .memsize = NULL,
};

rtable *
rt_setup(pool *pp, struct rtable_config *cf)
{
  pool *p = rp_newf(pp, "Routing table %s", cf->name);

  rtable *t = ralloc(p, &rt_class);
  t->rp = p;

  t->rte_slab = sl_new(p, sizeof(struct rte_storage));

  t->name = cf->name;
  t->config = cf;
  t->addr_type = cf->addr_type;

  fib_init(&t->fib, p, t->addr_type, sizeof(net), OFFSETOF(net, n), 0, NULL);

  if (cf->trie_used)
  {
    t->trie = f_new_trie(lp_new_default(p), 0);
    t->trie->ipv4 = net_val_match(t->addr_type, NB_IP4 | NB_VPN4 | NB_ROA4);

    t->fib.init = net_init_with_trie;
  }

  init_list(&t->flowspec_links);

  if (!(t->internal = cf->internal))
  {
    init_list(&t->imports);
    init_list(&t->exports);
    hmap_init(&t->id_map, p, 1024);
    hmap_set(&t->id_map, 0);

    init_list(&t->subscribers);

    t->rt_event = ev_new_init(p, rt_event, t);
    t->last_rt_change = t->gc_time = current_time();

    t->rl_pipe = (struct tbf) TBF_DEFAULT_LOG_LIMITS;

    if (rt_is_flow(t))
    {
      t->flowspec_trie = f_new_trie(lp_new_default(p), 0);
      t->flowspec_trie->ipv4 = (t->addr_type == NET_FLOW4);
    }
  }

  return t;
}

/**
 * rt_init - initialize routing tables
 *
 * This function is called during BIRD startup. It initializes the
 * routing table module.
 */
void
rt_init(void)
{
  rta_init();
  rt_table_pool = rp_new(&root_pool, "Routing tables");
  rte_update_pool = lp_new_default(rt_table_pool);
  init_list(&routing_tables);
  init_list(&deleted_routing_tables);
}


/**
 * rt_prune_table - prune a routing table
 *
 * The prune loop scans routing tables and removes routes belonging to flushing
 * protocols, discarded routes and also stale network entries. It is called from
 * rt_event(). The event is rescheduled if the current iteration do not finish
 * the table. The pruning is directed by the prune state (@prune_state),
 * specifying whether the prune cycle is scheduled or running, and there
 * is also a persistent pruning iterator (@prune_fit).
 *
 * The prune loop is used also for channel flushing. For this purpose, the
 * channels to flush are marked before the iteration and notified after the
 * iteration.
 */
static void
rt_prune_table(rtable *tab)
{
  struct fib_iterator *fit = &tab->prune_fit;
  int limit = 2000;

  struct rt_import_hook *ih;
  node *n, *x;

  DBG("Pruning route table %s\n", tab->name);
#ifdef DEBUGGING
  fib_check(&tab->fib);
#endif

  if (tab->prune_state == 0)
    return;

  if (tab->prune_state == 1)
  {
    /* Mark channels to flush */
    WALK_LIST2(ih, n, tab->imports, n)
      if (ih->import_state == TIS_STOP)
	rt_set_import_state(ih, TIS_FLUSHING);

    FIB_ITERATE_INIT(fit, &tab->fib);
    tab->prune_state = 2;

    if (tab->prune_trie)
    {
      /* Init prefix trie pruning */
      tab->trie_new = f_new_trie(lp_new_default(tab->rp), 0);
      tab->trie_new->ipv4 = tab->trie->ipv4;
    }
  }

again:
  FIB_ITERATE_START(&tab->fib, fit, net, n)
    {
    rescan:
      if (limit <= 0)
      {
	FIB_ITERATE_PUT(fit);
	ev_schedule(tab->rt_event);
	return;
      }

      for (struct rte_storage *e=n->routes; e; e=e->next)
      {
	if ((e->rte.sender->import_state == TIS_FLUSHING) || (e->rte.flags & REF_DISCARD))
	  {
	    rte_discard(n, &e->rte);
	    limit--;

	    goto rescan;
	  }

	if (e->rte.flags & REF_MODIFY)
	  {
	    rte_modify(n, &e->rte);
	    limit--;

	    goto rescan;
	  }
      }

      if (!n->routes)		/* Orphaned FIB entry */
	{
	  FIB_ITERATE_PUT(fit);
	  fib_delete(&tab->fib, n);
	  goto again;
	}

      if (tab->trie_new)
      {
	trie_add_prefix(tab->trie_new, n->n.addr, n->n.addr->pxlen, n->n.addr->pxlen);
	limit--;
      }
    }
  FIB_ITERATE_END;

#ifdef DEBUGGING
  fib_check(&tab->fib);
#endif

  tab->gc_counter = 0;
  tab->gc_time = current_time();

  /* state change 2->0, 3->1 */
  tab->prune_state &= 1;

  if (tab->trie_new)
  {
    /* Finish prefix trie pruning */

    if (!tab->trie_lock_count)
    {
      rfree(tab->trie->lp);
    }
    else
    {
      ASSERT(!tab->trie_old);
      tab->trie_old = tab->trie;
      tab->trie_old_lock_count = tab->trie_lock_count;
      tab->trie_lock_count = 0;
    }

    tab->trie = tab->trie_new;
    tab->trie_new = NULL;
    tab->prune_trie = 0;
  }
  else
  {
    /* Schedule prefix trie pruning */
    if (tab->trie && !tab->trie_old && (tab->trie->prefix_count > (2 * tab->fib.entries)))
    {
      /* state change 0->1, 2->3 */
      tab->prune_state |= 1;
      tab->prune_trie = 1;
    }
  }

  rt_prune_sources();

  /* Close flushed channels */
  WALK_LIST2_DELSAFE(ih, n, x, tab->imports, n)
    if (ih->import_state == TIS_FLUSHING)
    {
      rt_set_import_state(ih, TIS_CLEARED);
      ih->stopped(ih->req);
      rem_node(&ih->n);
      mb_free(ih);
      rt_unlock_table(tab);
    }
}

/**
 * rt_lock_trie - lock a prefix trie of a routing table
 * @tab: routing table with prefix trie to be locked
 *
 * The prune loop may rebuild the prefix trie and invalidate f_trie_walk_state
 * structures. Therefore, asynchronous walks should lock the prefix trie using
 * this function. That allows the prune loop to rebuild the trie, but postpones
 * its freeing until all walks are done (unlocked by rt_unlock_trie()).
 *
 * Return a current trie that will be locked, the value should be passed back to
 * rt_unlock_trie() for unlocking.
 *
 */
struct f_trie *
rt_lock_trie(rtable *tab)
{
  ASSERT(tab->trie);

  tab->trie_lock_count++;
  return tab->trie;
}

/**
 * rt_unlock_trie - unlock a prefix trie of a routing table
 * @tab: routing table with prefix trie to be locked
 * @trie: value returned by matching rt_lock_trie()
 *
 * Done for trie locked by rt_lock_trie() after walk over the trie is done.
 * It may free the trie and schedule next trie pruning.
 */
void
rt_unlock_trie(rtable *tab, struct f_trie *trie)
{
  ASSERT(trie);

  if (trie == tab->trie)
  {
    /* Unlock the current prefix trie */
    ASSERT(tab->trie_lock_count);
    tab->trie_lock_count--;
  }
  else if (trie == tab->trie_old)
  {
    /* Unlock the old prefix trie */
    ASSERT(tab->trie_old_lock_count);
    tab->trie_old_lock_count--;

    /* Free old prefix trie that is no longer needed */
    if (!tab->trie_old_lock_count)
    {
      rfree(tab->trie_old->lp);
      tab->trie_old = NULL;

      /* Kick prefix trie pruning that was postponed */
      if (tab->trie && (tab->trie->prefix_count > (2 * tab->fib.entries)))
      {
	tab->prune_trie = 1;
	rt_schedule_prune(tab);
      }
    }
  }
  else
    log(L_BUG "Invalid arg to rt_unlock_trie()");
}


void
rt_preconfig(struct config *c)
{
  init_list(&c->tables);

  rt_new_table(cf_get_symbol("master4"), NET_IP4);
  rt_new_table(cf_get_symbol("master6"), NET_IP6);
}


/*
 * Some functions for handing internal next hop updates
 * triggered by rt_schedule_nhu().
 */

void
rta_apply_hostentry(rta *a, struct hostentry *he, mpls_label_stack *mls)
{
  a->hostentry = he;
  a->dest = he->dest;

  ea_set_attr_u32(&a->eattrs, &ea_gen_igp_metric, 0, he->igp_metric);

  if (a->dest != RTD_UNICAST)
  {
    /* No nexthop */
no_nexthop:
    a->nh = (struct nexthop) {};
    if (mls)
    { /* Store the label stack for later changes */
      a->nh.labels_orig = a->nh.labels = mls->len;
      memcpy(a->nh.label, mls->stack, mls->len * sizeof(u32));
    }
    return;
  }

  if (((!mls) || (!mls->len)) && he->nexthop_linkable)
  { /* Just link the nexthop chain, no label append happens. */
    memcpy(&(a->nh), &(he->src->nh), nexthop_size(&(he->src->nh)));
    return;
  }

  struct nexthop *nhp = NULL, *nhr = NULL;
  int skip_nexthop = 0;

  for (struct nexthop *nh = &(he->src->nh); nh; nh = nh->next)
  {
    if (skip_nexthop)
      skip_nexthop--;
    else
    {
      nhr = nhp;
      nhp = (nhp ? (nhp->next = lp_alloc(rte_update_pool, NEXTHOP_MAX_SIZE)) : &(a->nh));
    }

    memset(nhp, 0, NEXTHOP_MAX_SIZE);
    nhp->iface = nh->iface;
    nhp->weight = nh->weight;

    if (mls)
    {
      nhp->labels = nh->labels + mls->len;
      nhp->labels_orig = mls->len;
      if (nhp->labels <= MPLS_MAX_LABEL_STACK)
      {
	memcpy(nhp->label, nh->label, nh->labels * sizeof(u32)); /* First the hostentry labels */
	memcpy(&(nhp->label[nh->labels]), mls->stack, mls->len * sizeof(u32)); /* Then the bottom labels */
      }
      else
      {
	log(L_WARN "Sum of label stack sizes %d + %d = %d exceedes allowed maximum (%d)",
	    nh->labels, mls->len, nhp->labels, MPLS_MAX_LABEL_STACK);
	skip_nexthop++;
	continue;
      }
    }
    else if (nh->labels)
    {
      nhp->labels = nh->labels;
      nhp->labels_orig = 0;
      memcpy(nhp->label, nh->label, nh->labels * sizeof(u32));
    }

    if (ipa_nonzero(nh->gw))
    {
      nhp->gw = nh->gw;			/* Router nexthop */
      nhp->flags |= (nh->flags & RNF_ONLINK);
    }
    else if (!(nh->iface->flags & IF_MULTIACCESS) || (nh->iface->flags & IF_LOOPBACK))
      nhp->gw = IPA_NONE;		/* PtP link - no need for nexthop */
    else if (ipa_nonzero(he->link))
      nhp->gw = he->link;		/* Device nexthop with link-local address known */
    else
      nhp->gw = he->addr;		/* Device nexthop with link-local address unknown */
  }

  if (skip_nexthop)
    if (nhr)
      nhr->next = NULL;
    else
    {
      a->dest = RTD_UNREACHABLE;
      log(L_WARN "No valid nexthop remaining, setting route unreachable");
      goto no_nexthop;
    }
}

static inline int
rta_next_hop_outdated(rta *a)
{
  struct hostentry *he = a->hostentry;

  if (!he)
    return 0;

  if (!he->src)
    return a->dest != RTD_UNREACHABLE;

  return (a->dest != he->dest) ||
    (ea_get_int(a->eattrs, &ea_gen_igp_metric, IGP_METRIC_UNKNOWN) != he->igp_metric) ||
    (!he->nexthop_linkable) || !nexthop_same(&(a->nh), &(he->src->nh));
}

static inline struct rte_storage *
rt_next_hop_update_rte(rtable *tab, net *n, rte *old)
{
  if (!rta_next_hop_outdated(old->attrs))
    return NULL;

  rta *a = alloca(RTA_MAX_SIZE);
  memcpy(a, old->attrs, rta_size(old->attrs));

  mpls_label_stack mls = { .len = a->nh.labels_orig };
  memcpy(mls.stack, &a->nh.label[a->nh.labels - mls.len], mls.len * sizeof(u32));

  rta_apply_hostentry(a, old->attrs->hostentry, &mls);
  a->cached = 0;

  rte e0 = *old;
  e0.attrs = a;

  return rte_store(&e0, n, tab);
}


#ifdef CONFIG_BGP

static inline int
net_flow_has_dst_prefix(const net_addr *n)
{
  ASSUME(net_is_flow(n));

  if (n->pxlen)
    return 1;

  if (n->type == NET_FLOW4)
  {
    const net_addr_flow4 *n4 = (void *) n;
    return (n4->length > sizeof(net_addr_flow4)) && (n4->data[0] == FLOW_TYPE_DST_PREFIX);
  }
  else
  {
    const net_addr_flow6 *n6 = (void *) n;
    return (n6->length > sizeof(net_addr_flow6)) && (n6->data[0] == FLOW_TYPE_DST_PREFIX);
  }
}

static inline int
rta_as_path_is_empty(rta *a)
{
  eattr *e = ea_find(a->eattrs, "bgp_path");
  return !e || (as_path_getlen(e->u.ptr) == 0);
}

static inline u32
rta_get_first_asn(rta *a)
{
  eattr *e = ea_find(a->eattrs, "bgp_path");
  u32 asn;

  return (e && as_path_get_first_regular(e->u.ptr, &asn)) ? asn : 0;
}

int
rt_flowspec_check(rtable *tab_ip, rtable *tab_flow, const net_addr *n, rta *a, int interior)
{
  ASSERT(rt_is_ip(tab_ip));
  ASSERT(rt_is_flow(tab_flow));
  ASSERT(tab_ip->trie);

  /* RFC 8955 6. a) Flowspec has defined dst prefix */
  if (!net_flow_has_dst_prefix(n))
    return 0;

  /* RFC 9117 4.1. Accept  AS_PATH is empty (fr */
  if (interior && rta_as_path_is_empty(a))
    return 1;


  /* RFC 8955 6. b) Flowspec and its best-match route have the same originator */

  /* Find flowspec dst prefix */
  net_addr dst;
  if (n->type == NET_FLOW4)
    net_fill_ip4(&dst, net4_prefix(n), net4_pxlen(n));
  else
    net_fill_ip6(&dst, net6_prefix(n), net6_pxlen(n));

  /* Find best-match BGP unicast route for flowspec dst prefix */
  net *nb = net_route(tab_ip, &dst);
  const rte *rb = nb ? &nb->routes->rte : NULL;

  /* Register prefix to trie for tracking further changes */
  int max_pxlen = (n->type == NET_FLOW4) ? IP4_MAX_PREFIX_LENGTH : IP6_MAX_PREFIX_LENGTH;
  trie_add_prefix(tab_flow->flowspec_trie, &dst, (nb ? nb->n.addr->pxlen : 0), max_pxlen);

  /* No best-match BGP route -> no flowspec */
  if (!rb || (rt_get_source_attr(rb) != RTS_BGP))
    return 0;

  /* Find ORIGINATOR_ID values */
  u32 orig_a = ea_get_int(a->eattrs, "bgp_originator_id", 0);
  u32 orig_b = ea_get_int(rb->attrs->eattrs, "bgp_originator_id", 0);

  /* Originator is either ORIGINATOR_ID (if present), or BGP neighbor address (if not) */
  if ((orig_a != orig_b) || (!orig_a && !orig_b && !ipa_equal(
	  ea_get_ip(a->eattrs, &ea_gen_from, IPA_NONE),
	  ea_get_ip(rb->attrs->eattrs, &ea_gen_from, IPA_NONE)
	  )))
    return 0;


  /* Find ASN of the best-match route, for use in next checks */
  u32 asn_b = rta_get_first_asn(rb->attrs);
  if (!asn_b)
    return 0;

  /* RFC 9117 4.2. For EBGP, flowspec and its best-match route are from the same AS */
  if (!interior && (rta_get_first_asn(a) != asn_b))
    return 0;

  /* RFC 8955 6. c) More-specific routes are from the same AS as the best-match route */
  TRIE_WALK(tab_ip->trie, subnet, &dst)
  {
    net *nc = net_find_valid(tab_ip, &subnet);
    if (!nc)
      continue;

<<<<<<< HEAD
    const rte *rc = &nc->routes->rte;
    if (rc->attrs->source != RTS_BGP)
=======
    rte *rc = nc->routes;
    if (rt_get_source_attr(rc) != RTS_BGP)
>>>>>>> 1c30b689
      return 0;

    if (rta_get_first_asn(rc->attrs) != asn_b)
      return 0;
  }
  TRIE_WALK_END;

  return 1;
}

#endif /* CONFIG_BGP */

static struct rte_storage *
rt_flowspec_update_rte(rtable *tab, net *n, rte *r)
{
#ifdef CONFIG_BGP
  if (rt_get_source_attr(r) != RTS_BGP)
    return NULL;

  struct bgp_channel *bc = (struct bgp_channel *) r->sender;
  if (!bc->base_table)
    return NULL;

  struct bgp_proto *p = (void *) r->src->proto;
  int valid = rt_flowspec_check(bc->base_table, tab, n->n.addr, r->attrs, p->is_interior);
  int dest = valid ? RTD_NONE : RTD_UNREACHABLE;

  if (dest == r->attrs->dest)
    return NULL;

  rta *a = alloca(RTA_MAX_SIZE);
  memcpy(a, r->attrs, rta_size(r->attrs));
  a->dest = dest;
  a->cached = 0;

  rte new;
  memcpy(&new, r, sizeof(rte));
  new.attrs = a;

  return rte_store(&new, n, tab);
#else
  return NULL;
#endif
}


static inline int
rt_next_hop_update_net(rtable *tab, net *n)
{
  struct rte_storage *new;
  int count = 0;
  int is_flow = net_is_flow(n->n.addr);

  struct rte_storage *old_best = n->routes;
  if (!old_best)
    return 0;

  for (struct rte_storage *e, **k = &n->routes; e = *k; k = &e->next)
    if (is_flow || rta_next_hop_outdated(e->rte.attrs))
      count++;

  if (!count)
    return 0;

  struct rte_multiupdate {
    struct rte_storage *old, *new;
  } *updates = alloca(sizeof(struct rte_multiupdate) * count);

  int pos = 0;
  for (struct rte_storage *e, **k = &n->routes; e = *k; k = &e->next)
    if (is_flow || rta_next_hop_outdated(e->rte.attrs))
      {
	struct rte_storage *new = is_flow
	  ? rt_flowspec_update_rte(tab, n, &e->rte)
	  : rt_next_hop_update_rte(tab, n, &e->rte);

	/* Call a pre-comparison hook */
	/* Not really an efficient way to compute this */
	if (e->rte.src->proto->rte_recalculate)
	  e->rte.src->proto->rte_recalculate(tab, n, &new->rte, &e->rte, &old_best->rte);

	updates[pos++] = (struct rte_multiupdate) {
	  .old = e,
	  .new = new,
	};

	/* Replace the route in the list */
	new->next = e->next;
	*k = e = new;
      }

  ASSERT_DIE(pos == count);

  /* Find the new best route */
  struct rte_storage **new_best = NULL;
  for (struct rte_storage *e, **k = &n->routes; e = *k; k = &e->next)
    {
      if (!new_best || rte_better(&e->rte, &(*new_best)->rte))
	new_best = k;
    }

  /* Relink the new best route to the first position */
  new = *new_best;
  if (new != n->routes)
    {
      *new_best = new->next;
      new->next = n->routes;
      n->routes = new;
    }

  /* Announce the changes */
  for (int i=0; i<count; i++)
  {
    _Bool nb = (new == updates[i].new), ob = (old_best == updates[i].old);
    const char *best_indicator[2][2] = { { "updated", "updated [-best]" }, { "updated [+best]", "updated [best]" } };
    rt_rte_trace_in(D_ROUTES, updates[i].new->rte.sender->req, &updates[i].new->rte, best_indicator[nb][ob]);
    rte_announce_i(tab, n, updates[i].new, updates[i].old, new, old_best);
  }

  for (int i=0; i<count; i++)
    rte_free(updates[i].old);

  return count;
}

static void
rt_next_hop_update(rtable *tab)
{
  struct fib_iterator *fit = &tab->nhu_fit;
  int max_feed = 32;

  if (tab->nhu_state == NHU_CLEAN)
    return;

  if (tab->nhu_state == NHU_SCHEDULED)
    {
      FIB_ITERATE_INIT(fit, &tab->fib);
      tab->nhu_state = NHU_RUNNING;

      if (tab->flowspec_trie)
	rt_flowspec_reset_trie(tab);
    }

  FIB_ITERATE_START(&tab->fib, fit, net, n)
    {
      if (max_feed <= 0)
	{
	  FIB_ITERATE_PUT(fit);
	  ev_schedule(tab->rt_event);
	  return;
	}
      max_feed -= rt_next_hop_update_net(tab, n);
    }
  FIB_ITERATE_END;

  /* State change:
   *   NHU_DIRTY   -> NHU_SCHEDULED
   *   NHU_RUNNING -> NHU_CLEAN
   */
  tab->nhu_state &= 1;

  if (tab->nhu_state != NHU_CLEAN)
    ev_schedule(tab->rt_event);
}


struct rtable_config *
rt_new_table(struct symbol *s, uint addr_type)
{
  /* Hack that allows to 'redefine' the master table */
  if ((s->class == SYM_TABLE) &&
      (s->table == new_config->def_tables[addr_type]) &&
      ((addr_type == NET_IP4) || (addr_type == NET_IP6)))
    return s->table;

  struct rtable_config *c = cfg_allocz(sizeof(struct rtable_config));

  cf_define_symbol(s, SYM_TABLE, table, c);
  c->name = s->name;
  c->addr_type = addr_type;
  c->gc_max_ops = 1000;
  c->gc_min_time = 5;
  c->min_settle_time = 1 S;
  c->max_settle_time = 20 S;

  add_tail(&new_config->tables, &c->n);

  /* First table of each type is kept as default */
  if (! new_config->def_tables[addr_type])
    new_config->def_tables[addr_type] = c;

  return c;
}

/**
 * rt_lock_table - lock a routing table
 * @r: routing table to be locked
 *
 * Lock a routing table, because it's in use by a protocol,
 * preventing it from being freed when it gets undefined in a new
 * configuration.
 */
void
rt_lock_table(rtable *r)
{
  r->use_count++;
}

/**
 * rt_unlock_table - unlock a routing table
 * @r: routing table to be unlocked
 *
 * Unlock a routing table formerly locked by rt_lock_table(),
 * that is decrease its use count and delete it if it's scheduled
 * for deletion by configuration changes.
 */
void
rt_unlock_table(rtable *r)
{
  if (!--r->use_count && r->deleted)
    {
      struct config *conf = r->deleted;

      /* Delete the routing table by freeing its pool */
      rt_shutdown(r);
      config_del_obstacle(conf);
    }
}

static int
rt_reconfigure(rtable *tab, struct rtable_config *new, struct rtable_config *old)
{
  if ((new->addr_type != old->addr_type) ||
      (new->sorted != old->sorted) ||
      (new->trie_used != old->trie_used))
    return 0;

  DBG("\t%s: same\n", new->name);
  new->table = tab;
  tab->name = new->name;
  tab->config = new;

  return 1;
}

static struct rtable_config *
rt_find_table_config(struct config *cf, char *name)
{
  struct symbol *sym = cf_find_symbol(cf, name);
  return (sym && (sym->class == SYM_TABLE)) ? sym->table : NULL;
}

/**
 * rt_commit - commit new routing table configuration
 * @new: new configuration
 * @old: original configuration or %NULL if it's boot time config
 *
 * Scan differences between @old and @new configuration and modify
 * the routing tables according to these changes. If @new defines a
 * previously unknown table, create it, if it omits a table existing
 * in @old, schedule it for deletion (it gets deleted when all protocols
 * disconnect from it by calling rt_unlock_table()), if it exists
 * in both configurations, leave it unchanged.
 */
void
rt_commit(struct config *new, struct config *old)
{
  struct rtable_config *o, *r;

  DBG("rt_commit:\n");
  if (old)
    {
      WALK_LIST(o, old->tables)
	{
	  rtable *tab = o->table;
	  if (tab->deleted)
	    continue;

	  r = rt_find_table_config(new, o->name);
	  if (r && !new->shutdown && rt_reconfigure(tab, r, o))
	    continue;

	  DBG("\t%s: deleted\n", o->name);
	  tab->deleted = old;
	  config_add_obstacle(old);
	  rt_lock_table(tab);
	  rt_unlock_table(tab);
	}
    }

  WALK_LIST(r, new->tables)
    if (!r->table)
      {
	r->table = rt_setup(rt_table_pool, r);
	DBG("\t%s: created\n", r->name);
	add_tail(&routing_tables, &r->table->n);
      }
  DBG("\tdone\n");
}

/**
 * rt_feed_channel - advertise all routes to a channel
 * @c: channel to be fed
 *
 * This function performs one pass of advertisement of routes to a channel that
 * is in the ES_FEEDING state. It is called by the protocol code as long as it
 * has something to do. (We avoid transferring all the routes in single pass in
 * order not to monopolize CPU time.)
 */
static void
rt_feed_channel(void *data)
{
  struct rt_export_hook *c = data;

  struct fib_iterator *fit = &c->feed_fit;
  int max_feed = 256;

  ASSERT(c->export_state == TES_FEEDING);

  FIB_ITERATE_START(&c->table->fib, fit, net, n)
    {
      if (max_feed <= 0)
	{
	  FIB_ITERATE_PUT(fit);
	  ev_schedule_work(c->event);
	  return;
	}

      if (c->export_state != TES_FEEDING)
	goto done;

      if (c->req->export_bulk)
      {
	uint count = rte_feed_count(n);
	if (count)
	{
	  rte_update_lock();
	  rte **feed = alloca(count * sizeof(rte *));
	  rte_feed_obtain(n, feed, count);
	  struct rt_pending_export rpe = { .new_best = n->routes };
	  c->req->export_bulk(c->req, n->n.addr, &rpe, feed, count);
	  max_feed -= count;
	  rte_update_unlock();
	}
      }
      else if (n->routes && rte_is_valid(&n->routes->rte))
      {
	rte_update_lock();
	struct rt_pending_export rpe = { .new = n->routes, .new_best = n->routes };
	c->req->export_one(c->req, n->n.addr, &rpe);
	max_feed--;
	rte_update_unlock();
      }
    }
  FIB_ITERATE_END;

done:
  rt_set_export_state(c, TES_READY);
}


/*
 *	Import table
 */

int
rte_update_in(struct channel *c, const net_addr *n, rte *new, struct rte_src *src)
{
  struct rtable *tab = c->in_table;
  net *net;

  if (new)
    net = net_get(tab, n);
  else
  {
    net = net_find(tab, n);

    if (!net)
      goto drop_withdraw;
  }

  /* Find the old rte */
  struct rte_storage **pos = rte_find(net, src);
  if (*pos)
    {
      rte *old = &(*pos)->rte;
      if (new && rte_same(old, new))
      {
	/* Refresh the old rte, continue with update to main rtable */
	if (old->flags & (REF_STALE | REF_DISCARD | REF_MODIFY))
	{
	  old->flags &= ~(REF_STALE | REF_DISCARD | REF_MODIFY);
	  return 1;
	}

	goto drop_update;
      }

      if (!new)
	CHANNEL_LIMIT_POP(c, RX);

      /* Move iterator if needed */
      if (*pos == c->reload_next_rte)
	c->reload_next_rte = (*pos)->next;

      /* Remove the old rte */
      struct rte_storage *del = *pos;
      *pos = (*pos)->next;
      rte_free(del);
      tab->rt_count--;
    }
  else if (new)
    {
      if (CHANNEL_LIMIT_PUSH(c, RX))
      {
	/* Required by rte_trace_in() */
	new->net = n;

	channel_rte_trace_in(D_FILTERS, c, new, "ignored [limit]");
	goto drop_update;
      }
    }
  else
    goto drop_withdraw;

  if (!new)
  {
    if (!net->routes)
      fib_delete(&tab->fib, net);

    return 1;
  }

  /* Insert the new rte */
  struct rte_storage *e = rte_store(new, net, tab);
  e->rte.lastmod = current_time();
  e->next = *pos;
  *pos = e;
  tab->rt_count++;
  return 1;

drop_update:
  c->import_stats.updates_received++;
  c->in_req.hook->stats.updates_ignored++;

  if (!net->routes)
    fib_delete(&tab->fib, net);

  return 0;

drop_withdraw:
  c->import_stats.withdraws_received++;
  c->in_req.hook->stats.withdraws_ignored++;
  return 0;
}

int
rt_reload_channel(struct channel *c)
{
  struct rtable *tab = c->in_table;
  struct fib_iterator *fit = &c->reload_fit;
  int max_feed = 64;

  ASSERT(c->channel_state == CS_UP);

  if (!c->reload_active)
  {
    FIB_ITERATE_INIT(fit, &tab->fib);
    c->reload_active = 1;
  }

  do {
    for (struct rte_storage *e = c->reload_next_rte; e; e = e->next)
    {
      if (max_feed-- <= 0)
      {
	c->reload_next_rte = e;
	debug("%s channel reload burst split (max_feed=%d)", c->proto->name, max_feed);
	return 0;
      }

      rte r = e->rte;
      rte_update_direct(c, r.net, &r, r.src);
    }

    c->reload_next_rte = NULL;

    FIB_ITERATE_START(&tab->fib, fit, net, n)
    {
      if (c->reload_next_rte = n->routes)
      {
	FIB_ITERATE_PUT_NEXT(fit, &tab->fib);
	break;
      }
    }
    FIB_ITERATE_END;
  }
  while (c->reload_next_rte);

  c->reload_active = 0;
  return 1;
}

void
rt_reload_channel_abort(struct channel *c)
{
  if (c->reload_active)
  {
    /* Unlink the iterator */
    fit_get(&c->in_table->fib, &c->reload_fit);
    c->reload_next_rte = NULL;
    c->reload_active = 0;
  }
}

void
rt_prune_sync(rtable *t, int all)
{
  struct fib_iterator fit;

  FIB_ITERATE_INIT(&fit, &t->fib);

again:
  FIB_ITERATE_START(&t->fib, &fit, net, n)
  {
    struct rte_storage *e, **ee = &n->routes;

    while (e = *ee)
    {
      if (all || (e->rte.flags & (REF_STALE | REF_DISCARD)))
      {
	*ee = e->next;
	rte_free(e);
	t->rt_count--;
      }
      else
	ee = &e->next;
    }

    if (all || !n->routes)
    {
      FIB_ITERATE_PUT(&fit);
      fib_delete(&t->fib, n);
      goto again;
    }
  }
  FIB_ITERATE_END;
}


/*
 *	Export table
 */

int
rte_update_out(struct channel *c, const net_addr *n, rte *new, const rte *old0, struct rte_storage **old_exported)
{
  struct rtable *tab = c->out_table;
  struct rte_src *src;
  net *net;

  if (new)
  {
    net = net_get(tab, n);
    src = new->src;
  }
  else
  {
    net = net_find(tab, n);
    src = old0->src;

    if (!net)
      goto drop;
  }

  /* Find the old rte */
  struct rte_storage **pos = (c->ra_mode == RA_ANY) ? rte_find(net, src) : &net->routes;
  struct rte_storage *old = NULL;

  if (old = *pos)
  {
    if (new && rte_same(&(*pos)->rte, new))
      goto drop;

    /* Remove the old rte */
    *pos = old->next;
    *old_exported = old;
    tab->rt_count--;
  }

  if (!new)
  {
    if (!old)
      goto drop;

    if (!net->routes)
      fib_delete(&tab->fib, net);

    return 1;
  }

  /* Insert the new rte */
  struct rte_storage *e = rte_store(new, net, tab);
  e->rte.lastmod = current_time();
  e->next = *pos;
  *pos = e;
  tab->rt_count++;
  return 1;

drop:
  return 0;
}

void
rt_refeed_channel(struct channel *c)
{
  if (!c->out_table)
  {
    channel_request_feeding(c);
    return;
  }

  ASSERT_DIE(c->ra_mode != RA_ANY);

  c->proto->feed_begin(c, 0);

  FIB_WALK(&c->out_table->fib, net, n)
  {
    if (!n->routes)
      continue;

    rte e = n->routes->rte;
    c->proto->rt_notify(c->proto, c, n->n.addr, &e, NULL);
  }
  FIB_WALK_END;

  c->proto->feed_end(c);
}


/*
 *	Hostcache
 */

static inline u32
hc_hash(ip_addr a, rtable *dep)
{
  return ipa_hash(a) ^ ptr_hash(dep);
}

static inline void
hc_insert(struct hostcache *hc, struct hostentry *he)
{
  uint k = he->hash_key >> hc->hash_shift;
  he->next = hc->hash_table[k];
  hc->hash_table[k] = he;
}

static inline void
hc_remove(struct hostcache *hc, struct hostentry *he)
{
  struct hostentry **hep;
  uint k = he->hash_key >> hc->hash_shift;

  for (hep = &hc->hash_table[k]; *hep != he; hep = &(*hep)->next);
  *hep = he->next;
}

#define HC_DEF_ORDER 10
#define HC_HI_MARK *4
#define HC_HI_STEP 2
#define HC_HI_ORDER 16			/* Must be at most 16 */
#define HC_LO_MARK /5
#define HC_LO_STEP 2
#define HC_LO_ORDER 10

static void
hc_alloc_table(struct hostcache *hc, pool *p, unsigned order)
{
  uint hsize = 1 << order;
  hc->hash_order = order;
  hc->hash_shift = 32 - order;
  hc->hash_max = (order >= HC_HI_ORDER) ? ~0U : (hsize HC_HI_MARK);
  hc->hash_min = (order <= HC_LO_ORDER) ?  0U : (hsize HC_LO_MARK);

  hc->hash_table = mb_allocz(p, hsize * sizeof(struct hostentry *));
}

static void
hc_resize(struct hostcache *hc, pool *p, unsigned new_order)
{
  struct hostentry **old_table = hc->hash_table;
  struct hostentry *he, *hen;
  uint old_size = 1 << hc->hash_order;
  uint i;

  hc_alloc_table(hc, p, new_order);
  for (i = 0; i < old_size; i++)
    for (he = old_table[i]; he != NULL; he=hen)
      {
	hen = he->next;
	hc_insert(hc, he);
      }
  mb_free(old_table);
}

static struct hostentry *
hc_new_hostentry(struct hostcache *hc, pool *p, ip_addr a, ip_addr ll, rtable *dep, unsigned k)
{
  struct hostentry *he = sl_alloc(hc->slab);

  *he = (struct hostentry) {
    .addr = a,
    .link = ll,
    .tab = dep,
    .hash_key = k,
  };

  add_tail(&hc->hostentries, &he->ln);
  hc_insert(hc, he);

  hc->hash_items++;
  if (hc->hash_items > hc->hash_max)
    hc_resize(hc, p, hc->hash_order + HC_HI_STEP);

  return he;
}

static void
hc_delete_hostentry(struct hostcache *hc, pool *p, struct hostentry *he)
{
  rta_free(he->src);

  rem_node(&he->ln);
  hc_remove(hc, he);
  sl_free(he);

  hc->hash_items--;
  if (hc->hash_items < hc->hash_min)
    hc_resize(hc, p, hc->hash_order - HC_LO_STEP);
}

static void
rt_init_hostcache(rtable *tab)
{
  struct hostcache *hc = mb_allocz(tab->rp, sizeof(struct hostcache));
  init_list(&hc->hostentries);

  hc->hash_items = 0;
  hc_alloc_table(hc, tab->rp, HC_DEF_ORDER);
  hc->slab = sl_new(tab->rp, sizeof(struct hostentry));

  hc->lp = lp_new(tab->rp);
  hc->trie = f_new_trie(hc->lp, 0);

  tab->hostcache = hc;
}

static void
rt_free_hostcache(rtable *tab)
{
  struct hostcache *hc = tab->hostcache;

  node *n;
  WALK_LIST(n, hc->hostentries)
    {
      struct hostentry *he = SKIP_BACK(struct hostentry, ln, n);
      rta_free(he->src);

      if (he->uc)
	log(L_ERR "Hostcache is not empty in table %s", tab->name);
    }

  /* Freed automagically by the resource pool
  rfree(hc->slab);
  rfree(hc->lp);
  mb_free(hc->hash_table);
  mb_free(hc);
  */
}

static void
rt_notify_hostcache(rtable *tab, net *net)
{
  if (tab->hcu_scheduled)
    return;

  if (trie_match_net(tab->hostcache->trie, net->n.addr))
    rt_schedule_hcu(tab);
}

static int
if_local_addr(ip_addr a, struct iface *i)
{
  struct ifa *b;

  WALK_LIST(b, i->addrs)
    if (ipa_equal(a, b->ip))
      return 1;

  return 0;
}

u32
rt_get_igp_metric(const rte *rt)
{
  eattr *ea = ea_find(rt->attrs->eattrs, "igp_metric");

  if (ea)
    return ea->u.data;

  if (rt_get_source_attr(rt) == RTS_DEVICE)
    return 0;

  if (rt->src->proto->rte_igp_metric)
    return rt->src->proto->rte_igp_metric(rt);

  return IGP_METRIC_UNKNOWN;
}

static int
rt_update_hostentry(rtable *tab, struct hostentry *he)
{
  rta *old_src = he->src;
  int direct = 0;
  int pxlen = 0;

  /* Reset the hostentry */
  he->src = NULL;
  he->dest = RTD_UNREACHABLE;
  he->nexthop_linkable = 0;
  he->igp_metric = 0;

  net_addr he_addr;
  net_fill_ip_host(&he_addr, he->addr);
  net *n = net_route(tab, &he_addr);
  if (n)
    {
      struct rte_storage *e = n->routes;
      rta *a = e->rte.attrs;
      pxlen = n->n.addr->pxlen;

      if (a->hostentry)
	{
	  /* Recursive route should not depend on another recursive route */
	  log(L_WARN "Next hop address %I resolvable through recursive route for %N",
	      he->addr, n->n.addr);
	  goto done;
	}

      if (a->dest == RTD_UNICAST)
	{
	  for (struct nexthop *nh = &(a->nh); nh; nh = nh->next)
	    if (ipa_zero(nh->gw))
	      {
		if (if_local_addr(he->addr, nh->iface))
		  {
		    /* The host address is a local address, this is not valid */
		    log(L_WARN "Next hop address %I is a local address of iface %s",
			he->addr, nh->iface->name);
		    goto done;
		  }

		direct++;
	      }
	}

      he->src = rta_clone(a);
      he->dest = a->dest;
      he->nexthop_linkable = !direct;
      he->igp_metric = rt_get_igp_metric(&e->rte);
    }

done:
  /* Add a prefix range to the trie */
  trie_add_prefix(tab->hostcache->trie, &he_addr, pxlen, he_addr.pxlen);

  rta_free(old_src);
  return old_src != he->src;
}

static void
rt_update_hostcache(rtable *tab)
{
  struct hostcache *hc = tab->hostcache;
  struct hostentry *he;
  node *n, *x;

  /* Reset the trie */
  lp_flush(hc->lp);
  hc->trie = f_new_trie(hc->lp, 0);

  WALK_LIST_DELSAFE(n, x, hc->hostentries)
    {
      he = SKIP_BACK(struct hostentry, ln, n);
      if (!he->uc)
	{
	  hc_delete_hostentry(hc, tab->rp, he);
	  continue;
	}

      if (rt_update_hostentry(tab, he))
	rt_schedule_nhu(he->tab);
    }

  tab->hcu_scheduled = 0;
}

struct hostentry *
rt_get_hostentry(rtable *tab, ip_addr a, ip_addr ll, rtable *dep)
{
  struct hostentry *he;

  if (!tab->hostcache)
    rt_init_hostcache(tab);

  u32 k = hc_hash(a, dep);
  struct hostcache *hc = tab->hostcache;
  for (he = hc->hash_table[k >> hc->hash_shift]; he != NULL; he = he->next)
    if (ipa_equal(he->addr, a) && (he->tab == dep))
      return he;

  he = hc_new_hostentry(hc, tab->rp, a, ipa_zero(ll) ? a : ll, dep, k);
  rt_update_hostentry(tab, he);
  return he;
}


/*
 *  Documentation for functions declared inline in route.h
 */
#if 0

/**
 * net_find - find a network entry
 * @tab: a routing table
 * @addr: address of the network
 *
 * net_find() looks up the given network in routing table @tab and
 * returns a pointer to its &net entry or %NULL if no such network
 * exists.
 */
static inline net *net_find(rtable *tab, net_addr *addr)
{ DUMMY; }

/**
 * net_get - obtain a network entry
 * @tab: a routing table
 * @addr: address of the network
 *
 * net_get() looks up the given network in routing table @tab and
 * returns a pointer to its &net entry. If no such entry exists, it's
 * created.
 */
static inline net *net_get(rtable *tab, net_addr *addr)
{ DUMMY; }

/**
 * rte_cow - copy a route for writing
 * @r: a route entry to be copied
 *
 * rte_cow() takes a &rte and prepares it for modification. The exact action
 * taken depends on the flags of the &rte -- if it's a temporary entry, it's
 * just returned unchanged, else a new temporary entry with the same contents
 * is created.
 *
 * The primary use of this function is inside the filter machinery -- when
 * a filter wants to modify &rte contents (to change the preference or to
 * attach another set of attributes), it must ensure that the &rte is not
 * shared with anyone else (and especially that it isn't stored in any routing
 * table).
 *
 * Result: a pointer to the new writable &rte.
 */
static inline rte * rte_cow(rte *r)
{ DUMMY; }

#endif<|MERGE_RESOLUTION|>--- conflicted
+++ resolved
@@ -2736,13 +2736,8 @@
     if (!nc)
       continue;
 
-<<<<<<< HEAD
     const rte *rc = &nc->routes->rte;
-    if (rc->attrs->source != RTS_BGP)
-=======
-    rte *rc = nc->routes;
     if (rt_get_source_attr(rc) != RTS_BGP)
->>>>>>> 1c30b689
       return 0;
 
     if (rta_get_first_asn(rc->attrs) != asn_b)

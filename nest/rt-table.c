/*
 *	BIRD -- Routing Tables
 *
 *	(c) 1998--2000 Martin Mares <mj@ucw.cz>
 *
 *	Can be freely distributed and used under the terms of the GNU GPL.
 */

/**
 * DOC: Routing tables
 *
 * Routing tables are probably the most important structures BIRD uses. They
 * hold all the information about known networks, the associated routes and
 * their attributes.
 *
 * There are multiple routing tables (a primary one together with any
 * number of secondary ones if requested by the configuration). Each table
 * is basically a FIB containing entries describing the individual
 * destination networks. For each network (represented by structure &net),
 * there is a one-way linked list of route entries (&rte), the first entry
 * on the list being the best one (i.e., the one we currently use
 * for routing), the order of the other ones is undetermined.
 *
 * The &rte contains information about the route. There are net and src, which
 * together forms a key identifying the route in a routing table. There is a
 * pointer to a &rta structure (see the route attribute module for a precise
 * explanation) holding the route attributes, which are primary data about the
 * route. There are several technical fields used by routing table code (route
 * id, REF_* flags), There is also the pflags field, holding protocol-specific
 * flags. They are not used by routing table code, but by protocol-specific
 * hooks. In contrast to route attributes, they are not primary data and their
 * validity is also limited to the routing table.
 *
 * There are several mechanisms that allow automatic update of routes in one
 * routing table (dst) as a result of changes in another routing table (src).
 * They handle issues of recursive next hop resolving, flowspec validation and
 * RPKI validation.
 *
 * The first such mechanism is handling of recursive next hops. A route in the
 * dst table has an indirect next hop address, which is resolved through a route
 * in the src table (which may also be the same table) to get an immediate next
 * hop. This is implemented using structure &hostcache attached to the src
 * table, which contains &hostentry structures for each tracked next hop
 * address. These structures are linked from recursive routes in dst tables,
 * possibly multiple routes sharing one hostentry (as many routes may have the
 * same indirect next hop). There is also a trie in the hostcache, which matches
 * all prefixes that may influence resolving of tracked next hops.
 *
 * When a best route changes in the src table, the hostcache is notified using
 * an auxiliary export request, which checks using the trie whether the
 * change is relevant and if it is, then it schedules asynchronous hostcache
 * recomputation. The recomputation is done by rt_update_hostcache() (called
 * as an event of src table), it walks through all hostentries and resolves
 * them (by rt_update_hostentry()). It also updates the trie. If a change in
 * hostentry resolution was found, then it schedules asynchronous nexthop
 * recomputation of associated dst table. That is done by rt_next_hop_update()
 * (called from rt_event() of dst table), it iterates over all routes in the dst
 * table and re-examines their hostentries for changes. Note that in contrast to
 * hostcache update, next hop update can be interrupted by main loop. These two
 * full-table walks (over hostcache and dst table) are necessary due to absence
 * of direct lookups (route -> affected nexthop, nexthop -> its route).
 *
 * The second mechanism is for flowspec validation, where validity of flowspec
 * routes depends of resolving their network prefixes in IP routing tables. This
 * is similar to the recursive next hop mechanism, but simpler as there are no
 * intermediate hostcache and hostentries (because flows are less likely to
 * share common net prefix than routes sharing a common next hop). Every dst
 * table has its own export request in every src table. Each dst table has its
 * own trie of prefixes that may influence validation of flowspec routes in it
 * (flowspec_trie).
 *
 * When a best route changes in the src table, the notification mechanism is
 * invoked by the export request which checks its dst table's trie to see
 * whether the change is relevant, and if so, an asynchronous re-validation of
 * flowspec routes in the dst table is scheduled. That is also done by function
 * rt_next_hop_update(), like nexthop recomputation above. It iterates over all
 * flowspec routes and re-validates them. It also recalculates the trie.
 *
 * Note that in contrast to the hostcache update, here the trie is recalculated
 * during the rt_next_hop_update(), which may be interleaved with IP route
 * updates. The trie is flushed at the beginning of recalculation, which means
 * that such updates may use partial trie to see if they are relevant. But it
 * works anyway! Either affected flowspec was already re-validated and added to
 * the trie, then IP route change would match the trie and trigger a next round
 * of re-validation, or it was not yet re-validated and added to the trie, but
 * will be re-validated later in this round anyway.
 *
 * The third mechanism is used for RPKI re-validation of IP routes and it is the
 * simplest. It is also an auxiliary export request belonging to the
 * appropriate channel, triggering its reload/refeed timer after a settle time.
 */

#undef LOCAL_DEBUG

#include "nest/bird.h"
#include "nest/rt.h"
#include "nest/protocol.h"
#include "nest/iface.h"
#include "lib/resource.h"
#include "lib/event.h"
#include "lib/timer.h"
#include "lib/string.h"
#include "conf/conf.h"
#include "filter/filter.h"
#include "filter/data.h"
#include "lib/hash.h"
#include "lib/string.h"
#include "lib/alloca.h"
#include "lib/flowspec.h"
#include "lib/idm.h"

#ifdef CONFIG_BGP
#include "proto/bgp/bgp.h"
#endif

#include <stdatomic.h>

pool *rt_table_pool;

list routing_tables;
list deleted_routing_tables;

struct rt_cork rt_cork;

/* Data structures for export journal */
#define RT_PENDING_EXPORT_ITEMS		(page_size - sizeof(struct rt_export_block)) / sizeof(struct rt_pending_export)

struct rt_export_block {
  node n;
  _Atomic u32 end;
  _Atomic _Bool not_last;
  struct rt_pending_export export[];
};

static void rt_free_hostcache(struct rtable_private *tab);
static void rt_update_hostcache(void *tab);
static void rt_next_hop_update(struct rtable_private *tab);
static void rt_nhu_uncork(void *_tab);
static inline void rt_next_hop_resolve_rte(rte *r);
static inline void rt_flowspec_resolve_rte(rte *r, struct channel *c);
static void rt_refresh_trace(struct rtable_private *tab, struct rt_import_hook *ih, const char *msg);
static inline void rt_prune_table(struct rtable_private *tab);
static void rt_kick_prune_timer(struct rtable_private *tab);
static void rt_feed_by_fib(void *);
static void rt_feed_by_trie(void *);
static void rt_feed_equal(void *);
static void rt_feed_for(void *);
static void rt_check_cork_low(struct rtable_private *tab);
static void rt_check_cork_high(struct rtable_private *tab);
static void rt_cork_release_hook(void *);
static void rt_shutdown(void *);
static void rt_delete(void *);

static void rt_export_used(struct rt_table_exporter *, const char *, const char *);
static void rt_export_cleanup(struct rtable_private *tab);

static int rte_same(const rte *x, const rte *y);

const char *rt_import_state_name_array[TIS_MAX] = {
  [TIS_DOWN] = "DOWN",
  [TIS_UP] = "UP",
  [TIS_STOP] = "STOP",
  [TIS_FLUSHING] = "FLUSHING",
  [TIS_WAITING] = "WAITING",
  [TIS_CLEARED] = "CLEARED",
};

const char *rt_export_state_name_array[TES_MAX] = {
  [TES_DOWN] = "DOWN",
  [TES_HUNGRY] = "HUNGRY",
  [TES_FEEDING] = "FEEDING",
  [TES_READY] = "READY",
  [TES_STOP] = "STOP"
};

const char *rt_import_state_name(u8 state)
{
  if (state >= TIS_MAX)
    return "!! INVALID !!";
  else
    return rt_import_state_name_array[state];
}

const char *rt_export_state_name(u8 state)
{
  if (state >= TES_MAX)
    return "!! INVALID !!";
  else
    return rt_export_state_name_array[state];
}

static struct hostentry *rt_get_hostentry(struct rtable_private *tab, ip_addr a, ip_addr ll, rtable *dep);

static inline rtable *rt_priv_to_pub(struct rtable_private *tab) { return RT_PUB(tab); }
static inline rtable *rt_pub_to_pub(rtable *tab) { return tab; }
#define RT_ANY_TO_PUB(tab)	_Generic((tab),rtable*:rt_pub_to_pub,struct rtable_private*:rt_priv_to_pub)((tab))

#define rt_trace(tab, level, fmt, args...)  do {\
  rtable *t = RT_ANY_TO_PUB((tab));		\
  if (t->config->debug & (level))		\
    log(L_TRACE "%s: " fmt, t->name, ##args);	\
} while (0)

#define req_trace(r, level, fmt, args...) do {	\
  if (r->trace_routes & (level))		\
    log(L_TRACE "%s: " fmt, r->name, ##args);	\
} while (0)

#define channel_trace(c, level, fmt, args...)  do {\
  if ((c->debug & (level)) || (c->proto->debug & (level)))	\
    log(L_TRACE "%s.%s: " fmt, c->proto->name, c->name, ##args);\
} while (0)

static void
net_init_with_trie(struct fib *f, void *N)
{
  struct rtable_private *tab = SKIP_BACK(struct rtable_private, fib, f);
  net *n = N;

  if (tab->trie)
    trie_add_prefix(tab->trie, n->n.addr, n->n.addr->pxlen, n->n.addr->pxlen);

  if (tab->trie_new)
    trie_add_prefix(tab->trie_new, n->n.addr, n->n.addr->pxlen, n->n.addr->pxlen);
}

static inline net *
net_route_ip4_trie(struct rtable_private *t, const net_addr_ip4 *n0)
{
  TRIE_WALK_TO_ROOT_IP4(t->trie, n0, n)
  {
    net *r;
    if (r = net_find_valid(t, (net_addr *) &n))
      return r;
  }
  TRIE_WALK_TO_ROOT_END;

  return NULL;
}

static inline net *
net_route_vpn4_trie(struct rtable_private *t, const net_addr_vpn4 *n0)
{
  TRIE_WALK_TO_ROOT_IP4(t->trie, (const net_addr_ip4 *) n0, px)
  {
    net_addr_vpn4 n = NET_ADDR_VPN4(px.prefix, px.pxlen, n0->rd);

    net *r;
    if (r = net_find_valid(t, (net_addr *) &n))
      return r;
  }
  TRIE_WALK_TO_ROOT_END;

  return NULL;
}

static inline net *
net_route_ip6_trie(struct rtable_private *t, const net_addr_ip6 *n0)
{
  TRIE_WALK_TO_ROOT_IP6(t->trie, n0, n)
  {
    net *r;
    if (r = net_find_valid(t, (net_addr *) &n))
      return r;
  }
  TRIE_WALK_TO_ROOT_END;

  return NULL;
}

static inline net *
net_route_vpn6_trie(struct rtable_private *t, const net_addr_vpn6 *n0)
{
  TRIE_WALK_TO_ROOT_IP6(t->trie, (const net_addr_ip6 *) n0, px)
  {
    net_addr_vpn6 n = NET_ADDR_VPN6(px.prefix, px.pxlen, n0->rd);

    net *r;
    if (r = net_find_valid(t, (net_addr *) &n))
      return r;
  }
  TRIE_WALK_TO_ROOT_END;

  return NULL;
}

static inline void *
net_route_ip6_sadr_trie(struct rtable_private *t, const net_addr_ip6_sadr *n0)
{
  TRIE_WALK_TO_ROOT_IP6(t->trie, (const net_addr_ip6 *) n0, px)
  {
    net_addr_ip6_sadr n = NET_ADDR_IP6_SADR(px.prefix, px.pxlen, n0->src_prefix, n0->src_pxlen);
    net *best = NULL;
    int best_pxlen = 0;

    /* We need to do dst first matching. Since sadr addresses are hashed on dst
       prefix only, find the hash table chain and go through it to find the
       match with the longest matching src prefix. */
    for (struct fib_node *fn = fib_get_chain(&t->fib, (net_addr *) &n); fn; fn = fn->next)
    {
      net_addr_ip6_sadr *a = (void *) fn->addr;

      if (net_equal_dst_ip6_sadr(&n, a) &&
	  net_in_net_src_ip6_sadr(&n, a) &&
	  (a->src_pxlen >= best_pxlen))
      {
	best = fib_node_to_user(&t->fib, fn);
	best_pxlen = a->src_pxlen;
      }
    }

    if (best)
      return best;
  }
  TRIE_WALK_TO_ROOT_END;

  return NULL;
}

static inline net *
net_route_ip4_fib(struct rtable_private *t, const net_addr_ip4 *n0)
{
  net_addr_ip4 n;
  net_copy_ip4(&n, n0);

  net *r;
  while (r = net_find_valid(t, (net_addr *) &n), (!r) && (n.pxlen > 0))
  {
    n.pxlen--;
    ip4_clrbit(&n.prefix, n.pxlen);
  }

  return r;
}

static inline net *
net_route_vpn4_fib(struct rtable_private *t, const net_addr_vpn4 *n0)
{
  net_addr_vpn4 n;
  net_copy_vpn4(&n, n0);

  net *r;
  while (r = net_find_valid(t, (net_addr *) &n), (!r) && (n.pxlen > 0))
  {
    n.pxlen--;
    ip4_clrbit(&n.prefix, n.pxlen);
  }

  return r;
}

static inline net *
net_route_ip6_fib(struct rtable_private *t, const net_addr_ip6 *n0)
{
  net_addr_ip6 n;
  net_copy_ip6(&n, n0);

  net *r;
  while (r = net_find_valid(t, (net_addr *) &n), (!r) && (n.pxlen > 0))
  {
    n.pxlen--;
    ip6_clrbit(&n.prefix, n.pxlen);
  }

  return r;
}

static inline net *
net_route_vpn6_fib(struct rtable_private *t, const net_addr_vpn6 *n0)
{
  net_addr_vpn6 n;
  net_copy_vpn6(&n, n0);

  net *r;
  while (r = net_find_valid(t, (net_addr *) &n), (!r) && (n.pxlen > 0))
  {
    n.pxlen--;
    ip6_clrbit(&n.prefix, n.pxlen);
  }

  return r;
}

static inline void *
net_route_ip6_sadr_fib(struct rtable_private *t, const net_addr_ip6_sadr *n0)
{
  net_addr_ip6_sadr n;
  net_copy_ip6_sadr(&n, n0);

  while (1)
  {
    net *best = NULL;
    int best_pxlen = 0;

    /* We need to do dst first matching. Since sadr addresses are hashed on dst
       prefix only, find the hash table chain and go through it to find the
       match with the longest matching src prefix. */
    for (struct fib_node *fn = fib_get_chain(&t->fib, (net_addr *) &n); fn; fn = fn->next)
    {
      net_addr_ip6_sadr *a = (void *) fn->addr;

      if (net_equal_dst_ip6_sadr(&n, a) &&
	  net_in_net_src_ip6_sadr(&n, a) &&
	  (a->src_pxlen >= best_pxlen))
      {
	best = fib_node_to_user(&t->fib, fn);
	best_pxlen = a->src_pxlen;
      }
    }

    if (best)
      return best;

    if (!n.dst_pxlen)
      break;

    n.dst_pxlen--;
    ip6_clrbit(&n.dst_prefix, n.dst_pxlen);
  }

  return NULL;
}

net *
net_route(struct rtable_private *tab, const net_addr *n)
{
  ASSERT(tab->addr_type == n->type);

  switch (n->type)
  {
  case NET_IP4:
    if (tab->trie)
      return net_route_ip4_trie(tab, (net_addr_ip4 *) n);
    else
      return net_route_ip4_fib (tab, (net_addr_ip4 *) n);

  case NET_VPN4:
    if (tab->trie)
      return net_route_vpn4_trie(tab, (net_addr_vpn4 *) n);
    else
      return net_route_vpn4_fib (tab, (net_addr_vpn4 *) n);

  case NET_IP6:
    if (tab->trie)
      return net_route_ip6_trie(tab, (net_addr_ip6 *) n);
    else
      return net_route_ip6_fib (tab, (net_addr_ip6 *) n);

  case NET_VPN6:
    if (tab->trie)
      return net_route_vpn6_trie(tab, (net_addr_vpn6 *) n);
    else
      return net_route_vpn6_fib (tab, (net_addr_vpn6 *) n);

  case NET_IP6_SADR:
    if (tab->trie)
      return net_route_ip6_sadr_trie(tab, (net_addr_ip6_sadr *) n);
    else
      return net_route_ip6_sadr_fib (tab, (net_addr_ip6_sadr *) n);

  default:
    return NULL;
  }
}


static int
net_roa_check_ip4_trie(struct rtable_private *tab, const net_addr_ip4 *px, u32 asn)
{
  int anything = 0;

  TRIE_WALK_TO_ROOT_IP4(tab->trie, px, px0)
  {
    net_addr_roa4 roa0 = NET_ADDR_ROA4(px0.prefix, px0.pxlen, 0, 0);

    struct fib_node *fn;
    for (fn = fib_get_chain(&tab->fib, (net_addr *) &roa0); fn; fn = fn->next)
    {
      net_addr_roa4 *roa = (void *) fn->addr;
      net *r = fib_node_to_user(&tab->fib, fn);

      if (net_equal_prefix_roa4(roa, &roa0) && r->routes && rte_is_valid(&r->routes->rte))
      {
	anything = 1;
	if (asn && (roa->asn == asn) && (roa->max_pxlen >= px->pxlen))
	  return ROA_VALID;
      }
    }
  }
  TRIE_WALK_TO_ROOT_END;

  return anything ? ROA_INVALID : ROA_UNKNOWN;
}

static int
net_roa_check_ip4_fib(struct rtable_private *tab, const net_addr_ip4 *px, u32 asn)
{
  struct net_addr_roa4 n = NET_ADDR_ROA4(px->prefix, px->pxlen, 0, 0);
  struct fib_node *fn;
  int anything = 0;

  while (1)
  {
    for (fn = fib_get_chain(&tab->fib, (net_addr *) &n); fn; fn = fn->next)
    {
      net_addr_roa4 *roa = (void *) fn->addr;
      net *r = fib_node_to_user(&tab->fib, fn);

      if (net_equal_prefix_roa4(roa, &n) && r->routes && rte_is_valid(&r->routes->rte))
      {
	anything = 1;
	if (asn && (roa->asn == asn) && (roa->max_pxlen >= px->pxlen))
	  return ROA_VALID;
      }
    }

    if (n.pxlen == 0)
      break;

    n.pxlen--;
    ip4_clrbit(&n.prefix, n.pxlen);
  }

  return anything ? ROA_INVALID : ROA_UNKNOWN;
}

static int
net_roa_check_ip6_trie(struct rtable_private *tab, const net_addr_ip6 *px, u32 asn)
{
  int anything = 0;

  TRIE_WALK_TO_ROOT_IP6(tab->trie, px, px0)
  {
    net_addr_roa6 roa0 = NET_ADDR_ROA6(px0.prefix, px0.pxlen, 0, 0);

    struct fib_node *fn;
    for (fn = fib_get_chain(&tab->fib, (net_addr *) &roa0); fn; fn = fn->next)
    {
      net_addr_roa6 *roa = (void *) fn->addr;
      net *r = fib_node_to_user(&tab->fib, fn);

      if (net_equal_prefix_roa6(roa, &roa0) && r->routes && rte_is_valid(&r->routes->rte))
      {
	anything = 1;
	if (asn && (roa->asn == asn) && (roa->max_pxlen >= px->pxlen))
	  return ROA_VALID;
      }
    }
  }
  TRIE_WALK_TO_ROOT_END;

  return anything ? ROA_INVALID : ROA_UNKNOWN;
}

static int
net_roa_check_ip6_fib(struct rtable_private *tab, const net_addr_ip6 *px, u32 asn)
{
  struct net_addr_roa6 n = NET_ADDR_ROA6(px->prefix, px->pxlen, 0, 0);
  struct fib_node *fn;
  int anything = 0;

  while (1)
  {
    for (fn = fib_get_chain(&tab->fib, (net_addr *) &n); fn; fn = fn->next)
    {
      net_addr_roa6 *roa = (void *) fn->addr;
      net *r = fib_node_to_user(&tab->fib, fn);

      if (net_equal_prefix_roa6(roa, &n) && r->routes && rte_is_valid(&r->routes->rte))
      {
	anything = 1;
	if (asn && (roa->asn == asn) && (roa->max_pxlen >= px->pxlen))
	  return ROA_VALID;
      }
    }

    if (n.pxlen == 0)
      break;

    n.pxlen--;
    ip6_clrbit(&n.prefix, n.pxlen);
  }

  return anything ? ROA_INVALID : ROA_UNKNOWN;
}

/**
 * roa_check - check validity of route origination in a ROA table
 * @tab: ROA table
 * @n: network prefix to check
 * @asn: AS number of network prefix
 *
 * Implements RFC 6483 route validation for the given network prefix. The
 * procedure is to find all candidate ROAs - ROAs whose prefixes cover the given
 * network prefix. If there is no candidate ROA, return ROA_UNKNOWN. If there is
 * a candidate ROA with matching ASN and maxlen field greater than or equal to
 * the given prefix length, return ROA_VALID. Otherwise, return ROA_INVALID. If
 * caller cannot determine origin AS, 0 could be used (in that case ROA_VALID
 * cannot happen). Table @tab must have type NET_ROA4 or NET_ROA6, network @n
 * must have type NET_IP4 or NET_IP6, respectively.
 */
int
net_roa_check(rtable *tp, const net_addr *n, u32 asn)
{
  int out = ROA_UNKNOWN;

  RT_LOCKED(tp, tab)
  {
    if ((tab->addr_type == NET_ROA4) && (n->type == NET_IP4))
    {
      if (tab->trie)
	out = net_roa_check_ip4_trie(tab, (const net_addr_ip4 *) n, asn);
      else
	out = net_roa_check_ip4_fib (tab, (const net_addr_ip4 *) n, asn);
    }
    else if ((tab->addr_type == NET_ROA6) && (n->type == NET_IP6))
    {
      if (tab->trie)
	out = net_roa_check_ip6_trie(tab, (const net_addr_ip6 *) n, asn);
      else
	out = net_roa_check_ip6_fib (tab, (const net_addr_ip6 *) n, asn);
    }
    else
      out = ROA_UNKNOWN;	/* Should not happen */
  }
  return out;
}

/**
 * rte_find - find a route
 * @net: network node
 * @src: route source
 *
 * The rte_find() function returns a pointer to a route for destination @net
 * which is from route source @src. List end pointer is returned if no route is found.
 */
static struct rte_storage **
rte_find(net *net, struct rte_src *src)
{
  struct rte_storage **e = &net->routes;

  while ((*e) && (*e)->rte.src != src)
    e = &(*e)->next;

  return e;
}


struct rte_storage *
rte_store(const rte *r, net *net, struct rtable_private *tab)
{
  struct rte_storage *s = sl_alloc(tab->rte_slab);
  struct rte *e = RTES_WRITE(s);

  *e = *r;
  e->net = net->n.addr;

  rt_lock_source(e->src);

  if (ea_is_cached(e->attrs))
    e->attrs = rta_clone(e->attrs);
  else
    e->attrs = rta_lookup(e->attrs, 1);

  return s;
}

/**
 * rte_free - delete a &rte
 * @e: &struct rte_storage to be deleted
 * @tab: the table which the rte belongs to
 *
 * rte_free() deletes the given &rte from the routing table it's linked to.
 */

void
rte_free(struct rte_storage *e)
{
  rt_unlock_source(e->rte.src);
  rta_free(e->rte.attrs);
  sl_free(e);
}

static int				/* Actually better or at least as good as */
rte_better(const rte *new, const rte *old)
{
  int (*better)(const rte *, const rte *);

  if (!rte_is_valid(old))
    return 1;
  if (!rte_is_valid(new))
    return 0;

  u32 np = rt_get_preference(new);
  u32 op = rt_get_preference(old);

  if (np > op)
    return 1;
  if (np < op)
    return 0;
  if (new->src->owner->class != old->src->owner->class)
    {
      /*
       *  If the user has configured protocol preferences, so that two different protocols
       *  have the same preference, try to break the tie by comparing addresses. Not too
       *  useful, but keeps the ordering of routes unambiguous.
       */
      return new->src->owner->class > old->src->owner->class;
    }
  if (better = new->src->owner->class->rte_better)
    return better(new, old);
  return 0;
}

static int
rte_mergable(const rte *pri, const rte *sec)
{
  int (*mergable)(const rte *, const rte *);

  if (!rte_is_valid(pri) || !rte_is_valid(sec))
    return 0;

  if (rt_get_preference(pri) != rt_get_preference(sec))
    return 0;

  if (pri->src->owner->class != sec->src->owner->class)
    return 0;

  if (mergable = pri->src->owner->class->rte_mergable)
    return mergable(pri, sec);

  return 0;
}

static void
rte_trace(const char *name, const rte *e, int dir, const char *msg)
{
  log(L_TRACE "%s %c %s %N src %uL %uG %uS id %u %s",
      name, dir, msg, e->net,
      e->src->private_id, e->src->global_id, e->stale_cycle, e->id,
      rta_dest_name(rte_dest(e)));
}

static inline void
channel_rte_trace_in(uint flag, struct channel *c, const rte *e, const char *msg)
{
  if ((c->debug & flag) || (c->proto->debug & flag))
    rte_trace(c->in_req.name, e, '>', msg);
}

static inline void
channel_rte_trace_out(uint flag, struct channel *c, const rte *e, const char *msg)
{
  if ((c->debug & flag) || (c->proto->debug & flag))
    rte_trace(c->out_req.name, e, '<', msg);
}

static inline void
rt_rte_trace_in(uint flag, struct rt_import_request *req, const rte *e, const char *msg)
{
  if (req->trace_routes & flag)
    rte_trace(req->name, e, '>', msg);
}

#if 0
// seems to be unused at all
static inline void
rt_rte_trace_out(uint flag, struct rt_export_request *req, const rte *e, const char *msg)
{
  if (req->trace_routes & flag)
    rte_trace(req->name, e, '<', msg);
}
#endif

static uint
rte_feed_count(net *n)
{
  uint count = 0;
  for (struct rte_storage *e = n->routes; e; e = e->next)
    count++;

  return count;
}

static void
rte_feed_obtain(net *n, const rte **feed, uint count)
{
  uint i = 0;
  for (struct rte_storage *e = n->routes; e; e = e->next)
    {
      ASSERT_DIE(i < count);
      feed[i++] = &e->rte;
    }

  ASSERT_DIE(i == count);
}

static rte *
export_filter(struct channel *c, rte *rt, int silent)
{
  struct proto *p = c->proto;
  const struct filter *filter = c->out_filter;
  struct channel_export_stats *stats = &c->export_stats;

  /* Do nothing if we have already rejected the route */
  if (silent && bmap_test(&c->export_reject_map, rt->id))
    goto reject_noset;

  int v = p->preexport ? p->preexport(c, rt) : 0;
  if (v < 0)
    {
      if (silent)
	goto reject_noset;

      stats->updates_rejected++;
      if (v == RIC_REJECT)
	channel_rte_trace_out(D_FILTERS, c, rt, "rejected by protocol");
      goto reject;

    }
  if (v > 0)
    {
      if (!silent)
	channel_rte_trace_out(D_FILTERS, c, rt, "forced accept by protocol");
      goto accept;
    }

  v = filter && ((filter == FILTER_REJECT) ||
		 (f_run(filter, rt,
			(silent ? FF_SILENT : 0)) > F_ACCEPT));
  if (v)
    {
      if (silent)
	goto reject;

      stats->updates_filtered++;
      channel_rte_trace_out(D_FILTERS, c, rt, "filtered out");
      goto reject;
    }

 accept:
  /* We have accepted the route */
  bmap_clear(&c->export_reject_map, rt->id);
  return rt;

 reject:
  /* We have rejected the route by filter */
  bmap_set(&c->export_reject_map, rt->id);

reject_noset:
  /* Discard temporary rte */
  return NULL;
}

static void
do_rt_notify(struct channel *c, const net_addr *net, rte *new, const rte *old)
{
  struct proto *p = c->proto;
  struct channel_export_stats *stats = &c->export_stats;

  if (!old && new)
    if (CHANNEL_LIMIT_PUSH(c, OUT))
    {
      stats->updates_rejected++;
      channel_rte_trace_out(D_FILTERS, c, new, "rejected [limit]");
      return;
    }

  if (!new && old)
    CHANNEL_LIMIT_POP(c, OUT);

  if (new)
    stats->updates_accepted++;
  else
    stats->withdraws_accepted++;

  if (old)
    bmap_clear(&c->export_map, old->id);

  if (new)
    bmap_set(&c->export_map, new->id);

  if (p->debug & D_ROUTES)
  {
    if (new && old)
      channel_rte_trace_out(D_ROUTES, c, new, "replaced");
    else if (new)
      channel_rte_trace_out(D_ROUTES, c, new, "added");
    else if (old)
      channel_rte_trace_out(D_ROUTES, c, old, "removed");
  }

  p->rt_notify(p, c, net, new, old);
}

static void
rt_notify_basic(struct channel *c, const net_addr *net, rte *new, const rte *old, int force)
{
  if (new && old && rte_same(new, old) && !force)
  {
    channel_rte_trace_out(D_ROUTES, c, new, "already exported");

    if ((new->id != old->id) && bmap_test(&c->export_map, old->id))
    {
      bmap_set(&c->export_map, new->id);
      bmap_clear(&c->export_map, old->id);
    }
    return;
  }

  /* Refeeding and old is new */
  if (force && !old && bmap_test(&c->export_map, new->id))
    old = new;

  if (new)
    new = export_filter(c, new, 0);

  if (old && !bmap_test(&c->export_map, old->id))
    old = NULL;

  if (!new && !old)
    return;

  do_rt_notify(c, net, new, old);
}

void
channel_rpe_mark_seen(struct channel *c, struct rt_pending_export *rpe)
{
  channel_trace(c, D_ROUTES, "Marking seen %p (%lu)", rpe, rpe->seq);

  ASSERT_DIE(c->out_req.hook);
  rpe_mark_seen(c->out_req.hook, rpe);

  if (c->refeed_req.hook && (c->refeed_req.hook->export_state == TES_FEEDING))
    rpe_mark_seen(c->refeed_req.hook, rpe);

  if (rpe->old)
    bmap_clear(&c->export_reject_map, rpe->old->rte.id);
}

void
rt_notify_accepted(struct rt_export_request *req, const net_addr *n,
    struct rt_pending_export *first, struct rt_pending_export *last,
    const rte **feed, uint count)
{
  struct channel *c = channel_from_export_request(req);
  int refeeding = channel_net_is_refeeding(c, n);

  rte nb0, *new_best = NULL;
  const rte *old_best = NULL;

  for (uint i = 0; i < count; i++)
  {
    if (!rte_is_valid(feed[i]))
      continue;

    /* Has been already rejected, won't bother with it */
    if (!refeeding && bmap_test(&c->export_reject_map, feed[i]->id))
      continue;

    /* Previously exported */
    if (!old_best && bmap_test(&c->export_map, feed[i]->id))
    {
      if (new_best)
      {
	/* is superseded */
	old_best = feed[i];
	break;
      }
      else if (refeeding)
	/* is superseeded but maybe by a new version of itself */
	old_best = feed[i];
      else
      {
	/* is still best */
	DBG("rt_notify_accepted: idempotent\n");
	goto done;
      }
    }

    /* Have no new best route yet */
    if (!new_best)
    {
      /* Try this route not seen before */
      nb0 = *feed[i];
      new_best = export_filter(c, &nb0, 0);
      DBG("rt_notify_accepted: checking route id %u: %s\n", feed[i]->id, new_best ? "ok" : "no");
    }
  }

done:
  /* Check obsolete routes for previously exported */
  RPE_WALK(first, rpe, NULL)
  {
    channel_rpe_mark_seen(c, rpe);
    if (rpe->old)
    {
      if (bmap_test(&c->export_map, rpe->old->rte.id))
      {
	ASSERT_DIE(old_best == NULL);
	old_best = &rpe->old->rte;
      }
    }
    if (rpe == last)
      break;
  }

  /* Nothing to export */
  if (new_best || old_best)
    do_rt_notify(c, n, new_best, old_best);
  else
    DBG("rt_notify_accepted: nothing to export\n");

  if (refeeding)
    channel_net_mark_refed(c, n);
}

rte *
rt_export_merged(struct channel *c, const net_addr *n, const rte **feed, uint count, linpool *pool, int silent)
{
  _Thread_local static rte rloc;

  int refeeding = !silent && channel_net_is_refeeding(c, n);

  if (refeeding)
    channel_net_mark_refed(c, n);

  // struct proto *p = c->proto;
  struct nexthop_adata *nhs = NULL;
  const rte *best0 = feed[0];
  rte *best = NULL;

  if (!rte_is_valid(best0))
    return NULL;

  /* Already rejected, no need to re-run the filter */
  if (!refeeding && bmap_test(&c->export_reject_map, best0->id))
    return NULL;

  rloc = *best0;
  best = export_filter(c, &rloc, silent);

  if (!best)
    /* Best route doesn't pass the filter */
    return NULL;

  if (!rte_is_reachable(best))
    /* Unreachable routes can't be merged */
    return best;

  for (uint i = 1; i < count; i++)
  {
    if (!rte_mergable(best0, feed[i]))
      continue;

    rte tmp0 = *feed[i];
    rte *tmp = export_filter(c, &tmp0, !refeeding);

    if (!tmp || !rte_is_reachable(tmp))
      continue;

    eattr *nhea = ea_find(tmp->attrs, &ea_gen_nexthop);
    ASSERT_DIE(nhea);

    if (nhs)
      nhs = nexthop_merge(nhs, (struct nexthop_adata *) nhea->u.ptr, c->merge_limit, pool);
    else
      nhs = (struct nexthop_adata *) nhea->u.ptr;
  }

  if (nhs)
  {
    eattr *nhea = ea_find(best->attrs, &ea_gen_nexthop);
    ASSERT_DIE(nhea);

    nhs = nexthop_merge(nhs, (struct nexthop_adata *) nhea->u.ptr, c->merge_limit, pool);

    ea_set_attr(&best->attrs,
	EA_LITERAL_DIRECT_ADATA(&ea_gen_nexthop, 0, &nhs->ad));
  }

  return best;
}

void
rt_notify_merged(struct rt_export_request *req, const net_addr *n,
    struct rt_pending_export *first, struct rt_pending_export *last,
    const rte **feed, uint count)
{
  struct channel *c = channel_from_export_request(req);

  // struct proto *p = c->proto;

#if 0 /* TODO: Find whether this check is possible when processing multiple changes at once. */
  /* Check whether the change is relevant to the merged route */
  if ((new_best == old_best) &&
      (new_changed != old_changed) &&
      !rte_mergable(new_best, new_changed) &&
      !rte_mergable(old_best, old_changed))
    return;
#endif

  const rte *old_best = NULL;
  /* Find old best route */
  for (uint i = 0; i < count; i++)
    if (bmap_test(&c->export_map, feed[i]->id))
    {
      old_best = feed[i];
      break;
    }

  /* Check obsolete routes for previously exported */
  RPE_WALK(first, rpe, NULL)
  {
    channel_rpe_mark_seen(c, rpe);
    if (rpe->old)
    {
      if (bmap_test(&c->export_map, rpe->old->rte.id))
      {
	ASSERT_DIE(old_best == NULL);
	old_best = &rpe->old->rte;
      }
    }
    if (rpe == last)
      break;
  }

  /* Prepare new merged route */
  rte *new_merged = count ? rt_export_merged(c, n, feed, count, tmp_linpool, 0) : NULL;

  if (new_merged || old_best)
    do_rt_notify(c, n, new_merged, old_best);
}

void
rt_notify_optimal(struct rt_export_request *req, const net_addr *net, struct rt_pending_export *first)
{
  struct channel *c = channel_from_export_request(req);
  const rte *o = RTE_VALID_OR_NULL(first->old_best);
  struct rte_storage *new_best = first->new_best;

  int refeeding = channel_net_is_refeeding(c, net);

  RPE_WALK(first, rpe, NULL)
  {
    channel_rpe_mark_seen(c, rpe);
    new_best = rpe->new_best;
  }

  rte n0 = RTE_COPY_VALID(new_best);
  if (n0.src || o)
    rt_notify_basic(c, net, n0.src ? &n0 : NULL, o, refeeding);

  if (refeeding)
    channel_net_mark_refed(c, net);
}

void
rt_notify_any(struct rt_export_request *req, const net_addr *net, struct rt_pending_export *first)
{
  struct channel *c = channel_from_export_request(req);

  const rte *n = RTE_VALID_OR_NULL(first->new);
  const rte *o = RTE_VALID_OR_NULL(first->old);

  channel_trace(c, D_ROUTES,
      "Notifying any, net %N, first %p (%lu), new %p, old %p",
      net, first, first->seq, n, o);

  if (!n && !o || channel_net_is_refeeding(c, net))
  {
    /* We want to skip this notification because:
     * - there is nothing to notify, or
     * - this net is going to get a full refeed soon
     */
    channel_rpe_mark_seen(c, first);
    return;
  }

  struct rte_src *src = n ? n->src : o->src;
  struct rte_storage *new_latest = first->new;

  RPE_WALK(first, rpe, src)
  {
    channel_rpe_mark_seen(c, rpe);
    new_latest = rpe->new;
  }

  rte n0 = RTE_COPY_VALID(new_latest);
  if (n0.src || o)
    rt_notify_basic(c, net, n0.src ? &n0 : NULL, o, 0);

  channel_trace(c, D_ROUTES, "Notified net %N", net);
}

void
rt_feed_any(struct rt_export_request *req, const net_addr *net,
    struct rt_pending_export *first, struct rt_pending_export *last,
    const rte **feed, uint count)
{
  struct channel *c = channel_from_export_request(req);
  int refeeding = channel_net_is_refeeding(c, net);

  channel_trace(c, D_ROUTES, "Feeding any, net %N, first %p (%lu), %p (%lu), count %u",
      net, first, first ? first->seq : 0, last ? last->seq : 0, count);

  for (uint i=0; i<count; i++)
    if (rte_is_valid(feed[i]))
    {
      rte n0 = *feed[i];
      rt_notify_basic(c, net, &n0, NULL, refeeding);
    }

  RPE_WALK(first, rpe, NULL)
  {
    channel_rpe_mark_seen(c, rpe);
    if (rpe == last)
      break;
  }

  channel_trace(c, D_ROUTES, "Fed %N", net);
  if (refeeding)
    channel_net_mark_refed(c, net);
}

void
rpe_mark_seen(struct rt_export_hook *hook, struct rt_pending_export *rpe)
{
  bmap_set(&hook->seq_map, rpe->seq);
}

struct rt_pending_export *
rpe_next(struct rt_pending_export *rpe, struct rte_src *src)
{
  struct rt_pending_export *next = atomic_load_explicit(&rpe->next, memory_order_acquire);

  if (!next)
    return NULL;

  if (!src)
    return next;

  while (rpe = next)
    if (src == (rpe->new ? rpe->new->rte.src : rpe->old->rte.src))
      return rpe;
    else
      next = atomic_load_explicit(&rpe->next, memory_order_acquire);

  return NULL;
}

static struct rt_pending_export * rt_next_export_fast(struct rt_pending_export *last);
static int
rte_export(struct rt_table_export_hook *th, struct rt_pending_export *rpe)
{
  rtable *tab = RT_PUB(SKIP_BACK(struct rtable_private, exporter, th->table));
  struct rt_export_hook *hook = &th->h;
  if (bmap_test(&hook->seq_map, rpe->seq))
    goto ignore;	/* Seen already */

  const net_addr *n = rpe->new_best ? rpe->new_best->rte.net : rpe->old_best->rte.net;

  switch (hook->req->addr_mode)
    {
      case TE_ADDR_NONE:
	break;

      case TE_ADDR_IN:
	if (!net_in_netX(n, hook->req->addr))
	  goto ignore;
	break;

      case TE_ADDR_EQUAL:
	if (!net_equal(n, hook->req->addr))
	  goto ignore;
	break;

      case TE_ADDR_FOR:
	bug("Continuos export of best prefix match not implemented yet.");

      default:
	bug("Strange table export address mode: %d", hook->req->addr_mode);
    }

  if (rpe->new)
    hook->stats.updates_received++;
  else
    hook->stats.withdraws_received++;

  if (hook->req->export_one)
    hook->req->export_one(hook->req, n, rpe);
  else if (hook->req->export_bulk)
  {
    net *net = SKIP_BACK(struct network, n.addr, (net_addr (*)[0]) n);
    RT_LOCK(tab);
    struct rt_pending_export *last = net->last;
    uint count = rte_feed_count(net);
    const rte **feed = NULL;
    if (count)
    {
      feed = alloca(count * sizeof(rte *));
      rte_feed_obtain(net, feed, count);
    }
    RT_UNLOCK(tab);
    hook->req->export_bulk(hook->req, n, rpe, last, feed, count);
  }
  else
    bug("Export request must always provide an export method");

ignore:
  /* Get the next export if exists */
  th->rpe_next = rt_next_export_fast(rpe);

  /* The last block may be available to free */
  int used = (PAGE_HEAD(th->rpe_next) != PAGE_HEAD(rpe));

  /* Releasing this export for cleanup routine */
  DBG("store hook=%p last_export=%p seq=%lu\n", hook, rpe, rpe->seq);
  atomic_store_explicit(&th->last_export, rpe, memory_order_release);

  return used;
}

/**
 * rte_announce - announce a routing table change
 * @tab: table the route has been added to
 * @net: network in question
 * @new: the new or changed route
 * @old: the previous route replaced by the new one
 * @new_best: the new best route for the same network
 * @old_best: the previous best route for the same network
 *
 * This function gets a routing table update and announces it to all protocols
 * that are connected to the same table by their channels.
 *
 * There are two ways of how routing table changes are announced. First, there
 * is a change of just one route in @net (which may caused a change of the best
 * route of the network). In this case @new and @old describes the changed route
 * and @new_best and @old_best describes best routes. Other routes are not
 * affected, but in sorted table the order of other routes might change.
 *
 * The function announces the change to all associated channels. For each
 * channel, an appropriate preprocessing is done according to channel &ra_mode.
 * For example, %RA_OPTIMAL channels receive just changes of best routes.
 *
 * In general, we first call preexport() hook of a protocol, which performs
 * basic checks on the route (each protocol has a right to veto or force accept
 * of the route before any filter is asked). Then we consult an export filter
 * of the channel and verify the old route in an export map of the channel.
 * Finally, the rt_notify() hook of the protocol gets called.
 *
 * Note that there are also calls of rt_notify() hooks due to feed, but that is
 * done outside of scope of rte_announce().
 */
static void
rte_announce(struct rtable_private *tab, net *net, struct rte_storage *new, struct rte_storage *old,
	     struct rte_storage *new_best, struct rte_storage *old_best)
{
  int new_best_valid = rte_is_valid(RTE_OR_NULL(new_best));
  int old_best_valid = rte_is_valid(RTE_OR_NULL(old_best));

  if ((new == old) && (new_best == old_best))
    return;

  if (new_best_valid)
    new_best->rte.sender->stats.pref++;
  if (old_best_valid)
    old_best->rte.sender->stats.pref--;

  if (EMPTY_LIST(tab->exporter.e.hooks) && EMPTY_LIST(tab->exporter.pending))
  {
    /* No export hook and no pending exports to cleanup. We may free the route immediately. */
    if (!old)
      return;

    hmap_clear(&tab->id_map, old->rte.id);
    rte_free(old);
    return;
  }

  /* Get the pending export structure */
  struct rt_export_block *rpeb = NULL, *rpebsnl = NULL;
  u32 end = 0;

  if (!EMPTY_LIST(tab->exporter.pending))
  {
    rpeb = TAIL(tab->exporter.pending);
    end = atomic_load_explicit(&rpeb->end, memory_order_relaxed);
    if (end >= RT_PENDING_EXPORT_ITEMS)
    {
      ASSERT_DIE(end == RT_PENDING_EXPORT_ITEMS);
      rpebsnl = rpeb;

      rpeb = NULL;
      end = 0;
    }
  }

  if (!rpeb)
  {
    rpeb = alloc_page();
    *rpeb = (struct rt_export_block) {};
    add_tail(&tab->exporter.pending, &rpeb->n);
  }

  /* Fill the pending export */
  struct rt_pending_export *rpe = &rpeb->export[rpeb->end];
  *rpe = (struct rt_pending_export) {
    .new = new,
    .new_best = new_best,
    .old = old,
    .old_best = old_best,
    .seq = tab->exporter.next_seq++,
  };

  rt_trace(tab, D_ROUTES, "Announcing %N, "
      "new=%p id %u from %s, "
      "old=%p id %u from %s, "
      "new_best=%p id %u, "
      "old_best=%p id %u seq=%lu",
      net->n.addr,
      new, new ? new->rte.id : 0, new ? new->rte.sender->req->name : NULL,
      old, old ? old->rte.id : 0, old ? old->rte.sender->req->name : NULL,
      new_best, new_best ? new_best->rte.id : 0,
      old_best, old_best ? old_best->rte.id : 0,
      rpe->seq);

  ASSERT_DIE(atomic_fetch_add_explicit(&rpeb->end, 1, memory_order_release) == end);

  if (rpebsnl)
  {
    _Bool f = 0;
    ASSERT_DIE(atomic_compare_exchange_strong_explicit(&rpebsnl->not_last, &f, 1,
	  memory_order_release, memory_order_relaxed));
  }

  /* Append to the same-network squasher list */
  if (net->last)
  {
    struct rt_pending_export *rpenull = NULL;
    ASSERT_DIE(atomic_compare_exchange_strong_explicit(
	  &net->last->next, &rpenull, rpe,
	  memory_order_relaxed,
	  memory_order_relaxed));

  }

  net->last = rpe;

  if (!net->first)
    net->first = rpe;

  if (tab->exporter.first == NULL)
    tab->exporter.first = rpe;

  rt_check_cork_high(tab);
}

static struct rt_pending_export *
rt_next_export_fast(struct rt_pending_export *last)
{
  /* Get the whole export block and find our position in there. */
  struct rt_export_block *rpeb = PAGE_HEAD(last);
  u32 pos = (last - &rpeb->export[0]);
  u32 end = atomic_load_explicit(&rpeb->end, memory_order_acquire);
  ASSERT_DIE(pos < end);

  /* Next is in the same block. */
  if (++pos < end)
    return &rpeb->export[pos];

  /* There is another block. */
  if (atomic_load_explicit(&rpeb->not_last, memory_order_acquire))
  {
    /* This is OK to do non-atomically because of the not_last flag. */
    rpeb = NODE_NEXT(rpeb);
    return &rpeb->export[0];
  }

  /* There is nothing more. */
  return NULL;
}

static struct rt_pending_export *
rt_next_export(struct rt_table_export_hook *hook, struct rt_table_exporter *tab)
{
  ASSERT_DIE(RT_IS_LOCKED(SKIP_BACK(struct rtable_private, exporter, tab)));

  /* As the table is locked, it is safe to reload the last export pointer */
  struct rt_pending_export *last = atomic_load_explicit(&hook->last_export, memory_order_acquire);

  /* It is still valid, let's reuse it */
  if (last)
    return rt_next_export_fast(last);

  /* No, therefore we must process the table's first pending export */
  else
    return tab->first;
}

static inline void
rt_send_export_event(struct rt_export_hook *hook)
{
  ev_send(hook->req->list, &hook->event);
}

static void
rt_announce_exports(struct settle *s)
{
  RT_LOCKED(RT_PUB(SKIP_BACK(struct rtable_private, export_settle, s)), tab)
    if (!EMPTY_LIST(tab->exporter.pending))
    {
      struct rt_export_hook *c; node *n;
      WALK_LIST2(c, n, tab->exporter.e.hooks, n)
      {
	if (atomic_load_explicit(&c->export_state, memory_order_acquire) != TES_READY)
	  continue;

	rt_send_export_event(c);
      }
    }
}

static void
rt_kick_export_settle(struct rtable_private *tab)
{
  tab->export_settle.cf = tab->rr_counter ? tab->config->export_rr_settle : tab->config->export_settle;
  settle_kick(&tab->export_settle, tab->loop);
}

static void
rt_import_announce_exports(void *_hook)
{
  struct rt_import_hook *hook = _hook;
  if (hook->import_state == TIS_CLEARED)
  {
    void (*stopped)(struct rt_import_request *) = hook->stopped;
    struct rt_import_request *req = hook->req;

    RT_LOCKED(hook->table, tab)
    {
      req->hook = NULL;

      rt_trace(tab, D_EVENTS, "Hook %s stopped", req->name);
      rem_node(&hook->n);
      mb_free(hook);
      rt_unlock_table(tab);
    }

    stopped(req);
    return;
  }

  rt_trace(hook->table, D_EVENTS, "Announcing exports after imports from %s", hook->req->name);
  birdloop_flag(hook->table->loop, RTF_EXPORT);
}

static struct rt_pending_export *
rt_last_export(struct rt_table_exporter *tab)
{
  struct rt_pending_export *rpe = NULL;

  if (!EMPTY_LIST(tab->pending))
  {
    /* We'll continue processing exports from this export on */
    struct rt_export_block *reb = TAIL(tab->pending);
    ASSERT_DIE(reb->end);
    rpe = &reb->export[reb->end - 1];
  }

  return rpe;
}

#define RT_EXPORT_BULK	1024

static void
rt_export_hook(void *_data)
{
  struct rt_table_export_hook *c = _data;
  rtable *tab = SKIP_BACK(rtable, priv.exporter, c->table);

  ASSERT_DIE(atomic_load_explicit(&c->h.export_state, memory_order_relaxed) == TES_READY);

  if (!c->rpe_next)
  {
    RT_LOCK(tab);
    c->rpe_next = rt_next_export(c, c->table);

    if (!c->rpe_next)
    {
      rt_export_used(c->table, c->h.req->name, "done exporting");
      RT_UNLOCK(tab);
      return;
    }

    RT_UNLOCK(tab);
  }

  int used = 0;
  int no_next = 0;

  /* Process the export */
  for (uint i=0; i<RT_EXPORT_BULK; i++)
  {
    used += rte_export(c, c->rpe_next);

    if (!c->rpe_next)
    {
      no_next = 1;
      break;
    }
  }

  if (used)
    RT_LOCKED(tab, t)
      if (no_next || t->cork_active)
	rt_export_used(c->table, c->h.req->name, no_next ? "finished export bulk" : "cork active");

  rt_send_export_event(&c->h);
}


static inline int
rte_validate(struct channel *ch, rte *e)
{
  int c;
  const net_addr *n = e->net;

  if (!net_validate(n))
  {
    log(L_WARN "Ignoring bogus prefix %N received via %s",
	n, ch->proto->name);
    return 0;
  }

  /* FIXME: better handling different nettypes */
  c = !net_is_flow(n) ?
    net_classify(n): (IADDR_HOST | SCOPE_UNIVERSE);
  if ((c < 0) || !(c & IADDR_HOST) || ((c & IADDR_SCOPE_MASK) <= SCOPE_LINK))
  {
    log(L_WARN "Ignoring bogus route %N received via %s",
	n, ch->proto->name);
    return 0;
  }

  if (net_type_match(n, NB_DEST))
  {
    eattr *nhea = ea_find(e->attrs, &ea_gen_nexthop);
    int dest = nhea_dest(nhea);

    if (dest == RTD_NONE)
    {
      log(L_WARN "Ignoring route %N with no destination received via %s",
	  n, ch->proto->name);
      return 0;
    }

    if ((dest == RTD_UNICAST) &&
	!nexthop_is_sorted((struct nexthop_adata *) nhea->u.ptr))
    {
      log(L_WARN "Ignoring unsorted multipath route %N received via %s",
	  n, ch->proto->name);
      return 0;
    }
  }
  else if (ea_find(e->attrs, &ea_gen_nexthop))
  {
    log(L_WARN "Ignoring route %N having a nexthop attribute received via %s",
	n, ch->proto->name);
    return 0;
  }

  return 1;
}

static int
rte_same(const rte *x, const rte *y)
{
  /* rte.flags / rte.pflags are not checked, as they are internal to rtable */
  return
    x->attrs == y->attrs &&
    x->src == y->src &&
    rte_is_filtered(x) == rte_is_filtered(y);
}

static inline int rte_is_ok(const rte *e) { return e && !rte_is_filtered(e); }

static int
rte_recalculate(struct rtable_private *table, struct rt_import_hook *c, net *net, rte *new, struct rte_src *src)
{
  struct rt_import_request *req = c->req;
  struct rt_import_stats *stats = &c->stats;
  struct rte_storage *old_best_stored = net->routes, *old_stored = NULL;
  const rte *old_best = old_best_stored ? &old_best_stored->rte : NULL;
  const rte *old = NULL;

  /* If the new route is identical to the old one, we find the attributes in
   * cache and clone these with no performance drop. OTOH, if we were to lookup
   * the attributes, such a route definitely hasn't been anywhere yet,
   * therefore it's definitely worth the time. */
  struct rte_storage *new_stored = NULL;
  if (new)
  {
    new_stored = rte_store(new, net, table);
    new = RTES_WRITE(new_stored);
  }

  /* Find and remove original route from the same protocol */
  struct rte_storage **before_old = rte_find(net, src);

  if (*before_old)
    {
      old = &(old_stored = (*before_old))->rte;

      /* If there is the same route in the routing table but from
       * a different sender, then there are two paths from the
       * source protocol to this routing table through transparent
       * pipes, which is not allowed.
       * We log that and ignore the route. */
      if (old->sender != c)
	{
	  if (!old->generation && !new->generation)
	    bug("Two protocols claim to author a route with the same rte_src in table %s: %N %s/%u:%u",
		c->table->name, net->n.addr, old->src->owner->name, old->src->private_id, old->src->global_id);

	  log_rl(&table->rl_pipe, L_ERR "Route source collision in table %s: %N %s/%u:%u",
		c->table->name, net->n.addr, old->src->owner->name, old->src->private_id, old->src->global_id);
	}

	  if (new && rte_same(old, &new_stored->rte))
	    {
	      /* No changes, ignore the new route and refresh the old one */
	      old_stored->stale_cycle = new->stale_cycle;

	      if (!rte_is_filtered(new))
		{
		  stats->updates_ignored++;
		  rt_rte_trace_in(D_ROUTES, req, new, "ignored");
		}

	      /* We need to free the already stored route here before returning */
	      rte_free(new_stored);
	      return 0;
	  }

	*before_old = (*before_old)->next;
	table->rt_count--;
    }

  if (!old && !new)
    {
      stats->withdraws_ignored++;
      return 0;
    }

  /* If rejected by import limit, we need to pretend there is no route */
  if (req->preimport && (req->preimport(req, new, old) == 0))
  {
    rte_free(new_stored);
    new_stored = NULL;
    new = NULL;
  }

  int new_ok = rte_is_ok(new);
  int old_ok = rte_is_ok(old);

  if (new_ok)
    stats->updates_accepted++;
  else if (old_ok)
    stats->withdraws_accepted++;
  else
    stats->withdraws_ignored++;

  if (old_ok || new_ok)
    table->last_rt_change = current_time();

  if (table->config->sorted)
    {
      /* If routes are sorted, just insert new route to appropriate position */
      if (new_stored)
	{
	  struct rte_storage **k;
	  if ((before_old != &net->routes) && !rte_better(new, &SKIP_BACK(struct rte_storage, next, before_old)->rte))
	    k = before_old;
	  else
	    k = &net->routes;

	  for (; *k; k=&(*k)->next)
	    if (rte_better(new, &(*k)->rte))
	      break;

	  new_stored->next = *k;
	  *k = new_stored;

	  table->rt_count++;
	}
    }
  else
    {
      /* If routes are not sorted, find the best route and move it on
	 the first position. There are several optimized cases. */

      if (src->owner->rte_recalculate &&
	  src->owner->rte_recalculate(table, net, new_stored, old_stored, old_best_stored))
	goto do_recalculate;

      if (new_stored && rte_better(&new_stored->rte, old_best))
	{
	  /* The first case - the new route is cleary optimal,
	     we link it at the first position */

	  new_stored->next = net->routes;
	  net->routes = new_stored;

	  table->rt_count++;
	}
      else if (old == old_best)
	{
	  /* The second case - the old best route disappeared, we add the
	     new route (if we have any) to the list (we don't care about
	     position) and then we elect the new optimal route and relink
	     that route at the first position and announce it. New optimal
	     route might be NULL if there is no more routes */

	do_recalculate:
	  /* Add the new route to the list */
	  if (new_stored)
	    {
	      new_stored->next = *before_old;
	      *before_old = new_stored;

	      table->rt_count++;
	    }

	  /* Find a new optimal route (if there is any) */
	  if (net->routes)
	    {
	      struct rte_storage **bp = &net->routes;
	      for (struct rte_storage **k=&(*bp)->next; *k; k=&(*k)->next)
		if (rte_better(&(*k)->rte, &(*bp)->rte))
		  bp = k;

	      /* And relink it */
	      struct rte_storage *best = *bp;
	      *bp = best->next;
	      best->next = net->routes;
	      net->routes = best;
	    }
	}
      else if (new_stored)
	{
	  /* The third case - the new route is not better than the old
	     best route (therefore old_best != NULL) and the old best
	     route was not removed (therefore old_best == net->routes).
	     We just link the new route to the old/last position. */

	  new_stored->next = *before_old;
	  *before_old = new_stored;

	  table->rt_count++;
	}
      /* The fourth (empty) case - suboptimal route was removed, nothing to do */
    }

  if (new_stored)
    {
      new->lastmod = current_time();
      new->id = hmap_first_zero(&table->id_map);
      hmap_set(&table->id_map, new->id);
    }

  /* Log the route change */
  if (new_ok)
    rt_rte_trace_in(D_ROUTES, req, &new_stored->rte, new_stored == net->routes ? "added [best]" : "added");
  else if (old_ok)
    {
      if (old != old_best)
	rt_rte_trace_in(D_ROUTES, req, old, "removed");
      else if (net->routes && rte_is_ok(&net->routes->rte))
	rt_rte_trace_in(D_ROUTES, req, old, "removed [replaced]");
      else
	rt_rte_trace_in(D_ROUTES, req, old, "removed [sole]");
    }
  else
    if (req->trace_routes & D_ROUTES)
      log(L_TRACE "%s > ignored %N %s->%s", req->name, net->n.addr, old ? "filtered" : "none", new ? "filtered" : "none");

  /* Propagate the route change */
  rte_announce(table, net, new_stored, old_stored,
      net->routes, old_best_stored);

  return 1;
}

int
channel_preimport(struct rt_import_request *req, rte *new, const rte *old)
{
  struct channel *c = SKIP_BACK(struct channel, in_req, req);

  if (new && !old)
    if (CHANNEL_LIMIT_PUSH(c, RX))
      return 0;

  if (!new && old)
    CHANNEL_LIMIT_POP(c, RX);

  int new_in = new && !rte_is_filtered(new);
  int old_in = old && !rte_is_filtered(old);

  if (new_in && !old_in)
    if (CHANNEL_LIMIT_PUSH(c, IN))
      if (c->in_keep & RIK_REJECTED)
      {
	new->flags |= REF_FILTERED;
	return 1;
      }
      else
	return 0;

  if (!new_in && old_in)
    CHANNEL_LIMIT_POP(c, IN);

  return 1;
}

void
rte_update(struct channel *c, const net_addr *n, rte *new, struct rte_src *src)
{
  if (!c->in_req.hook)
  {
    log(L_WARN "%s.%s: Called rte_update without import hook", c->proto->name, c->name);
    return;
  }

  ASSERT(c->channel_state == CS_UP);

  /* The import reloader requires prefilter routes to be the first layer */
  if (new && (c->in_keep & RIK_PREFILTER))
    if (ea_is_cached(new->attrs) && !new->attrs->next)
      new->attrs = ea_clone(new->attrs);
    else
      new->attrs = ea_lookup(new->attrs, 0);

  const struct filter *filter = c->in_filter;
  struct channel_import_stats *stats = &c->import_stats;

  if (new)
    {
      new->net = n;

      int fr;

      stats->updates_received++;
      if ((filter == FILTER_REJECT) ||
	((fr = f_run(filter, new, 0)) > F_ACCEPT))
	{
	  stats->updates_filtered++;
	  channel_rte_trace_in(D_FILTERS, c, new, "filtered out");

	  if (c->in_keep & RIK_REJECTED)
	    new->flags |= REF_FILTERED;
	  else
	    new = NULL;
	}

      if (new)
	if (net_is_flow(n))
	  rt_flowspec_resolve_rte(new, c);
	else
	  rt_next_hop_resolve_rte(new);

      if (new && !rte_validate(c, new))
	{
	  channel_rte_trace_in(D_FILTERS, c, new, "invalid");
	  stats->updates_invalid++;
	  new = NULL;
	}

    }
  else
    stats->withdraws_received++;

  rte_import(&c->in_req, n, new, src);

  /* Now the route attributes are kept by the in-table cached version
   * and we may drop the local handle */
  if (new && (c->in_keep & RIK_PREFILTER))
  {
    /* There may be some updates on top of the original attribute block */
    ea_list *a = new->attrs;
    while (a->next)
      a = a->next;

    ea_free(a);
  }

}

void
rte_import(struct rt_import_request *req, const net_addr *n, rte *new, struct rte_src *src)
{
  struct rt_import_hook *hook = req->hook;
  if (!hook)
  {
    log(L_WARN "%s: Called rte_import without import hook", req->name);
    return;
  }

  RT_LOCKED(hook->table, tab)
  {
    net *nn;
    if (new)
    {
      /* Use the actual struct network, not the dummy one */
      nn = net_get(tab, n);
      new->net = nn->n.addr;
      new->sender = hook;

      /* Set the stale cycle */
      new->stale_cycle = hook->stale_set;
    }
    else if (!(nn = net_find(tab, n)))
    {
      req->hook->stats.withdraws_ignored++;
      if (req->trace_routes & D_ROUTES)
	log(L_TRACE "%s > ignored %N withdraw", req->name, n);
      RT_RETURN(tab);
    }

    /* Recalculate the best route */
    if (rte_recalculate(tab, hook, nn, new, src))
      ev_send(req->list, &hook->announce_event);
  }
}

/* Check rtable for best route to given net whether it would be exported do p */
int
rt_examine(rtable *tp, net_addr *a, struct channel *c, const struct filter *filter)
{
  rte rt = {};

  RT_LOCKED(tp, t)
  {
    net *n = net_find(t, a);
    if (n)
      rt = RTE_COPY_VALID(n->routes);
  }

  if (!rt.src)
    return 0;

  int v = c->proto->preexport ? c->proto->preexport(c, &rt) : 0;
  if (v == RIC_PROCESS)
    v = (f_run(filter, &rt, FF_SILENT) <= F_ACCEPT);

  return v > 0;
}

static void
rt_table_export_done(void *hh)
{
  struct rt_table_export_hook *hook = hh;
  struct rt_export_request *req = hook->h.req;
  void (*stopped)(struct rt_export_request *) = hook->h.stopped;
  rtable *t = SKIP_BACK(rtable, priv.exporter, hook->table);

  RT_LOCKED(t, tab)
  {
    DBG("Export hook %p in table %s finished uc=%u\n", hook, tab->name, tab->use_count);

    /* Drop pending exports */
    rt_export_used(&tab->exporter, hook->h.req->name, "stopped");

    /* Do the common code; this frees the hook */
    rt_export_stopped(&hook->h);
  }

  /* Report the channel as stopped. */
  CALL(stopped, req);

  /* Unlock the table; this may free it */
  rt_unlock_table(t);
}

void
rt_export_stopped(struct rt_export_hook *hook)
{
  /* Unlink from the request */
  hook->req->hook = NULL;

  /* Unlist */
  rem_node(&hook->n);

  /* Free the hook itself together with its pool */
  rp_free(hook->pool);
}

static inline void
rt_set_import_state(struct rt_import_hook *hook, u8 state)
{
  hook->last_state_change = current_time();
  hook->import_state = state;

  CALL(hook->req->log_state_change, hook->req, state);
}

u8
rt_set_export_state(struct rt_export_hook *hook, u32 expected_mask, u8 state)
{
  hook->last_state_change = current_time();
  u8 old = atomic_exchange_explicit(&hook->export_state, state, memory_order_release);
  if (!((1 << old) & expected_mask))
    bug("Unexpected export state change from %s to %s, expected mask %02x",
      rt_export_state_name(old),
      rt_export_state_name(state),
      expected_mask
      );

  if (old != state)
    CALL(hook->req->log_state_change, hook->req, state);

  return old;
}

void
rt_request_import(rtable *t, struct rt_import_request *req)
{
  RT_LOCKED(t, tab)
  {
    rt_lock_table(tab);

    struct rt_import_hook *hook = req->hook = mb_allocz(tab->rp, sizeof(struct rt_import_hook));

    hook->announce_event = (event) { .hook = rt_import_announce_exports, .data = hook };

    DBG("Lock table %s for import %p req=%p uc=%u\n", tab->name, hook, req, tab->use_count);

    hook->req = req;
    hook->table = t;

    rt_set_import_state(hook, TIS_UP);
    add_tail(&tab->imports, &hook->n);
  }
}

void
rt_stop_import(struct rt_import_request *req, void (*stopped)(struct rt_import_request *))
{
  ASSERT_DIE(req->hook);
  struct rt_import_hook *hook = req->hook;

  RT_LOCKED(hook->table, tab)
  {
    rt_schedule_prune(tab);
    rt_set_import_state(hook, TIS_STOP);
    hook->stopped = stopped;

    rt_refresh_trace(tab, hook, "stop import");

    /* Cancel table rr_counter */
    if (hook->stale_set != hook->stale_pruned)
      tab->rr_counter -= (hook->stale_set - hook->stale_pruned);

    tab->rr_counter++;

    hook->stale_set = hook->stale_pruned = hook->stale_pruning = hook->stale_valid = 0;
  }
}

static void rt_table_export_start_feed(struct rtable_private *tab, struct rt_table_export_hook *hook);
static void
rt_table_export_uncork(void *_hook)
{
  ASSERT_DIE(birdloop_inside(&main_birdloop));

  struct rt_table_export_hook *hook = _hook;
  struct birdloop *loop = hook->h.req->list->loop;

  if (loop != &main_birdloop)
    birdloop_enter(loop);

  u8 state;
  switch (state = atomic_load_explicit(&hook->h.export_state, memory_order_relaxed))
  {
    case TES_HUNGRY:
      RT_LOCKED(RT_PUB(SKIP_BACK(struct rtable_private, exporter, hook->table)), tab)
	if ((state = atomic_load_explicit(&hook->h.export_state, memory_order_relaxed)) == TES_HUNGRY)
	  rt_table_export_start_feed(tab, hook);
      if (state != TES_STOP)
	break;
      /* fall through */
    case TES_STOP:
      rt_stop_export_common(&hook->h);
      break;
    default:
      bug("Uncorking a table export in a strange state: %u", state);
  }

  if (loop != &main_birdloop)
    birdloop_leave(loop);
}

static void
rt_table_export_start_locked(struct rtable_private *tab, struct rt_export_request *req)
{
  struct rt_exporter *re = &tab->exporter.e;
  rt_lock_table(tab);

  req->hook = rt_alloc_export(re, req->pool, sizeof(struct rt_table_export_hook));
  req->hook->req = req;

  struct rt_table_export_hook *hook = SKIP_BACK(struct rt_table_export_hook, h, req->hook);
  hook->h.event = (event) {
    .hook = rt_table_export_uncork,
    .data = hook,
  };

  if (rt_cork_check(&hook->h.event))
    rt_set_export_state(&hook->h, BIT32_ALL(TES_DOWN), TES_HUNGRY);
  else
    rt_table_export_start_feed(tab, hook);
}

static void
rt_table_export_start_feed(struct rtable_private *tab, struct rt_table_export_hook *hook)
{
  struct rt_exporter *re = &tab->exporter.e;
  struct rt_export_request *req = hook->h.req;

  /* stats zeroed by mb_allocz */
  switch (req->addr_mode)
  {
    case TE_ADDR_IN:
      if (tab->trie && net_val_match(tab->addr_type, NB_IP))
      {
	hook->walk_state = mb_allocz(hook->h.pool, sizeof (struct f_trie_walk_state));
	hook->walk_lock = rt_lock_trie(tab);
	trie_walk_init(hook->walk_state, tab->trie, req->addr);
	hook->h.event.hook = rt_feed_by_trie;
	hook->walk_last.type = 0;
	break;
      }
      /* fall through */
    case TE_ADDR_NONE:
      FIB_ITERATE_INIT(&hook->feed_fit, &tab->fib);
      hook->h.event.hook = rt_feed_by_fib;
      break;

    case TE_ADDR_EQUAL:
      hook->h.event.hook = rt_feed_equal;
      break;

    case TE_ADDR_FOR:
      hook->h.event.hook = rt_feed_for;
      break;

    default:
      bug("Requested an unknown export address mode");
  }

  DBG("New export hook %p req %p in table %s uc=%u\n", hook, req, tab->name, tab->use_count);

  struct rt_pending_export *rpe = rt_last_export(hook->table);
  req_trace(req, D_STATES, "Export initialized, last export %p (%lu)", rpe, rpe ? rpe->seq : 0);
  atomic_store_explicit(&hook->last_export, rpe, memory_order_relaxed);

  rt_init_export(re, req->hook);
}

static void
rt_table_export_start(struct rt_exporter *re, struct rt_export_request *req)
{
  RT_LOCKED(SKIP_BACK(rtable, priv.exporter.e, re), tab)
    rt_table_export_start_locked(tab, req);
}
 
void rt_request_export(rtable *t, struct rt_export_request *req)
{
  RT_LOCKED(t, tab)
    rt_table_export_start_locked(tab, req);  /* Is locked inside */
}

void
rt_request_export_other(struct rt_exporter *re, struct rt_export_request *req)
{
  return re->class->start(re, req);
}

struct rt_export_hook *
rt_alloc_export(struct rt_exporter *re, pool *pp, uint size)
{
  pool *p = rp_new(pp, pp->domain, "Export hook");
  struct rt_export_hook *hook = mb_allocz(p, size);

  hook->pool = p;
  hook->table = re;
  atomic_store_explicit(&hook->export_state, TES_DOWN, memory_order_release);

  hook->n = (node) {};
  add_tail(&re->hooks, &hook->n);

  return hook;
}

void
rt_init_export(struct rt_exporter *re UNUSED, struct rt_export_hook *hook)
{
  hook->event.data = hook;

  bmap_init(&hook->seq_map, hook->pool, 16);

  /* Regular export */
  rt_set_export_state(hook, BIT32_ALL(TES_DOWN, TES_HUNGRY), TES_FEEDING);
  rt_send_export_event(hook);
}

static int
rt_table_export_stop_locked(struct rt_export_hook *hh)
{
  struct rt_table_export_hook *hook = SKIP_BACK(struct rt_table_export_hook, h, hh);
  struct rtable_private *tab = SKIP_BACK(struct rtable_private, exporter, hook->table);

  /* Update export state, get old */
  switch (rt_set_export_state(hh, BIT32_ALL(TES_HUNGRY, TES_FEEDING, TES_READY), TES_STOP))
  {
    case TES_HUNGRY:
      rt_trace(tab, D_EVENTS, "Stopping export hook %s must wait for uncorking", hook->h.req->name);
      return 0;
    case TES_FEEDING:
      switch (hh->req->addr_mode)
      {
	case TE_ADDR_IN:
	  if (hook->walk_lock)
	  {
	    rt_unlock_trie(tab, hook->walk_lock);
	    hook->walk_lock = NULL;
	    mb_free(hook->walk_state);
	    hook->walk_state = NULL;
	    break;
	  }
	  /* fall through */
	case TE_ADDR_NONE:
	  fit_get(&tab->fib, &hook->feed_fit);
	  break;
      }
      break;

    case TES_STOP:
      bug("Tried to repeatedly stop the same export hook %s", hook->h.req->name);
  }

  rt_trace(tab, D_EVENTS, "Stopping export hook %s right now", hook->h.req->name);
  return 1;
}

static void
rt_table_export_stop(struct rt_export_hook *hh)
{
  struct rt_table_export_hook *hook = SKIP_BACK(struct rt_table_export_hook, h, hh);
  int ok = 0;

  RT_LOCKED_IF_NEEDED(SKIP_BACK(rtable, priv.exporter, hook->table), tab)
    ok = rt_table_export_stop_locked(hh);

  if (ok)
    rt_stop_export_common(hh);
}

void
rt_stop_export(struct rt_export_request *req, void (*stopped)(struct rt_export_request *))
{
  ASSERT_DIE(birdloop_inside(req->list->loop));
  ASSERT_DIE(req->hook);
  struct rt_export_hook *hook = req->hook;

  /* Set the stopped callback */
  hook->stopped = stopped;

  /* Run the stop code. Must:
   * _locked_ update export state to TES_STOP
   * and _unlocked_ call rt_stop_export_common() */
  hook->table->class->stop(hook);
}

/* Call this common code from the stop code in table export class */
void
rt_stop_export_common(struct rt_export_hook *hook)
{
  /* Reset the event as the stopped event */
  hook->event.hook = hook->table->class->done;

  /* Run the stopped event */
  rt_send_export_event(hook);
}

/**
 * rt_refresh_begin - start a refresh cycle
 * @t: related routing table
 * @c related channel
 *
 * This function starts a refresh cycle for given routing table and announce
 * hook. The refresh cycle is a sequence where the protocol sends all its valid
 * routes to the routing table (by rte_update()). After that, all protocol
 * routes (more precisely routes with @c as @sender) not sent during the
 * refresh cycle but still in the table from the past are pruned. This is
 * implemented by marking all related routes as stale by REF_STALE flag in
 * rt_refresh_begin(), then marking all related stale routes with REF_DISCARD
 * flag in rt_refresh_end() and then removing such routes in the prune loop.
 */
void
rt_refresh_begin(struct rt_import_request *req)
{
  struct rt_import_hook *hook = req->hook;
  ASSERT_DIE(hook);

  RT_LOCKED(hook->table, tab)
  {

  /* If the pruning routine is too slow */
  if (((hook->stale_set - hook->stale_pruned) & 0xff) >= 240)
  {
    log(L_WARN "Route refresh flood in table %s (stale_set=%u, stale_pruned=%u)", hook->table->name, hook->stale_set, hook->stale_pruned);

    /* Forcibly set all old routes' stale cycle to zero. */
    FIB_WALK(&tab->fib, net, n)
      {
       for (struct rte_storage *e = n->routes; e; e = e->next)
         if (e->rte.sender == req->hook)
           e->stale_cycle = 0;
      }
    FIB_WALK_END;

    /* Smash the route refresh counter and zero everything. */
    tab->rr_counter -= hook->stale_set - hook->stale_pruned;
    hook->stale_set = hook->stale_valid = hook->stale_pruning = hook->stale_pruned = 0;
  }

  /* Now we can safely increase the stale_set modifier */
  hook->stale_set++;

  /* The table must know that we're route-refreshing */
  tab->rr_counter++;

  rt_refresh_trace(tab, hook, "route refresh begin");
  }
}

/**
 * rt_refresh_end - end a refresh cycle
 * @t: related routing table
 * @c: related channel
 *
 * This function ends a refresh cycle for given routing table and announce
 * hook. See rt_refresh_begin() for description of refresh cycles.
 */
void
rt_refresh_end(struct rt_import_request *req)
{
  struct rt_import_hook *hook = req->hook;
  ASSERT_DIE(hook);

  RT_LOCKED(hook->table, tab)
  {
    /* Now valid routes are only those one with the latest stale_set value */
    UNUSED uint cnt = hook->stale_set - hook->stale_valid;
    hook->stale_valid = hook->stale_set;

    /* Here we can't kick the timer as we aren't in the table service loop */
    rt_schedule_prune(tab);

    rt_refresh_trace(tab, hook, "route refresh end");
  }
}

/**
 * rt_refresh_trace - log information about route refresh
 * @tab: table
 * @ih: import hook doing the route refresh
 * @msg: what is happening
 *
 * This function consistently logs route refresh messages.
 */
static void
rt_refresh_trace(struct rtable_private *tab, struct rt_import_hook *ih, const char *msg)
{
  if (ih->req->trace_routes & D_STATES)
    log(L_TRACE "%s: %s: rr %u set %u valid %u pruning %u pruned %u", ih->req->name, msg,
	tab->rr_counter, ih->stale_set, ih->stale_valid, ih->stale_pruning, ih->stale_pruned);
}

/**
 * rte_dump - dump a route
 * @e: &rte to be dumped
 *
 * This functions dumps contents of a &rte to debug output.
 */
void
rte_dump(struct rte_storage *e)
{
  debug("%-1N ", e->rte.net);
  debug("PF=%02x ", e->rte.pflags);
  ea_dump(e->rte.attrs);
  debug("\n");
}

/**
 * rt_dump - dump a routing table
 * @t: routing table to be dumped
 *
 * This function dumps contents of a given routing table to debug output.
 */
void
rt_dump(rtable *tp)
{
  RT_LOCKED(tp, t)
  {

  debug("Dump of routing table <%s>%s\n", t->name, t->deleted ? " (deleted)" : "");
#ifdef DEBUGGING
  fib_check(&t->fib);
#endif
  FIB_WALK(&t->fib, net, n)
    {
      for(struct rte_storage *e=n->routes; e; e=e->next)
	rte_dump(e);
    }
  FIB_WALK_END;
  debug("\n");

  }
}

/**
 * rt_dump_all - dump all routing tables
 *
 * This function dumps contents of all routing tables to debug output.
 */
void
rt_dump_all(void)
{
  rtable *t;
  node *n;

  WALK_LIST2(t, n, routing_tables, n)
    rt_dump(t);

  WALK_LIST2(t, n, deleted_routing_tables, n)
    rt_dump(t);
}

void
rt_dump_hooks(rtable *tp)
{
  RT_LOCKED(tp, tab)
  {

  debug("Dump of hooks in routing table <%s>%s\n", tab->name, tab->deleted ? " (deleted)" : "");
  debug("  nhu_state=%u use_count=%d rt_count=%u\n",
      tab->nhu_state, tab->use_count, tab->rt_count);
  debug("  last_rt_change=%t gc_time=%t gc_counter=%d prune_state=%u\n",
      tab->last_rt_change, tab->gc_time, tab->gc_counter, tab->prune_state);

  struct rt_import_hook *ih;
  WALK_LIST(ih, tab->imports)
  {
    ih->req->dump_req(ih->req);
    debug("  Import hook %p requested by %p: pref=%u"
       " last_state_change=%t import_state=%u stopped=%p\n",
       ih, ih->req, ih->stats.pref,
       ih->last_state_change, ih->import_state, ih->stopped);
  }

  struct rt_table_export_hook *eh;
  WALK_LIST(eh, tab->exporter.e.hooks)
  {
    eh->h.req->dump_req(eh->h.req);
    debug("  Export hook %p requested by %p:"
       " refeed_pending=%u last_state_change=%t export_state=%u\n",
       eh, eh->h.req, eh->refeed_pending, eh->h.last_state_change,
       atomic_load_explicit(&eh->h.export_state, memory_order_relaxed));
  }
  debug("\n");

  }
}

void
rt_dump_hooks_all(void)
{
  rtable *t;
  node *n;

  debug("Dump of all table hooks\n");

  WALK_LIST2(t, n, routing_tables, n)
    rt_dump_hooks(t);

  WALK_LIST2(t, n, deleted_routing_tables, n)
    rt_dump_hooks(t);
}

static inline void
rt_schedule_nhu(struct rtable_private *tab)
{
  if (tab->nhu_corked)
  {
    if (!(tab->nhu_corked & NHU_SCHEDULED))
      tab->nhu_corked |= NHU_SCHEDULED;
  }
  else if (!(tab->nhu_state & NHU_SCHEDULED))
  {
    rt_trace(tab, D_EVENTS, "Scheduling NHU");

    /* state change:
     *   NHU_CLEAN   -> NHU_SCHEDULED
     *   NHU_RUNNING -> NHU_DIRTY
     */
    if ((tab->nhu_state |= NHU_SCHEDULED) == NHU_SCHEDULED)
      birdloop_flag(tab->loop, RTF_NHU);
  }
}

void
rt_schedule_prune(struct rtable_private *tab)
{
  if (tab->prune_state == 0)
    birdloop_flag(tab->loop, RTF_CLEANUP);

  /* state change 0->1, 2->3 */
  tab->prune_state |= 1;
}

static void
rt_export_used(struct rt_table_exporter *e, const char *who, const char *why)
{
  struct rtable_private *tab = SKIP_BACK(struct rtable_private, exporter, e);
  ASSERT_DIE(RT_IS_LOCKED(tab));

  rt_trace(tab, D_EVENTS, "Export cleanup requested by %s %s", who, why);

  if (tab->export_used)
    return;

  tab->export_used = 1;
  birdloop_flag(tab->loop, RTF_CLEANUP);
}

static void
rt_flag_handler(struct birdloop_flag_handler *fh, u32 flags)
{
  RT_LOCKED(RT_PUB(SKIP_BACK(struct rtable_private, fh, fh)), tab)
  {
    ASSERT_DIE(birdloop_inside(tab->loop));
    rt_lock_table(tab);

    if (flags & RTF_NHU)
      rt_next_hop_update(tab);

    if (flags & RTF_EXPORT)
      rt_kick_export_settle(tab);

    if (flags & RTF_CLEANUP)
    {
      if (tab->export_used)
	rt_export_cleanup(tab);

      if (tab->prune_state)
	rt_prune_table(tab);
    }

    if (flags & RTF_DELETE)
    {
      if (tab->hostcache)
	rt_stop_export(&tab->hostcache->req, NULL);

      rt_unlock_table(tab);
    }

    rt_unlock_table(tab);
  }
}

static void
rt_prune_timer(timer *t)
{
  RT_LOCKED((rtable *) t->data, tab)
    if (tab->gc_counter >= tab->config->gc_threshold)
      rt_schedule_prune(tab);
}

static void
rt_kick_prune_timer(struct rtable_private *tab)
{
  /* Return if prune is already scheduled */
  if (tm_active(tab->prune_timer) || (tab->prune_state & 1))
    return;

  /* Randomize GC period to +/- 50% */
  btime gc_period = tab->config->gc_period;
  gc_period = (gc_period / 2) + (random_u32() % (uint) gc_period);
  tm_start_in(tab->prune_timer, gc_period, tab->loop);
}


static void
rt_flowspec_export_one(struct rt_export_request *req, const net_addr *net, struct rt_pending_export *first)
{
  struct rt_flowspec_link *ln = SKIP_BACK(struct rt_flowspec_link, req, req);
  rtable *dst_pub = ln->dst;
  ASSUME(rt_is_flow(dst_pub));
  struct rtable_private *dst = RT_LOCK(dst_pub);

  /* No need to inspect it further if recalculation is already scheduled */
  if ((dst->nhu_state == NHU_SCHEDULED) || (dst->nhu_state == NHU_DIRTY)
      || !trie_match_net(dst->flowspec_trie, net))
  {
    RT_UNLOCK(dst_pub);
    rpe_mark_seen_all(req->hook, first, NULL, NULL);
    return;
  }

  /* This net may affect some flowspecs, check the actual change */
  const rte *o = RTE_VALID_OR_NULL(first->old_best);
  struct rte_storage *new_best = first->new_best;

  RPE_WALK(first, rpe, NULL)
  {
    rpe_mark_seen(req->hook, rpe);
    new_best = rpe->new_best;
  }

  /* Yes, something has actually changed. Schedule the update. */
  if (o != RTE_VALID_OR_NULL(new_best))
    rt_schedule_nhu(dst);

  RT_UNLOCK(dst_pub);
}

static void
rt_flowspec_dump_req(struct rt_export_request *req)
{
  struct rt_flowspec_link *ln = SKIP_BACK(struct rt_flowspec_link, req, req);
  debug("  Flowspec link for table %s (%p)\n", ln->dst->name, req);
}

static void
rt_flowspec_log_state_change(struct rt_export_request *req, u8 state)
{
  struct rt_flowspec_link *ln = SKIP_BACK(struct rt_flowspec_link, req, req);
  rt_trace(ln->dst, D_STATES, "Flowspec link from %s export state changed to %s",
      ln->src->name, rt_export_state_name(state));
}

static struct rt_flowspec_link *
rt_flowspec_find_link(struct rtable_private *src, rtable *dst)
{
  struct rt_table_export_hook *hook; node *n;
  WALK_LIST2(hook, n, src->exporter.e.hooks, h.n)
    switch (atomic_load_explicit(&hook->h.export_state, memory_order_acquire))
    {
      case TES_HUNGRY:
      case TES_FEEDING:
      case TES_READY:
	if (hook->h.req->export_one == rt_flowspec_export_one)
	{
	  struct rt_flowspec_link *ln = SKIP_BACK(struct rt_flowspec_link, req, hook->h.req);
	  if (ln->dst == dst)
	    return ln;
	}
    }

  return NULL;
}

void
rt_flowspec_link(rtable *src_pub, rtable *dst_pub)
{
  ASSERT(rt_is_ip(src_pub));
  ASSERT(rt_is_flow(dst_pub));

  int lock_dst = 0;

  birdloop_enter(dst_pub->loop);

  RT_LOCKED(src_pub, src)
  {
    struct rt_flowspec_link *ln = rt_flowspec_find_link(src, dst_pub);

    if (!ln)
    {
      pool *p = birdloop_pool(dst_pub->loop);
      ln = mb_allocz(p, sizeof(struct rt_flowspec_link));
      ln->src = src_pub;
      ln->dst = dst_pub;
      ln->req = (struct rt_export_request) {
	.name = mb_sprintf(p, "%s.flowspec.notifier", dst_pub->name),
	.list = birdloop_event_list(dst_pub->loop),
	.pool = p,
	.trace_routes = src->config->debug,
	.dump_req = rt_flowspec_dump_req,
	.log_state_change = rt_flowspec_log_state_change,
	.export_one = rt_flowspec_export_one,
      };

      rt_table_export_start_locked(src, &ln->req);

      lock_dst = 1;
    }

    ln->uc++;
  }

  if (lock_dst)
    rt_lock_table(dst_pub);

  birdloop_leave(dst_pub->loop);
}

static void
rt_flowspec_link_stopped(struct rt_export_request *req)
{
  struct rt_flowspec_link *ln = SKIP_BACK(struct rt_flowspec_link, req, req);
  rtable *dst = ln->dst;

  mb_free(ln);
  rt_unlock_table(dst);
}

void
rt_flowspec_unlink(rtable *src, rtable *dst)
{
  birdloop_enter(dst->loop);

  struct rt_flowspec_link *ln;
  RT_LOCKED(src, t)
  {
    ln = rt_flowspec_find_link(t, dst);

    ASSERT(ln && (ln->uc > 0));

    if (!--ln->uc)
      rt_stop_export(&ln->req, rt_flowspec_link_stopped);
  }

  birdloop_leave(dst->loop);
}

static void
rt_flowspec_reset_trie(struct rtable_private *tab)
{
  linpool *lp = tab->flowspec_trie->lp;
  int ipv4 = tab->flowspec_trie->ipv4;

  lp_flush(lp);
  tab->flowspec_trie = f_new_trie(lp, 0);
  tab->flowspec_trie->ipv4 = ipv4;
}

static void
rt_free(resource *_r)
{
  struct rtable_private *r = SKIP_BACK(struct rtable_private, r, _r);

  DBG("Deleting routing table %s\n", r->name);
  ASSERT_DIE(r->use_count == 0);

  r->config->table = NULL;
  rem_node(&r->n);

  if (r->hostcache)
    rt_free_hostcache(r);

  /* Freed automagically by the resource pool
  fib_free(&r->fib);
  hmap_free(&r->id_map);
  rfree(r->rt_event);
  mb_free(r);
  */
}

static void
rt_res_dump(resource *_r, unsigned indent)
{
  struct rtable_private *r = SKIP_BACK(struct rtable_private, r, _r);

  debug("name \"%s\", addr_type=%s, rt_count=%u, use_count=%d\n",
      r->name, net_label[r->addr_type], r->rt_count, r->use_count);

  char x[32];
  bsprintf(x, "%%%dspending export %%p\n", indent + 2);

  node *n;
  WALK_LIST(n, r->exporter.pending)
    debug(x, "", n);
}

static struct resclass rt_class = {
  .name = "Routing table",
  .size = sizeof(rtable),
  .free = rt_free,
  .dump = rt_res_dump,
  .lookup = NULL,
  .memsize = NULL,
};

static const struct rt_exporter_class rt_table_exporter_class = {
  .start = rt_table_export_start,
  .stop = rt_table_export_stop,
  .done = rt_table_export_done,
};

void
rt_exporter_init(struct rt_exporter *e)
{
  init_list(&e->hooks);
}

static struct idm rtable_idm;
uint rtable_max_id = 0;

rtable *
rt_setup(pool *pp, struct rtable_config *cf)
{
  ASSERT_DIE(birdloop_inside(&main_birdloop));

  /* Start the service thread */
  struct birdloop *loop = birdloop_new(pp, DOMAIN_ORDER(service), 0, "Routing table service %s", cf->name);
  birdloop_enter(loop);
  pool *sp = birdloop_pool(loop);

  /* Create the table domain and pool */
  DOMAIN(rtable) dom = DOMAIN_NEW(rtable);
  LOCK_DOMAIN(rtable, dom);

  pool *p = rp_newf(sp, dom.rtable, "Routing table data %s", cf->name);

  /* Create the actual table */
  struct rtable_private *t = ralloc(p, &rt_class);
  t->rp = p;
  t->loop = loop;
  t->lock = dom;

  t->rte_slab = sl_new(p, sizeof(struct rte_storage));

  t->name = cf->name;
  t->config = cf;
  t->addr_type = cf->addr_type;
  t->id = idm_alloc(&rtable_idm);
  if (t->id >= rtable_max_id)
    rtable_max_id = t->id + 1;

  fib_init(&t->fib, p, t->addr_type, sizeof(net), OFFSETOF(net, n), 0, NULL);

  if (cf->trie_used)
  {
    t->trie = f_new_trie(lp_new_default(p), 0);
    t->trie->ipv4 = net_val_match(t->addr_type, NB_IP4 | NB_VPN4 | NB_ROA4);

    t->fib.init = net_init_with_trie;
  }

  init_list(&t->imports);

  hmap_init(&t->id_map, p, 1024);
  hmap_set(&t->id_map, 0);

  t->fh = (struct birdloop_flag_handler) { .hook = rt_flag_handler, };
  t->nhu_uncork_event = ev_new_init(p, rt_nhu_uncork, t);
  t->prune_timer = tm_new_init(p, rt_prune_timer, t, 0, 0);
  t->last_rt_change = t->gc_time = current_time();

  t->export_settle = SETTLE_INIT(&cf->export_settle, rt_announce_exports, NULL);

  t->exporter = (struct rt_table_exporter) {
    .e = {
      .class = &rt_table_exporter_class,
      .addr_type = t->addr_type,
      .rp = t->rp,
    },
    .next_seq = 1,
  };

  rt_exporter_init(&t->exporter.e);

  init_list(&t->exporter.pending);

  t->cork_threshold = cf->cork_threshold;

  t->rl_pipe = (struct tbf) TBF_DEFAULT_LOG_LIMITS;

  if (rt_is_flow(RT_PUB(t)))
  {
    t->flowspec_trie = f_new_trie(lp_new_default(p), 0);
    t->flowspec_trie->ipv4 = (t->addr_type == NET_FLOW4);
  }

  UNLOCK_DOMAIN(rtable, dom);

  /* Setup the service thread flag handler */
  birdloop_flag_set_handler(t->loop, &t->fh);
  birdloop_leave(t->loop);

  return RT_PUB(t);
}

/**
 * rt_init - initialize routing tables
 *
 * This function is called during BIRD startup. It initializes the
 * routing table module.
 */
void
rt_init(void)
{
  rta_init();
  rt_table_pool = rp_new(&root_pool, the_bird_domain.the_bird, "Routing tables");
  init_list(&routing_tables);
  init_list(&deleted_routing_tables);
  ev_init_list(&rt_cork.queue, &main_birdloop, "Route cork release");
  rt_cork.run = (event) { .hook = rt_cork_release_hook };
  idm_init(&rtable_idm, rt_table_pool, 256);
}


/**
 * rt_prune_table - prune a routing table
 *
 * The prune loop scans routing tables and removes routes belonging to flushing
 * protocols, discarded routes and also stale network entries. It is called from
 * rt_event(). The event is rescheduled if the current iteration do not finish
 * the table. The pruning is directed by the prune state (@prune_state),
 * specifying whether the prune cycle is scheduled or running, and there
 * is also a persistent pruning iterator (@prune_fit).
 *
 * The prune loop is used also for channel flushing. For this purpose, the
 * channels to flush are marked before the iteration and notified after the
 * iteration.
 */
static void
rt_prune_table(struct rtable_private *tab)
{
  struct fib_iterator *fit = &tab->prune_fit;
  int limit = 2000;

  struct rt_import_hook *ih;
  node *n, *x;

  rt_trace(tab, D_STATES, "Pruning");
#ifdef DEBUGGING
  fib_check(&tab->fib);
#endif

  if (tab->prune_state == 0)
    return;

  if (tab->prune_state == 1)
  {
    /* Mark channels to flush */
    WALK_LIST2(ih, n, tab->imports, n)
      if (ih->import_state == TIS_STOP)
	rt_set_import_state(ih, TIS_FLUSHING);
      else if ((ih->stale_valid != ih->stale_pruning) && (ih->stale_pruning == ih->stale_pruned))
      {
	ih->stale_pruning = ih->stale_valid;
	rt_refresh_trace(tab, ih, "table prune after refresh begin");
      }

    FIB_ITERATE_INIT(fit, &tab->fib);
    tab->prune_state = 2;

    tab->gc_counter = 0;
    tab->gc_time = current_time();

    if (tab->prune_trie)
    {
      /* Init prefix trie pruning */
      tab->trie_new = f_new_trie(lp_new_default(tab->rp), 0);
      tab->trie_new->ipv4 = tab->trie->ipv4;
    }
  }

again:
  FIB_ITERATE_START(&tab->fib, fit, net, n)
    {
    rescan:
      if (limit <= 0)
      {
	FIB_ITERATE_PUT(fit);
	birdloop_flag(tab->loop, RTF_CLEANUP);
	return;
      }

      for (struct rte_storage *e=n->routes; e; e=e->next)
      {
	struct rt_import_hook *s = e->rte.sender;
	if ((s->import_state == TIS_FLUSHING) ||
	    (e->rte.stale_cycle < s->stale_valid) ||
	    (e->rte.stale_cycle > s->stale_set))
	  {
	    rte_recalculate(tab, e->rte.sender, n, NULL, e->rte.src);
	    limit--;

	    goto rescan;
	  }
      }

      if (!n->routes && !n->first)		/* Orphaned FIB entry */
	{
	  FIB_ITERATE_PUT(fit);
	  fib_delete(&tab->fib, n);
	  goto again;
	}

      if (tab->trie_new)
      {
	trie_add_prefix(tab->trie_new, n->n.addr, n->n.addr->pxlen, n->n.addr->pxlen);
	limit--;
      }
    }
  FIB_ITERATE_END;

  rt_trace(tab, D_EVENTS, "Prune done, scheduling export timer");
  rt_kick_export_settle(tab);

#ifdef DEBUGGING
  fib_check(&tab->fib);
#endif

  /* state change 2->0, 3->1 */
  if (tab->prune_state &= 1)
    birdloop_flag(tab->loop, RTF_CLEANUP);

  if (tab->trie_new)
  {
    /* Finish prefix trie pruning */

    if (!tab->trie_lock_count)
    {
      rfree(tab->trie->lp);
    }
    else
    {
      ASSERT(!tab->trie_old);
      tab->trie_old = tab->trie;
      tab->trie_old_lock_count = tab->trie_lock_count;
      tab->trie_lock_count = 0;
    }

    tab->trie = tab->trie_new;
    tab->trie_new = NULL;
    tab->prune_trie = 0;
  }
  else
  {
    /* Schedule prefix trie pruning */
    if (tab->trie && !tab->trie_old && (tab->trie->prefix_count > (2 * tab->fib.entries)))
    {
      /* state change 0->1, 2->3 */
      tab->prune_state |= 1;
      tab->prune_trie = 1;
    }
  }

  /* Close flushed channels */
  WALK_LIST2_DELSAFE(ih, n, x, tab->imports, n)
    if (ih->import_state == TIS_FLUSHING)
    {
      DBG("flushing %s %s rr %u", ih->req->name, tab->name, tab->rr_counter);
      ih->flush_seq = tab->exporter.next_seq;
      rt_set_import_state(ih, TIS_WAITING);
      tab->rr_counter--;
      tab->wait_counter++;
    }
    else if (ih->stale_pruning != ih->stale_pruned)
    {
      tab->rr_counter -= (ih->stale_pruning - ih->stale_pruned);
      ih->stale_pruned = ih->stale_pruning;
      rt_refresh_trace(tab, ih, "table prune after refresh end");
    }

  /* In some cases, we may want to directly proceed to export cleanup */
  if (tab->wait_counter && (EMPTY_LIST(tab->exporter.e.hooks) || !tab->exporter.first))
    rt_export_cleanup(tab);
}

static void
rt_export_cleanup(struct rtable_private *tab)
{
  tab->export_used = 0;

  u64 min_seq = ~((u64) 0);
  struct rt_pending_export *last_export_to_free = NULL;
  struct rt_pending_export *first = tab->exporter.first;
  int want_prune = 0;

  struct rt_table_export_hook *eh;
  node *n;
  WALK_LIST2(eh, n, tab->exporter.e.hooks, h.n)
  {
    switch (atomic_load_explicit(&eh->h.export_state, memory_order_acquire))
    {
      /* Export cleanup while feeding isn't implemented */
      case TES_FEEDING:
	goto done;

      /* States not interfering with export cleanup */
      case TES_DOWN:	/* This should not happen at all */
	log(L_WARN "%s: Export cleanup found hook %s in explicit state TES_DOWN", tab->name, eh->h.req->name);
	/* fall through */
      case TES_HUNGRY:	/* Feeding waiting for uncork */
      case TES_STOP:	/* No more export will happen on this hook */
	continue;

      /* Regular export */
      case TES_READY:
	{
	  struct rt_pending_export *last = atomic_load_explicit(&eh->last_export, memory_order_acquire);
	  if (!last)
	    /* No last export means that the channel has exported nothing since last cleanup */
	    goto done;

	  else if (min_seq > last->seq)
	  {
	    min_seq = last->seq;
	    last_export_to_free = last;
	  }
	  continue;
	}

      default:
	bug("%s: Strange export state of hook %s: %d", tab->name, eh->h.req->name, atomic_load_explicit(&eh->h.export_state, memory_order_relaxed));
    }
  }

  tab->exporter.first = last_export_to_free ? rt_next_export_fast(last_export_to_free) : NULL;

  rt_trace(tab, D_STATES, "Export cleanup, old exporter.first seq %lu, new %lu, min_seq %ld",
      first ? first->seq : 0,
      tab->exporter.first ? tab->exporter.first->seq : 0,
      min_seq);

  WALK_LIST2(eh, n, tab->exporter.e.hooks, h.n)
  {
    if (atomic_load_explicit(&eh->h.export_state, memory_order_acquire) != TES_READY)
      continue;

    struct rt_pending_export *last = atomic_load_explicit(&eh->last_export, memory_order_acquire);
    if (last == last_export_to_free)
    {
      /* This may fail when the channel managed to export more inbetween. This is OK. */
      atomic_compare_exchange_strong_explicit(
	  &eh->last_export, &last, NULL,
	  memory_order_release,
	  memory_order_relaxed);

      DBG("store hook=%p last_export=NULL\n", eh);
    }
  }

  while (first && (first->seq <= min_seq))
  {
    ASSERT_DIE(first->new || first->old);

    const net_addr *n = first->new ?
      first->new->rte.net :
      first->old->rte.net;
    net *net = SKIP_BACK(struct network, n.addr, (net_addr (*)[0]) n);

    ASSERT_DIE(net->first == first);

    if (first == net->last)
      /* The only export here */
      net->last = net->first = NULL;
    else
      /* First is now the next one */
      net->first = atomic_load_explicit(&first->next, memory_order_relaxed);

    want_prune += !net->routes && !net->first;

    /* For now, the old route may be finally freed */
    if (first->old)
    {
      rt_rte_trace_in(D_ROUTES, first->old->rte.sender->req, &first->old->rte, "freed");
      hmap_clear(&tab->id_map, first->old->rte.id);
      rte_free(first->old);
    }

#ifdef LOCAL_DEBUG
    memset(first, 0xbd, sizeof(struct rt_pending_export));
#endif

    struct rt_export_block *reb = HEAD(tab->exporter.pending);
    ASSERT_DIE(reb == PAGE_HEAD(first));

    u32 pos = (first - &reb->export[0]);
    u32 end = atomic_load_explicit(&reb->end, memory_order_relaxed);
    ASSERT_DIE(pos < end);

    struct rt_pending_export *next = NULL;

    if (++pos < end)
      next = &reb->export[pos];
    else
    {
      rem_node(&reb->n);

#ifdef LOCAL_DEBUG
      memset(reb, 0xbe, page_size);
#endif

      free_page(reb);

      if (EMPTY_LIST(tab->exporter.pending))
      {
	rt_trace(tab, D_EVENTS, "Resetting export seq");

	node *n;
	WALK_LIST2(eh, n, tab->exporter.e.hooks, h.n)
	{
	  if (atomic_load_explicit(&eh->h.export_state, memory_order_acquire) != TES_READY)
	    continue;

	  ASSERT_DIE(atomic_load_explicit(&eh->last_export, memory_order_acquire) == NULL);
	  bmap_reset(&eh->h.seq_map, 16);
	}

	tab->exporter.next_seq = 1;
      }
      else
      {
	reb = HEAD(tab->exporter.pending);
	next = &reb->export[0];
      }
    }

    first = next;
  }

  rt_check_cork_low(tab);

done:;
  struct rt_import_hook *ih; node *x;
  if (tab->wait_counter)
    WALK_LIST2_DELSAFE(ih, n, x, tab->imports, n)
      if (ih->import_state == TIS_WAITING)
	if (!first || (first->seq >= ih->flush_seq))
	{
	  ih->import_state = TIS_CLEARED;
	  tab->wait_counter--;
	  ev_send(ih->req->list, &ih->announce_event);
	}

  if ((tab->gc_counter += want_prune) >= tab->config->gc_threshold)
    rt_kick_prune_timer(tab);

  if (tab->export_used)
    birdloop_flag(tab->loop, RTF_CLEANUP);

  if (EMPTY_LIST(tab->exporter.pending))
    settle_cancel(&tab->export_settle);
}

static void
rt_cork_release_hook(void *data UNUSED)
{
  do synchronize_rcu();
  while (
      !atomic_load_explicit(&rt_cork.active, memory_order_acquire) &&
      ev_run_list(&rt_cork.queue)
      );
}

/**
 * rt_lock_trie - lock a prefix trie of a routing table
 * @tab: routing table with prefix trie to be locked
 *
 * The prune loop may rebuild the prefix trie and invalidate f_trie_walk_state
 * structures. Therefore, asynchronous walks should lock the prefix trie using
 * this function. That allows the prune loop to rebuild the trie, but postpones
 * its freeing until all walks are done (unlocked by rt_unlock_trie()).
 *
 * Return a current trie that will be locked, the value should be passed back to
 * rt_unlock_trie() for unlocking.
 *
 */
struct f_trie *
rt_lock_trie(struct rtable_private *tab)
{
  ASSERT(tab->trie);

  tab->trie_lock_count++;
  return tab->trie;
}

/**
 * rt_unlock_trie - unlock a prefix trie of a routing table
 * @tab: routing table with prefix trie to be locked
 * @trie: value returned by matching rt_lock_trie()
 *
 * Done for trie locked by rt_lock_trie() after walk over the trie is done.
 * It may free the trie and schedule next trie pruning.
 */
void
rt_unlock_trie(struct rtable_private *tab, struct f_trie *trie)
{
  ASSERT(trie);

  if (trie == tab->trie)
  {
    /* Unlock the current prefix trie */
    ASSERT(tab->trie_lock_count);
    tab->trie_lock_count--;
  }
  else if (trie == tab->trie_old)
  {
    /* Unlock the old prefix trie */
    ASSERT(tab->trie_old_lock_count);
    tab->trie_old_lock_count--;

    /* Free old prefix trie that is no longer needed */
    if (!tab->trie_old_lock_count)
    {
      rfree(tab->trie_old->lp);
      tab->trie_old = NULL;

      /* Kick prefix trie pruning that was postponed */
      if (tab->trie && (tab->trie->prefix_count > (2 * tab->fib.entries)))
      {
	tab->prune_trie = 1;
	rt_kick_prune_timer(tab);
      }
    }
  }
  else
    log(L_BUG "Invalid arg to rt_unlock_trie()");
}


void
rt_preconfig(struct config *c)
{
  init_list(&c->tables);

<<<<<<< HEAD
  c->def_tables[NET_IP4] = cf_define_symbol(cf_get_symbol("master4"), SYM_TABLE, table, NULL);
  c->def_tables[NET_IP6] = cf_define_symbol(cf_get_symbol("master6"), SYM_TABLE, table, NULL);
=======
  rt_new_table(cf_get_symbol(c, "master4"), NET_IP4);
  rt_new_table(cf_get_symbol(c, "master6"), NET_IP6);
>>>>>>> 51f2e7af
}

void
rt_postconfig(struct config *c)
{
  uint num_tables = list_length(&c->tables);
  btime def_gc_period = 400 MS * num_tables;
  def_gc_period = MAX(def_gc_period, 10 S);
  def_gc_period = MIN(def_gc_period, 600 S);

  struct rtable_config *rc;
  WALK_LIST(rc, c->tables)
    if (rc->gc_period == (uint) -1)
      rc->gc_period = (uint) def_gc_period;

  for (uint net_type = 0; net_type < NET_MAX; net_type++)
    if (c->def_tables[net_type] && !c->def_tables[net_type]->table)
    {
      c->def_tables[net_type]->class = SYM_VOID;
      c->def_tables[net_type] = NULL;
    }
}


/*
 * Some functions for handing internal next hop updates
 * triggered by rt_schedule_nhu().
 */

void
ea_set_hostentry(ea_list **to, rtable *dep, rtable *src, ip_addr gw, ip_addr ll, u32 lnum, u32 labels[lnum])
{
  struct {
    struct adata ad;
    struct hostentry *he;
    u32 labels[0];
  } *head = (void *) tmp_alloc_adata(sizeof *head + sizeof(u32) * lnum - sizeof(struct adata));

  RT_LOCKED(src, tab)
    head->he = rt_get_hostentry(tab, gw, ll, dep);
  memcpy(head->labels, labels, lnum * sizeof(u32));

  ea_set_attr(to, EA_LITERAL_DIRECT_ADATA(
	&ea_gen_hostentry, 0, &head->ad));
}


static void
rta_apply_hostentry(struct rtable_private *tab UNUSED, ea_list **to, struct hostentry_adata *head)
{
  struct hostentry *he = head->he;
  u32 *labels = head->labels;
  u32 lnum = (u32 *) (head->ad.data + head->ad.length) - labels;

  ea_set_attr_u32(to, &ea_gen_igp_metric, 0, he->igp_metric);

  if (!he->src)
  {
    ea_set_dest(to, 0, RTD_UNREACHABLE);
    return;
  }

  eattr *he_nh_ea = ea_find(he->src, &ea_gen_nexthop);
  ASSERT_DIE(he_nh_ea);

  struct nexthop_adata *nhad = (struct nexthop_adata *) he_nh_ea->u.ptr;
  int idest = nhea_dest(he_nh_ea);

  if ((idest != RTD_UNICAST) ||
      !lnum && he->nexthop_linkable)
  { /* Just link the nexthop chain, no label append happens. */
    ea_copy_attr(to, he->src, &ea_gen_nexthop);
    return;
  }

  uint total_size = OFFSETOF(struct nexthop_adata, nh);

  NEXTHOP_WALK(nh, nhad)
  {
    if (nh->labels + lnum > MPLS_MAX_LABEL_STACK)
    {
      log(L_WARN "Sum of label stack sizes %d + %d = %d exceedes allowed maximum (%d)",
	    nh->labels, lnum, nh->labels + lnum, MPLS_MAX_LABEL_STACK);
      continue;
    }

    total_size += NEXTHOP_SIZE_CNT(nh->labels + lnum);
  }

  if (total_size == OFFSETOF(struct nexthop_adata, nh))
  {
    log(L_WARN "No valid nexthop remaining, setting route unreachable");

    struct nexthop_adata nha = {
      .ad.length = NEXTHOP_DEST_SIZE,
      .dest = RTD_UNREACHABLE,
    };

    ea_set_attr_data(to, &ea_gen_nexthop, 0, &nha.ad.data, nha.ad.length);
    return;
  }

  struct nexthop_adata *new = (struct nexthop_adata *) tmp_alloc_adata(total_size);
  struct nexthop *dest = &new->nh;

  NEXTHOP_WALK(nh, nhad)
  {
    if (nh->labels + lnum > MPLS_MAX_LABEL_STACK)
      continue;

    memcpy(dest, nh, NEXTHOP_SIZE(nh));
    if (lnum)
    {
      memcpy(&(dest->label[dest->labels]), labels, lnum * sizeof labels[0]);
      dest->labels += lnum;
    }

    if (ipa_nonzero(nh->gw))
      /* Router nexthop */
      dest->flags = (dest->flags & RNF_ONLINK);
    else if (!(nh->iface->flags & IF_MULTIACCESS) || (nh->iface->flags & IF_LOOPBACK))
      dest->gw = IPA_NONE;		/* PtP link - no need for nexthop */
    else if (ipa_nonzero(he->link))
      dest->gw = he->link;		/* Device nexthop with link-local address known */
    else
      dest->gw = he->addr;		/* Device nexthop with link-local address unknown */

    dest = NEXTHOP_NEXT(dest);
  }

  /* Fix final length */
  new->ad.length = (void *) dest - (void *) new->ad.data;
  ea_set_attr(to, EA_LITERAL_DIRECT_ADATA(
	&ea_gen_nexthop, 0, &new->ad));
}

static inline struct hostentry_adata *
rta_next_hop_outdated(ea_list *a)
{
  /* First retrieve the hostentry */
  eattr *heea = ea_find(a, &ea_gen_hostentry);
  if (!heea)
    return NULL;

  struct hostentry_adata *head = (struct hostentry_adata *) heea->u.ptr;

  /* If no nexthop is present, we have to create one */
  eattr *a_nh_ea = ea_find(a, &ea_gen_nexthop);
  if (!a_nh_ea)
    return head;

  struct nexthop_adata *nhad = (struct nexthop_adata *) a_nh_ea->u.ptr;

  /* Shortcut for unresolvable hostentry */
  if (!head->he->src)
    return NEXTHOP_IS_REACHABLE(nhad) ? head : NULL;

  /* Comparing our nexthop with the hostentry nexthop */
  eattr *he_nh_ea = ea_find(head->he->src, &ea_gen_nexthop);

  return (
      (ea_get_int(a, &ea_gen_igp_metric, IGP_METRIC_UNKNOWN) != head->he->igp_metric) ||
      (!head->he->nexthop_linkable) ||
      (!he_nh_ea != !a_nh_ea) ||
      (he_nh_ea && a_nh_ea && !adata_same(he_nh_ea->u.ptr, a_nh_ea->u.ptr)))
    ? head : NULL;
}

static inline int
rt_next_hop_update_rte(const rte *old, rte *new)
{
  struct hostentry_adata *head = rta_next_hop_outdated(old->attrs);
  if (!head)
    return 0;

  *new = *old;
  RT_LOCKED(head->he->owner, tab)
    rta_apply_hostentry(tab, &new->attrs, head);
  return 1;
}

static inline void
rt_next_hop_resolve_rte(rte *r)
{
  eattr *heea = ea_find(r->attrs, &ea_gen_hostentry);
  if (!heea)
    return;

  struct hostentry_adata *head = (struct hostentry_adata *) heea->u.ptr;

  RT_LOCKED(head->he->owner, tab)
    rta_apply_hostentry(tab, &r->attrs, head);
}

#ifdef CONFIG_BGP

static inline int
net_flow_has_dst_prefix(const net_addr *n)
{
  ASSUME(net_is_flow(n));

  if (n->pxlen)
    return 1;

  if (n->type == NET_FLOW4)
  {
    const net_addr_flow4 *n4 = (void *) n;
    return (n4->length > sizeof(net_addr_flow4)) && (n4->data[0] == FLOW_TYPE_DST_PREFIX);
  }
  else
  {
    const net_addr_flow6 *n6 = (void *) n;
    return (n6->length > sizeof(net_addr_flow6)) && (n6->data[0] == FLOW_TYPE_DST_PREFIX);
  }
}

static inline int
rta_as_path_is_empty(ea_list *a)
{
  eattr *e = ea_find(a, "bgp_path");
  return !e || (as_path_getlen(e->u.ptr) == 0);
}

static inline u32
rta_get_first_asn(ea_list *a)
{
  eattr *e = ea_find(a, "bgp_path");
  u32 asn;

  return (e && as_path_get_first_regular(e->u.ptr, &asn)) ? asn : 0;
}

static inline enum flowspec_valid
rt_flowspec_check(rtable *tab_ip, rtable *tab_flow, const net_addr *n, ea_list *a, int interior)
{
  ASSERT(rt_is_ip(tab_ip));
  ASSERT(rt_is_flow(tab_flow));

  /* RFC 8955 6. a) Flowspec has defined dst prefix */
  if (!net_flow_has_dst_prefix(n))
    return FLOWSPEC_INVALID;

  /* RFC 9117 4.1. Accept  AS_PATH is empty (fr */
  if (interior && rta_as_path_is_empty(a))
    return FLOWSPEC_VALID;


  /* RFC 8955 6. b) Flowspec and its best-match route have the same originator */

  /* Find flowspec dst prefix */
  net_addr dst;
  if (n->type == NET_FLOW4)
    net_fill_ip4(&dst, net4_prefix(n), net4_pxlen(n));
  else
    net_fill_ip6(&dst, net6_prefix(n), net6_pxlen(n));

  rte rb = {};
  net_addr_union nau;
  RT_LOCKED(tab_ip, tip)
  {
    ASSERT(tip->trie);
    /* Find best-match BGP unicast route for flowspec dst prefix */
    net *nb = net_route(tip, &dst);
    if (nb)
    {
      rb = RTE_COPY_VALID(nb->routes);
      rta_clone(rb.attrs);
      net_copy(&nau.n, nb->n.addr);
      rb.net = &nau.n;
    }
  }

  /* Register prefix to trie for tracking further changes */
  int max_pxlen = (n->type == NET_FLOW4) ? IP4_MAX_PREFIX_LENGTH : IP6_MAX_PREFIX_LENGTH;
  RT_LOCKED(tab_flow, tfl)
    trie_add_prefix(tfl->flowspec_trie, &dst, (rb.net ? rb.net->pxlen : 0), max_pxlen);

  /* No best-match BGP route -> no flowspec */
  if (!rb.attrs || (rt_get_source_attr(&rb) != RTS_BGP))
    return FLOWSPEC_INVALID;

  /* Find ORIGINATOR_ID values */
  u32 orig_a = ea_get_int(a, "bgp_originator_id", 0);
  u32 orig_b = ea_get_int(rb.attrs, "bgp_originator_id", 0);

  /* Originator is either ORIGINATOR_ID (if present), or BGP neighbor address (if not) */
  if ((orig_a != orig_b) || (!orig_a && !orig_b && !ipa_equal(
	  ea_get_ip(a, &ea_gen_from, IPA_NONE),
	  ea_get_ip(rb.attrs, &ea_gen_from, IPA_NONE)
	  )))
    return FLOWSPEC_INVALID;


  /* Find ASN of the best-match route, for use in next checks */
  u32 asn_b = rta_get_first_asn(rb.attrs);
  if (!asn_b)
    return FLOWSPEC_INVALID;

  /* RFC 9117 4.2. For EBGP, flowspec and its best-match route are from the same AS */
  if (!interior && (rta_get_first_asn(a) != asn_b))
    return FLOWSPEC_INVALID;

  /* RFC 8955 6. c) More-specific routes are from the same AS as the best-match route */
  RT_LOCKED(tab_ip, tip)
  {
    TRIE_WALK(tip->trie, subnet, &dst)
    {
      net *nc = net_find_valid(tip, &subnet);
      if (!nc)
	continue;

      const rte *rc = &nc->routes->rte;
      if (rt_get_source_attr(rc) != RTS_BGP)
	RT_RETURN(tip, FLOWSPEC_INVALID);

      if (rta_get_first_asn(rc->attrs) != asn_b)
	RT_RETURN(tip, FLOWSPEC_INVALID);
    }
    TRIE_WALK_END;
  }

  return FLOWSPEC_VALID;
}

#endif /* CONFIG_BGP */

static int
rt_flowspec_update_rte(rtable *tab, const rte *r, rte *new)
{
#ifdef CONFIG_BGP
  if (r->generation || (rt_get_source_attr(r) != RTS_BGP))
    return 0;

  struct bgp_channel *bc = (struct bgp_channel *) SKIP_BACK(struct channel, in_req, r->sender->req);
  if (!bc->base_table)
    return 0;

  struct bgp_proto *p = SKIP_BACK(struct bgp_proto, p, bc->c.proto);

  enum flowspec_valid old = rt_get_flowspec_valid(r),
		      valid = rt_flowspec_check(bc->base_table, tab, r->net, r->attrs, p->is_interior);

  if (old == valid)
    return 0;

  *new = *r;
  ea_set_attr_u32(&new->attrs, &ea_gen_flowspec_valid, 0, valid);
  return 1;
#else
  return 0;
#endif
}

static inline void
rt_flowspec_resolve_rte(rte *r, struct channel *c)
{
#ifdef CONFIG_BGP
  enum flowspec_valid valid, old = rt_get_flowspec_valid(r);
  struct bgp_channel *bc = (struct bgp_channel *) c;

  if (	(rt_get_source_attr(r) == RTS_BGP)
     && (c->class == &channel_bgp)
     && (bc->base_table))
  {
    struct bgp_proto *p = SKIP_BACK(struct bgp_proto, p, bc->c.proto);
    valid = rt_flowspec_check(
	bc->base_table,
	c->in_req.hook->table,
	r->net, r->attrs, p->is_interior);
  }
  else
    valid = FLOWSPEC_UNKNOWN;

  if (valid == old)
    return;

  if (valid == FLOWSPEC_UNKNOWN)
    ea_unset_attr(&r->attrs, 0, &ea_gen_flowspec_valid);
  else
    ea_set_attr_u32(&r->attrs, &ea_gen_flowspec_valid, 0, valid);
#endif
}

static inline int
rt_next_hop_update_net(struct rtable_private *tab, net *n)
{
  uint count = 0;
  int is_flow = net_is_flow(n->n.addr);

  struct rte_storage *old_best = n->routes;
  if (!old_best)
    return 0;

  for (struct rte_storage *e, **k = &n->routes; e = *k; k = &e->next)
    count++;

  if (!count)
    return 0;

  struct rte_multiupdate {
    struct rte_storage *old, *new_stored;
    rte new;
  } *updates = tmp_allocz(sizeof(struct rte_multiupdate) * (count+1));

  struct rt_pending_export *last_pending = n->last;

  uint pos = 0;
  for (struct rte_storage *e, **k = &n->routes; e = *k; k = &e->next)
    updates[pos++].old = e;

  /* This is an exceptional place where table can be unlocked while keeping its data:
   * the reason why this is safe is that NHU must be always run from the same
   * thread as cleanup routines, therefore the only real problem may arise when
   * some importer does a change on this particular net (destination) while NHU
   * is being computed. Statistically, this should almost never happen. In such
   * case, we just drop all the computed changes and do it once again.
   * */
  RT_UNLOCK(tab);

  uint mod = 0;
  if (is_flow)
    for (uint i = 0; i < pos; i++)
      mod += rt_flowspec_update_rte(RT_PUB(tab), &updates[i].old->rte, &updates[i].new);

  else
    for (uint i = 0; i < pos; i++)
      mod += rt_next_hop_update_rte(&updates[i].old->rte, &updates[i].new);

  RT_LOCK(RT_PUB(tab));

  if (!mod)
    return 0;

  /* Something has changed inbetween, retry NHU. */
  if (last_pending != n->last)
    return rt_next_hop_update_net(tab, n);

  /* Now we reconstruct the original linked list */
  struct rte_storage **nptr = &n->routes;
  for (uint i = 0; i < pos; i++)
  {
    updates[i].old->next = NULL;

    struct rte_storage *put;
    if (updates[i].new.attrs)
      put = updates[i].new_stored = rte_store(&updates[i].new, n, tab);
    else
      put = updates[i].old;

    *nptr = put;
    nptr = &put->next;
  }
  *nptr = NULL;

  /* Call the pre-comparison hooks */
  for (uint i = 0; i < pos; i++)
    if (updates[i].new_stored)
      {
	/* Get a new ID for the route */
	rte *new = RTES_WRITE(updates[i].new_stored);
	new->lastmod = current_time();
	new->id = hmap_first_zero(&tab->id_map);
	hmap_set(&tab->id_map, new->id);

	/* Call a pre-comparison hook */
	/* Not really an efficient way to compute this */
	if (updates[i].old->rte.src->owner->rte_recalculate)
	  updates[i].old->rte.src->owner->rte_recalculate(tab, n, updates[i].new_stored, updates[i].old, old_best);
      }

#if DEBUGGING
  {
    uint t = 0;
    for (struct rte_storage *e = n->routes; e; e = e->next)
      t++;
    ASSERT_DIE(t == pos);
    ASSERT_DIE(pos == count);
  }
#endif

  /* Find the new best route */
  struct rte_storage **new_best = NULL;
  for (struct rte_storage *e, **k = &n->routes; e = *k; k = &e->next)
    {
      if (!new_best || rte_better(&e->rte, &(*new_best)->rte))
	new_best = k;
    }

  /* Relink the new best route to the first position */
  struct rte_storage *new = *new_best;
  if (new != n->routes)
    {
      *new_best = new->next;
      new->next = n->routes;
      n->routes = new;
    }

  uint total = 0;
  /* Announce the changes */
  for (uint i=0; i<count; i++)
  {
    if (!updates[i].new_stored)
      continue;

    _Bool nb = (new->rte.src == updates[i].new.src), ob = (i == 0);
    const char *best_indicator[2][2] = {
      { "autoupdated", "autoupdated [-best]" },
      { "autoupdated [+best]", "autoupdated [best]" }
    };
    rt_rte_trace_in(D_ROUTES, updates[i].new.sender->req, &updates[i].new, best_indicator[nb][ob]);
    rte_announce(tab, n, updates[i].new_stored, updates[i].old, new, old_best);

    total++;
  }

  return total;
}

static void
rt_nhu_uncork(void *_tab)
{
  RT_LOCKED((rtable *) _tab, tab)
  {
    ASSERT_DIE(tab->nhu_corked);
    ASSERT_DIE(tab->nhu_state == 0);

    /* Reset the state */
    tab->nhu_state = tab->nhu_corked;
    tab->nhu_corked = 0;
    rt_trace(tab, D_STATES, "Next hop updater uncorked");

    birdloop_flag(tab->loop, RTF_NHU);
  }
}

static void
rt_next_hop_update(struct rtable_private *tab)
{
  ASSERT_DIE(birdloop_inside(tab->loop));

  if (tab->nhu_corked)
    return;

  if (!tab->nhu_state)
    return;

  /* Check corkedness */
  if (rt_cork_check(tab->nhu_uncork_event))
  {
    rt_trace(tab, D_STATES, "Next hop updater corked");
    if ((tab->nhu_state & NHU_RUNNING)
	&& !EMPTY_LIST(tab->exporter.pending))
      rt_kick_export_settle(tab);

    tab->nhu_corked = tab->nhu_state;
    tab->nhu_state = 0;
    return;
  }

  struct fib_iterator *fit = &tab->nhu_fit;
  int max_feed = 32;

  /* Initialize a new run */
  if (tab->nhu_state == NHU_SCHEDULED)
  {
    FIB_ITERATE_INIT(fit, &tab->fib);
    tab->nhu_state = NHU_RUNNING;

    if (tab->flowspec_trie)
      rt_flowspec_reset_trie(tab);
  }

  /* Walk the fib one net after another */
  FIB_ITERATE_START(&tab->fib, fit, net, n)
    {
      if (max_feed <= 0)
	{
	  FIB_ITERATE_PUT(fit);
	  birdloop_flag(tab->loop, RTF_NHU);
	  return;
	}
      TMP_SAVED
	max_feed -= rt_next_hop_update_net(tab, n);
    }
  FIB_ITERATE_END;

  /* Finished NHU, cleanup */
  rt_trace(tab, D_EVENTS, "NHU done, scheduling export timer");
  rt_kick_export_settle(tab);

  /* State change:
   *   NHU_DIRTY   -> NHU_SCHEDULED
   *   NHU_RUNNING -> NHU_CLEAN
   */
  if ((tab->nhu_state &= NHU_SCHEDULED) == NHU_SCHEDULED)
    birdloop_flag(tab->loop, RTF_NHU);
}

void
rt_new_default_table(struct symbol *s)
{
  for (uint addr_type = 0; addr_type < NET_MAX; addr_type++)
    if (s == new_config->def_tables[addr_type])
    {
      ASSERT_DIE(!s->table);
      s->table = rt_new_table(s, addr_type);
      return;
    }

  bug("Requested an unknown new default table: %s", s->name);
}

struct rtable_config *
rt_get_default_table(struct config *cf, uint addr_type)
{
  struct symbol *ts = cf->def_tables[addr_type];
  if (!ts)
    return NULL;

  if (!ts->table)
    rt_new_default_table(ts);

  return ts->table;
}

struct rtable_config *
rt_new_table(struct symbol *s, uint addr_type)
{
  if (s->table)
    cf_error("Duplicate configuration of table %s", s->name);

  struct rtable_config *c = cfg_allocz(sizeof(struct rtable_config));

<<<<<<< HEAD
  if (s == new_config->def_tables[addr_type])
    s->table = c;
  else
    cf_define_symbol(s, SYM_TABLE, table, c);

=======
  cf_define_symbol(new_config, s, SYM_TABLE, table, c);
>>>>>>> 51f2e7af
  c->name = s->name;
  c->addr_type = addr_type;
  c->gc_threshold = 1000;
  c->gc_period = (uint) -1;	/* set in rt_postconfig() */
  c->cork_threshold.low = 1024;
  c->cork_threshold.high = 8192;
  c->export_settle = (struct settle_config) {
    .min = 1 MS,
    .max = 100 MS,
  };
  c->export_rr_settle = (struct settle_config) {
    .min = 100 MS,
    .max = 3 S,
  };
  c->debug = new_config->table_debug;

  add_tail(&new_config->tables, &c->n);

  /* First table of each type is kept as default */
  if (! new_config->def_tables[addr_type])
    new_config->def_tables[addr_type] = s;

  return c;
}

/**
 * rt_lock_table - lock a routing table
 * @r: routing table to be locked
 *
 * Lock a routing table, because it's in use by a protocol,
 * preventing it from being freed when it gets undefined in a new
 * configuration.
 */
void
rt_lock_table_priv(struct rtable_private *r, const char *file, uint line)
{
  rt_trace(r, D_STATES, "Locked at %s:%d", file, line);
  r->use_count++;
}

/**
 * rt_unlock_table - unlock a routing table
 * @r: routing table to be unlocked
 *
 * Unlock a routing table formerly locked by rt_lock_table(),
 * that is decrease its use count and delete it if it's scheduled
 * for deletion by configuration changes.
 */
void
rt_unlock_table_priv(struct rtable_private *r, const char *file, uint line)
{
  rt_trace(r, D_STATES, "Unlocked at %s:%d", file, line);
  if (!--r->use_count && r->deleted)
    /* Stop the service thread to finish this up */
    ev_send(&global_event_list, ev_new_init(r->rp, rt_shutdown, r));
}

static void
rt_shutdown(void *tab_)
{
  struct rtable_private *r = tab_;
  birdloop_stop(r->loop, rt_delete, r);
}

static void
rt_delete(void *tab_)
{
  ASSERT_DIE(birdloop_inside(&main_birdloop));

  /* We assume that nobody holds the table reference now as use_count is zero.
   * Anyway the last holder may still hold the lock. Therefore we lock and
   * unlock it the last time to be sure that nobody is there. */
  struct rtable_private *tab = RT_LOCK((rtable *) tab_);
  struct config *conf = tab->deleted;
  DOMAIN(rtable) dom = tab->lock;

  RT_UNLOCK(RT_PUB(tab));

  /* Everything is freed by freeing the loop */
  birdloop_free(tab->loop);
  config_del_obstacle(conf);

  /* Also drop the domain */
  DOMAIN_FREE(rtable, dom);
}


static void
rt_check_cork_low(struct rtable_private *tab)
{
  if (!tab->cork_active)
    return;

  if (tab->deleted || !tab->exporter.first || (tab->exporter.first->seq + tab->cork_threshold.low > tab->exporter.next_seq))
  {
    tab->cork_active = 0;
    rt_cork_release();

    rt_trace(tab, D_STATES, "Uncorked");
  }
}

static void
rt_check_cork_high(struct rtable_private *tab)
{
  if (!tab->deleted && !tab->cork_active && tab->exporter.first && (tab->exporter.first->seq + tab->cork_threshold.high <= tab->exporter.next_seq))
  {
    tab->cork_active = 1;
    rt_cork_acquire();
    rt_export_used(&tab->exporter, tab->name, "corked");

    rt_trace(tab, D_STATES, "Corked");
  }
}


static int
rt_reconfigure(struct rtable_private *tab, struct rtable_config *new, struct rtable_config *old)
{
  if ((new->addr_type != old->addr_type) ||
      (new->sorted != old->sorted) ||
      (new->trie_used != old->trie_used))
    return 0;

  DBG("\t%s: same\n", new->name);
  new->table = RT_PUB(tab);
  tab->name = new->name;
  tab->config = new;

  if (tab->hostcache)
    tab->hostcache->req.trace_routes = new->debug;

  struct rt_table_export_hook *hook; node *n;
  WALK_LIST2(hook, n, tab->exporter.e.hooks, h.n)
    if (hook->h.req->export_one == rt_flowspec_export_one)
      hook->h.req->trace_routes = new->debug;

  tab->cork_threshold = new->cork_threshold;

  if (new->cork_threshold.high != old->cork_threshold.high)
    rt_check_cork_high(tab);

  if (new->cork_threshold.low != old->cork_threshold.low)
    rt_check_cork_low(tab);

  return 1;
}

static struct rtable_config *
rt_find_table_config(struct config *cf, char *name)
{
  struct symbol *sym = cf_find_symbol(cf, name);
  return (sym && (sym->class == SYM_TABLE)) ? sym->table : NULL;
}

/**
 * rt_commit - commit new routing table configuration
 * @new: new configuration
 * @old: original configuration or %NULL if it's boot time config
 *
 * Scan differences between @old and @new configuration and modify
 * the routing tables according to these changes. If @new defines a
 * previously unknown table, create it, if it omits a table existing
 * in @old, schedule it for deletion (it gets deleted when all protocols
 * disconnect from it by calling rt_unlock_table()), if it exists
 * in both configurations, leave it unchanged.
 */
void
rt_commit(struct config *new, struct config *old)
{
  struct rtable_config *o, *r;

  DBG("rt_commit:\n");
  if (old)
    {
      WALK_LIST(o, old->tables)
	{
	  struct rtable_private *tab = RT_LOCK(o->table);

	  if (tab->deleted)
	  {
	    RT_UNLOCK(tab);
	    continue;
	  }

	  r = rt_find_table_config(new, o->name);
	  if (r && !new->shutdown && rt_reconfigure(tab, r, o))
	  {
	    RT_UNLOCK(tab);
	    continue;
	  }

	  DBG("\t%s: deleted\n", o->name);
	  tab->deleted = old;
	  config_add_obstacle(old);
	  rt_lock_table(tab);

	  rt_check_cork_low(tab);

	  if (tab->hostcache && ev_get_list(&tab->hostcache->update) == &rt_cork.queue)
	    ev_postpone(&tab->hostcache->update);

	  /* Force one more loop run */
	  birdloop_flag(tab->loop, RTF_DELETE);
	  RT_UNLOCK(tab);
	}
    }

  WALK_LIST(r, new->tables)
    if (!r->table)
      {
	r->table = rt_setup(rt_table_pool, r);
	DBG("\t%s: created\n", r->name);
	add_tail(&routing_tables, &r->table->n);
      }
  DBG("\tdone\n");
}

static void
rt_feed_done(struct rt_export_hook *c)
{
  c->event.hook = rt_export_hook;

  rt_set_export_state(c, BIT32_ALL(TES_FEEDING), TES_READY);

  rt_send_export_event(c);
}

typedef struct {
  uint cnt, pos;
  union {
    struct rt_pending_export *rpe;
    struct {
      const rte **feed;
      struct rt_feed_block_aux {
	struct rt_pending_export *first, *last;
	uint start;
      } *aux;
    };
  };
} rt_feed_block;

static int
rt_prepare_feed(struct rt_table_export_hook *c, net *n, rt_feed_block *b)
{
  struct rt_export_request *req = c->h.req;
  uint bs = req->feed_block_size ?: 16384;

  if (n->routes)
  {
    if (req->export_bulk)
    {
      uint cnt = rte_feed_count(n);
      if (b->cnt && (b->cnt + cnt > bs))
	return 0;

      if (!b->cnt)
      {
	b->feed = tmp_alloc(sizeof(rte *) * MAX(bs, cnt));

	uint aux_block_size = (cnt >= bs) ? 2 : (bs + 2 - cnt);
	b->aux = tmp_alloc(sizeof(struct rt_feed_block_aux) * aux_block_size);
      }

      rte_feed_obtain(n, &b->feed[b->cnt], cnt);

      b->aux[b->pos++] = (struct rt_feed_block_aux) {
	.start = b->cnt,
	.first = n->first,
	.last = n->last,
      };

      b->cnt += cnt;
    }
    else if (b->pos == bs)
      return 0;
    else
    {
      if (!b->pos)
	b->rpe = tmp_alloc(sizeof(struct rt_pending_export) * bs);

      b->rpe[b->pos++] = (struct rt_pending_export) { .new = n->routes, .new_best = n->routes };
    }
  }
  else
    if (req->mark_seen)
      RPE_WALK(n->first, rpe, NULL)
	req->mark_seen(req, rpe);
    else
      RPE_WALK(n->first, rpe, NULL)
	rpe_mark_seen(&c->h, rpe);

  return 1;
}

static void
rt_process_feed(struct rt_table_export_hook *c, rt_feed_block *b)
{
  if (!b->pos)
    return;

  if (c->h.req->export_bulk)
  {
    b->aux[b->pos].start =  b->cnt;
    for (uint p = 0; p < b->pos; p++)
    {
      struct rt_feed_block_aux *aux = &b->aux[p];
      const rte **feed = &b->feed[aux->start];

      c->h.req->export_bulk(c->h.req, feed[0]->net, aux->first, aux->last, feed, (aux+1)->start - aux->start);
    }
  }
  else
    for (uint p = 0; p < b->pos; p++)
      c->h.req->export_one(c->h.req, b->rpe[p].new->rte.net, &b->rpe[p]);
}

/**
 * rt_feed_by_fib - advertise all routes to a channel by walking a fib
 * @c: channel to be fed
 *
 * This function performs one pass of advertisement of routes to a channel that
 * is in the ES_FEEDING state. It is called by the protocol code as long as it
 * has something to do. (We avoid transferring all the routes in single pass in
 * order not to monopolize CPU time.)
 */
static void
rt_feed_by_fib(void *data)
{
  struct rt_table_export_hook *c = data;
  struct fib_iterator *fit = &c->feed_fit;
  rt_feed_block block = {};

  ASSERT(atomic_load_explicit(&c->h.export_state, memory_order_relaxed) == TES_FEEDING);

  RT_LOCKED(RT_PUB(SKIP_BACK(struct rtable_private, exporter, c->table)), tab)
  {

  FIB_ITERATE_START(&tab->fib, fit, net, n)
    {
      if ((c->h.req->addr_mode == TE_ADDR_NONE) || net_in_netX(n->n.addr, c->h.req->addr))
      {
	if (!rt_prepare_feed(c, n, &block))
	{
	  FIB_ITERATE_PUT(fit);
	  RT_UNLOCK(tab);
	  rt_process_feed(c, &block);
	  rt_send_export_event(&c->h);
	  return;
	}
      }
    }
  FIB_ITERATE_END;
  }

  rt_process_feed(c, &block);
  rt_feed_done(&c->h);
}

static void
rt_feed_by_trie(void *data)
{
  struct rt_table_export_hook *c = data;
  rt_feed_block block = {};

  RT_LOCKED(RT_PUB(SKIP_BACK(struct rtable_private, exporter, c->table)), tab)
  {

  ASSERT_DIE(c->walk_state);
  struct f_trie_walk_state *ws = c->walk_state;

  ASSERT(atomic_load_explicit(&c->h.export_state, memory_order_relaxed) == TES_FEEDING);

  do {
    if (!c->walk_last.type)
      continue;

    net *n = net_find(tab, &c->walk_last);
    if (!n)
      continue;

    if (!rt_prepare_feed(c, n, &block))
    {
      RT_UNLOCK(tab);
      rt_process_feed(c, &block);
      rt_send_export_event(&c->h);
      return;
    }
  }
  while (trie_walk_next(ws, &c->walk_last));

  rt_unlock_trie(tab, c->walk_lock);
  c->walk_lock = NULL;

  mb_free(c->walk_state);
  c->walk_state = NULL;

  c->walk_last.type = 0;

  }

  rt_process_feed(c, &block);
  rt_feed_done(&c->h);
}

static void
rt_feed_equal(void *data)
{
  struct rt_table_export_hook *c = data;
  rt_feed_block block = {};
  net *n;

  RT_LOCKED(RT_PUB(SKIP_BACK(struct rtable_private, exporter, c->table)), tab)
  {
    ASSERT_DIE(atomic_load_explicit(&c->h.export_state, memory_order_relaxed) == TES_FEEDING);
    ASSERT_DIE(c->h.req->addr_mode == TE_ADDR_EQUAL);

    if (n = net_find(tab, c->h.req->addr))
      ASSERT_DIE(rt_prepare_feed(c, n, &block));
  }

  if (n)
    rt_process_feed(c, &block);

  rt_feed_done(&c->h);
}

static void
rt_feed_for(void *data)
{
  struct rt_table_export_hook *c = data;
  rt_feed_block block = {};
  net *n;

  RT_LOCKED(RT_PUB(SKIP_BACK(struct rtable_private, exporter, c->table)), tab)
  {
    ASSERT_DIE(atomic_load_explicit(&c->h.export_state, memory_order_relaxed) == TES_FEEDING);
    ASSERT_DIE(c->h.req->addr_mode == TE_ADDR_FOR);

    if (n = net_route(tab, c->h.req->addr))
      ASSERT_DIE(rt_prepare_feed(c, n, &block));
  }

  if (n)
    rt_process_feed(c, &block);

  rt_feed_done(&c->h);
}


/*
 *	Import table
 */

void channel_reload_export_bulk(struct rt_export_request *req, const net_addr *net,
    struct rt_pending_export *first, struct rt_pending_export *last,
    const rte **feed, uint count)
{
  struct channel *c = SKIP_BACK(struct channel, reload_req, req);

  for (uint i=0; i<count; i++)
    if (feed[i]->sender == c->in_req.hook)
    {
      /* Strip the table-specific information */
      rte new = rte_init_from(feed[i]);

      /* Strip the later attribute layers */
      while (new.attrs->next)
	new.attrs = new.attrs->next;

      /* And reload the route */
      rte_update(c, net, &new, new.src);
    }

  rpe_mark_seen_all(req->hook, first, last, NULL);
}


/*
 *	Hostcache
 */

static inline u32
hc_hash(ip_addr a, rtable *dep)
{
  return ipa_hash(a) ^ ptr_hash(dep);
}

static inline void
hc_insert(struct hostcache *hc, struct hostentry *he)
{
  uint k = he->hash_key >> hc->hash_shift;
  he->next = hc->hash_table[k];
  hc->hash_table[k] = he;
}

static inline void
hc_remove(struct hostcache *hc, struct hostentry *he)
{
  struct hostentry **hep;
  uint k = he->hash_key >> hc->hash_shift;

  for (hep = &hc->hash_table[k]; *hep != he; hep = &(*hep)->next);
  *hep = he->next;
}

#define HC_DEF_ORDER 10
#define HC_HI_MARK *4
#define HC_HI_STEP 2
#define HC_HI_ORDER 16			/* Must be at most 16 */
#define HC_LO_MARK /5
#define HC_LO_STEP 2
#define HC_LO_ORDER 10

static void
hc_alloc_table(struct hostcache *hc, pool *p, unsigned order)
{
  uint hsize = 1 << order;
  hc->hash_order = order;
  hc->hash_shift = 32 - order;
  hc->hash_max = (order >= HC_HI_ORDER) ? ~0U : (hsize HC_HI_MARK);
  hc->hash_min = (order <= HC_LO_ORDER) ?  0U : (hsize HC_LO_MARK);

  hc->hash_table = mb_allocz(p, hsize * sizeof(struct hostentry *));
}

static void
hc_resize(struct hostcache *hc, pool *p, unsigned new_order)
{
  struct hostentry **old_table = hc->hash_table;
  struct hostentry *he, *hen;
  uint old_size = 1 << hc->hash_order;
  uint i;

  hc_alloc_table(hc, p, new_order);
  for (i = 0; i < old_size; i++)
    for (he = old_table[i]; he != NULL; he=hen)
      {
	hen = he->next;
	hc_insert(hc, he);
      }
  mb_free(old_table);
}

static struct hostentry *
hc_new_hostentry(struct hostcache *hc, pool *p, ip_addr a, ip_addr ll, rtable *dep, unsigned k)
{
  struct hostentry *he = sl_alloc(hc->slab);

  *he = (struct hostentry) {
    .addr = a,
    .link = ll,
    .tab = dep,
    .hash_key = k,
  };

  add_tail(&hc->hostentries, &he->ln);
  hc_insert(hc, he);

  hc->hash_items++;
  if (hc->hash_items > hc->hash_max)
    hc_resize(hc, p, hc->hash_order + HC_HI_STEP);

  return he;
}

static void
hc_delete_hostentry(struct hostcache *hc, pool *p, struct hostentry *he)
{
  rta_free(he->src);

  rem_node(&he->ln);
  hc_remove(hc, he);
  sl_free(he);

  hc->hash_items--;
  if (hc->hash_items < hc->hash_min)
    hc_resize(hc, p, hc->hash_order - HC_LO_STEP);
}

static void
hc_notify_dump_req(struct rt_export_request *req)
{
  debug("  Table %s (%p)\n", req->name, req);
}

static void
hc_notify_log_state_change(struct rt_export_request *req, u8 state)
{
  struct hostcache *hc = SKIP_BACK(struct hostcache, req, req);
  rt_trace((rtable *) hc->update.data, D_STATES, "HCU Export state changed to %s", rt_export_state_name(state));
}

static void
hc_notify_export_one(struct rt_export_request *req, const net_addr *net, struct rt_pending_export *first)
{
  struct hostcache *hc = SKIP_BACK(struct hostcache, req, req);

  RT_LOCKED((rtable *) hc->update.data, tab)
    if (ev_active(&hc->update) || !trie_match_net(hc->trie, net))
      /* No interest in this update, mark seen only */
      rpe_mark_seen_all(req->hook, first, NULL, NULL);
    else
    {
      /* This net may affect some hostentries, check the actual change */
      const rte *o = RTE_VALID_OR_NULL(first->old_best);
      struct rte_storage *new_best = first->new_best;

      RPE_WALK(first, rpe, NULL)
      {
	rpe_mark_seen(req->hook, rpe);
	new_best = rpe->new_best;
      }

      /* Yes, something has actually changed. Do the hostcache update. */
      if ((o != RTE_VALID_OR_NULL(new_best))
	  && (atomic_load_explicit(&req->hook->export_state, memory_order_acquire) == TES_READY)
	  && !ev_active(&hc->update))
	ev_send_loop(tab->loop, &hc->update);
    }
}


static void
rt_init_hostcache(struct rtable_private *tab)
{
  struct hostcache *hc = mb_allocz(tab->rp, sizeof(struct hostcache));
  init_list(&hc->hostentries);

  hc->hash_items = 0;
  hc_alloc_table(hc, tab->rp, HC_DEF_ORDER);
  hc->slab = sl_new(tab->rp, sizeof(struct hostentry));

  hc->lp = lp_new(tab->rp);
  hc->trie = f_new_trie(hc->lp, 0);

  hc->update = (event) {
    .hook = rt_update_hostcache,
    .data = tab,
  };

  tab->hostcache = hc;

  ev_send_loop(tab->loop, &hc->update);
}

static void
rt_free_hostcache(struct rtable_private *tab)
{
  struct hostcache *hc = tab->hostcache;

  node *n;
  WALK_LIST(n, hc->hostentries)
    {
      struct hostentry *he = SKIP_BACK(struct hostentry, ln, n);
      rta_free(he->src);

      if (he->uc)
	log(L_ERR "Hostcache is not empty in table %s", tab->name);
    }

  /* Freed automagically by the resource pool
  rfree(hc->slab);
  rfree(hc->lp);
  mb_free(hc->hash_table);
  mb_free(hc);
  */
}

static int
if_local_addr(ip_addr a, struct iface *i)
{
  struct ifa *b;

  WALK_LIST(b, i->addrs)
    if (ipa_equal(a, b->ip))
      return 1;

  return 0;
}

u32
rt_get_igp_metric(const rte *rt)
{
  eattr *ea = ea_find(rt->attrs, "igp_metric");

  if (ea)
    return ea->u.data;

  if (rt_get_source_attr(rt) == RTS_DEVICE)
    return 0;

  if (rt->src->owner->class->rte_igp_metric)
    return rt->src->owner->class->rte_igp_metric(rt);

  return IGP_METRIC_UNKNOWN;
}

static int
rt_update_hostentry(struct rtable_private *tab, struct hostentry *he)
{
  ea_list *old_src = he->src;
  int direct = 0;
  int pxlen = 0;

  /* Reset the hostentry */
  he->src = NULL;
  he->nexthop_linkable = 0;
  he->igp_metric = 0;

  net_addr he_addr;
  net_fill_ip_host(&he_addr, he->addr);
  net *n = net_route(tab, &he_addr);
  if (n)
    {
      struct rte_storage *e = n->routes;
      ea_list *a = e->rte.attrs;
      u32 pref = rt_get_preference(&e->rte);

      for (struct rte_storage *ee = n->routes; ee; ee = ee->next)
	if (rte_is_valid(&ee->rte) &&
	    (rt_get_preference(&ee->rte) >= pref) &&
	    ea_find(ee->rte.attrs, &ea_gen_hostentry))
	{
	  /* Recursive route should not depend on another recursive route */
	  log(L_WARN "Next hop address %I resolvable through recursive route for %N",
	      he->addr, n->n.addr);
	  goto done;
	}

      pxlen = n->n.addr->pxlen;

      eattr *nhea = ea_find(a, &ea_gen_nexthop);
      ASSERT_DIE(nhea);
      struct nexthop_adata *nhad = (void *) nhea->u.ptr;

      if (NEXTHOP_IS_REACHABLE(nhad))
	  NEXTHOP_WALK(nh, nhad)
	    if (ipa_zero(nh->gw))
	      {
		if (if_local_addr(he->addr, nh->iface))
		  {
		    /* The host address is a local address, this is not valid */
		    log(L_WARN "Next hop address %I is a local address of iface %s",
			he->addr, nh->iface->name);
		    goto done;
		  }

		direct++;
	      }

      he->src = rta_clone(a);
      he->nexthop_linkable = !direct;
      he->igp_metric = rt_get_igp_metric(&e->rte);
    }

done:
  /* Add a prefix range to the trie */
  trie_add_prefix(tab->hostcache->trie, &he_addr, pxlen, he_addr.pxlen);

  rta_free(old_src);
  return old_src != he->src;
}

static void
rt_update_hostcache(void *data)
{
  rtable **nhu_pending;

  RT_LOCKED((rtable *) data, tab)
  {
  struct hostcache *hc = tab->hostcache;

  /* Finish initialization */
  if (!hc->req.name)
  {
    hc->req = (struct rt_export_request) {
      .name = mb_sprintf(tab->rp, "%s.hcu.notifier", tab->name),
      .list = birdloop_event_list(tab->loop),
      .pool = tab->rp,
      .trace_routes = tab->config->debug,
      .dump_req = hc_notify_dump_req,
      .log_state_change = hc_notify_log_state_change,
      .export_one = hc_notify_export_one,
    };

    rt_table_export_start_locked(tab, &hc->req);
  }

  /* Shutdown shortcut */
  if (!hc->req.hook)
    RT_RETURN(tab);

  if (rt_cork_check(&hc->update))
  {
    rt_trace(tab, D_STATES, "Hostcache update corked");
    RT_RETURN(tab);
  }

  /* Destination schedule map */
  nhu_pending = tmp_allocz(sizeof(rtable *) * rtable_max_id);

  struct hostentry *he;
  node *n, *x;

  /* Reset the trie */
  lp_flush(hc->lp);
  hc->trie = f_new_trie(hc->lp, 0);

  WALK_LIST_DELSAFE(n, x, hc->hostentries)
    {
      he = SKIP_BACK(struct hostentry, ln, n);
      if (!he->uc)
	{
	  hc_delete_hostentry(hc, tab->rp, he);
	  continue;
	}

      if (rt_update_hostentry(tab, he))
	nhu_pending[he->tab->id] = he->tab;
    }
  }

  for (uint i=0; i<rtable_max_id; i++)
    if (nhu_pending[i])
      RT_LOCKED(nhu_pending[i], dst)
	rt_schedule_nhu(dst);
}

struct hostentry_tmp_lock {
  resource r;
  rtable *tab;
  struct hostentry *he;
};

static void
hostentry_tmp_unlock(resource *r)
{
  struct hostentry_tmp_lock *l = SKIP_BACK(struct hostentry_tmp_lock, r, r);
  RT_LOCKED(l->tab, tab)
  {
    l->he->uc--;
    rt_unlock_table(tab);
  }
}

static void
hostentry_tmp_lock_dump(resource *r, unsigned indent UNUSED)
{
  struct hostentry_tmp_lock *l = SKIP_BACK(struct hostentry_tmp_lock, r, r);
  debug("he=%p tab=%s\n", l->he, l->tab->name);
}

struct resclass hostentry_tmp_lock_class = {
  .name = "Temporary hostentry lock",
  .size = sizeof(struct hostentry_tmp_lock),
  .free = hostentry_tmp_unlock,
  .dump = hostentry_tmp_lock_dump,
  .lookup = NULL,
  .memsize = NULL,
};

static struct hostentry *
rt_get_hostentry(struct rtable_private *tab, ip_addr a, ip_addr ll, rtable *dep)
{
  ip_addr link = ipa_zero(ll) ? a : ll;
  struct hostentry *he;

  if (!tab->hostcache)
    rt_init_hostcache(tab);

  u32 k = hc_hash(a, dep);
  struct hostcache *hc = tab->hostcache;
  for (he = hc->hash_table[k >> hc->hash_shift]; he != NULL; he = he->next)
    if (ipa_equal(he->addr, a) && ipa_equal(he->link, link) && (he->tab == dep))
      break;

  if (!he)
  {
    he = hc_new_hostentry(hc, tab->rp, a, link, dep, k);
    he->owner = RT_PUB(tab);
    rt_update_hostentry(tab, he);
  }

  struct hostentry_tmp_lock *l = ralloc(tmp_res.pool, &hostentry_tmp_lock_class);
  l->he = he;
  l->tab = RT_PUB(tab);
  l->he->uc++;
  rt_lock_table(tab);

  return he;
}


/*
 *  Documentation for functions declared inline in route.h
 */
#if 0

/**
 * net_find - find a network entry
 * @tab: a routing table
 * @addr: address of the network
 *
 * net_find() looks up the given network in routing table @tab and
 * returns a pointer to its &net entry or %NULL if no such network
 * exists.
 */
static inline net *net_find(rtable *tab, net_addr *addr)
{ DUMMY; }

/**
 * net_get - obtain a network entry
 * @tab: a routing table
 * @addr: address of the network
 *
 * net_get() looks up the given network in routing table @tab and
 * returns a pointer to its &net entry. If no such entry exists, it's
 * created.
 */
static inline net *net_get(rtable *tab, net_addr *addr)
{ DUMMY; }

/**
 * rte_cow - copy a route for writing
 * @r: a route entry to be copied
 *
 * rte_cow() takes a &rte and prepares it for modification. The exact action
 * taken depends on the flags of the &rte -- if it's a temporary entry, it's
 * just returned unchanged, else a new temporary entry with the same contents
 * is created.
 *
 * The primary use of this function is inside the filter machinery -- when
 * a filter wants to modify &rte contents (to change the preference or to
 * attach another set of attributes), it must ensure that the &rte is not
 * shared with anyone else (and especially that it isn't stored in any routing
 * table).
 *
 * Result: a pointer to the new writable &rte.
 */
static inline rte * rte_cow(rte *r)
{ DUMMY; }

#endif<|MERGE_RESOLUTION|>--- conflicted
+++ resolved
@@ -3442,13 +3442,8 @@
 {
   init_list(&c->tables);
 
-<<<<<<< HEAD
-  c->def_tables[NET_IP4] = cf_define_symbol(cf_get_symbol("master4"), SYM_TABLE, table, NULL);
-  c->def_tables[NET_IP6] = cf_define_symbol(cf_get_symbol("master6"), SYM_TABLE, table, NULL);
-=======
-  rt_new_table(cf_get_symbol(c, "master4"), NET_IP4);
-  rt_new_table(cf_get_symbol(c, "master6"), NET_IP6);
->>>>>>> 51f2e7af
+  c->def_tables[NET_IP4] = cf_define_symbol(c, cf_get_symbol(c, "master4"), SYM_TABLE, table, NULL);
+  c->def_tables[NET_IP6] = cf_define_symbol(c, cf_get_symbol(c, "master6"), SYM_TABLE, table, NULL);
 }
 
 void
@@ -4082,15 +4077,11 @@
 
   struct rtable_config *c = cfg_allocz(sizeof(struct rtable_config));
 
-<<<<<<< HEAD
   if (s == new_config->def_tables[addr_type])
     s->table = c;
   else
-    cf_define_symbol(s, SYM_TABLE, table, c);
-
-=======
-  cf_define_symbol(new_config, s, SYM_TABLE, table, c);
->>>>>>> 51f2e7af
+    cf_define_symbol(new_config, s, SYM_TABLE, table, c);
+
   c->name = s->name;
   c->addr_type = addr_type;
   c->gc_threshold = 1000;

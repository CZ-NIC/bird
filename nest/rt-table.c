--- conflicted
+++ resolved
@@ -950,17 +950,9 @@
   _Thread_local static rte rloc;
 
   // struct proto *p = c->proto;
-<<<<<<< HEAD
-  struct nexthop *nhs = NULL;
+  struct nexthop_adata *nhs = NULL;
   rte *best0 = feed[0];
   rte *best = NULL;
-=======
-  struct nexthop_adata *nhs = NULL;
-  rte *best0, *best, *rt0, *rt, *tmp;
-
-  best0 = net->routes;
-  *rt_free = NULL;
->>>>>>> f15f2fce
 
   if (!rte_is_valid(best0))
     return NULL;
@@ -991,44 +983,25 @@
     if (!tmp || !rte_is_reachable(tmp))
       continue;
 
-<<<<<<< HEAD
-    nhs = nexthop_merge_rta(nhs, tmp->attrs, pool, c->merge_limit);
-=======
-    if (rte_is_reachable(rt))
-    {
-      eattr *nhea = ea_find(rt->attrs->eattrs, &ea_gen_nexthop);
-      ASSERT_DIE(nhea);
-
-      if (nhs)
-	nhs = nexthop_merge(nhs, (struct nexthop_adata *) nhea->u.ptr, c->merge_limit, pool);
-      else
-	nhs = (struct nexthop_adata *) nhea->u.ptr;
-    }
-
-    if (tmp)
-      rte_free(tmp);
->>>>>>> f15f2fce
-  }
-
+    eattr *nhea = ea_find(tmp->attrs->eattrs, &ea_gen_nexthop);
+    ASSERT_DIE(nhea);
+
+    if (nhs)
+      nhs = nexthop_merge(nhs, (struct nexthop_adata *) nhea->u.ptr, c->merge_limit, pool);
+    else
+      nhs = (struct nexthop_adata *) nhea->u.ptr;
+  }
 
   if (nhs)
   {
     eattr *nhea = ea_find(best->attrs->eattrs, &ea_gen_nexthop);
     ASSERT_DIE(nhea);
 
-<<<<<<< HEAD
-    if (nhs->next)
-    {
-      best->attrs = rta_cow(best->attrs, pool);
-      nexthop_link(best->attrs, nhs);
-    }
-=======
     nhs = nexthop_merge(nhs, (struct nexthop_adata *) nhea->u.ptr, c->merge_limit, pool);
 
-    best = rte_cow_rta(best, pool);
+    best->attrs = rta_cow(best->attrs, pool);
     ea_set_attr(&best->attrs->eattrs,
 	EA_LITERAL_DIRECT_ADATA(&ea_gen_nexthop, 0, &nhs->ad));
->>>>>>> f15f2fce
   }
 
   return best;
@@ -1265,7 +1238,7 @@
   if ((!nhea) != (e->attrs->dest != RTD_UNICAST))
   {
     log(L_WARN "Ignoring route %N with destination %d and %snexthop received via %s",
-	n->n.addr, e->attrs->dest, (nhea ? "" : "no "), e->sender->proto->name);
+	n, e->attrs->dest, (nhea ? "" : "no "), ch->proto->name);
     return 0;
   }
 

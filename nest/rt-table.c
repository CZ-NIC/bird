--- conflicted
+++ resolved
@@ -1587,22 +1587,10 @@
 	}
       else if (filter)
 	{
-<<<<<<< HEAD
-	  rte_make_tmp_attrs(&new, rte_update_pool);
-	  if (filter && (filter != FILTER_REJECT))
-	    {
-	      ea_list *oldea = new->attrs->eattrs;
-	      int fr = f_run(&(c->in_filter), &new, rte_update_pool, 0);
-	      if (fr > F_ACCEPT)
-		{
-		  stats->imp_updates_filtered++;
-		  rte_trace_in(D_FILTERS, p, new, "filtered out");
-=======
 	  rta *old_attrs;
 	  rte_make_tmp_attrs(&new, rte_update_pool, &old_attrs);
->>>>>>> 569b1aa2
-
-	  int fr = f_run(filter, &new, rte_update_pool, 0);
+
+	  int fr = f_run(&(c->in_filter), &new, rte_update_pool, 0);
 	  if (fr > F_ACCEPT)
 	  {
 	    stats->imp_updates_filtered++;
@@ -1714,13 +1702,8 @@
   int v = p->preexport ? p->preexport(p, &rt, rte_update_pool) : 0;
   if (v == RIC_PROCESS)
   {
-<<<<<<< HEAD
-    rte_make_tmp_attrs(&rt, rte_update_pool);
+    rte_make_tmp_attrs(&rt, rte_update_pool, NULL);
     v = (f_run(filter_slot, &rt, rte_update_pool, FF_SILENT | FF_TEMP) <= F_ACCEPT);
-=======
-    rte_make_tmp_attrs(&rt, rte_update_pool, NULL);
-    v = (f_run(filter, &rt, rte_update_pool, FF_SILENT) <= F_ACCEPT);
->>>>>>> 569b1aa2
   }
 
   /* Discard temporary rte */

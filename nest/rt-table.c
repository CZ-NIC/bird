--- conflicted
+++ resolved
@@ -2845,7 +2845,6 @@
   /* state change 2->0, 3->1 */
   tab->prune_state &= 1;
 
-<<<<<<< HEAD
   if (tab->trie_new)
   {
     /* Finish prefix trie pruning */
@@ -2877,10 +2876,6 @@
     }
   }
 
-  rt_prune_sources();
-
-=======
->>>>>>> f0507f05
   uint flushed_channels = 0;
 
   /* Close flushed channels */
@@ -3062,19 +3057,9 @@
 	rt_unlock_table(tab);
       }
 
-<<<<<<< HEAD
   if (tab->export_used)
     ev_schedule(tab->rt_event);
 
-  if (imports_stopped)
-  {
-    if (config->table_debug)
-      log(L_TRACE "%s: Sources pruning routine requested", tab->name);
-
-    rt_prune_sources();
-  }
-=======
->>>>>>> f0507f05
 
   if (EMPTY_LIST(tab->exporter.pending) && tm_active(tab->exporter.export_timer))
     tm_stop(tab->exporter.export_timer);

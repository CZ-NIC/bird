--- conflicted
+++ resolved
@@ -634,37 +634,14 @@
   return e;
 }
 
-<<<<<<< HEAD
 
 struct rte_storage *
 rte_store(const rte *r, net *net, struct rtable_private *tab)
-=======
-/**
- * rte_get_temp - get a temporary &rte
- * @a: attributes to assign to the new route (a &rta; in case it's
- * un-cached, rte_update() will create a cached copy automatically)
- * @src: route source
- *
- * Create a temporary &rte and bind it with the attributes @a.
- */
-rte *
-rte_get_temp(rta *a, struct rte_src *src)
->>>>>>> 6d1ae197
 {
   struct rte_storage *e = sl_alloc(tab->rte_slab);
 
-<<<<<<< HEAD
   e->rte = *r;
   e->rte.net = net->n.addr;
-=======
-  e->attrs = a;
-  e->id = 0;
-  e->flags = 0;
-  e->pflags = 0;
-  rt_lock_source(e->src = src);
-  return e;
-}
->>>>>>> 6d1ae197
 
   rt_lock_source(e->rte.src);
 

/*
 *	BIRD -- Routing Tables
 *
 *	(c) 1998--2000 Martin Mares <mj@ucw.cz>
 *	(c) 2019--2024 Maria Matejka <mq@jmq.cz>
 *
 *	Can be freely distributed and used under the terms of the GNU GPL.
 */

/**
 * DOC: Routing tables
 *
 * Routing tables are probably the most important structures BIRD uses. They
 * hold all the information about known networks, the associated routes and
 * their attributes.
 *
 * There are multiple routing tables (a primary one together with any
 * number of secondary ones if requested by the configuration). Each table
 * is basically a FIB containing entries describing the individual
 * destination networks. For each network (represented by structure &net),
 * there is a one-way linked list of route entries (&rte), the first entry
 * on the list being the best one (i.e., the one we currently use
 * for routing), the order of the other ones is undetermined.
 *
 * The &rte contains information about the route. There are net and src, which
 * together forms a key identifying the route in a routing table. There is a
 * pointer to a &rta structure (see the route attribute module for a precise
 * explanation) holding the route attributes, which are primary data about the
 * route. There are several technical fields used by routing table code (route
 * id, REF_* flags), There is also the pflags field, holding protocol-specific
 * flags. They are not used by routing table code, but by protocol-specific
 * hooks. In contrast to route attributes, they are not primary data and their
 * validity is also limited to the routing table.
 *
 * There are several mechanisms that allow automatic update of routes in one
 * routing table (dst) as a result of changes in another routing table (src).
 * They handle issues of recursive next hop resolving, flowspec validation and
 * RPKI validation.
 *
 * The first such mechanism is handling of recursive next hops. A route in the
 * dst table has an indirect next hop address, which is resolved through a route
 * in the src table (which may also be the same table) to get an immediate next
 * hop. This is implemented using structure &hostcache attached to the src
 * table, which contains &hostentry structures for each tracked next hop
 * address. These structures are linked from recursive routes in dst tables,
 * possibly multiple routes sharing one hostentry (as many routes may have the
 * same indirect next hop). There is also a trie in the hostcache, which matches
 * all prefixes that may influence resolving of tracked next hops.
 *
 * When a best route changes in the src table, the hostcache is notified using
 * an auxiliary export request, which checks using the trie whether the
 * change is relevant and if it is, then it schedules asynchronous hostcache
 * recomputation. The recomputation is done by rt_update_hostcache() (called
 * as an event of src table), it walks through all hostentries and resolves
 * them (by rt_update_hostentry()). It also updates the trie. If a change in
 * hostentry resolution was found, then it schedules asynchronous nexthop
 * recomputation of associated dst table. That is done by rt_next_hop_update()
 * (called from rt_event() of dst table), it iterates over all routes in the dst
 * table and re-examines their hostentries for changes. Note that in contrast to
 * hostcache update, next hop update can be interrupted by main loop. These two
 * full-table walks (over hostcache and dst table) are necessary due to absence
 * of direct lookups (route -> affected nexthop, nexthop -> its route).
 *
 * The second mechanism is for flowspec validation, where validity of flowspec
 * routes depends of resolving their network prefixes in IP routing tables. This
 * is similar to the recursive next hop mechanism, but simpler as there are no
 * intermediate hostcache and hostentries (because flows are less likely to
 * share common net prefix than routes sharing a common next hop). Every dst
 * table has its own export request in every src table. Each dst table has its
 * own trie of prefixes that may influence validation of flowspec routes in it
 * (flowspec_trie).
 *
 * When a best route changes in the src table, the notification mechanism is
 * invoked by the export request which checks its dst table's trie to see
 * whether the change is relevant, and if so, an asynchronous re-validation of
 * flowspec routes in the dst table is scheduled. That is also done by function
 * rt_next_hop_update(), like nexthop recomputation above. It iterates over all
 * flowspec routes and re-validates them. It also recalculates the trie.
 *
 * Note that in contrast to the hostcache update, here the trie is recalculated
 * during the rt_next_hop_update(), which may be interleaved with IP route
 * updates. The trie is flushed at the beginning of recalculation, which means
 * that such updates may use partial trie to see if they are relevant. But it
 * works anyway! Either affected flowspec was already re-validated and added to
 * the trie, then IP route change would match the trie and trigger a next round
 * of re-validation, or it was not yet re-validated and added to the trie, but
 * will be re-validated later in this round anyway.
 *
 * The third mechanism is used for RPKI re-validation of IP routes and it is the
 * simplest. It is also an auxiliary export request belonging to the
 * appropriate channel, triggering its reload/refeed timer after a settle time.
 */

#undef LOCAL_DEBUG

#include "nest/bird.h"
#include "nest/route.h"
#include "nest/protocol.h"
#include "nest/iface.h"
#include "nest/mpls.h"
#include "lib/resource.h"
#include "lib/event.h"
#include "lib/timer.h"
#include "lib/string.h"
#include "conf/conf.h"
#include "filter/filter.h"
#include "filter/data.h"
#include "lib/hash.h"
#include "lib/string.h"
#include "lib/alloca.h"
#include "lib/flowspec.h"
#include "lib/idm.h"

#ifdef CONFIG_BGP
#include "proto/bgp/bgp.h"
#endif

#include <stdatomic.h>

pool *rt_table_pool;

list routing_tables;
list deleted_routing_tables;

#define RT_INITIAL_ROUTES_BLOCK_SIZE   128

struct rt_cork rt_cork;

/* Data structures for export journal */

static void rt_free_hostcache(struct rtable_private *tab);
static void rt_hcu_uncork(callback *);
static void rt_update_hostcache(void *tab);
static void rt_next_hop_update(void *_tab);
static void rt_nhu_uncork(callback *);
static inline void rt_next_hop_resolve_rte(rte *r);
static inline void rt_flowspec_resolve_rte(rte *r, struct channel *c);
static void rt_refresh_trace(struct rtable_private *tab, struct rt_import_hook *ih, const char *msg);
static void rt_kick_prune_timer(struct rtable_private *tab);
static void rt_prune_table(void *_tab);
static void rt_check_cork_low(struct rtable_private *tab);
static void rt_check_cork_high(struct rtable_private *tab);
static void rt_shutdown(void *);
static void rt_delete(void *);

int rte_same(const rte *x, const rte *y);

static inline void rt_rte_trace_in(uint flag, struct rt_import_request *req, const rte *e, const char *msg);

const char *rt_import_state_name_array[TIS_MAX] = {
  [TIS_DOWN] = "DOWN",
  [TIS_UP] = "UP",
  [TIS_STOP] = "STOP",
  [TIS_FLUSHING] = "FLUSHING",
  [TIS_WAITING] = "WAITING",
  [TIS_CLEARED] = "CLEARED",
};

const char *rt_export_state_name_array[TES_MAX] = {
#define RT_EXPORT_STATES_ENUM_HELPER(p) [TES_##p] = #p,
  MACRO_FOREACH(RT_EXPORT_STATES_ENUM_HELPER, RT_EXPORT_STATES)
#undef RT_EXPORT_STATES_ENUM_HELPER
};

const char *rt_import_state_name(u8 state)
{
  if (state >= TIS_MAX)
    return "!! INVALID !!";
  else
    return rt_import_state_name_array[state];
}

const char *rt_export_state_name(enum rt_export_state state)
{
  ASSERT_DIE((state < TES_MAX) && (state >= 0));

  return rt_export_state_name_array[state];
}

static struct hostentry *rt_get_hostentry(struct rtable_private *tab, ip_addr a, ip_addr ll, rtable *dep);

static inline rtable *rt_priv_to_pub(struct rtable_private *tab) { return RT_PUB(tab); }
static inline rtable *rt_pub_to_pub(rtable *tab) { return tab; }
#define RT_ANY_TO_PUB(tab)	_Generic((tab),rtable*:rt_pub_to_pub,struct rtable_private*:rt_priv_to_pub)((tab))

#define rt_trace(tab, level, fmt, args...)  do {\
  rtable *t = RT_ANY_TO_PUB((tab));		\
  if (t->config->debug & (level))		\
    log(L_TRACE "%s: " fmt, t->name, ##args);	\
} while (0)

#define req_trace(r, level, fmt, args...) do {	\
  if (r->trace_routes & (level))		\
    log(L_TRACE "%s: " fmt, r->name, ##args);	\
} while (0)

#define channel_trace(c, level, fmt, args...)  do {\
  if ((c->debug & (level)) || (c->proto->debug & (level)))	\
    log(L_TRACE "%s.%s: " fmt, c->proto->name, c->name, ##args);\
} while (0)

/*
 * Lockless table feeding helpers
 */
struct rtable_reading {
  rtable *t;
  struct rcu_unwinder *u;
};

#define RT_READ_ANCHORED(_o, _i, _u)  \
  struct rtable_reading _s##_i = { .t = _o, .u = _u, }, *_i = &_s##_i;

#define RT_READ(_o, _i) RCU_ANCHOR(_u##_i); RT_READ_ANCHORED(_o, _i, _u##_i);

#define RT_READ_RETRY(tr) RCU_RETRY(tr->u)

#define RT_READ_LOCKED(_o, _i) \
  ASSERT_DIE(RT_IS_LOCKED(_o));	\
  struct rtable_reading _s##_i = { .t = RT_PUB(_o), .u = RCU_WONT_RETRY, }, *_i = &_s##_i;


#define RTE_IS_OBSOLETE(s)  ((s)->rte.flags & REF_OBSOLETE)
#define RTE_OBSOLETE_CHECK(tr, _s) ({	\
    struct rte_storage *s = _s;		\
    if (s && RTE_IS_OBSOLETE(s))	\
      RT_READ_RETRY(tr);		\
    s; })

#define NET_READ_WALK_ROUTES(tr, n, ptr, r)						\
  for (struct rte_storage *r, * _Atomic *ptr = &(n)->routes;				\
      r = RTE_OBSOLETE_CHECK(tr, atomic_load_explicit(ptr, memory_order_acquire));	\
      ptr = &r->next)

#define NET_READ_BEST_ROUTE(tr, n)	RTE_OBSOLETE_CHECK(tr, atomic_load_explicit(&n->routes, memory_order_acquire))

#define NET_WALK_ROUTES(priv, n, ptr, r)					\
  for (struct rte_storage *r = ({ ASSERT_DIE(RT_IS_LOCKED(priv)); NULL; }),	\
			  * _Atomic *ptr = &(n)->routes;			\
      r = atomic_load_explicit(ptr, memory_order_acquire);			\
      ptr = &r->next)
#define NET_BEST_ROUTE(priv, n)		({ ASSERT_DIE(RT_IS_LOCKED(priv)); atomic_load_explicit(&n->routes, memory_order_acquire); })

static inline net *
net_find(struct rtable_reading *tr, const struct netindex *i)
{
  u32 rbs = atomic_load_explicit(&tr->t->routes_block_size, memory_order_acquire);
  if (i->index >= rbs)
    return NULL;

  net *routes = atomic_load_explicit(&tr->t->routes, memory_order_acquire);
  return &(routes[i->index]);
}

static inline net *
net_find_valid(struct rtable_reading *tr, netindex_hash *nh, const net_addr *addr)
{
  struct netindex *i = net_find_index(nh, addr);
  if (!i)
    return NULL;

  net *n = net_find(tr, i);
  if (!n)
    return NULL;

  struct rte_storage *s = NET_READ_BEST_ROUTE(tr, n);

  if (!s || !rte_is_valid(&s->rte))
    return NULL;

  return n;
}

static inline void *
net_route_ip6_sadr_trie(struct rtable_reading *tr, netindex_hash *nh, const net_addr_ip6_sadr *n0)
{
  u32 bs = atomic_load_explicit(&tr->t->routes_block_size, memory_order_acquire);
  const struct f_trie *trie = atomic_load_explicit(&tr->t->trie, memory_order_acquire);
  TRIE_WALK_TO_ROOT_IP6(trie, (const net_addr_ip6 *) n0, px)
  {
    net_addr_union n = {
      .ip6_sadr = NET_ADDR_IP6_SADR(px.prefix, px.pxlen, n0->src_prefix, n0->src_pxlen),
    };

    while (1)
    {
      struct netindex *i = net_find_index(nh, &n.n);
      if (i && (i->index < bs))
      {
	net *cur = &(atomic_load_explicit(&tr->t->routes, memory_order_acquire)[i->index]);
	struct rte_storage *s = NET_READ_BEST_ROUTE(tr, cur);

	if (s && rte_is_valid(&s->rte))
	  return s;
      }

      if (!n.ip6_sadr.src_pxlen)
	break;

      ip6_clrbit(&n.ip6_sadr.src_prefix, --n.ip6_sadr.src_pxlen);
    }
  }
  TRIE_WALK_TO_ROOT_END;

  return NULL;
}


static inline void *
net_route_ip6_sadr_fib(struct rtable_reading *tr, netindex_hash *nh, const net_addr_ip6_sadr *n0)
{
  u32 bs = atomic_load_explicit(&tr->t->routes_block_size, memory_order_acquire);

  net_addr_ip6_sadr n;
  net_copy_ip6_sadr(&n, n0);

  while (1)
  {
    net_addr_union nn = {
      .ip6_sadr = n,
    };

    while (1)
    {
      struct netindex *i = net_find_index(nh, &nn.n);
      if (i && (i->index < bs))
      {
	net *cur = &(atomic_load_explicit(&tr->t->routes, memory_order_acquire)[i->index]);
	struct rte_storage *s = NET_READ_BEST_ROUTE(tr, cur);

	if (s && rte_is_valid(&s->rte))
	  return s;
      }

      if (!nn.ip6_sadr.src_pxlen)
	break;

      ip6_clrbit(&nn.ip6_sadr.src_prefix, --nn.ip6_sadr.src_pxlen);
    }

    if (!n.dst_pxlen)
      break;

    n.dst_pxlen--;
    ip6_clrbit(&n.dst_prefix, n.dst_pxlen);
  }

  return NULL;
}

static net *
net_route(struct rtable_reading *tr, const net_addr *n)
{
  ASSERT(tr->t->addr_type == n->type);
  SKIP_BACK_DECLARE(net_addr_union, nu, n, n);

  const struct f_trie *trie = atomic_load_explicit(&tr->t->trie, memory_order_acquire);

  netindex_hash *nh = tr->t->netindex;

#define TW(ipv, what) \
  TRIE_WALK_TO_ROOT_IP##ipv(trie, &(nu->ip##ipv), var) \
  { what(ipv, var); } \
  TRIE_WALK_TO_ROOT_END; return NULL;

#define FW(ipv, what) do { \
  net_addr_union nuc; net_copy(&nuc.n, n); \
  while (1) { \
    what(ipv, nuc.ip##ipv); if (!nuc.n.pxlen) return NULL; \
    nuc.n.pxlen--; ip##ipv##_clrbit(&nuc.ip##ipv.prefix, nuc.ip##ipv.pxlen); \
  } \
} while(0); return NULL;

#define FVR_IP(ipv, var) \
    net *r; if (r = net_find_valid(tr, nh, (net_addr *) &var)) return r;

#define FVR_VPN(ipv, var) \
    net_addr_vpn##ipv _var0 = NET_ADDR_VPN##ipv(var.prefix, var.pxlen, nu->vpn##ipv.rd); FVR_IP(ipv, _var0);

  if (trie)
    switch (n->type) {
      case NET_IP4:   TW(4, FVR_IP);
      case NET_VPN4:  TW(4, FVR_VPN);
      case NET_IP6:   TW(6, FVR_IP);
      case NET_VPN6:  TW(6, FVR_VPN);

      case NET_IP6_SADR:
	return net_route_ip6_sadr_trie(tr, nh, (net_addr_ip6_sadr *) n);
      default:
	return NULL;
    }
  else
    switch (n->type) {
      case NET_IP4:   FW(4, FVR_IP);
      case NET_VPN4:  FW(4, FVR_VPN);
      case NET_IP6:   FW(6, FVR_IP);
      case NET_VPN6:  FW(6, FVR_VPN);

      case NET_IP6_SADR:
	return net_route_ip6_sadr_fib (tr, nh, (net_addr_ip6_sadr *) n);
      default:
	return NULL;
    }

#undef TW
#undef FW
#undef FVR_IP
#undef FVR_VPN
}

/*
 * ROA aggregation subsystem
 */

struct rt_roa_aggregator {
  struct rt_stream stream;
  struct rte_owner sources;
  struct rte_src *main_source;
  struct rt_export_request src;
  event event;
};

static void
rt_dump_roa_aggregator_dst_req(struct rt_import_request *req)
{
  debug("  ROA aggregator import request req=%p", req);
}

static void
rt_dump_roa_aggregator_src_req(struct rt_export_request *req)
{
  debug("  ROA aggregator export request req=%p", req);
}

static void
rt_roa_aggregator_state_change(struct rt_import_request *req, u8 state)
{
  if (req->trace_routes & D_STATES)
    log("%s: import state changed to %s",
	req->name, rt_import_state_name(state));
}

struct rt_roa_aggregated_adata {
  adata ad;
  u32 padding;
  struct { u32 asn, max_pxlen; } u[0];
};

#define ROA_AGGR_COUNT(rad)   (((typeof (&(rad)->u[0])) (rad->ad.data + rad->ad.length)) - &(rad)->u[0])

static void
ea_roa_aggregate_format(const eattr *a, byte *buf, uint size)
{
  SKIP_BACK_DECLARE(struct rt_roa_aggregated_adata, rad, ad, a->u.ptr);
  uint cnt = ROA_AGGR_COUNT(rad);
  for (uint upos = 0; upos < cnt; upos++)
  {
    int x = bsnprintf(buf, size, "as %u max %u, ", rad->u[upos].asn, rad->u[upos].max_pxlen);
    size -= x;
    buf += x;
    if (size < 30)
    {
      bsnprintf(buf, size, " ... ");
      return;
    }
  }

  buf[-2] = 0;
}

static struct ea_class ea_roa_aggregated = {
  .name = "roa_aggregated",
  .type = T_ROA_AGGREGATED,
  .format = ea_roa_aggregate_format,
};


static void
rt_aggregate_roa(void *_rag)
{
  struct rt_roa_aggregator *rag = _rag;

  RT_EXPORT_WALK(&rag->src, u) TMP_SAVED
  {
    bool withdraw = 0;
    const net_addr *nroa = NULL;
    switch (u->kind)
    {
      case RT_EXPORT_STOP:
	bug("Main table export stopped");
	break;

      case RT_EXPORT_FEED:
	nroa = u->feed->ni->addr;
	withdraw = (u->feed->count_routes == 0);
	break;

      case RT_EXPORT_UPDATE:
	nroa = u->update->new ? u->update->new->net : u->update->old->net;
	withdraw = !u->update->new;
	break;
    }

    net_addr_union nip;
    net_copy(&nip.n, nroa);

    uint asn, max_pxlen;

    switch (nip.n.type)
    {
      case NET_ROA6: nip.n.type = NET_IP6;
		     nip.n.length = net_addr_length[NET_IP6];
		     asn = nip.roa6.asn;
		     max_pxlen = nip.roa6.max_pxlen;
		     break;
      case NET_ROA4: nip.n.type = NET_IP4;
		     nip.n.length = net_addr_length[NET_IP4];
		     asn = nip.roa4.asn;
		     max_pxlen = nip.roa4.max_pxlen;
		     break;
      default: bug("exported garbage from ROA table");
    }

    rte prev = rt_net_best(rag->stream.dst_tab, &nip.n);

    struct rt_roa_aggregated_adata *rad_new;
    uint count;

    if (prev.attrs)
    {
      eattr *ea = ea_find(prev.attrs, &ea_roa_aggregated);
      SKIP_BACK_DECLARE(struct rt_roa_aggregated_adata, rad, ad, ea->u.ptr);

      count = ROA_AGGR_COUNT(rad);
      rad_new = tmp_alloc(sizeof *rad_new + (count + 1) * sizeof rad_new->u[0]);

      /* Insertion into a sorted list */
      uint p = 0;
      for (p = 0; p < count; p++)
	if ((rad->u[p].asn < asn) || (rad->u[p].asn == asn) && (rad->u[p].max_pxlen < max_pxlen))
	  rad_new->u[p] = rad->u[p];
	else
	  break;

      if ((rad->u[p].asn == asn) && (rad->u[p].max_pxlen))
	/* Found */
	if (withdraw)
	  memcpy(&rad_new->u[p], &rad->u[p+1], (--count - p) * sizeof rad->u[p]);
	else
	  continue;
      else
	/* Not found */
	if (withdraw)
	  continue;
	else
	{
	  rad_new->u[p].asn = asn;
	  rad_new->u[p].max_pxlen = max_pxlen;
	  memcpy(&rad_new->u[p+1], &rad->u[p], (count++ - p) * sizeof rad->u[p]);
	}
    }
    else if (!withdraw)
    {
      count = 1;
      rad_new = tmp_alloc(sizeof *rad_new + sizeof rad_new->u[0]);
      rad_new->u[0].asn = asn;
      rad_new->u[0].max_pxlen = max_pxlen;
    }
    else
      continue;

    rad_new->ad.length = (byte *) &rad_new->u[count] - rad_new->ad.data;

    rte r = {
      .src = rag->main_source,
    };

    ea_set_attr(&r.attrs, EA_LITERAL_DIRECT_ADATA(&ea_roa_aggregated, 0, &rad_new->ad));

    rte_import(&rag->stream.dst, &nip.n, &r, rag->main_source);

#if 0
    /* Do not split ROA aggregator, we want this to be finished asap */
    MAYBE_DEFER_TASK(rag->src.r.target, rag->src.r.event,
	"export to %s", rag->src.name);
#endif
  }
}

static void
rt_setup_roa_aggregator(rtable *t)
{
  rtable *src = t->config->master.src->table;
  struct rt_roa_aggregator *rag;
  {
    RT_LOCK(t, tab);
    char *ragname = mb_sprintf(tab->rp, "%s.roa-aggregator", src->name);
    rag = mb_alloc(tab->rp, sizeof *rag);
    *rag = (struct rt_roa_aggregator) {
      .stream = {
	.dst = {
	  .name = ragname,
	  .trace_routes = tab->debug,
	  .loop = t->loop,
	  .dump_req = rt_dump_roa_aggregator_dst_req,
	  .log_state_change = rt_roa_aggregator_state_change,
	},
	.dst_tab = t,
      },
      .src = {
	.name = ragname,
	.r = {
	  .target = birdloop_event_list(t->loop),
	  .event = &rag->event,
	},
	.pool = birdloop_pool(t->loop),
	.dump = rt_dump_roa_aggregator_src_req,
	.trace_routes = tab->debug,
      },
      .event = {
	.hook = rt_aggregate_roa,
	.data = rag,
      },
    };

    rt_init_sources(&rag->sources, ragname, birdloop_event_list(t->loop));
    rag->main_source = rt_get_source_o(&rag->sources, 0);

    tab->master = &rag->stream;
  }

  rt_request_import(t, &rag->stream.dst);
  rt_export_subscribe(src, best, &rag->src);
}

static void
rt_roa_aggregator_sources_gone(void *t)
{
  rt_unlock_table((rtable *) t);
}

static void
rt_stop_roa_aggregator(rtable *t)
{
  struct rt_roa_aggregator *rag;
  RT_LOCKED(t, tab)
  {
    rag = SKIP_BACK(struct rt_roa_aggregator, stream, tab->master);

    rt_lock_table(tab);
    rt_destroy_sources(&rag->sources, ev_new_init(tab->rp,
	  rt_roa_aggregator_sources_gone, tab));
    rt_unlock_source(rag->main_source);
  }

  /* Stopping both import and export.
   * All memory will be freed with table shutdown,
   * no need to do anything from import done callback */
  rt_stop_import(&rag->stream.dst, NULL);
  rt_export_unsubscribe(best, &rag->src);
}

/**
 * roa_check - check validity of route origination in a ROA table
 * @tab: ROA table
 * @n: network prefix to check
 * @asn: AS number of network prefix
 *
 * Implements RFC 6483 route validation for the given network prefix. The
 * procedure is to find all candidate ROAs - ROAs whose prefixes cover the given
 * network prefix. If there is no candidate ROA, return ROA_UNKNOWN. If there is
 * a candidate ROA with matching ASN and maxlen field greater than or equal to
 * the given prefix length, return ROA_VALID. Otherwise, return ROA_INVALID. If
 * caller cannot determine origin AS, 0 could be used (in that case ROA_VALID
 * cannot happen). Table @tab must have type NET_ROA4 or NET_ROA6, network @n
 * must have type NET_IP4 or NET_IP6, respectively.
 */
int
net_roa_check(rtable *tp, const net_addr *n, u32 asn)
{
  SKIP_BACK_DECLARE(net_addr_union, nu, n, n);
  int anything = 0;

  rtable *aux = tp->config->roa_aux_table->table;

#define TW(ipv) do {								\
  TRIE_WALK_TO_ROOT_IP##ipv(trie, &(nu->ip##ipv), var) {			\
    rte r = rt_net_best(aux, (net_addr *) &var);				\
    if (!r.attrs) continue;							\
    SKIP_BACK_DECLARE(struct rt_roa_aggregated_adata, rad,			\
	ad, ea_get_adata(r.attrs, &ea_roa_aggregated));				\
    uint count = ROA_AGGR_COUNT(rad);						\
    for (uint p = 0; p < count; p++)						\
      if ((rad->u[p].max_pxlen >= nu->ip##ipv.pxlen) &&				\
	  (rad->u[p].asn == asn))						\
	return ROA_VALID;							\
      else									\
	anything = 1;								\
  } TRIE_WALK_TO_ROOT_END;							\
} while (0)

  RT_READ(aux, tr);

  {
    const struct f_trie *trie = atomic_load_explicit(&tr->t->trie, memory_order_acquire);
    ASSERT_DIE(trie);

    if ((tp->addr_type == NET_ROA4) && (n->type == NET_IP4))
      TW(4);
    else if ((tp->addr_type == NET_ROA6) && (n->type == NET_IP6))
      TW(6);
    else
      log(L_WARN "Trying to run roa_check() of %s in %s",
	  net_label[n->type], net_label[tr->t->addr_type]);
  }

  return anything ? ROA_INVALID : ROA_UNKNOWN;
#undef TW
}

/**
 * aspa_check - check validity of AS Path in an ASPA table
 * @tab: ASPA table
 * @path: AS Path to check
 *
 * Implements draft-ietf-sidrops-aspa-verification-16.
 */
enum aspa_result aspa_check(rtable *tab, const adata *path, bool force_upstream)
{
  /* Restore tmp linpool state after this check */
  CLEANUP(lp_saved_cleanup) struct lp_state *_lps = lp_save(tmp_linpool);

  /* No support for confed paths */
  if (as_path_contains_confed(path))
    return ASPA_INVALID_CONFED;

  /* Check path length */
  uint len = as_path_getlen(path);
  if (len == 0)
    return ASPA_INVALID_EMPTY;

  /* Normalize the AS Path: drop stuffings */
  u32 *asns = alloca(sizeof(u32) * len);
  uint ppos = 0;
  uint nsz = 0;
  while (as_path_walk(path, &ppos, &asns[nsz]))
    if ((nsz == 0) || (asns[nsz] != asns[nsz-1]))
      nsz++;

  /* Find the provider blocks for every AS on the path
   * and check allowed directions */
  uint max_up = 0, min_up = 0, max_down = 0, min_down = 0;

<<<<<<< HEAD
  RT_READ(tab, tr);

  for (int ap=0; ap<nsz; ap++)
  {
    net_addr_union nau = { .aspa = NET_ADDR_ASPA(asns[ap]), };
    bool seen = false;

    /* Find some ASPAs */
    struct netindex *ni = net_find_index(tr->t->netindex, &nau.n);
    net *n = ni ? net_find(tr, ni) : NULL;

    if (!n)
    {
      unknown_flag = up[ap] = down[ap] = true;
      continue;
    }
=======
  for (uint ap=0; ap<nsz; ap++)
  {
    net_addr_union nau = { .aspa = NET_ADDR_ASPA(asns[ap]), };
    net *n = net_find(tab, &nau.n);
>>>>>>> 38195ac6

    bool found = false, down = false, up = false;

<<<<<<< HEAD
    /* Walk the existing records */
    NET_READ_WALK_ROUTES(tr, n, ep, e)
=======
    for (rte *e = (n ? n->routes: NULL); e; e = e->next)
>>>>>>> 38195ac6
    {
      if (!rte_is_valid(&e->rte))
	continue;

      eattr *ea = ea_find(e->rte.attrs, &ea_gen_aspa_providers);
      if (!ea)
	continue;

<<<<<<< HEAD
      seen = true;
=======
      /* Actually found some ASPA */
      found = true;
>>>>>>> 38195ac6

      for (uint i=0; i * sizeof(u32) < ea->u.ptr->length; i++)
      {
	if ((ap > 0) && ((u32 *) ea->u.ptr->data)[i] == asns[ap-1])
	  up = true;
	if ((ap + 1 < nsz) && ((u32 *) ea->u.ptr->data)[i] == asns[ap+1])
	  down = true;

<<<<<<< HEAD
	if (down[ap] && up[ap])
	  break;
=======
	if (down && up)
	  /* Both peers found */
	  goto end_of_aspa;
>>>>>>> 38195ac6
      }

      if (down[ap] && up[ap])
	break;
    }
<<<<<<< HEAD

    /* No ASPA for this ASN, therefore UNKNOWN */
    if (!seen)
      unknown_flag = up[ap] = down[ap] = true;
  }
=======
end_of_aspa:;
>>>>>>> 38195ac6

    /* Fast path for the upstream check */
    if (force_upstream)
    {
      if (!found)
	/* Move min-upstream */
	min_up = ap;
      else if (ap && !up)
	/* Exists but doesn't allow this upstream */
	return ASPA_INVALID_LEAK;
    }

    /* Fast path for no ASPA here */
    else if (!found)
    {
      /* Extend max-downstream (min-downstream is stopped by unknown) */
      max_down = ap+1;

      /* Move min-upstream (can't include unknown) */
      min_up = ap;
    }

    /* ASPA exists and downstream may be extended */
    else if (down)
    {
      /* Extending max-downstream always */
      max_down = ap+1;

      /* Extending min-downstream unless unknown seen */
      if (min_down == ap)
	min_down = ap+1;

      /* Downstream only */
      if (!up)
	min_up = max_up = ap;
    }

    /* No extension for downstream, force upstream only from now */
    else
    {
      force_upstream = 1;

      /* Not even upstream, move the ending here */
      if (!up)
	min_up = max_up = ap;
    }
  }

  /* Is the path surely valid? */
  if (min_up <= min_down)
    return ASPA_VALID;

  /* Is the path maybe valid? */
  if (max_up <= max_down)
    return ASPA_UNKNOWN;

  /* Now there is surely a valley there. */
  return ASPA_INVALID_LEAK;
}

struct rte_storage *
rte_store(const rte *r, struct netindex *i, struct rtable_private *tab)
{
  struct rte_storage *s = sl_alloc(tab->rte_slab);
  struct rte *e = RTES_WRITE(s);

  *e = *r;
  e->net = i->addr;
  net_lock_index(tab->netindex, i);

  rt_lock_source(e->src);

  e->attrs = ea_lookup(e->attrs, BIT32_ALL(EALS_PREIMPORT, EALS_FILTERED), EALS_IN_TABLE);

#if 0
  debug("(store) %N ", i->addr);
  ea_dump(e->attrs);
  debug("\n");
#endif

  return s;
}

static void rte_free_deferred(struct deferred_call *dc);

struct rte_free_deferred_item {
  struct deferred_call dc;
  struct rte_storage *e;
  rtable *tab;
};

/**
 * rte_free_defer - delete a &rte (happens later)
 * @e: &struct rte_storage to be deleted
 * @tab: the table which the rte belongs to
 *
 * rte_free() deletes the given &rte from the routing table it's linked to.
 */

static void
rte_free(struct rte_storage *e, struct rtable_private *tab)
{
  struct rte_free_deferred_item rfdi = {
    .dc.hook = rte_free_deferred,
    .e = e,
    .tab = RT_PUB(tab),
  };

  if (!tab->rte_free_deferred++)
    rt_lock_table(tab);

  rt_rte_trace_in(D_ROUTES, e->rte.sender->req, &e->rte, "freeing");
  defer_call(&rfdi.dc, sizeof rfdi);
}

static void
rte_free_deferred(struct deferred_call *dc)
{
  SKIP_BACK_DECLARE(struct rte_free_deferred_item, rfdi, dc, dc);

  struct rte_storage *e = rfdi->e;
  RT_LOCK(rfdi->tab, tab);

  /* No need for synchronize_rcu, implied by the deferred_call */

  struct netindex *i = RTE_GET_NETINDEX(&e->rte);
  net_unlock_index(tab->netindex, i);

  rt_unlock_source(e->rte.src);

  ea_free(e->rte.attrs);
  sl_free(e);

  if (!--tab->rte_free_deferred)
    rt_unlock_table(tab);
}

static int				/* Actually better or at least as good as */
rte_better(const rte *new, const rte *old)
{
  int (*better)(const rte *, const rte *);

  if (!rte_is_valid(old))
    return 1;
  if (!rte_is_valid(new))
    return 0;

  u32 np = rt_get_preference(new);
  u32 op = rt_get_preference(old);

  if (np > op)
    return 1;
  if (np < op)
    return 0;
  if (new->src->owner->class != old->src->owner->class)
    {
      /*
       *  If the user has configured protocol preferences, so that two different protocols
       *  have the same preference, try to break the tie by comparing addresses. Not too
       *  useful, but keeps the ordering of routes unambiguous.
       */
      return new->src->owner->class > old->src->owner->class;
    }
  if (better = new->src->owner->class->rte_better)
    return better(new, old);
  return 0;
}

static int
rte_mergable(const rte *pri, const rte *sec)
{
  int (*mergable)(const rte *, const rte *);

  if (!rte_is_valid(pri) || !rte_is_valid(sec))
    return 0;

  if (rt_get_preference(pri) != rt_get_preference(sec))
    return 0;

  if (pri->src->owner->class != sec->src->owner->class)
    return 0;

  if (mergable = pri->src->owner->class->rte_mergable)
    return mergable(pri, sec);

  return 0;
}

static void
rte_trace(const char *name, const rte *e, int dir, const char *msg)
{
  log(L_TRACE "%s %c %s %N ptr %p (%u) src %luL %uG %uS id %u %s",
      name, dir, msg, e->net, e, NET_TO_INDEX(e->net)->index,
      e->src->private_id, e->src->global_id, e->stale_cycle, e->id,
      rta_dest_name(rte_dest(e)));
}

static inline void
channel_rte_trace_in(uint flag, struct channel *c, const rte *e, const char *msg)
{
  if ((c->debug & flag) || (c->proto->debug & flag))
    log(L_TRACE "%s > %s %N ptr %p (-) src %luL %uG %uS id %u %s",
	c->in_req.name, msg, e->net, e,
	e->src->private_id, e->src->global_id, e->stale_cycle, e->id,
	rta_dest_name(rte_dest(e)));
}

static inline void
channel_rte_trace_out(uint flag, struct channel *c, const rte *e, const char *msg)
{
  if ((c->debug & flag) || (c->proto->debug & flag))
    rte_trace(c->out_req.name, e, '<', msg);
}

static inline void
rt_rte_trace_in(uint flag, struct rt_import_request *req, const rte *e, const char *msg)
{
  if (req->trace_routes & flag)
    rte_trace(req->name, e, '>', msg);
}

#if 0
// seems to be unused at all
static inline void
rt_rte_trace_out(uint flag, struct rt_export_request *req, const rte *e, const char *msg)
{
  if (req->trace_routes & flag)
    rte_trace(req->name, e, '<', msg);
}
#endif

static uint
rte_feed_count(struct rtable_reading *tr, net *n)
{
  uint count = 0;
  NET_READ_WALK_ROUTES(tr, n, ep, e)
    count++;

  return count;
}

#if 0
static void
rte_feed_obtain(struct rtable_reading *tr, net *n, const rte **feed, uint count)
{
  uint i = 0;
  NET_READ_WALK_ROUTES(tr, n, ep, e)
  {
    if (i >= count)
      RT_READ_RETRY(tr);

    feed[i++] = &e->rte;
  }

  if (i != count)
    RT_READ_RETRY(tr);
}
#endif

static void
rte_feed_obtain_copy(struct rtable_reading *tr, net *n, rte *feed, uint count)
{
  uint i = 0;
  NET_READ_WALK_ROUTES(tr, n, ep, e)
  {
    if (i >= count)
      RT_READ_RETRY(tr);

    feed[i++] = e->rte;
    ea_free_later(ea_ref(e->rte.attrs));
  }

  if (i != count)
    RT_READ_RETRY(tr);
}

static rte *
export_filter(struct channel *c, rte *rt, int silent)
{
  struct proto *p = c->proto;
  const struct filter *filter = c->out_filter;
  struct channel_export_stats *stats = &c->export_stats;

  /* Do nothing if we have already rejected the route */
  if (silent && bmap_test(&c->export_rejected_map, rt->id))
    goto reject_noset;

  int v = p->preexport ? p->preexport(c, rt) : 0;
  if (v < 0)
    {
      if (silent)
	goto reject_noset;

      stats->updates_rejected++;
      if (v == RIC_REJECT)
	channel_rte_trace_out(D_FILTERS, c, rt, "rejected by protocol");
      goto reject;

    }
  if (v > 0)
    {
      if (!silent)
	channel_rte_trace_out(D_FILTERS, c, rt, "forced accept by protocol");
      goto accept;
    }

  v = filter && ((filter == FILTER_REJECT) ||
		 (f_run(filter, rt,
			(silent ? FF_SILENT : 0)) > F_ACCEPT));
  if (v)
    {
      if (silent)
	goto reject;

      stats->updates_filtered++;
      channel_rte_trace_out(D_FILTERS, c, rt, "filtered out");
      goto reject;
    }

 accept:
  /* We have accepted the route */
  bmap_clear(&c->export_rejected_map, rt->id);
  return rt;

 reject:
  /* We have rejected the route by filter */
  bmap_set(&c->export_rejected_map, rt->id);

reject_noset:
  /* Discard temporary rte */
  return NULL;
}

static void
do_rt_notify(struct channel *c, const net_addr *net, rte *new, const rte *old)
{
  struct proto *p = c->proto;
  struct channel_export_stats *stats = &c->export_stats;

  ASSERT_DIE(old || new);

  if (!old && new)
    if (CHANNEL_LIMIT_PUSH(c, OUT))
    {
      stats->updates_rejected++;
      channel_rte_trace_out(D_FILTERS, c, new, "rejected [limit]");
      return;
    }

  if (!new && old)
    CHANNEL_LIMIT_POP(c, OUT);

  if (new)
    stats->updates_accepted++;
  else
    stats->withdraws_accepted++;

  if (old)
    bmap_clear(&c->export_accepted_map, old->id);

  if (new)
    bmap_set(&c->export_accepted_map, new->id);

  if (new && old)
    channel_rte_trace_out(D_ROUTES, c, new, "replaced");
  else if (new)
    channel_rte_trace_out(D_ROUTES, c, new, "added");
  else if (old)
    channel_rte_trace_out(D_ROUTES, c, old, "removed");

  p->rt_notify(p, c, net, new, old);
}

static void
rt_notify_basic(struct channel *c, const rte *new, const rte *old)
{
  const rte *trte = new ?: old;

  /* Ignore invalid routes */
  if (!rte_is_valid(new))
    new = NULL;

  if (!rte_is_valid(old))
    old = NULL;

  if (!new && !old)
  {
    channel_rte_trace_out(D_ROUTES, c, trte, "idempotent withdraw (filtered on import)");
    return;
  }

  /* If this is a refeed, we may need to copy the new route to the old one */
  if (!old && bmap_test(&c->export_accepted_map, new->id))
  {
    if (rt_export_get_state(&c->out_req) == TES_PARTIAL)
      old = new;
    else
      log(L_WARN "%s.%s: Got new route for %N (id %u) which is already marked accepted, weird",
	  c->proto->name, c->name, new->net, new->id);
  }

  /* Run the filters, actually */
  rte n0, *np = NULL;
  if (new)
  {
    n0 = *new;
    np = export_filter(c, &n0, 0);
  }

  /* Have we exported the old route? */
  if (old && !bmap_test(&c->export_accepted_map, old->id))
    old = NULL;

  /* Withdraw to withdraw. */
  if (!np && !old)
  {
    channel_rte_trace_out(D_ROUTES, c, trte, "idempotent withdraw (filtered on export)");
    return;
  }

  /* OK, notify. */
  do_rt_notify(c, np ? np->net : old->net, np, old);
}

#if 0
#define RT_NOTIFY_DEBUG(fmt...)	log(L_TRACE "rt_notify_accepted: " fmt, ##fmt)
#else
#define RT_NOTIFY_DEBUG(...)
#endif

static void
rt_notify_accepted(struct channel *c, const struct rt_export_feed *feed)
{
  rte *old_best = NULL, *new_best = NULL;
  bool feeding = rt_net_is_feeding(&c->out_req, feed->ni->addr);
  bool idempotent = 0;

  RT_NOTIFY_DEBUG("%s feed for %N with %u routes", feeding ? "refeed" : "regular", feed->ni->addr, feed->count_routes);

  for (uint i = 0; i < feed->count_routes; i++)
  {
    rte *r = &feed->block[i];

    /* Previously exported */
    if (!old_best && bmap_test(&c->export_accepted_map, r->id))
    {
      RT_NOTIFY_DEBUG("route %u id %u previously exported, is old best", i, r->id);
      old_best = r;

      /* Is being withdrawn */
      if (r->flags & REF_OBSOLETE)
	RT_NOTIFY_DEBUG("route %u id %u is also obsolete", i, r->id);

      /* Is still the best and need not be refed anyway */
      else if (!new_best && !feeding)
      {
	RT_NOTIFY_DEBUG("route %u id %u is also new best (idempotent)", i, r->id);
	new_best = r;
	idempotent = 1;
      }
    }

    /* Unflag obsolete routes */
    else if (r->flags & REF_OBSOLETE)
    {
      RT_NOTIFY_DEBUG("route %u id %u is obsolete", i, r->id);
      bmap_clear(&c->export_rejected_map, r->id);
    }

    /* Mark invalid as rejected */
    else if (!rte_is_valid(r))
    {
      RT_NOTIFY_DEBUG("route %u id %u is invalid", i, r->id);
      bmap_set(&c->export_rejected_map, r->id);
    }

    /* Already rejected */
    else if (!feeding && bmap_test(&c->export_rejected_map, r->id))
      RT_NOTIFY_DEBUG("route %u id %u has been rejected before", i, r->id);

    /* No new best route yet and this is a valid candidate */
    else if (!new_best)
    {
      /* This branch should not be executed if this route is old best */
      ASSERT_DIE(feeding || (r != old_best));

      /* Have no new best route yet, try this route not seen before */
      new_best = export_filter(c, r, 0);
      RT_NOTIFY_DEBUG("route %u id %u is a new_best candidate %s", i, r->id,
	  new_best ? "and is accepted" : "but got rejected");
    }

    /* Just a debug message for the last case */
    else
    {
      RT_NOTIFY_DEBUG("route %u id %u is suboptimal, not checking", i, r->id);
    }
  }

  /* Nothing to export */
  if (!idempotent && (new_best || old_best))
    do_rt_notify(c, feed->ni->addr, new_best, old_best);
  else
  {
    RT_NOTIFY_DEBUG("nothing to export for %N", feed->ni->addr);
  }
}

void
channel_notify_accepted(void *_channel)
{
  struct channel *c = _channel;

  RT_EXPORT_WALK(&c->out_req, u)
  {
    switch (u->kind)
    {
      case RT_EXPORT_STOP:
	bug("Main table export stopped");

      case RT_EXPORT_FEED:
	if (u->feed->count_routes)
	  rt_notify_accepted(c, u->feed);
	break;

      case RT_EXPORT_UPDATE:
	{
	  struct rt_export_feed *f = rt_net_feed(c->table, u->update->new ? u->update->new->net : u->update->old->net, SKIP_BACK(struct rt_pending_export, it, u->update));
	  rt_notify_accepted(c, f);
	  for (uint i=0; i<f->count_exports; i++)
	    rt_export_processed(&c->out_req, f->exports[i]);
	  break;
	}
    }

    MAYBE_DEFER_TASK(c->out_req.r.target, c->out_req.r.event,
	"export to %s.%s (secondary)", c->proto->name, c->name);
  }
}

rte *
rt_export_merged(struct channel *c, const struct rt_export_feed *feed, linpool *pool, int silent)
{
  bool feeding = !silent && rt_net_is_feeding(&c->out_req, feed->ni->addr);

  // struct proto *p = c->proto;
  struct nexthop_adata *nhs = NULL;
  rte *best0 = &feed->block[0];
  rte *best = NULL;

  /* First route is obsolete */
  if (best0->flags & REF_OBSOLETE)
    return NULL;

  /* First route is invalid */
  if (!rte_is_valid(best0))
    return NULL;

  /* Already rejected, no need to re-run the filter */
  if (!feeding && bmap_test(&c->export_rejected_map, best0->id))
    return NULL;

  best = export_filter(c, best0, silent);

  /* Best route doesn't pass the filter */
  if (!best)
    return NULL;

  /* Unreachable routes can't be merged */
  if (!rte_is_reachable(best))
    return best;

  for (uint i = 1; i < feed->count_routes; i++)
  {
    rte *r = &feed->block[i];

    /* Obsolete routes can't be merged */
    if (r->flags & REF_OBSOLETE)
      break;

    /* Failed to pass mergable test */
    if (!rte_mergable(best0, r))
      continue;

    /* Already rejected by filters */
    if (!feeding && bmap_test(&c->export_rejected_map, r->id))
      continue;

    /* Running export filter on new or accepted route */
    rte *tmp = export_filter(c, r, silent);

    /* New route rejected or unreachable */
    if (!tmp || !rte_is_reachable(tmp))
      continue;

    /* Merging next hops */
    eattr *nhea = ea_find(tmp->attrs, &ea_gen_nexthop);
    ASSERT_DIE(nhea);

    if (nhs)
      nhs = nexthop_merge(nhs, (struct nexthop_adata *) nhea->u.ptr, c->merge_limit, pool);
    else
      nhs = (struct nexthop_adata *) nhea->u.ptr;
  }

  /* There is some nexthop, we shall set the merged version to the route */
  if (nhs)
  {
    eattr *nhea = ea_find(best->attrs, &ea_gen_nexthop);
    ASSERT_DIE(nhea);

    nhs = nexthop_merge(nhs, (struct nexthop_adata *) nhea->u.ptr, c->merge_limit, pool);

    ea_set_attr(&best->attrs,
	EA_LITERAL_DIRECT_ADATA(&ea_gen_nexthop, 0, &nhs->ad));
  }

  return best;
}

static void
rt_notify_merged(struct channel *c, const struct rt_export_feed *f)
{
  const rte *old_best = NULL;
  /* Find old best route */
  for (uint i = 0; i < f->count_routes; i++)
    if (bmap_test(&c->export_accepted_map, f->block[i].id))
    {
      old_best = &f->block[i];
      break;
    }

  /* Prepare new merged route */
  rte *new_merged = f->count_routes ? rt_export_merged(c, f, tmp_linpool, 0) : NULL;

  /* And notify the protocol */
  if (new_merged || old_best)
    do_rt_notify(c, f->ni->addr, new_merged, old_best);
}


void
channel_notify_merged(void *_channel)
{
  struct channel *c = _channel;

  RT_EXPORT_WALK(&c->out_req, u)
  {
    switch (u->kind)
    {
      case RT_EXPORT_STOP:
	bug("Main table export stopped");

      case RT_EXPORT_FEED:
	if (u->feed->count_routes)
	  rt_notify_merged(c, u->feed);
	break;

      case RT_EXPORT_UPDATE:
	{
	  struct rt_export_feed *f = rt_net_feed(c->table, u->update->new ? u->update->new->net : u->update->old->net, SKIP_BACK(struct rt_pending_export, it, u->update));
	  rt_notify_merged(c, f);
	  for (uint i=0; i<f->count_exports; i++)
	    rt_export_processed(&c->out_req, f->exports[i]);
	  break;
	}
    }

    MAYBE_DEFER_TASK(c->out_req.r.target, c->out_req.r.event,
	"export to %s.%s (merged)", c->proto->name, c->name);
  }
}

void
channel_notify_basic(void *_channel)
{
  struct channel *c = _channel;

  RT_EXPORT_WALK(&c->out_req, u)
  {
    switch (u->kind)
    {
      case RT_EXPORT_STOP:
	bug("Main table export stopped");

      case RT_EXPORT_FEED:
	{
	  /* Find where the old route block begins */
	  uint oldpos = 0;
	  while ((oldpos < u->feed->count_routes) && !(u->feed->block[oldpos].flags & REF_OBSOLETE))
	    oldpos++;

	  /* Send updates one after another */
	  for (uint i = 0; i < oldpos; i++)
	  {
	    rte *new = &u->feed->block[i];
	    rte *old = NULL;
	    for (uint o = oldpos; o < u->feed->count_routes; o++)
	      if (new->src == u->feed->block[o].src)
	      {
		old = &u->feed->block[o];
		break;
	      }

	    rt_notify_basic(c, new, old);

	    /* Mark old processed */
	    if (old)
	      old->src = NULL;
	  }

	  /* Send withdraws */
	  for (uint o = oldpos; o < u->feed->count_routes; o++)
	    if (u->feed->block[o].src)
	      rt_notify_basic(c, NULL, &u->feed->block[o]);
	}
	break;

      case RT_EXPORT_UPDATE:
	{
	  const rte *new = u->update->new;
	  const rte *old = u->update->old;
	  struct rte_src *src = (c->ra_mode == RA_ANY) ? (new ? new->src : old->src) : NULL;

	  /* Squashing subsequent updates */
	  for (SKIP_BACK_DECLARE(const struct rt_pending_export, rpe, it, u->update);
	      rpe = atomic_load_explicit(&rpe->next, memory_order_acquire) ;)
	    /* Either new is the same as this update's "old". Then the squash
	     * is obvious.
	     *
	     * Or we're squashing an update-from-nothing with a withdrawal,
	     * and then either src is set because it must match (RA_ANY)
	     * or it doesn't matter at all (RA_OPTIMAL).
	     */
	    if ((rpe->it.old == new) && (new || src && (src == rpe->it.new->src)))
	    {
	      new = rpe->it.new;
	      rt_export_processed(&c->out_req, rpe->it.seq);
	    }

	  if (new && old && rte_same(new, old))
	  {
	    channel_rte_trace_out(D_ROUTES, c, new, "already exported");

	    if ((new->id != old->id) && bmap_test(&c->export_accepted_map, old->id))
	    {
	      bmap_set(&c->export_accepted_map, new->id);
	      bmap_clear(&c->export_accepted_map, old->id);
	    }
	  }
	  else if (!new && !old)
	    channel_rte_trace_out(D_ROUTES, c, u->update->new, "idempotent withdraw (squash)");
	  else
	    rt_notify_basic(c, new, old);

	  break;
	}
    }

    MAYBE_DEFER_TASK(c->out_req.r.target, c->out_req.r.event,
	"export to %s.%s (regular)", c->proto->name, c->name);
  }
}

static void
rt_flush_best(struct rtable_private *tab, u64 upto)
{
  u64 last_seq = 0;
  RT_EXPORT_WALK(&tab->best_req, u)
  {
    ASSERT_DIE(u->kind == RT_EXPORT_UPDATE);
    ASSERT_DIE(u->update->seq <= upto);
    last_seq = u->update->seq;
    if (last_seq == upto)
      return;
  }

  rt_trace(tab, D_STATES, "Export best full flushed regular up to %lu", last_seq);
}

static struct rt_pending_export *
rte_announce_to(struct rt_exporter *e, struct rt_net_pending_export *npe, const rte *new, const rte *old)
{
  if (new == old)
    return NULL;

  struct rt_pending_export rpe = {
    .it = {
      .new = new,
      .old = old,
    },
  };

  struct rt_export_item *rei = rt_exporter_push(e, &rpe.it);
  if (!rei)
    return NULL;

  SKIP_BACK_DECLARE(struct rt_pending_export, pushed, it, rei);

  struct rt_pending_export *last = atomic_load_explicit(&npe->last, memory_order_relaxed);
  if (last)
    ASSERT_DIE(atomic_exchange_explicit(&last->next, pushed, memory_order_acq_rel) == NULL);

  atomic_store_explicit(&npe->last, pushed, memory_order_release);
  if (!atomic_load_explicit(&npe->first, memory_order_relaxed))
    atomic_store_explicit(&npe->first, pushed, memory_order_release);

  return pushed;
}

static void
rte_announce(struct rtable_private *tab, const struct netindex *i UNUSED, net *net, const rte *new, const rte *old,
	     const rte *new_best, const rte *old_best)
{
  /* Update network count */
  tab->net_count += (!!new_best - !!old_best);

  int new_best_valid = rte_is_valid(new_best);
  int old_best_valid = rte_is_valid(old_best);

  if ((new == old) && (new_best == old_best))
    return;

  if (new_best_valid)
    new_best->sender->stats.pref++;
  if (old_best_valid)
    old_best->sender->stats.pref--;

  /* Try to push */
  struct rt_pending_export *best_rpe = NULL;
  struct rt_pending_export *all_rpe = rte_announce_to(&tab->export_all, &net->all, new, old);
  if (all_rpe)
  {
    /* Also best may have changed */
    best_rpe = rte_announce_to(&tab->export_best, &net->best, new_best, old_best);
    if (best_rpe)
      /* Announced best, need an anchor to all */
      best_rpe->seq_all = all_rpe->it.seq;
    else if (!lfjour_pending_items(&tab->export_best.journal))
      /* Best is idle, flush its recipient immediately */
      rt_flush_best(tab, all_rpe->it.seq);

    rt_check_cork_high(tab);
  }
  else
  {
    /* Not announced anything, cleanup now */
    ASSERT_DIE(new_best == old_best);
    hmap_clear(&tab->id_map, old->id);
    rte_free(SKIP_BACK(struct rte_storage, rte, old), tab);
  }
}

static net *
rt_cleanup_find_net(struct rtable_private *tab, struct rt_pending_export *rpe)
{
  /* Find the appropriate struct network */
  ASSERT_DIE(rpe->it.new || rpe->it.old);
  const net_addr *n = rpe->it.new ?
    rpe->it.new->net :
    rpe->it.old->net;
  struct netindex *ni = NET_TO_INDEX(n);
  ASSERT_DIE(ni->index < atomic_load_explicit(&tab->routes_block_size, memory_order_relaxed));
  net *routes = atomic_load_explicit(&tab->routes, memory_order_relaxed);
  return &routes[ni->index];
}

static bool
rt_cleanup_update_pointers(struct rt_net_pending_export *npe, struct rt_pending_export *rpe)
{
  struct rt_pending_export *first = atomic_load_explicit(&npe->first, memory_order_relaxed);
  struct rt_pending_export *last = atomic_load_explicit(&npe->last, memory_order_relaxed);
  ASSERT_DIE(rpe == first);

  atomic_store_explicit(
      &npe->first,
      atomic_load_explicit(&rpe->next, memory_order_relaxed),
      memory_order_release
      );

  if (rpe != last)
    return 0;

  atomic_store_explicit(&npe->last, NULL, memory_order_release);
  return 1;
}

static void
rt_cleanup_export_best(struct lfjour *j, struct lfjour_item *i)
{
  SKIP_BACK_DECLARE(struct rt_pending_export, rpe, it.li, i);
  SKIP_BACK_DECLARE(struct rtable_private, tab, export_best.journal, j);
  rt_flush_best(tab, rpe->seq_all);

  /* Find the appropriate struct network */
  net *net = rt_cleanup_find_net(tab, rpe);

  /* Update the first and last pointers */
  rt_cleanup_update_pointers(&net->best, rpe);
}

static void
rt_cleanup_export_all(struct lfjour *j, struct lfjour_item *i)
{
  SKIP_BACK_DECLARE(struct rt_pending_export, rpe, it.li, i);
  SKIP_BACK_DECLARE(struct rtable_private, tab, export_all.journal, j);

  /* Find the appropriate struct network */
  net *net = rt_cleanup_find_net(tab, rpe);

  /* Update the first and last pointers */
  bool is_last = rt_cleanup_update_pointers(&net->all, rpe);

  /* Free the old route */
  if (rpe->it.old)
  {
    ASSERT_DIE(rpe->it.old->flags & REF_OBSOLETE);
    hmap_clear(&tab->id_map, rpe->it.old->id);
    rte_free(SKIP_BACK(struct rte_storage, rte, rpe->it.old), tab);
  }

  if (is_last)
    tab->gc_counter++;
}

static void
rt_dump_best_req(struct rt_export_request *req)
{
  SKIP_BACK_DECLARE(struct rtable_private, tab, best_req, req);
  debug("  Table %s best cleanup request (%p)\n", tab->name, req);
}

static void
rt_import_cleared(void *_ih)
{
  struct rt_import_hook *hook = _ih;

  ASSERT_DIE(hook->import_state == TIS_CLEARED);

  /* Local copy of the otherwise freed callback data */
  void (*stopped)(struct rt_import_request *) = hook->stopped;
  struct rt_import_request *req = hook->req;

  /* Finally uncouple from the table */
  RT_LOCKED(hook->table, tab)
  {
    req->hook = NULL;

    rt_trace(tab, D_EVENTS, "Hook %s stopped", req->name);
    rem_node(&hook->n);
    mb_free(hook);
    rt_unlock_table(tab);
  }

  /* And call the callback */
  CALL(stopped, req);
}

static void
rt_cleanup_done_all(struct rt_exporter *e, u64 end_seq)
{
  SKIP_BACK_DECLARE(struct rtable_private, tab, export_all, e);
  ASSERT_DIE(DG_IS_LOCKED(tab->lock.rtable));

  if (~end_seq)
    rt_trace(tab, D_STATES, "Export all cleanup done up to seq %lu", end_seq);
  else
    rt_trace(tab, D_STATES, "Export all cleanup complete");

  rt_check_cork_low(tab);

  struct rt_import_hook *ih; node *x, *n;
  uint cleared_counter = 0;
  if (tab->wait_counter)
    WALK_LIST2_DELSAFE(ih, n, x, tab->imports, n)
      if (ih->import_state == TIS_WAITING)
      {
	if (end_seq >= ih->flush_seq)
	{
	  ih->import_state = TIS_CLEARED;
	  tab->wait_counter--;
	  cleared_counter++;

	  ih->cleanup_event = (event) {
	    .hook = rt_import_cleared,
	    .data = ih,
	  };
	  ev_send_loop(ih->req->loop, &ih->cleanup_event);
	}
      }

  if (!EMPTY_LIST(tab->imports) &&
      (tab->gc_counter >= tab->config->gc_threshold))
    rt_kick_prune_timer(tab);
}

static void
rt_cleanup_done_best(struct rt_exporter *e, u64 end_seq)
{
  SKIP_BACK_DECLARE(struct rtable_private, tab, export_best, e);

  if (~end_seq)
    rt_trace(tab, D_STATES, "Export best cleanup done up to seq %lu", end_seq);
  else
  {
    rt_trace(tab, D_STATES, "Export best cleanup complete, flushing regular");
    rt_flush_best(tab, ~0ULL);
  }
}

#define RT_EXPORT_BULK	1024

static inline int
rte_validate(struct channel *ch, rte *e)
{
  int c;
  const net_addr *n = e->net;

#define IGNORING(pre, post) do { \
    log(L_WARN "%s.%s: Ignoring " pre " %N " post, ch->proto->name, ch->name, n); \
    return 0; \
  } while (0)

  if (!net_validate(n))
    IGNORING("bogus prefix", "");

  /* FIXME: better handling different nettypes */
  c = !net_is_flow(n) ?
    net_classify(n): (IADDR_HOST | SCOPE_UNIVERSE);
  if ((c < 0) || !(c & IADDR_HOST) || ((c & IADDR_SCOPE_MASK) <= SCOPE_LINK))
    IGNORING("bogus route", "");

  if (net_type_match(n, NB_DEST))
  {
    eattr *nhea = ea_find(e->attrs, &ea_gen_nexthop);
    int dest = nhea_dest(nhea);

    if (dest == RTD_NONE)
      IGNORING("route", "with no destination");

    if ((dest == RTD_UNICAST) &&
	!nexthop_is_sorted((struct nexthop_adata *) nhea->u.ptr))
      IGNORING("unsorted multipath route", "");
  }
  else if (ea_find(e->attrs, &ea_gen_nexthop))
    IGNORING("route", "having a superfluous nexthop attribute");

  return 1;
}

int
rte_same(const rte *x, const rte *y)
{
  /* rte.flags / rte.pflags are not checked, as they are internal to rtable */
  return
    (x == y) || (
     (x->attrs == y->attrs) ||
     ((!x->attrs->stored || !y->attrs->stored) && ea_same(x->attrs, y->attrs))
    ) &&
    x->src == y->src &&
    rte_is_filtered(x) == rte_is_filtered(y);
}

static inline int rte_is_ok(const rte *e) { return e && !rte_is_filtered(e); }

static void
rte_recalculate(struct rtable_private *table, struct rt_import_hook *c, struct netindex *i, net *net, rte *new, struct rte_src *src)
{
  struct rt_import_request *req = c->req;
  struct rt_import_stats *stats = &c->stats;
  struct rte_storage *old_best_stored = NET_BEST_ROUTE(table, net);
  const rte *old_best = old_best_stored ? &old_best_stored->rte : NULL;

  /* If the new route is identical to the old one, we find the attributes in
   * cache and clone these with no performance drop. OTOH, if we were to lookup
   * the attributes, such a route definitely hasn't been anywhere yet,
   * therefore it's definitely worth the time. */
  struct rte_storage *new_stored = NULL;
  if (new)
  {
    new_stored = rte_store(new, i, table);
    new = RTES_WRITE(new_stored);
  }

  struct rte_storage * _Atomic *last_ptr = NULL;
  struct rte_storage *old_stored = NULL;
  const rte *old = NULL;

  /* Find the original route from the same protocol */
  NET_WALK_ROUTES(table, net, ep, e)
  {
    last_ptr = &e->next;
    if (e->rte.src == src)
      if (old_stored)
	bug("multiple routes in table with the same src");
      else
	old_stored = e;
  }

  if (old_stored)
    {
      old = &old_stored->rte;

      /* If there is the same route in the routing table but from
       * a different sender, then there are two paths from the
       * source protocol to this routing table through transparent
       * pipes, which is not allowed.
       * We log that and ignore the route. */
      if (old->sender != c)
	{
	  if (!old->generation && !new->generation)
	    bug("Two protocols claim to author a route with the same rte_src in table %s: %N %s/%u:%u",
		c->table->name, i->addr, old->src->owner->name, old->src->private_id, old->src->global_id);

	  log_rl(&table->rl_pipe, L_ERR "Route source collision in table %s: %N %s/%u:%u",
		c->table->name, i->addr, old->src->owner->name, old->src->private_id, old->src->global_id);
	}

	  if (new && rte_same(old, &new_stored->rte))
	    {
	      /* No changes, ignore the new route and refresh the old one */
	      old_stored->stale_cycle = new->stale_cycle;

	      if (!rte_is_filtered(new))
		{
		  stats->updates_ignored++;
		  rt_rte_trace_in(D_ROUTES, req, new, "ignored");
		}

	      /* We need to free the already stored route here before returning */
	      rte_free(new_stored, table);
	      return;
	  }
    }

  if (!old && !new)
    {
      stats->withdraws_ignored++;
      return;
    }

  /* If rejected by import limit, we need to pretend there is no route */
  if (req->preimport && (req->preimport(req, new, old) == 0))
  {
    rte_free(new_stored, table);
    new_stored = NULL;
    new = NULL;
  }

  if (!new && !old)
  {
    stats->withdraws_ignored++;
    return;
  }

  int new_ok = rte_is_ok(new);
  int old_ok = rte_is_ok(old);

  if (new_ok)
    stats->updates_accepted++;
  else if (old_ok)
    stats->withdraws_accepted++;
  else
    stats->withdraws_ignored++;

  if (old_ok || new_ok)
    table->last_rt_change = current_time();

  /* Finalize the new stored route */
  if (new_stored)
    {
      new->lastmod = current_time();
      new->id = hmap_first_zero(&table->id_map);
      hmap_set(&table->id_map, new->id);
    }

  /* We need to add a spinlock sentinel to the beginning */
  struct rte_storage local_sentinel = {
    .flags = REF_OBSOLETE,
    .next = old_best_stored,
  };
  atomic_store_explicit(&net->routes, &local_sentinel, memory_order_release);

  /* Mark also the old route as obsolete. */
  if (old_stored)
    old_stored->flags |= REF_OBSOLETE;

  if (table->config->sorted)
    {
      /* If routes are sorted, just insert new route to appropriate position */
      if (new_stored)
	{
	  struct rte_storage * _Atomic *k = &local_sentinel.next, *kk;
	  for (; kk = atomic_load_explicit(k, memory_order_relaxed); k = &kk->next)
	    if ((kk != old_stored) && rte_better(new, &kk->rte))
	      break;

	  /* Do not flip the operation order, the list must stay consistent */
	  atomic_store_explicit(&new_stored->next, kk, memory_order_release);
	  atomic_store_explicit(k, new_stored, memory_order_release);

	  table->rt_count++;
	}
    }
  else
    {
      /* If routes are not sorted, find the best route and move it on
	 the first position. There are several optimized cases. */

      if (src->owner->rte_recalculate &&
	  src->owner->rte_recalculate(table, net, new_stored, old_stored, old_best_stored))
	goto do_recalculate;

      if (new_stored && rte_better(&new_stored->rte, old_best))
	{
	  /* The first case - the new route is clearly optimal,
	     we link it at the first position */

	  /* First link to the chain */
	  atomic_store_explicit(&new_stored->next,
	      atomic_load_explicit(&local_sentinel.next, memory_order_acquire),
	      memory_order_release);

	  /* And then link to the added route */
	  atomic_store_explicit(&local_sentinel.next, new_stored, memory_order_release);

	  table->rt_count++;
	}
      else if (old == old_best)
	{
	  /* The second case - the old best route will disappear, we add the
	     new route (if we have any) to the list (we don't care about
	     position) and then we elect the new optimal route and relink
	     that route at the first position and announce it. New optimal
	     route might be NULL if there is no more routes */

	do_recalculate:
	  /* Add the new route to the list right behind the old one */
	  if (new_stored)
	    {
	      atomic_store_explicit(&new_stored->next, atomic_load_explicit(&old_stored->next, memory_order_relaxed), memory_order_release);
	      atomic_store_explicit(&old_stored->next, new_stored, memory_order_release);

	      table->rt_count++;
	    }

	  /* Find a new optimal route (if there is any) */
	  struct rte_storage * _Atomic *bp = &local_sentinel.next;
	  struct rte_storage *best = atomic_load_explicit(bp, memory_order_relaxed);

	  /* Best can't be the old one */
	  if (best == old_stored)
	  {
	    bp = &best->next;
	    best = atomic_load_explicit(bp, memory_order_relaxed);
	  }

	  if (best)
	  {
	    for (struct rte_storage *kk, * _Atomic *k = &best->next;
		kk = atomic_load_explicit(k, memory_order_relaxed);
		k = &kk->next)
	      if (rte_better(&kk->rte, &best->rte))
		best = atomic_load_explicit(bp = k, memory_order_relaxed);

	    /* Now we know which route is the best one, we have to relink it
	     * to the front place. */

	    /* First we wait until all readers finish */
	    synchronize_rcu();
	    /* Now all readers must have seen the local spinlock sentinel
	     * and will wait until we re-arrange the structure */

	    /* The best route gets removed from its original place */
	    atomic_store_explicit(bp,
		atomic_load_explicit(&best->next, memory_order_relaxed),
		memory_order_release);

	    /* After the best route, the original chain shall be linked */
	    atomic_store_explicit(&best->next,
		atomic_load_explicit(&local_sentinel.next, memory_order_relaxed),
		memory_order_release);

	    /* And now we finally link the best route first */
	    atomic_store_explicit(&local_sentinel.next, best, memory_order_release);
	  }
	}
      else if (new_stored)
	{
	  /* The third case - the new route is not better than the old
	     best route (therefore old_best != NULL) and the old best
	     route was not removed (therefore old_best == net->routes).
	     We just link the new route to the old/last position. */

	  if (old_stored)
	  {
	    atomic_store_explicit(&new_stored->next,
		atomic_load_explicit(&old_stored->next, memory_order_relaxed),
		memory_order_release);
	    atomic_store_explicit(&old_stored->next, new_stored, memory_order_release);
	  }
	  else
	  {
	    atomic_store_explicit(&new_stored->next, NULL, memory_order_relaxed);
	    atomic_store_explicit(last_ptr, new_stored, memory_order_release);
	  }
	}
      /* The fourth (empty) case - suboptimal route is being removed, nothing to do */
    }

  /* Finally drop the old route */
  if (old_stored)
  {
    uint seen = 0;
    NET_WALK_ROUTES(table, net, ep, e)
      if (e == old_stored)
      {
	ASSERT_DIE(e->rte.src == src);
	atomic_store_explicit(ep,
	    atomic_load_explicit(&e->next, memory_order_relaxed),
	    memory_order_release);
	ASSERT_DIE(!seen++);
      }
    ASSERT_DIE(seen == 1);
  }

  struct rte_storage *new_best = atomic_load_explicit(&local_sentinel.next, memory_order_relaxed);

  /* Log the route change */
  if (new_ok)
    rt_rte_trace_in(D_ROUTES, req, &new_stored->rte, new_stored == new_best ? "added [best]" : "added");
  else if (old_ok)
    {
      if (old != old_best)
	rt_rte_trace_in(D_ROUTES, req, old, "removed");
      else if (new_best && rte_is_ok(&new_best->rte))
	rt_rte_trace_in(D_ROUTES, req, old, "removed [replaced]");
      else
	rt_rte_trace_in(D_ROUTES, req, old, "removed [sole]");
    }
  else
    if (req->trace_routes & D_ROUTES)
      log(L_TRACE "%s > ignored %N %s->%s", req->name, i->addr, old ? "filtered" : "none", new ? "filtered" : "none");

  /* Propagate the route change */
  rte_announce(table, i, net,
      RTE_OR_NULL(new_stored), RTE_OR_NULL(old_stored),
      RTE_OR_NULL(new_best), RTE_OR_NULL(old_best_stored));

  /* Now we can finally release the changes back for reading */
  atomic_store_explicit(&net->routes, new_best, memory_order_release);

  return;
}

int
channel_preimport(struct rt_import_request *req, rte *new, const rte *old)
{
  SKIP_BACK_DECLARE(struct channel, c, in_req, req);

  if (new && !old)
    if (CHANNEL_LIMIT_PUSH(c, RX))
      return 0;

  if (!new && old)
    CHANNEL_LIMIT_POP(c, RX);

  int new_in = new && !rte_is_filtered(new);
  int old_in = old && !rte_is_filtered(old);

  int verdict = 1;

  if (new_in && !old_in)
    if (CHANNEL_LIMIT_PUSH(c, IN))
      if (c->in_keep & RIK_REJECTED)
	new->flags |= REF_FILTERED;
      else
	verdict = 0;

  if (!new_in && old_in)
    CHANNEL_LIMIT_POP(c, IN);

  mpls_rte_preimport(new_in ? new : NULL, old_in ? old : NULL);

  if (new)
    bmap_set(&c->imported_map, NET_TO_INDEX(new->net)->index);

  return verdict;
}

void
rte_update(struct channel *c, const net_addr *n, rte *new, struct rte_src *src)
{
  if (!c->in_req.hook)
  {
    log(L_WARN "%s.%s: Called rte_update without import hook", c->proto->name, c->name);
    return;
  }

  ASSERT(c->channel_state == CS_UP);

  /* Storing prefilter routes as an explicit layer */
  if (new && (c->in_keep & RIK_PREFILTER))
    new->attrs = ea_lookup_tmp(new->attrs, 0, EALS_PREIMPORT);

#if 0
  debug("%s.%s -(prefilter)-> %s: %N ", c->proto->name, c->name, c->table->name, n);
  if (new) ea_dump(new->attrs);
  else debug("withdraw");
  debug("\n");
#endif

  const struct filter *filter = c->in_filter;
  struct channel_import_stats *stats = &c->import_stats;
  struct mpls_fec *fec = NULL;

  if (new)
    {
      new->net = n;
      new->sender = c->in_req.hook;

      int fr;

      stats->updates_received++;
      if ((filter == FILTER_REJECT) ||
	((fr = f_run(filter, new, 0)) > F_ACCEPT))
	{
	  stats->updates_filtered++;
	  channel_rte_trace_in(D_FILTERS, c, new, "filtered out");

	  if (c->in_keep & RIK_REJECTED)
	    new->flags |= REF_FILTERED;
	  else
	    new = NULL;
	}

      if (new && c->proto->mpls_channel)
	if (mpls_handle_rte(c->proto->mpls_channel, n, new, &fec) < 0)
	  {
	    channel_rte_trace_in(D_FILTERS, c, new, "invalid");
	    stats->updates_invalid++;
	    new = NULL;
	  }

      if (new)
      {
	new->attrs = ea_lookup_tmp(new->attrs,
	    (c->in_keep & RIK_PREFILTER) ? BIT32_ALL(EALS_PREIMPORT) : 0, EALS_FILTERED);

	if (net_is_flow(n))
	  rt_flowspec_resolve_rte(new, c);
	else
	  rt_next_hop_resolve_rte(new);
      }

      if (new && !rte_validate(c, new))
	{
	  channel_rte_trace_in(D_FILTERS, c, new, "invalid");
	  stats->updates_invalid++;
	  new = NULL;
	}
    }
  else
    stats->withdraws_received++;

  rte_import(&c->in_req, n, new, src);

  if (fec)
  {
    mpls_unlock_fec(fec);
    DBGL( "Unlock FEC %p (rte_update %N)", fec, n);
  }
}

void
rte_import(struct rt_import_request *req, const net_addr *n, rte *new, struct rte_src *src)
{
  struct rt_import_hook *hook = req->hook;
  if (!hook)
  {
    log(L_WARN "%s: Called rte_import without import hook", req->name);
    return;
  }

  RT_LOCKED(hook->table, tab)
  {
    u32 bs = atomic_load_explicit(&tab->routes_block_size, memory_order_acquire);

    struct netindex *i;
    net *routes = atomic_load_explicit(&tab->routes, memory_order_acquire);
    net *nn;
    if (new)
    {
      /* An update */
      /* Set auxiliary values */
      new->stale_cycle = hook->stale_set;
      new->sender = hook;

      /* Allocate the key structure */
      i = net_get_index(tab->netindex, n);
      new->net = i->addr;

      /* Block size update */
      u32 nbs = bs;
      while (i->index >= nbs)
	nbs *= 2;

      if (nbs > bs)
      {
	net *nb = mb_alloc(tab->rp, nbs * sizeof *nb);
	memcpy(&nb[0], routes, bs * sizeof *nb);
	memset(&nb[bs], 0, (nbs - bs) * sizeof *nb);
	ASSERT_DIE(atomic_compare_exchange_strong_explicit(
	      &tab->routes, &routes, nb,
	      memory_order_acq_rel, memory_order_relaxed));
	ASSERT_DIE(atomic_compare_exchange_strong_explicit(
	      &tab->routes_block_size, &bs, nbs,
	      memory_order_acq_rel, memory_order_relaxed));
	ASSERT_DIE(atomic_compare_exchange_strong_explicit(
	      &tab->export_all.max_feed_index, &bs, nbs,
	      memory_order_acq_rel, memory_order_relaxed));
	ASSERT_DIE(atomic_compare_exchange_strong_explicit(
	      &tab->export_best.max_feed_index, &bs, nbs,
	      memory_order_acq_rel, memory_order_relaxed));

	synchronize_rcu();
	mb_free(routes);

	routes = nb;
      }

      /* Update table tries */
      struct f_trie *trie = atomic_load_explicit(&tab->trie, memory_order_relaxed);
      if (trie)
	trie_add_prefix(trie, i->addr, i->addr->pxlen, i->addr->pxlen);

      if (tab->trie_new)
	trie_add_prefix(tab->trie_new, i->addr, i->addr->pxlen, i->addr->pxlen);
    }
    else if ((i = net_find_index(tab->netindex, n)) && (i->index < bs))
      /* Found an block where we can withdraw from */
      ;
    else
    {
      /* No route for this net is present at all. Ignore right now. */
      req->hook->stats.withdraws_ignored++;
      if (req->trace_routes & D_ROUTES)
	log(L_TRACE "%s > ignored %N withdraw", req->name, n);
      return;
    }

    /* Resolve the net structure */
    nn = &routes[i->index];

    /* Recalculate the best route. */
    rte_recalculate(tab, hook, i, nn, new, src);
  }
}

/*
 *	Feeding
 */

static net *
rt_net_feed_get_net(struct rtable_reading *tr, uint index)
{
  /* Get the route block from the table */
  net *routes = atomic_load_explicit(&tr->t->routes, memory_order_acquire);
  u32 bs = atomic_load_explicit(&tr->t->routes_block_size, memory_order_acquire);

  /* Nothing to actually feed */
  if (index >= bs)
    return NULL;

  /* We have a net to feed! */
  return &routes[index];
}

static const struct rt_pending_export *
rt_net_feed_validate_first(
    struct rtable_reading *tr,
    const struct rt_pending_export *first_in_net,
    const struct rt_pending_export *last_in_net,
    const struct rt_pending_export *first)
{
  /* Inconsistent input */
  if (!first_in_net != !last_in_net)
    RT_READ_RETRY(tr);

  if (!first)
    return first_in_net;

  /* Export item validity check: we must find it between first_in_net and last_in_net */
  const struct rt_pending_export *rpe = first_in_net;
  while (rpe)
    if (rpe == first)
      return first;
    else if (rpe == last_in_net)
      /* Got to the end without finding the beginning */
      break;
    else
      rpe = atomic_load_explicit(&rpe->next, memory_order_acquire);

  /* Not found, inconsistent export, retry */
  RT_READ_RETRY(tr);
}

static struct rt_export_feed *
rt_net_feed_index(struct rtable_reading *tr, net *n, bool (*prefilter)(struct rt_export_feeder *, const net_addr *), struct rt_export_feeder *f, const struct rt_pending_export *first)
{
  /* Get the feed itself. It may change under our hands tho. */
  struct rt_pending_export *first_in_net, *last_in_net;
  first_in_net = atomic_load_explicit(&n->all.first, memory_order_acquire);
  last_in_net = atomic_load_explicit(&n->all.last, memory_order_acquire);

  first = rt_net_feed_validate_first(tr, first_in_net, last_in_net, first);

  /* Count the elements */
  uint rcnt = rte_feed_count(tr, n);
  uint ecnt = 0;
  uint ocnt = 0;
  for (const struct rt_pending_export *rpe = first; rpe;
      rpe = atomic_load_explicit(&rpe->next, memory_order_acquire))
  {
    ecnt++;
    if (rpe->it.old)
      ocnt++;
  }

  if (ecnt) {
    const net_addr *a = (first->it.new ?: first->it.old)->net;
    if (prefilter && !prefilter(f, a))
      return NULL;
  }

  struct rt_export_feed *feed = NULL;

  if (rcnt || ocnt || ecnt)
  {
    if (!ecnt && prefilter && !prefilter(f, NET_READ_BEST_ROUTE(tr, n)->rte.net))
      return NULL;

    feed = rt_alloc_feed(rcnt+ocnt, ecnt);

    if (rcnt)
      rte_feed_obtain_copy(tr, n, feed->block, rcnt);

    if (ecnt)
    {
      uint e = 0;
      uint rpos = rcnt;
      for (const struct rt_pending_export *rpe = first; rpe;
	  rpe = atomic_load_explicit(&rpe->next, memory_order_acquire))
	if (e >= ecnt)
	  RT_READ_RETRY(tr);
	else
	{
	  feed->exports[e++] = rpe->it.seq;

	  /* Copy also obsolete routes */
	  if (rpe->it.old)
	  {
	    ASSERT_DIE(rpos < rcnt + ocnt);
	    feed->block[rpos++] = *rpe->it.old;
	    ea_free_later(ea_ref(rpe->it.old->attrs));
	  }
	}

      ASSERT_DIE(e == ecnt);
    }

    feed->ni = NET_TO_INDEX(feed->block[0].net);
  }

  /* Check that it indeed didn't change and the last export is still the same. */
  if (
      (first_in_net != atomic_load_explicit(&n->all.first, memory_order_acquire))
   || (last_in_net != atomic_load_explicit(&n->all.last, memory_order_acquire)))
    RT_READ_RETRY(tr);

  return feed;
}

static struct rt_export_feed *
rt_net_feed_internal(struct rtable_reading *tr, u32 index, bool (*prefilter)(struct rt_export_feeder *, const net_addr *), struct rt_export_feeder *f, const struct rt_pending_export *first)
{
  net *n = rt_net_feed_get_net(tr, index);
  if (!n)
    return &rt_feed_index_out_of_range;

  return rt_net_feed_index(tr, n, prefilter, f, first);
}

struct rt_export_feed *
rt_net_feed(rtable *t, const net_addr *a, const struct rt_pending_export *first)
{
  RT_READ(t, tr);
  const struct netindex *ni = net_find_index(tr->t->netindex, a);
  return ni ? rt_net_feed_internal(tr, ni->index, NULL, NULL, first) : NULL;
}

static struct rt_export_feed *
rt_feed_net_all(struct rt_exporter *e, struct rcu_unwinder *u, u32 index, bool (*prefilter)(struct rt_export_feeder *, const net_addr *), struct rt_export_feeder *f, const struct rt_export_item *_first)
{
  RT_READ_ANCHORED(SKIP_BACK(rtable, export_all, e), tr, u);
  return rt_net_feed_internal(tr, index, prefilter, f, SKIP_BACK(const struct rt_pending_export, it, _first));
}

rte
rt_net_best(rtable *t, const net_addr *a)
{
  rte rt = {};

  RT_READ(t, tr);

  struct netindex *i = net_find_index(t->netindex, a);
  net *n = i ? net_find(tr, i) : NULL;
  if (!n)
    return rt;

  struct rte_storage *e = NET_READ_BEST_ROUTE(tr, n);
  if (!e || !rte_is_valid(&e->rte))
    return rt;

  ASSERT_DIE(e->rte.net == i->addr);
  ea_free_later(ea_ref(e->rte.attrs));
  return RTE_COPY(e);
}

static struct rt_export_feed *
rt_feed_net_best(struct rt_exporter *e, struct rcu_unwinder *u, u32 index, bool (*prefilter)(struct rt_export_feeder *, const net_addr *), struct rt_export_feeder *f, const struct rt_export_item *_first)
{
  SKIP_BACK_DECLARE(rtable, t, export_best, e);
  SKIP_BACK_DECLARE(const struct rt_pending_export, first, it, _first);

  RT_READ_ANCHORED(t, tr, u);

  net *n = rt_net_feed_get_net(tr, index);
  if (!n)
    return &rt_feed_index_out_of_range;
    /* No more to feed, we are fed up! */

  const struct rt_pending_export *first_in_net, *last_in_net;
  first_in_net = atomic_load_explicit(&n->best.first, memory_order_acquire);
  last_in_net = atomic_load_explicit(&n->best.last, memory_order_acquire);
  first = rt_net_feed_validate_first(tr, first_in_net, last_in_net, first);

  uint ecnt = 0;
  for (const struct rt_pending_export *rpe = first; rpe;
      rpe = atomic_load_explicit(&rpe->next, memory_order_acquire))
    ecnt++;

  if (ecnt) {
    const net_addr *a = (first->it.new ?: first->it.old)->net;
    if (prefilter && !prefilter(f, a))
      return NULL;
  }

  struct rte_storage *best = NET_READ_BEST_ROUTE(tr, n);

  if (!ecnt && (!best || prefilter && !prefilter(f, best->rte.net)))
    return NULL;

  struct rt_export_feed *feed = rt_alloc_feed(!!best, ecnt);
  if (best)
  {
    feed->block[0] = best->rte;
    feed->ni = NET_TO_INDEX(best->rte.net);
  }
  else
    feed->ni = NET_TO_INDEX((first->it.new ?: first->it.old)->net);

  if (ecnt)
  {
    uint e = 0;
    for (const struct rt_pending_export *rpe = first; rpe;
	rpe = atomic_load_explicit(&rpe->next, memory_order_acquire))
      if (e >= ecnt)
	RT_READ_RETRY(tr);
      else
	feed->exports[e++] = rpe->it.seq;

    ASSERT_DIE(e == ecnt);
  }

  /* Check that it indeed didn't change and the last export is still the same. */
  if (
      (first_in_net != atomic_load_explicit(&n->best.first, memory_order_acquire))
      || (last_in_net != atomic_load_explicit(&n->best.last, memory_order_acquire)))
    RT_READ_RETRY(tr);

  /* And we're finally done */
  return feed;
}


/* Check rtable for best route to given net whether it would be exported do p */
int
rt_examine(rtable *t, net_addr *a, struct channel *c, const struct filter *filter)
{
  rte rt = rt_net_best(t, a);

  int v = c->proto->preexport ? c->proto->preexport(c, &rt) : 0;
  if (v == RIC_PROCESS)
    v = (f_run(filter, &rt, FF_SILENT) <= F_ACCEPT);

  return v > 0;
}

static inline void
rt_set_import_state(struct rt_import_hook *hook, u8 state)
{
  hook->last_state_change = current_time();
  hook->import_state = state;

  CALL(hook->req->log_state_change, hook->req, state);
}

void
rt_request_import(rtable *t, struct rt_import_request *req)
{
  RT_LOCKED(t, tab)
  {
    rt_lock_table(tab);

    struct rt_import_hook *hook = req->hook = mb_allocz(tab->rp, sizeof(struct rt_import_hook));

    DBG("Lock table %s for import %p req=%p uc=%u\n", tab->name, hook, req, tab->use_count);

    hook->req = req;
    hook->table = t;

    rt_set_import_state(hook, TIS_UP);
    add_tail(&tab->imports, &hook->n);
  }
}

void
rt_stop_import(struct rt_import_request *req, void (*stopped)(struct rt_import_request *))
{
  ASSERT_DIE(req->hook);
  struct rt_import_hook *hook = req->hook;

  RT_LOCKED(hook->table, tab)
  {
    rt_set_import_state(hook, TIS_STOP);
    hook->stopped = stopped;

    rt_refresh_trace(tab, hook, "stop import");

    /* Cancel table rr_counter */
    if (hook->stale_set != hook->stale_pruned)
      tab->rr_counter -= ((int) hook->stale_set - (int) hook->stale_pruned);

    tab->rr_counter++;

    hook->stale_set = hook->stale_pruned = hook->stale_pruning = hook->stale_valid = 0;

    rt_schedule_prune(tab);
  }
}


/**
 * rt_refresh_begin - start a refresh cycle
 * @t: related routing table
 * @c related channel
 *
 * This function starts a refresh cycle for given routing table and announce
 * hook. The refresh cycle is a sequence where the protocol sends all its valid
 * routes to the routing table (by rte_update()). After that, all protocol
 * routes (more precisely routes with @c as @sender) not sent during the
 * refresh cycle but still in the table from the past are pruned. This is
 * implemented by marking all related routes as stale by REF_STALE flag in
 * rt_refresh_begin(), then marking all related stale routes with REF_DISCARD
 * flag in rt_refresh_end() and then removing such routes in the prune loop.
 */
void
rt_refresh_begin(struct rt_import_request *req)
{
  struct rt_import_hook *hook = req->hook;
  ASSERT_DIE(hook);

  RT_LOCKED(hook->table, tab)
  {

  /* If the pruning routine is too slow */
  if (((hook->stale_set - hook->stale_pruned) & 0xff) >= 240)
  {
    log(L_WARN "Route refresh flood in table %s (stale_set=%u, stale_pruned=%u)", hook->table->name, hook->stale_set, hook->stale_pruned);

    /* Forcibly set all old routes' stale cycle to zero. */
    u32 bs = atomic_load_explicit(&tab->routes_block_size, memory_order_relaxed);
    net *routes = atomic_load_explicit(&tab->routes, memory_order_relaxed);
    for (u32 i = 0; i < bs; i++)
      NET_WALK_ROUTES(tab, &routes[i], ep, e)
	if (e->rte.sender == req->hook)
	  e->stale_cycle = 0;

    /* Smash the route refresh counter and zero everything. */
    tab->rr_counter -= ((int) hook->stale_set - (int) hook->stale_pruned);
    hook->stale_set = hook->stale_valid = hook->stale_pruning = hook->stale_pruned = 0;
  }

  /* Now we can safely increase the stale_set modifier */
  hook->stale_set++;

  /* The table must know that we're route-refreshing */
  tab->rr_counter++;

  rt_refresh_trace(tab, hook, "route refresh begin");
  }
}

/**
 * rt_refresh_end - end a refresh cycle
 * @t: related routing table
 * @c: related channel
 *
 * This function ends a refresh cycle for given routing table and announce
 * hook. See rt_refresh_begin() for description of refresh cycles.
 */
void
rt_refresh_end(struct rt_import_request *req)
{
  struct rt_import_hook *hook = req->hook;
  ASSERT_DIE(hook);

  RT_LOCKED(hook->table, tab)
  {
    /* Now valid routes are only those one with the latest stale_set value */
    UNUSED uint cnt = hook->stale_set - hook->stale_valid;
    hook->stale_valid = hook->stale_set;

    /* Here we can't kick the timer as we aren't in the table service loop */
    rt_schedule_prune(tab);

    rt_refresh_trace(tab, hook, "route refresh end");
  }
}

/**
 * rt_refresh_trace - log information about route refresh
 * @tab: table
 * @ih: import hook doing the route refresh
 * @msg: what is happening
 *
 * This function consistently logs route refresh messages.
 */
static void
rt_refresh_trace(struct rtable_private *tab, struct rt_import_hook *ih, const char *msg)
{
  if (ih->req->trace_routes & D_STATES)
    log(L_TRACE "%s: %s: rr %u set %u valid %u pruning %u pruned %u", ih->req->name, msg,
	tab->rr_counter, ih->stale_set, ih->stale_valid, ih->stale_pruning, ih->stale_pruned);
}

/**
 * rte_dump - dump a route
 * @e: &rte to be dumped
 *
 * This functions dumps contents of a &rte to debug output.
 */
void
rte_dump(struct rte_storage *e)
{
  debug("(%u) %-1N", NET_TO_INDEX(e->rte.net)->index, e->rte.net);
  debug("ID=%d ", e->rte.id);
  debug("SENDER=%s ", e->rte.sender->req->name);
  debug("PF=%02x ", e->rte.pflags);
  debug("SRC=%uG ", e->rte.src->global_id);
  ea_dump(e->rte.attrs);
  debug("\n");
}

/**
 * rt_dump - dump a routing table
 * @t: routing table to be dumped
 *
 * This function dumps contents of a given routing table to debug output.
 */
void
rt_dump(rtable *tab)
{
  RT_READ(tab, tp);

  /* Looking at priv.deleted is technically unsafe but we don't care */
  debug("Dump of routing table <%s>%s\n", tab->name, OBSREF_GET(tab->priv.deleted) ? " (deleted)" : "");

  u32 bs = atomic_load_explicit(&tp->t->routes_block_size, memory_order_relaxed);
  net *routes = atomic_load_explicit(&tp->t->routes, memory_order_relaxed);
  for (u32 i = 0; i < bs; i++)
    NET_READ_WALK_ROUTES(tp, &routes[i], ep, e)
      rte_dump(e);

  debug("\n");
}

/**
 * rt_dump_all - dump all routing tables
 *
 * This function dumps contents of all routing tables to debug output.
 */
void
rt_dump_all(void)
{
  rtable *t;
  node *n;

  WALK_LIST2(t, n, routing_tables, n)
    rt_dump(t);

  WALK_LIST2(t, n, deleted_routing_tables, n)
    rt_dump(t);
}

void
rt_dump_hooks(rtable *tp)
{
  RT_LOCKED(tp, tab)
  {

  debug("Dump of hooks in routing table <%s>%s\n", tab->name, OBSREF_GET(tab->deleted) ? " (deleted)" : "");
  debug("  nhu_state=%u use_count=%d rt_count=%u\n",
      tab->nhu_state, tab->use_count, tab->rt_count);
  debug("  last_rt_change=%t gc_time=%t gc_counter=%d prune_state=%u\n",
      tab->last_rt_change, tab->gc_time, tab->gc_counter, tab->prune_state);

  struct rt_import_hook *ih;
  WALK_LIST(ih, tab->imports)
  {
    ih->req->dump_req(ih->req);
    debug("  Import hook %p requested by %p: pref=%u"
       " last_state_change=%t import_state=%u stopped=%p\n",
       ih, ih->req, ih->stats.pref,
       ih->last_state_change, ih->import_state, ih->stopped);
  }

#if 0
  /* FIXME: I'm very lazy to write this now */
  WALK_TLIST(lfjour_recipient, r, &tab->journal.recipients)
  {
    SKIP_BACK_DECLARE(struct rt_export_hook, eh, recipient, r);
    eh->req->dump_req(eh->req);
    debug("  Export hook %p requested by %p:"
       " refeed_pending=%u last_state_change=%t export_state=%u\n",
       eh, eh->req, eh->refeed_pending, eh->last_state_change,
       atomic_load_explicit(&eh->export_state, memory_order_relaxed));
  }
#endif
  debug("\n");

  }
}

void
rt_dump_hooks_all(void)
{
  rtable *t;
  node *n;

  debug("Dump of all table hooks\n");

  WALK_LIST2(t, n, routing_tables, n)
    rt_dump_hooks(t);

  WALK_LIST2(t, n, deleted_routing_tables, n)
    rt_dump_hooks(t);
}

static inline void
rt_schedule_nhu(struct rtable_private *tab)
{
  if (tab->nhu_corked)
  {
    if (!(tab->nhu_corked & NHU_SCHEDULED))
      tab->nhu_corked |= NHU_SCHEDULED;
  }
  else if (!(tab->nhu_state & NHU_SCHEDULED))
  {
    rt_trace(tab, D_EVENTS, "Scheduling NHU");

    /* state change:
     *   NHU_CLEAN   -> NHU_SCHEDULED
     *   NHU_RUNNING -> NHU_DIRTY
     */
    if ((tab->nhu_state |= NHU_SCHEDULED) == NHU_SCHEDULED)
      ev_send_loop(tab->loop, tab->nhu_event);
  }
}

void
rt_schedule_prune(struct rtable_private *tab)
{
  /* state change 0->1, 2->3 */
  tab->prune_state |= 1;
  ev_send_loop(tab->loop, tab->prune_event);
}

static void
rt_prune_timer(timer *t)
{
  RT_LOCKED((rtable *) t->data, tab)
    if (tab->gc_counter >= tab->config->gc_threshold)
      rt_schedule_prune(tab);
}

static void
rt_kick_prune_timer(struct rtable_private *tab)
{
  /* Return if prune is already scheduled */
  if (tm_active(tab->prune_timer) || (tab->prune_state & 1))
    return;

  /* Randomize GC period to +/- 50% */
  btime gc_period = tab->config->gc_period;
  gc_period = (gc_period / 2) + (random_u32() % (uint) gc_period);
  tm_start_in(tab->prune_timer, gc_period, tab->loop);
}

#define TLIST_PREFIX rt_flowspec_link
#define TLIST_TYPE struct rt_flowspec_link
#define TLIST_ITEM n
#define TLIST_WANT_WALK
#define TLIST_WANT_ADD_TAIL
#define TLIST_DEFINED_BEFORE

struct rt_flowspec_link {
  TLIST_DEFAULT_NODE;
  rtable *src;
  rtable *dst;
  u32 uc;
  struct rt_export_request req;
  event event;
};

#include "lib/tlists.h"


static void
rt_flowspec_export(void *_link)
{
  struct rt_flowspec_link *ln = _link;
  rtable *dst_pub = ln->dst;
  ASSUME(rt_is_flow(dst_pub));

  RT_EXPORT_WALK(&ln->req, u)
  {
    const net_addr *n = NULL;
    switch (u->kind)
    {
      case RT_EXPORT_STOP:
	bug("Main table export stopped");

      case RT_EXPORT_FEED:
	if (u->feed->count_routes)
	  n = u->feed->block[0].net;
	break;

      case RT_EXPORT_UPDATE:
	{
	  /* Conflate following updates */
	  const rte *old = RTE_VALID_OR_NULL(u->update->old);
	  const rte *new = u->update->new;
	  for (
	      SKIP_BACK_DECLARE(struct rt_pending_export, rpe, it, u->update);
	      rpe = atomic_load_explicit(&rpe->next, memory_order_acquire) ;)
	  {
	    ASSERT_DIE(new == rpe->it.old);
	    new = rpe->it.new;
	    rt_export_processed(&ln->req, rpe->it.seq);
	  }

	  /* Ignore idempotent */
	  if ((old == new) || old && new && rte_same(old, new))
	    continue;

	  n = (new ?: old)->net;
	}
	break;
    }

    if (!n)
      continue;

    RT_LOCKED(dst_pub, dst)
    {
      /* No need to inspect it further if recalculation is already scheduled */
      if ((dst->nhu_state == NHU_SCHEDULED) || (dst->nhu_state == NHU_DIRTY))
	break;

      /* Irrelevant prefix */
      if (!trie_match_net(dst->flowspec_trie, n))
	break;

      /* Actually, schedule NHU */
      rt_schedule_nhu(dst);
    }

    MAYBE_DEFER_TASK(birdloop_event_list(dst_pub->loop), &ln->event,
	"flowspec ctl export from %s to %s", ln->src->name, dst_pub->name);
  }
}

static void
rt_flowspec_dump_req(struct rt_export_request *req)
{
  SKIP_BACK_DECLARE(struct rt_flowspec_link, ln, req, req);
  debug("  Flowspec link for table %s (%p)\n", ln->dst->name, req);
}

static struct rt_flowspec_link *
rt_flowspec_find_link(struct rtable_private *src, rtable *dst)
{
  WALK_TLIST(rt_flowspec_link, ln, &src->flowspec_links)
    if (ln->dst == dst)
      switch (rt_export_get_state(&ln->req))
      {
	case TES_FEEDING:
	case TES_READY:
	  return ln;

	default:
	  bug("Unexpected flowspec link state");
      }

  return NULL;
}

void
rt_flowspec_link(rtable *src_pub, rtable *dst_pub)
{
  ASSERT(rt_is_ip(src_pub));
  ASSERT(rt_is_flow(dst_pub));

  int lock_dst = 0;

  birdloop_enter(dst_pub->loop);

  RT_LOCKED(src_pub, src)
  {
    struct rt_flowspec_link *ln = rt_flowspec_find_link(src, dst_pub);

    if (!ln)
    {
      pool *p = birdloop_pool(dst_pub->loop);
      ln = mb_allocz(p, sizeof(struct rt_flowspec_link));
      ln->src = src_pub;
      ln->dst = dst_pub;
      ln->req = (struct rt_export_request) {
	.name = mb_sprintf(p, "%s.flowspec.notifier", dst_pub->name),
	.r = {
	  .event = &ln->event,
	  .target = birdloop_event_list(dst_pub->loop),
	},
	.pool = p,
	.trace_routes = src->config->debug,
	.dump = rt_flowspec_dump_req,
      };
      ln->event = (event) {
	.hook = rt_flowspec_export,
	.data = ln,
      };
      rt_flowspec_link_add_tail(&src->flowspec_links, ln);

      rtex_export_subscribe(&src->export_best, &ln->req);

      lock_dst = 1;
    }

    ln->uc++;
  }

  if (lock_dst)
    rt_lock_table(dst_pub);

  birdloop_leave(dst_pub->loop);
}

void
rt_flowspec_unlink(rtable *src, rtable *dst)
{
  birdloop_enter(dst->loop);

  bool unlock_dst = 0;

  struct rt_flowspec_link *ln;
  RT_LOCKED(src, t)
  {
    ln = rt_flowspec_find_link(t, dst);

    ASSERT(ln && (ln->uc > 0));

    if (!--ln->uc)
    {
      rt_flowspec_link_rem_node(&t->flowspec_links, ln);
      rtex_export_unsubscribe(&ln->req);
      ev_postpone(&ln->event);
      mb_free(ln);
      unlock_dst = 1;
    }
  }

  if (unlock_dst)
    rt_unlock_table(dst);

  birdloop_leave(dst->loop);
}

static void
rt_flowspec_reset_trie(struct rtable_private *tab)
{
  linpool *lp = tab->flowspec_trie->lp;
  int ipv4 = tab->flowspec_trie->ipv4;

  lp_flush(lp);
  tab->flowspec_trie = f_new_trie(lp, 0);
  tab->flowspec_trie->ipv4 = ipv4;
}

/* ROA digestor */

static void
rt_dump_digestor_req(struct rt_export_request *req)
{
  debug("  ROA update digestor %s (%p)\n", req->name, req);
}

static void
rt_cleanup_digest(struct lfjour *j UNUSED, struct lfjour_item *i)
{
  SKIP_BACK_DECLARE(struct rt_digest, d, li, i);
  rfree(d->trie->lp);
}

static void
rt_announce_digest(struct settle *s)
{
  SKIP_BACK_DECLARE(struct rt_digestor, d, settle, s);

  RT_LOCK(d->tab, tab);

  struct lfjour_item *it = lfjour_push_prepare(&d->digest);
  if (it)
  {
    SKIP_BACK_DECLARE(struct rt_digest, dd, li, it);
    dd->trie = d->trie;
    lfjour_push_commit(&d->digest);
  }
  else
    rfree(d->trie->lp);

  d->trie = f_new_trie(lp_new(tab->rp), 0);
}

static void
rt_digest_update_net(struct rt_digestor *d, struct netindex *ni, uint maxlen)
{
  trie_add_prefix(d->trie, ni->addr, net_pxlen(ni->addr), maxlen);
  settle_kick(&d->settle, d->tab->loop);
}

static void
rt_digest_update(void *_d)
{
  struct rt_digestor *d = _d;
  RT_LOCK(d->tab, tab);

  RT_EXPORT_WALK(&d->req, u)
  {
    struct netindex *ni = NULL;
    switch (u->kind)
    {
      case RT_EXPORT_STOP:
	bug("Main table export stopped");

      case RT_EXPORT_FEED:
	if (u->feed->count_routes)
	  ni = u->feed->ni;
	break;

      case RT_EXPORT_UPDATE:
	ni = NET_TO_INDEX(u->update->new ? u->update->new->net : u->update->old->net);
	break;
    }

    if (ni)
      rt_digest_update_net(d, ni, net_max_prefix_length[tab->addr_type]);

#if 0
    /* Digestor is never splitting, it just digests everything
     * because we prefer to generate one big trie instead of a lot of small ones. */
    MAYBE_DEFER_TASK(birdloop_event_list(tab->loop), &d->event,
	"ROA digestor update in %s", tab->name);
#endif
  }
}


/* Routing table setup and free */

static void
rt_free(resource *_r)
{
  SKIP_BACK_DECLARE(struct rtable_private, r, r, _r);

  DBG("Deleting routing table %s\n", r->name);
  ASSERT_DIE(r->use_count == 0);

  r->config->table = NULL;
  rem_node(&r->n);

  if (r->hostcache)
    rt_free_hostcache(r);

  /* Freed automagically by the resource pool
  fib_free(&r->fib);
  hmap_free(&r->id_map);
  rfree(r->rt_event);
  mb_free(r);
  */
}

static void
rt_res_dump(resource *_r, unsigned indent UNUSED)
{
  SKIP_BACK_DECLARE(struct rtable_private, r, r, _r);

  debug("name \"%s\", addr_type=%s, rt_count=%u, use_count=%d\n",
      r->name, net_label[r->addr_type], r->rt_count, r->use_count);

#if 0
  /* TODO: rethink this completely */
  /* TODO: move this to lfjour */
  char x[32];
  bsprintf(x, "%%%dspending export %%p\n", indent + 2);

  WALK_TLIST(lfjour_block, n, &r->journal.pending)
    debug(x, "", n);
#endif
}

static struct resclass rt_class = {
  .name = "Routing table",
  .size = sizeof(rtable),
  .free = rt_free,
  .dump = rt_res_dump,
  .lookup = NULL,
  .memsize = NULL,
};

static struct idm rtable_idm;
uint rtable_max_id = 0;

rtable *
rt_setup(pool *pp, struct rtable_config *cf)
{
  ASSERT_DIE(birdloop_inside(&main_birdloop));

  /* Start the service thread */
  struct birdloop *loop = birdloop_new(pp, DOMAIN_ORDER(service), 0, "Routing table service %s", cf->name);
  birdloop_enter(loop);
  pool *sp = birdloop_pool(loop);

  /* Create the table domain and pool */
  DOMAIN(rtable) dom = DOMAIN_NEW(rtable);
  LOCK_DOMAIN(rtable, dom);

  pool *p = rp_newf(sp, dom.rtable, "Routing table data %s", cf->name);

  /* Create the actual table */
  struct rtable_private *t = ralloc(p, &rt_class);
  t->rp = p;
  t->loop = loop;
  t->lock = dom;

  t->rte_slab = sl_new(p, sizeof(struct rte_storage));

  t->name = cf->name;
  t->config = cf;
  t->addr_type = cf->addr_type;
  t->debug = cf->debug;
  t->id = idm_alloc(&rtable_idm);
  if (t->id >= rtable_max_id)
    rtable_max_id = t->id + 1;

  t->netindex = netindex_hash_new(birdloop_pool(t->loop), birdloop_event_list(t->loop), cf->addr_type);
  atomic_store_explicit(&t->routes, mb_allocz(p, RT_INITIAL_ROUTES_BLOCK_SIZE * sizeof(net)), memory_order_relaxed);
  atomic_store_explicit(&t->routes_block_size, RT_INITIAL_ROUTES_BLOCK_SIZE, memory_order_relaxed);

  if (cf->trie_used)
  {
    struct f_trie *trie = f_new_trie(lp_new_default(p), 0);
    trie->ipv4 = net_val_match(t->addr_type, NB_IP4 | NB_VPN4 | NB_ROA4);
    atomic_store_explicit(&t->trie, trie, memory_order_relaxed);
  }

  init_list(&t->imports);

  hmap_init(&t->id_map, p, 1024);
  hmap_set(&t->id_map, 0);

  t->nhu_event = ev_new_init(p, rt_next_hop_update, t);
  callback_init(&t->nhu_uncork.cb, rt_nhu_uncork, t->loop);
  t->prune_timer = tm_new_init(p, rt_prune_timer, t, 0, 0);
  t->prune_event = ev_new_init(p, rt_prune_table, t);
  t->last_rt_change = t->gc_time = current_time();

  t->export_best = (struct rt_exporter) {
    .journal = {
      .loop = t->loop,
      .domain = t->lock.rtable,
      .item_size = sizeof(struct rt_pending_export),
      .item_done = rt_cleanup_export_best,
    },
    .name = mb_sprintf(p, "%s.export-best", t->name),
    .net_type = t->addr_type,
    .max_feed_index = RT_INITIAL_ROUTES_BLOCK_SIZE,
    .netindex = t->netindex,
    .trace_routes = t->debug,
    .cleanup_done = rt_cleanup_done_best,
    .feed_net = rt_feed_net_best,
  };

  rt_exporter_init(&t->export_best, &cf->export_settle);

  t->export_all = (struct rt_exporter) {
    .journal = {
      .loop = t->loop,
      .domain = t->lock.rtable,
      .item_size = sizeof(struct rt_pending_export),
      .item_done = rt_cleanup_export_all,
    },
    .name = mb_sprintf(p, "%s.export-all", t->name),
    .net_type = t->addr_type,
    .max_feed_index = RT_INITIAL_ROUTES_BLOCK_SIZE,
    .netindex = t->netindex,
    .trace_routes = t->debug,
    .cleanup_done = rt_cleanup_done_all,
    .feed_net = rt_feed_net_all,
  };

  rt_exporter_init(&t->export_all, &cf->export_settle);

  t->best_req = (struct rt_export_request) {
    .name = mb_sprintf(p, "%s.best-cleanup", t->name),
    .pool = p,
    .trace_routes = t->debug,
    .dump = rt_dump_best_req,
  };

  /* Subscribe and pre-feed the best_req */
  rtex_export_subscribe(&t->export_all, &t->best_req);
  RT_EXPORT_WALK(&t->best_req, u)
    ASSERT_DIE(u->kind == RT_EXPORT_FEED);

  t->cork_threshold = cf->cork_threshold;

  t->rl_pipe = (struct tbf) TBF_DEFAULT_LOG_LIMITS;

  if (rt_is_flow(RT_PUB(t)))
  {
    t->flowspec_trie = f_new_trie(lp_new_default(p), 0);
    t->flowspec_trie->ipv4 = (t->addr_type == NET_FLOW4);
  }

  UNLOCK_DOMAIN(rtable, dom);

  CALL(cf->master.setup, RT_PUB(t));

  birdloop_leave(t->loop);

  return RT_PUB(t);
}

void
rt_setup_digestor(struct rtable_private *t)
{
  if (t->export_digest)
    return;

  struct rt_digestor *d = mb_alloc(t->rp, sizeof *d);
  *d = (struct rt_digestor) {
    .tab = RT_PUB(t),
    .req = {
    .name = mb_sprintf(t->rp, "%s.rt-digestor", t->name),
      .r = {
	.target = birdloop_event_list(t->loop),
	.event = &d->event,
      },
      .pool = t->rp,
      .trace_routes = t->debug,
      .dump = rt_dump_digestor_req,
    },
    .digest = {
      .loop = t->loop,
      .domain = t->lock.rtable,
      .item_size = sizeof(struct rt_digest),
      .item_done = rt_cleanup_digest,
    },
    .settle = SETTLE_INIT(&t->config->digest_settle, rt_announce_digest, NULL),
    .event = {
      .hook = rt_digest_update,
      .data = d,
    },
    .trie = f_new_trie(lp_new(t->rp), 0),
  };

  struct settle_config digest_settle_config = {};

  rtex_export_subscribe(&t->export_best, &d->req);
  lfjour_init(&d->digest, &digest_settle_config);

  t->export_digest = d;
}


/**
 * rt_init - initialize routing tables
 *
 * This function is called during BIRD startup. It initializes the
 * routing table module.
 */
void
rt_init(void)
{
  rta_init();
  rt_table_pool = rp_new(&root_pool, the_bird_domain.the_bird, "Routing tables");
  init_list(&routing_tables);
  init_list(&deleted_routing_tables);
  ev_init_list(&rt_cork.queue, &main_birdloop, "Route cork release");
  rt_cork.dom = DOMAIN_NEW(resource);
  idm_init(&rtable_idm, rt_table_pool, 256);

  ea_register_init(&ea_roa_aggregated);
}

static bool
rt_prune_net(struct rtable_private *tab, struct network *n)
{
  NET_WALK_ROUTES(tab, n, ep, e)
  {
    ASSERT_DIE(!(e->flags & REF_OBSOLETE));
    struct rt_import_hook *s = e->rte.sender;

    bool stale = (s->import_state == TIS_FLUSHING);

    if (!stale)
    {

    /*
     * The range of 0..256 is split by s->stale_* like this:
     *
     *     pruned    pruning     valid      set
     *       |          |          |         |
     * 0     v          v          v         v       256
     * |...........................+++++++++++........|
     *
     * We want to drop everything outside the marked range, thus
     *	    (e->rte.stale_cycle < s->stale_valid) ||
     *	    (e->rte.stale_cycle > s->stale_set))
     *	  looks right.
     *
     * But the pointers may wrap around, and in the following situation, all the routes get pruned:
     *
     *      set         pruned    pruning     valid
     *       |            |          |          |
     * 0     v            v          v          v    256
     * |++++++..................................++++++|
     *
     * In that case, we want
     *	    (e->rte.stale_cycle > s->stale_valid) ||
     *	    (e->rte.stale_cycle < s->stale_set))
     *
     * Full logic table:
     *
     *	   permutation   |  result  |  (S < V) + (S < SC) + (SC < V)
     *	-----------------+----------+---------------------------------
     *   SC <   V <=  S  |   prune  |     0    +    0     +     1    =  1
     *    S <  SC <   V  |   prune  |     1    +    1     +     1    =  3
     *    V <=  S <  SC  |   prune  |     0    +    1     +     0    =  1
     *   SC <=  S <   V  |    keep  |     1    +    0     +     1    =  2
     *    V <= SC <=  S  |    keep  |     0    +    0     +     0    =  0
     *    S <   V <= SC  |    keep  |     1    +    1     +     0    =  2
     *
     * Now the following code hopefully makes sense.
     */

      int sv = (s->stale_set < s->stale_valid);
      int ssc = (s->stale_set < e->rte.stale_cycle);
      int scv = (e->rte.stale_cycle < s->stale_valid);
      stale = (sv + ssc + scv) & 1;
    }

    /* By the C standard, either the importer is flushing and stale_perm is 1,
     * or by the table above, stale_perm is between 0 and 3, where even values
     * say "keep" and odd values say "prune". */

    if (stale)
    {
      /* Announce withdrawal */
      struct netindex *i = RTE_GET_NETINDEX(&e->rte);
      rte_recalculate(tab, e->rte.sender, i, n, NULL, e->rte.src);
      return 1;
    }
  }
  return 0;
}


/**
 * rt_prune_table - prune a routing table
 *
 * The prune loop scans routing tables and removes routes belonging to flushing
 * protocols, discarded routes and also stale network entries. It is called from
 * rt_event(). The event is rescheduled if the current iteration do not finish
 * the table. The pruning is directed by the prune state (@prune_state),
 * specifying whether the prune cycle is scheduled or running, and there
 * is also a persistent pruning iterator (@prune_fit).
 *
 * The prune loop is used also for channel flushing. For this purpose, the
 * channels to flush are marked before the iteration and notified after the
 * iteration.
 */
static void
rt_prune_table(void *_tab)
{
  RT_LOCK((rtable *) _tab, tab);

  struct rt_import_hook *ih;
  node *n, *x;

  rt_trace(tab, D_STATES, "Pruning");

  if (tab->prune_state == 0)
    return;

  if (tab->prune_state == 1)
  {
    /* Mark channels to flush */
    WALK_LIST2(ih, n, tab->imports, n)
      if (ih->import_state == TIS_STOP)
	rt_set_import_state(ih, TIS_FLUSHING);
      else if ((ih->stale_valid != ih->stale_pruning) && (ih->stale_pruning == ih->stale_pruned))
      {
	ih->stale_pruning = ih->stale_valid;
	rt_refresh_trace(tab, ih, "table prune after refresh begin");
      }

    tab->prune_index = 0;
    tab->prune_state = 2;

    tab->gc_counter = 0;
    tab->gc_time = current_time();

    if (tab->prune_trie)
    {
      /* Init prefix trie pruning */
      tab->trie_new = f_new_trie(lp_new_default(tab->rp), 0);
      tab->trie_new->ipv4 = atomic_load_explicit(&tab->trie, memory_order_relaxed)->ipv4;
    }
  }

  u32 bs = atomic_load_explicit(&tab->routes_block_size, memory_order_relaxed);
  net *routes = atomic_load_explicit(&tab->routes, memory_order_relaxed);
  for (; tab->prune_index < bs; tab->prune_index++)
    {
      net *n = &routes[tab->prune_index];
      while (rt_prune_net(tab, n))
	MAYBE_DEFER_TASK(birdloop_event_list(tab->loop), tab->prune_event,
	    "%s pruning", tab->name);

      struct rte_storage *e = NET_BEST_ROUTE(tab, n);
      if (tab->trie_new && e)
      {
	const net_addr *a = e->rte.net;
	trie_add_prefix(tab->trie_new, a, a->pxlen, a->pxlen);
      }
    }

  rt_trace(tab, D_EVENTS, "Prune done");
  lfjour_announce_now(&tab->export_all.journal);
  lfjour_announce_now(&tab->export_best.journal);

  /* state change 2->0, 3->1 */
  if (tab->prune_state &= 1)
    ev_send_loop(tab->loop, tab->prune_event);

  struct f_trie *trie = atomic_load_explicit(&tab->trie, memory_order_relaxed);
  if (tab->trie_new)
  {
    /* Finish prefix trie pruning */
    atomic_store_explicit(&tab->trie, tab->trie_new, memory_order_release);
    tab->trie_new = NULL;
    tab->prune_trie = 0;

    rt_trace(tab, D_EVENTS, "Trie prune done, new %p, old %p (%s)",
	tab->trie_new, trie, tab->trie_lock_count ? "still used" : "freeing");

    if (!tab->trie_lock_count)
    {
      synchronize_rcu();
      rfree(trie->lp);
    }
    else
    {
      ASSERT(!tab->trie_old);
      tab->trie_old = trie;
      tab->trie_old_lock_count = tab->trie_lock_count;
      tab->trie_lock_count = 0;
    }
  }
  else
  {
    /* Schedule prefix trie pruning */
    if (trie && !tab->trie_old && (trie->prefix_count > (2 * tab->net_count)))
    {
      /* state change 0->1, 2->3 */
      tab->prune_state |= 1;
      tab->prune_trie = 1;
    }
  }

  /* Close flushed channels */
  WALK_LIST2_DELSAFE(ih, n, x, tab->imports, n)
    if (ih->import_state == TIS_FLUSHING)
    {
      DBG("flushing %s %s rr %u", ih->req->name, tab->name, tab->rr_counter);
      ih->flush_seq = tab->export_all.journal.next_seq;
      rt_set_import_state(ih, TIS_WAITING);
      tab->rr_counter--;
      tab->wait_counter++;
      lfjour_schedule_cleanup(&tab->export_best.journal);
      lfjour_schedule_cleanup(&tab->export_all.journal);
    }
    else if (ih->stale_pruning != ih->stale_pruned)
    {
      tab->rr_counter -= ((int) ih->stale_pruning - (int) ih->stale_pruned);
      ih->stale_pruned = ih->stale_pruning;
      rt_refresh_trace(tab, ih, "table prune after refresh end");
    }
}

void
rt_cork_send_callback(void *_rcc)
{
  struct rt_uncork_callback *rcc = _rcc;
  callback_activate(&rcc->cb);
}

/**
 * rt_lock_trie - lock a prefix trie of a routing table
 * @tab: routing table with prefix trie to be locked
 *
 * The prune loop may rebuild the prefix trie and invalidate f_trie_walk_state
 * structures. Therefore, asynchronous walks should lock the prefix trie using
 * this function. That allows the prune loop to rebuild the trie, but postpones
 * its freeing until all walks are done (unlocked by rt_unlock_trie()).
 *
 * Return a current trie that will be locked, the value should be passed back to
 * rt_unlock_trie() for unlocking.
 *
 */
const struct f_trie *
rt_lock_trie(struct rtable_private *tab)
{
  const struct f_trie *trie = atomic_load_explicit(&tab->trie, memory_order_relaxed);
  ASSERT(trie);

  tab->trie_lock_count++;
  return trie;
}

/**
 * rt_unlock_trie - unlock a prefix trie of a routing table
 * @tab: routing table with prefix trie to be locked
 * @trie: value returned by matching rt_lock_trie()
 *
 * Done for trie locked by rt_lock_trie() after walk over the trie is done.
 * It may free the trie and schedule next trie pruning.
 */
void
rt_unlock_trie(struct rtable_private *tab, const struct f_trie *trie)
{
  ASSERT(trie);

  const struct f_trie *tab_trie = atomic_load_explicit(&tab->trie, memory_order_relaxed);

  if (trie == tab_trie)
  {
    /* Unlock the current prefix trie */
    ASSERT(tab->trie_lock_count);
    tab->trie_lock_count--;
  }
  else if (trie == tab->trie_old)
  {
    /* Unlock the old prefix trie */
    ASSERT(tab->trie_old_lock_count);
    tab->trie_old_lock_count--;

    /* Free old prefix trie that is no longer needed */
    if (!tab->trie_old_lock_count)
    {
      rfree(tab->trie_old->lp);
      tab->trie_old = NULL;

      /* Kick prefix trie pruning that was postponed */
      if (tab_trie && (tab_trie->prefix_count > (2 * tab->net_count)))
      {
	tab->prune_trie = 1;
	rt_kick_prune_timer(tab);
      }
    }
  }
  else
    log(L_BUG "Invalid arg to rt_unlock_trie()");
}


void
rt_preconfig(struct config *c)
{
  init_list(&c->tables);

  c->def_tables[NET_IP4] = cf_define_symbol(c, cf_get_symbol(c, "master4"), SYM_TABLE, table, NULL);
  c->def_tables[NET_IP6] = cf_define_symbol(c, cf_get_symbol(c, "master6"), SYM_TABLE, table, NULL);
}

void
rt_postconfig(struct config *c)
{
  uint num_tables = list_length(&c->tables);
  btime def_gc_period = 400 MS * num_tables;
  def_gc_period = MAX(def_gc_period, 10 S);
  def_gc_period = MIN(def_gc_period, 600 S);

  struct rtable_config *rc;
  WALK_LIST(rc, c->tables)
  {
    if (rc->gc_period == (uint) -1)
      rc->gc_period = (uint) def_gc_period;

    if (rc->roa_aux_table)
    {
      rc->trie_used = 0; /* Never use trie on base ROA table */
#define COPY(x)	rc->roa_aux_table->x = rc->x;
      MACRO_FOREACH(COPY,
	  digest_settle,
	  export_settle,
	  export_rr_settle,
	  cork_threshold,
	  gc_threshold,
	  gc_period,
	  debug);
#undef COPY
    }
  }

  for (uint net_type = 0; net_type < NET_MAX; net_type++)
    if (c->def_tables[net_type] && !c->def_tables[net_type]->table)
    {
      c->def_tables[net_type]->class = SYM_VOID;
      c->def_tables[net_type] = NULL;
    }
}


/*
 * Some functions for handing internal next hop updates
 * triggered by rt_schedule_nhu().
 */

void
ea_set_hostentry(ea_list **to, rtable *dep, rtable *src, ip_addr gw, ip_addr ll, u32 lnum, u32 labels[lnum])
{
  struct {
    struct hostentry_adata head;
    u32 label_space[];
  } *h;
  u32 sz = sizeof *h + lnum * sizeof(u32);
  h = alloca(sz);
  memset(h, 0, sz);

  RT_LOCKED(src, tab)
    h->head.he = rt_get_hostentry(tab, gw, ll, dep);

  memcpy(h->head.labels, labels, lnum * sizeof(u32));

  ea_set_attr_data(to, &ea_gen_hostentry, 0, h->head.ad.data, (byte *) &h->head.labels[lnum] - h->head.ad.data);
}


static void
rta_apply_hostentry(ea_list **to, struct hostentry_adata *head)
{
  u32 *labels = head->labels;
  u32 lnum = (u32 *) (head->ad.data + head->ad.length) - labels;
  struct hostentry *he = head->he;

  rcu_read_lock();
  u32 version = atomic_load_explicit(&he->version, memory_order_acquire);

  while (1)
  {
    if (version & 1)
    {
      rcu_read_unlock();
      birdloop_yield();
      rcu_read_lock();
      version = atomic_load_explicit(&he->version, memory_order_acquire);
      continue;
    }

    /* Jump-away block for applying the actual attributes */
    do {
      ea_set_attr_u32(to, &ea_gen_igp_metric, 0, he->igp_metric);

      ea_list *src = atomic_load_explicit(&he->src, memory_order_acquire);
      if (!src)
      {
	ea_set_dest(to, 0, RTD_UNREACHABLE);
	break;
      }

      eattr *he_nh_ea = ea_find(src, &ea_gen_nexthop);
      ASSERT_DIE(he_nh_ea);

      struct nexthop_adata *nhad = (struct nexthop_adata *) he_nh_ea->u.ptr;
      int idest = nhea_dest(he_nh_ea);

      if ((idest != RTD_UNICAST) ||
	  !lnum && he->nexthop_linkable)
      {
	/* Just link the nexthop chain, no label append happens. */
	ea_copy_attr(to, src, &ea_gen_nexthop);
	break;
      }

      uint total_size = OFFSETOF(struct nexthop_adata, nh);

      NEXTHOP_WALK(nh, nhad)
      {
	if (nh->labels + lnum > MPLS_MAX_LABEL_STACK)
	{
	  log(L_WARN "Sum of label stack sizes %d + %d = %d exceedes allowed maximum (%d)",
		nh->labels, lnum, nh->labels + lnum, MPLS_MAX_LABEL_STACK);
	  continue;
	}

	total_size += NEXTHOP_SIZE_CNT(nh->labels + lnum);
      }

      if (total_size == OFFSETOF(struct nexthop_adata, nh))
      {
	log(L_WARN "No valid nexthop remaining, setting route unreachable");

	struct nexthop_adata nha = {
	  .ad.length = NEXTHOP_DEST_SIZE,
	  .dest = RTD_UNREACHABLE,
	};

	ea_set_attr_data(to, &ea_gen_nexthop, 0, &nha.ad.data, nha.ad.length);
	break;
      }

      struct nexthop_adata *new = (struct nexthop_adata *) tmp_alloc_adata(total_size);
      struct nexthop *dest = &new->nh;

      NEXTHOP_WALK(nh, nhad)
      {
	if (nh->labels + lnum > MPLS_MAX_LABEL_STACK)
	  continue;

	memcpy(dest, nh, NEXTHOP_SIZE(nh));
	if (lnum)
	{
	  memcpy(&(dest->label[dest->labels]), labels, lnum * sizeof labels[0]);
	  dest->labels += lnum;
	}

	if (ipa_nonzero(nh->gw))
	  /* Router nexthop */
	  dest->flags = (dest->flags & RNF_ONLINK);
	else if (!(nh->iface->flags & IF_MULTIACCESS) || (nh->iface->flags & IF_LOOPBACK))
	  dest->gw = IPA_NONE;		/* PtP link - no need for nexthop */
	else if (ipa_nonzero(he->link))
	  dest->gw = he->link;		/* Device nexthop with link-local address known */
	else
	  dest->gw = he->addr;		/* Device nexthop with link-local address unknown */

	dest = NEXTHOP_NEXT(dest);
      }

      /* Fix final length */
      new->ad.length = (void *) dest - (void *) new->ad.data;
      ea_set_attr(to, EA_LITERAL_DIRECT_ADATA(
	    &ea_gen_nexthop, 0, &new->ad));
    }
    while (0);

    /* Has the HE version changed? */
    u32 end_version = atomic_load_explicit(&he->version, memory_order_acquire);

    /* Stayed stable, we can finalize the route */
    if (end_version == version)
      break;

    /* No, retry once again */
    version = end_version;
  }

  rcu_read_unlock();

  ea_set_attr_u32(to, &ea_gen_hostentry_version, 0, version);
}

static inline int
rt_next_hop_update_rte(const rte *old, rte *new)
{
  eattr *hev = ea_find(old->attrs, &ea_gen_hostentry_version);
  if (!hev)
    return 0;
  u32 last_version = hev->u.data;

  eattr *heea = ea_find(old->attrs, &ea_gen_hostentry);
  ASSERT_DIE(heea);
  struct hostentry_adata *head = (struct hostentry_adata *) heea->u.ptr;

  u32 current_version = atomic_load_explicit(&head->he->version, memory_order_acquire);
  if (current_version == last_version)
    return 0;

  *new = *old;
  new->attrs = ea_strip_to(new->attrs, BIT32_ALL(EALS_PREIMPORT, EALS_FILTERED));
  rta_apply_hostentry(&new->attrs, head);
  return 1;
}

static inline void
rt_next_hop_resolve_rte(rte *r)
{
  eattr *heea = ea_find(r->attrs, &ea_gen_hostentry);
  if (!heea)
    return;

  rta_apply_hostentry(&r->attrs, (struct hostentry_adata *) heea->u.ptr);
}

#ifdef CONFIG_BGP

static inline int
net_flow_has_dst_prefix(const net_addr *n)
{
  ASSUME(net_is_flow(n));

  if (n->pxlen)
    return 1;

  if (n->type == NET_FLOW4)
  {
    const net_addr_flow4 *n4 = (void *) n;
    return (n4->length > sizeof(net_addr_flow4)) && (n4->data[0] == FLOW_TYPE_DST_PREFIX);
  }
  else
  {
    const net_addr_flow6 *n6 = (void *) n;
    return (n6->length > sizeof(net_addr_flow6)) && (n6->data[0] == FLOW_TYPE_DST_PREFIX);
  }
}

static inline int
rta_as_path_is_empty(ea_list *a)
{
  eattr *e = ea_find(a, "bgp_path");
  return !e || (as_path_getlen(e->u.ptr) == 0);
}

static inline u32
rta_get_first_asn(ea_list *a)
{
  eattr *e = ea_find(a, "bgp_path");
  u32 asn;

  return (e && as_path_get_first_regular(e->u.ptr, &asn)) ? asn : 0;
}

static inline enum flowspec_valid
rt_flowspec_check(rtable *tab_ip, struct rtable_private *tab_flow, const net_addr *n, ea_list *a, int interior)
{
  ASSERT(rt_is_ip(tab_ip));
  ASSERT(rt_is_flow(RT_PUB(tab_flow)));

  /* RFC 8955 6. a) Flowspec has defined dst prefix */
  if (!net_flow_has_dst_prefix(n))
    return FLOWSPEC_INVALID;

  /* RFC 9117 4.1. Accept  AS_PATH is empty (fr */
  if (interior && rta_as_path_is_empty(a))
    return FLOWSPEC_VALID;


  /* RFC 8955 6. b) Flowspec and its best-match route have the same originator */

  /* Find flowspec dst prefix */
  net_addr dst;
  if (n->type == NET_FLOW4)
    net_fill_ip4(&dst, net4_prefix(n), net4_pxlen(n));
  else
    net_fill_ip6(&dst, net6_prefix(n), net6_pxlen(n));

  rte rb = {};

  RT_READ(tab_ip, tip);
  const struct f_trie *ip_trie = atomic_load_explicit(&tip->t->trie, memory_order_relaxed);
  ASSERT_DIE(ip_trie);

  /* Find best-match BGP unicast route for flowspec dst prefix */
  net *nb = net_route(tip, &dst);
  if (nb)
    rb = RTE_COPY_VALID(RTE_OR_NULL(NET_READ_BEST_ROUTE(tip, nb)));

  /* Register prefix to trie for tracking further changes */
  int max_pxlen = (n->type == NET_FLOW4) ? IP4_MAX_PREFIX_LENGTH : IP6_MAX_PREFIX_LENGTH;
  trie_add_prefix(tab_flow->flowspec_trie, &dst, (rb.net ? rb.net->pxlen : 0), max_pxlen);

  /* No best-match BGP route -> no flowspec */
  if (!rb.attrs || (rt_get_source_attr(&rb) != RTS_BGP))
    return FLOWSPEC_INVALID;

  /* Find ORIGINATOR_ID values */
  u32 orig_a = ea_get_int(a, "bgp_originator_id", 0);
  u32 orig_b = ea_get_int(rb.attrs, "bgp_originator_id", 0);

  /* Originator is either ORIGINATOR_ID (if present), or BGP neighbor address (if not) */
  if ((orig_a != orig_b) || (!orig_a && !orig_b && !ipa_equal(
	  ea_get_ip(a, &ea_gen_from, IPA_NONE),
	  ea_get_ip(rb.attrs, &ea_gen_from, IPA_NONE)
	  )))
    return FLOWSPEC_INVALID;


  /* Find ASN of the best-match route, for use in next checks */
  u32 asn_b = rta_get_first_asn(rb.attrs);
  if (!asn_b)
    return FLOWSPEC_INVALID;

  /* RFC 9117 4.2. For EBGP, flowspec and its best-match route are from the same AS */
  if (!interior && (rta_get_first_asn(a) != asn_b))
    return FLOWSPEC_INVALID;

  /* RFC 8955 6. c) More-specific routes are from the same AS as the best-match route */
  TRIE_WALK(ip_trie, subnet, &dst)
  {
    net *nc = net_find_valid(tip, tip->t->netindex, &subnet);
    if (!nc)
      continue;

    struct rte_storage *rs = NET_READ_BEST_ROUTE(tip, nc);
    const rte *rc = &rs->rte;
    if (rt_get_source_attr(rc) != RTS_BGP)
      return FLOWSPEC_INVALID;

    if (rta_get_first_asn(rc->attrs) != asn_b)
      return FLOWSPEC_INVALID;
  }
  TRIE_WALK_END;

  return FLOWSPEC_VALID;
}

#endif /* CONFIG_BGP */

static int
rt_flowspec_update_rte(struct rtable_private *tab, const rte *r, rte *new)
{
#ifdef CONFIG_BGP
  if (r->generation || (rt_get_source_attr(r) != RTS_BGP))
    return 0;

  struct bgp_channel *bc = (struct bgp_channel *) SKIP_BACK(struct channel, in_req, r->sender->req);
  if (!bc->base_table)
    return 0;

  SKIP_BACK_DECLARE(struct bgp_proto, p, p, bc->c.proto);

  enum flowspec_valid old = rt_get_flowspec_valid(r),
		      valid = rt_flowspec_check(bc->base_table, tab, r->net, r->attrs, p->is_interior);

  if (old == valid)
    return 0;

  *new = *r;
  new->attrs = ea_strip_to(new->attrs, BIT32_ALL(EALS_PREIMPORT, EALS_FILTERED));
  ea_set_attr_u32(&new->attrs, &ea_gen_flowspec_valid, 0, valid);
  return 1;
#else
  return 0;
#endif
}

static inline void
rt_flowspec_resolve_rte(rte *r, struct channel *c)
{
#ifdef CONFIG_BGP
  enum flowspec_valid valid, old = rt_get_flowspec_valid(r);
  struct bgp_channel *bc = (struct bgp_channel *) c;

  if (	(rt_get_source_attr(r) == RTS_BGP)
     && (c->class == &channel_bgp)
     && (bc->base_table))
  {
    SKIP_BACK_DECLARE(struct bgp_proto, p, p, bc->c.proto);
    RT_LOCKED(c->in_req.hook->table, tab)
      valid = rt_flowspec_check(
	  bc->base_table, tab,
	  r->net, r->attrs, p->is_interior);
  }
  else
    valid = FLOWSPEC_UNKNOWN;

  if (valid == old)
    return;

  if (valid == FLOWSPEC_UNKNOWN)
    ea_unset_attr(&r->attrs, 0, &ea_gen_flowspec_valid);
  else
    ea_set_attr_u32(&r->attrs, &ea_gen_flowspec_valid, 0, valid);
#endif
}

static inline void
rt_next_hop_update_net(struct rtable_private *tab, struct netindex *ni, net *n)
{
  uint count = 0;
  int is_flow = net_val_match(tab->addr_type, NB_FLOW);

  struct rte_storage *old_best = NET_BEST_ROUTE(tab, n);
  if (!old_best)
    return;

  NET_WALK_ROUTES(tab, n, ep, e)
    count++;

  if (!count)
    return;

  struct rte_multiupdate {
    struct rte_storage *old, *new_stored;
    rte new;
  } *updates = tmp_allocz(sizeof(struct rte_multiupdate) * (count+1));

  uint pos = 0;
  NET_WALK_ROUTES(tab, n, ep, e)
    updates[pos++].old = e;

  uint mod = 0;
  if (is_flow)
    for (uint i = 0; i < pos; i++)
      mod += rt_flowspec_update_rte(tab, &updates[i].old->rte, &updates[i].new);

  else
    for (uint i = 0; i < pos; i++)
      mod += rt_next_hop_update_rte(&updates[i].old->rte, &updates[i].new);

  if (!mod)
    return;

  /* We add a spinlock sentinel to the beginning */
  struct rte_storage local_sentinel = {
    .flags = REF_OBSOLETE,
    .next = old_best,
  };
  atomic_store_explicit(&n->routes, &local_sentinel, memory_order_release);

  /* Now we mark all the old routes obsolete */
  for (uint i = 0; i < pos; i++)
    if (updates[i].new.attrs)
      updates[i].old->flags |= REF_OBSOLETE;

  /* Wait for readers */
  synchronize_rcu();

  /* And now we go backwards to keep the list properly linked */
  struct rte_storage *next = NULL;
  for (int i = pos - 1; i >= 0; i--)
  {
    struct rte_storage *this;
    if (updates[i].new.attrs)
    {
      rte *new = &updates[i].new;
      new->lastmod = current_time();
      new->id = hmap_first_zero(&tab->id_map);
      hmap_set(&tab->id_map, new->id);
      this = updates[i].new_stored = rte_store(new, ni, tab);
    }
    else
      this = updates[i].old;

    atomic_store_explicit(&this->next, next, memory_order_release);
    next = this;
  }

  /* Add behind the sentinel */
  atomic_store_explicit(&local_sentinel.next, next, memory_order_release);

  /* Call the pre-comparison hooks */
  for (uint i = 0; i < pos; i++)
    if (updates[i].new_stored)
      {
	/* Not really an efficient way to compute this */
	if (updates[i].old->rte.src->owner->rte_recalculate)
	  updates[i].old->rte.src->owner->rte_recalculate(tab, n, updates[i].new_stored, updates[i].old, old_best);
      }

  /* Find the new best route */
  uint best_pos = 0;
  struct rte_storage *new_best = updates[0].new_stored ?: updates[0].old;

  for (uint i = 1; i < pos; i++)
  {
    struct rte_storage *s = updates[i].new_stored ?: updates[i].old;
    if (rte_better(&s->rte, &new_best->rte))
    {
      best_pos = i;
      new_best = s;
    }
  }

  /* Relink the new best route to the first position */
  struct rte_storage * _Atomic *best_prev;
  if (best_pos)
    best_prev = &(updates[best_pos-1].new_stored ?: updates[best_pos-1].old)->next;
  else
    best_prev = &local_sentinel.next;

  /* Unlink from the original place */
  atomic_store_explicit(best_prev,
      atomic_load_explicit(&new_best->next, memory_order_relaxed),
      memory_order_release);

  /* Link out */
  atomic_store_explicit(&new_best->next,
      atomic_load_explicit(&local_sentinel.next, memory_order_relaxed),
      memory_order_release);

  /* Now we have to announce the routes the right way, to not cause any
   * strange problems with consistency. */

  ASSERT_DIE(updates[0].old == old_best);

  /* Find new best route original position */
  uint nbpos = ~0;
  for (uint i=0; i<count; i++)
    if ((updates[i].new_stored == new_best) || (updates[i].old == new_best))
    {
      nbpos = i;
      break;
    }
  ASSERT_DIE(~nbpos);

  struct rt_pending_export *best_rpe =
    (new_best != old_best) ?
    rte_announce_to(&tab->export_best, &n->best, &new_best->rte, &old_best->rte)
    : NULL;

  uint total = 0;
  u64 last_seq = 0;

  /* Announce the changes */
  for (uint i=0; i<count; i++)
  {
    /* Not changed at all */
    if (!updates[i].new_stored)
      continue;

    struct rt_pending_export *this_rpe =
      rte_announce_to(&tab->export_all, &n->all,
	  &updates[i].new_stored->rte, &updates[i].old->rte);

    ASSERT_DIE(this_rpe);
    bool nb = (new_best->rte.src == updates[i].new.src), ob = (i == 0);
    char info[96];
    char best_indicator[2][2] = { { ' ', '+' }, { '-', '=' } };
    bsnprintf(info, sizeof info, "autoupdated [%cbest]", best_indicator[ob][nb]);

    rt_rte_trace_in(D_ROUTES, updates[i].new.sender->req, &updates[i].new, info);

    /* Double announcement of this specific route */
    if (ob && best_rpe)
    {
      ASSERT_DIE(best_rpe->it.old == &updates[i].old->rte);
      ASSERT_DIE(!best_rpe->seq_all);
      best_rpe->seq_all = this_rpe->it.seq;
    }
    else
      last_seq = this_rpe->it.seq;

    total++;
  }

  if (best_rpe && !best_rpe->seq_all)
  {
    ASSERT_DIE(!updates[0].new_stored);
    best_rpe->seq_all = last_seq;
  }

  /* Now we can finally release the changes back into the table */
  atomic_store_explicit(&n->routes, new_best, memory_order_release);

  return;
}

static void
rt_nhu_uncork(callback *cb)
{
  RT_LOCKED(SKIP_BACK(rtable, priv.nhu_uncork.cb, cb), tab)
  {
    ASSERT_DIE(tab->nhu_corked);
    ASSERT_DIE(tab->nhu_state == 0);

    /* Reset the state */
    tab->nhu_state = tab->nhu_corked;
    tab->nhu_corked = 0;
    rt_trace(tab, D_STATES, "Next hop updater uncorked");

    ev_send_loop(tab->loop, tab->nhu_event);
    rt_unlock_table(tab);
  }
}

static void
rt_next_hop_update(void *_tab)
{
  RT_LOCK((rtable *) _tab, tab);

  ASSERT_DIE(birdloop_inside(tab->loop));

  if (tab->nhu_corked)
    return;

  if (!tab->nhu_state)
    return;

  /* Check corkedness */
  if (rt_cork_check(&tab->nhu_uncork))
  {
    rt_trace(tab, D_STATES, "Next hop updater corked");
    rt_lock_table(tab);

    if (tab->nhu_state & NHU_RUNNING)
    {
      lfjour_announce_now(&tab->export_best.journal);
      lfjour_announce_now(&tab->export_all.journal);
    }

    tab->nhu_corked = tab->nhu_state;
    tab->nhu_state = 0;
    return;
  }

  /* Initialize a new run */
  if (tab->nhu_state == NHU_SCHEDULED)
  {
    tab->nhu_index = 0;
    tab->nhu_state = NHU_RUNNING;

    if (tab->flowspec_trie)
      rt_flowspec_reset_trie(tab);
  }

  /* Walk the fib one net after another */
  u32 bs = atomic_load_explicit(&tab->routes_block_size, memory_order_relaxed);
  net *routes = atomic_load_explicit(&tab->routes, memory_order_relaxed);
  for (; tab->nhu_index < bs; tab->nhu_index++)
    {
      net *n = &routes[tab->nhu_index];
      struct rte_storage *s = NET_BEST_ROUTE(tab, n);
      if (!s)
	continue;

      MAYBE_DEFER_TASK(birdloop_event_list(tab->loop), tab->nhu_event,
	  "next hop updater in %s", tab->name);

      TMP_SAVED
	rt_next_hop_update_net(tab, RTE_GET_NETINDEX(&s->rte), n);
    }

  /* Finished NHU, cleanup */
  rt_trace(tab, D_EVENTS, "NHU done, scheduling export timer");

  /* State change:
   *   NHU_DIRTY   -> NHU_SCHEDULED
   *   NHU_RUNNING -> NHU_CLEAN
   */
  if ((tab->nhu_state &= NHU_SCHEDULED) == NHU_SCHEDULED)
    ev_send_loop(tab->loop, tab->nhu_event);
}

void
rt_new_default_table(struct symbol *s)
{
  for (uint addr_type = 0; addr_type < NET_MAX; addr_type++)
    if (s == new_config->def_tables[addr_type])
    {
      ASSERT_DIE(!s->table);
      s->table = rt_new_table(s, addr_type);
      return;
    }

  bug("Requested an unknown new default table: %s", s->name);
}

struct rtable_config *
rt_get_default_table(struct config *cf, uint addr_type)
{
  struct symbol *ts = cf->def_tables[addr_type];
  if (!ts)
    return NULL;

  if (!ts->table)
    rt_new_default_table(ts);

  return ts->table;
}

struct rtable_config *
rt_new_aux_table(struct rtable_config *c, uint addr_type)
{
  uint sza = strlen(c->name), szb = strlen("!aux");
  char *auxname = alloca(sza + szb + 2);
  memcpy(auxname, c->name, sza);
  memcpy(auxname + sza, "!aux", szb);
  auxname[sza+szb] = 0;

  struct symbol *saux = cf_get_symbol(new_config, auxname);
  return rt_new_table(saux, addr_type);
}

struct rtable_config *
rt_new_table(struct symbol *s, uint addr_type)
{
  if (s->table)
    cf_error("Duplicate configuration of table %s", s->name);

  struct rtable_config *c = cfg_allocz(sizeof(struct rtable_config));

  if (s == new_config->def_tables[addr_type])
    s->table = c;
  else
    cf_define_symbol(new_config, s, SYM_TABLE, table, c);

  c->name = s->name;
  c->addr_type = addr_type;
  c->gc_threshold = 1000;
  c->gc_period = (uint) -1;	/* set in rt_postconfig() */
  c->cork_threshold.low = 333300;
  c->cork_threshold.high = 1011010;
  c->export_settle = (struct settle_config) {
    .min = 1 MS,
    .max = 100 MS,
  };
  c->export_rr_settle = (struct settle_config) {
    .min = 100 MS,
    .max = 3 S,
  };
  c->digest_settle = (struct settle_config) {
    .min = 1 S,
    .max = 20 S,
  };
  c->debug = new_config->table_default_debug;

  add_tail(&new_config->tables, &c->n);

  /* First table of each type is kept as default */
  if (! new_config->def_tables[addr_type])
    new_config->def_tables[addr_type] = s;

  /* Custom options per addr_type */
  switch (addr_type) {
    case NET_ROA4:
      c->roa_aux_table = rt_new_aux_table(c, NET_IP4);
      c->roa_aux_table->trie_used = 1;
      c->roa_aux_table->master = (struct rt_stream_config) {
	.src = c,
	.setup = rt_setup_roa_aggregator,
	.stop = rt_stop_roa_aggregator,
      };
      break;

    case NET_ROA6:
      c->roa_aux_table = rt_new_aux_table(c, NET_IP6);
      c->roa_aux_table->trie_used = 1;
      c->roa_aux_table->master = (struct rt_stream_config) {
	.src = c,
	.setup = rt_setup_roa_aggregator,
	.stop = rt_stop_roa_aggregator,
      };
      break;
  }

  return c;
}

/**
 * rt_lock_table - lock a routing table
 * @r: routing table to be locked
 *
 * Lock a routing table, because it's in use by a protocol,
 * preventing it from being freed when it gets undefined in a new
 * configuration.
 */
void
rt_lock_table_priv(struct rtable_private *r, const char *file, uint line)
{
  rt_trace(r, D_STATES, "Locked at %s:%d", file, line);
  r->use_count++;
}

/**
 * rt_unlock_table - unlock a routing table
 * @r: routing table to be unlocked
 *
 * Unlock a routing table formerly locked by rt_lock_table(),
 * that is decrease its use count and delete it if it's scheduled
 * for deletion by configuration changes.
 */
void
rt_unlock_table_priv(struct rtable_private *r, const char *file, uint line)
{
  rt_trace(r, D_STATES, "Unlocked at %s:%d", file, line);
  if (!--r->use_count && OBSREF_GET(r->deleted))
    /* Stop the service thread to finish this up */
    ev_send_loop(r->loop, ev_new_init(r->rp, rt_shutdown, r));
}

static void
rt_shutdown_finished(void *tab_)
{
  rtable *t = tab_;
  RT_LOCK(t, tab);
  birdloop_stop_self(t->loop, rt_delete, t);
}

static void
rt_shutdown(void *tab_)
{
  rtable *t = tab_;
  RT_LOCK(t, tab);

  if (tab->export_digest)
  {
    rtex_export_unsubscribe(&tab->export_digest->req);
    ASSERT_DIE(EMPTY_TLIST(lfjour_recipient, &tab->export_digest->digest.recipients));
    ev_postpone(&tab->export_digest->event);
    settle_cancel(&tab->export_digest->settle);
  }

  rtex_export_unsubscribe(&tab->best_req);
  if (tab->hostcache)
    rtex_export_unsubscribe(&tab->hostcache->req);

  rt_exporter_shutdown(&tab->export_best, NULL);
  rt_exporter_shutdown(&tab->export_all, NULL);

  rfree(tab->hcu_event);
  tab->hcu_event = NULL;
  rfree(tab->nhu_event);
  tab->nhu_event = NULL;

  netindex_hash_delete(tab->netindex,
      ev_new_init(tab->rp, rt_shutdown_finished, tab),
      birdloop_event_list(tab->loop));
}

static void
rt_delete(void *tab_)
{
  ASSERT_DIE(birdloop_inside(&main_birdloop));

  /* We assume that nobody holds the table reference now as use_count is zero.
   * Anyway the last holder may still hold the lock. Therefore we lock and
   * unlock it the last time to be sure that nobody is there. */
  struct rtable_private *tab = RT_LOCK_SIMPLE((rtable *) tab_);
  OBSREF_CLEAR(tab->deleted);
  DOMAIN(rtable) dom = tab->lock;
  RT_UNLOCK_SIMPLE(RT_PUB(tab));

  /* Everything is freed by freeing the loop */
  birdloop_free(tab->loop);

  /* Also drop the domain */
  DOMAIN_FREE(rtable, dom);
}


static void
rt_check_cork_low(struct rtable_private *tab)
{
  if (!tab->cork_active)
    return;

  if (OBSREF_GET(tab->deleted) ||
      (lfjour_pending_items(&tab->export_best.journal) < tab->cork_threshold.low)
   && (lfjour_pending_items(&tab->export_all.journal) < tab->cork_threshold.low))
  {
    tab->cork_active = 0;
    rt_cork_release();

    rt_trace(tab, D_STATES, "Uncorked");
  }
}

static void
rt_check_cork_high(struct rtable_private *tab)
{
  if (!OBSREF_GET(tab->deleted) && !tab->cork_active && (
	(lfjour_pending_items(&tab->export_best.journal) >= tab->cork_threshold.low)
     || (lfjour_pending_items(&tab->export_all.journal) >= tab->cork_threshold.low)))
  {
    tab->cork_active = 1;
    rt_cork_acquire();
    lfjour_schedule_cleanup(&tab->export_best.journal);
    lfjour_schedule_cleanup(&tab->export_all.journal);
//    rt_export_used(&tab->exporter, tab->name, "corked");

    rt_trace(tab, D_STATES, "Corked");
  }
}


static int
rt_reconfigure(struct rtable_private *tab, struct rtable_config *new, struct rtable_config *old)
{
  if ((new->addr_type != old->addr_type) ||
      (new->sorted != old->sorted) ||
      (new->trie_used != old->trie_used))
    return 0;

  ASSERT_DIE(new->master.setup == old->master.setup);
  ASSERT_DIE(new->master.stop == old->master.stop);

  DBG("\t%s: same\n", new->name);
  new->table = RT_PUB(tab);
  tab->name = new->name;
  tab->config = new;
  tab->debug = new->debug;
  tab->export_all.trace_routes = tab->export_best.trace_routes = new->debug;

  if (tab->hostcache)
    tab->hostcache->req.trace_routes = new->debug;

  WALK_TLIST(rt_flowspec_link, ln, &tab->flowspec_links)
    ln->req.trace_routes = new->debug;

  tab->cork_threshold = new->cork_threshold;

  if (new->cork_threshold.high != old->cork_threshold.high)
    rt_check_cork_high(tab);

  if (new->cork_threshold.low != old->cork_threshold.low)
    rt_check_cork_low(tab);

  if (tab->export_digest && (
	(new->digest_settle.min != tab->export_digest->settle.cf.min)
    ||  (new->digest_settle.max != tab->export_digest->settle.cf.max)))
    tab->export_digest->settle.cf = new->digest_settle;

  return 1;
}

static struct rtable_config *
rt_find_table_config(struct config *cf, char *name)
{
  struct symbol *sym = cf_find_symbol(cf, name);
  return (sym && (sym->class == SYM_TABLE)) ? sym->table : NULL;
}

/**
 * rt_commit - commit new routing table configuration
 * @new: new configuration
 * @old: original configuration or %NULL if it's boot time config
 *
 * Scan differences between @old and @new configuration and modify
 * the routing tables according to these changes. If @new defines a
 * previously unknown table, create it, if it omits a table existing
 * in @old, schedule it for deletion (it gets deleted when all protocols
 * disconnect from it by calling rt_unlock_table()), if it exists
 * in both configurations, leave it unchanged.
 */
void
rt_commit(struct config *new, struct config *old)
{
  struct rtable_config *o, *r;

  DBG("rt_commit:\n");

  if (old)
    {
      WALK_LIST(o, old->tables)
      {
	bool ok;
	RT_LOCKED(o->table, tab)
	{
	  r = OBSREF_GET(tab->deleted) ? NULL : rt_find_table_config(new, o->name);
	  ok = r && !new->shutdown && rt_reconfigure(tab, r, o);
	}

	if (ok)
	  continue;

	birdloop_enter(o->table->loop);
	RT_LOCKED(o->table, tab)
	{
	  DBG("\t%s: deleted\n", o->name);
	  OBSREF_SET(tab->deleted, old);
	  rt_check_cork_low(tab);
	  rt_lock_table(tab);
	  rt_unlock_table(tab);
	}

	CALL(o->table->config->master.stop, o->table);
	birdloop_leave(o->table->loop);
      }
    }

  WALK_LIST(r, new->tables)
    if (!r->table)
      {
	r->table = rt_setup(rt_table_pool, r);
	DBG("\t%s: created\n", r->name);
	add_tail(&routing_tables, &r->table->n);
      }
  DBG("\tdone\n");
}


/*
 *	Hostcache
 */

static inline u32
hc_hash(ip_addr a, rtable *dep)
{
  return ipa_hash(a) ^ ptr_hash(dep);
}

static inline void
hc_insert(struct hostcache *hc, struct hostentry *he)
{
  uint k = he->hash_key >> hc->hash_shift;
  he->next = hc->hash_table[k];
  hc->hash_table[k] = he;
}

static inline void
hc_remove(struct hostcache *hc, struct hostentry *he)
{
  struct hostentry **hep;
  uint k = he->hash_key >> hc->hash_shift;

  for (hep = &hc->hash_table[k]; *hep != he; hep = &(*hep)->next);
  *hep = he->next;
}

#define HC_DEF_ORDER 10
#define HC_HI_MARK *4
#define HC_HI_STEP 2
#define HC_HI_ORDER 16			/* Must be at most 16 */
#define HC_LO_MARK /5
#define HC_LO_STEP 2
#define HC_LO_ORDER 10

static void
hc_alloc_table(struct hostcache *hc, pool *p, unsigned order)
{
  uint hsize = 1 << order;
  hc->hash_order = order;
  hc->hash_shift = 32 - order;
  hc->hash_max = (order >= HC_HI_ORDER) ? ~0U : (hsize HC_HI_MARK);
  hc->hash_min = (order <= HC_LO_ORDER) ?  0U : (hsize HC_LO_MARK);

  hc->hash_table = mb_allocz(p, hsize * sizeof(struct hostentry *));
}

static void
hc_resize(struct hostcache *hc, pool *p, unsigned new_order)
{
  struct hostentry **old_table = hc->hash_table;
  struct hostentry *he, *hen;
  uint old_size = 1 << hc->hash_order;
  uint i;

  hc_alloc_table(hc, p, new_order);
  for (i = 0; i < old_size; i++)
    for (he = old_table[i]; he != NULL; he=hen)
      {
	hen = he->next;
	hc_insert(hc, he);
      }
  mb_free(old_table);
}

static struct hostentry *
hc_new_hostentry(struct rtable_private *tab, ip_addr a, ip_addr ll, rtable *dep, unsigned k)
{
  struct hostcache *hc = tab->hostcache;
  pool *p = tab->rp;
  struct hostentry *he = sl_alloc(hc->slab);

  *he = (struct hostentry) {
    .addr = a,
    .link = ll,
    .tab = dep,
    .owner = RT_PUB(tab),
    .hash_key = k,
  };

  if (EMPTY_LIST(hc->hostentries))
    rt_lock_table(tab);

  add_tail(&hc->hostentries, &he->ln);
  hc_insert(hc, he);

  hc->hash_items++;
  if (hc->hash_items > hc->hash_max)
    hc_resize(hc, p, hc->hash_order + HC_HI_STEP);

  return he;
}

static void
hc_delete_hostentry(struct hostcache *hc, pool *p, struct hostentry *he)
{
  ea_free(atomic_load_explicit(&he->src, memory_order_relaxed));

  rem_node(&he->ln);
  hc_remove(hc, he);
  sl_free(he);

  hc->hash_items--;
  if (hc->hash_items < hc->hash_min)
    hc_resize(hc, p, hc->hash_order - HC_LO_STEP);
}

static void
hc_notify_dump_req(struct rt_export_request *req)
{
  debug("  Table %s (%p)\n", req->name, req);
}

static void
hc_notify_export(void *_hc)
{
  struct hostcache *hc = _hc;

  RT_EXPORT_WALK(&hc->req, u)
  {
    const net_addr *n = NULL;
    switch (u->kind)
    {
      case RT_EXPORT_STOP:
	bug("Main table export stopped");
	break;

      case RT_EXPORT_FEED:
	if (u->feed->count_routes)
	  n = u->feed->block[0].net;
	break;

      case RT_EXPORT_UPDATE:
	{
	  /* Conflate following updates */
	  const rte *old = RTE_VALID_OR_NULL(u->update->old);
	  const rte *new = u->update->new;
	  for (
	      SKIP_BACK_DECLARE(struct rt_pending_export, rpe, it, u->update);
	      rpe = atomic_load_explicit(&rpe->next, memory_order_acquire) ;)
	  {
	    ASSERT_DIE(new == rpe->it.old);
	    new = rpe->it.new;
	    rt_export_processed(&hc->req, rpe->it.seq);
	  }

	  /* Ignore idempotent */
	  if ((old == new) || old && new && rte_same(old, new))
	    continue;

	  n = (new ?: old)->net;
	}
	break;
    }

    if (!n)
      continue;

    RT_LOCK(hc->tab, tab);
    if (ev_active(tab->hcu_event))
      continue;

    if (!trie_match_net(hc->trie, n))
    {
      /* No interest in this update, mark seen only */
      if (hc->req.trace_routes & D_ROUTES)
	log(L_TRACE "%s < boring %N (%u)",
	    hc->req.name, n, NET_TO_INDEX(n)->index);
    }
    else
    {
      if (hc->req.trace_routes & D_ROUTES)
	log(L_TRACE "%s < checking %N (%u)",
	    hc->req.name, n, NET_TO_INDEX(n)->index);

      if ((rt_export_get_state(&hc->req) == TES_READY)
	  && !ev_active(tab->hcu_event))
      {
	if (hc->req.trace_routes & D_EVENTS)
	  log(L_TRACE "%s requesting HCU", hc->req.name);

	ev_send_loop(tab->loop, tab->hcu_event);
      }
    }

    MAYBE_DEFER_TASK(hc->req.r.target, hc->req.r.event,
	"hostcache updater in %s", tab->name);
  }
}


static void
rt_init_hostcache(struct rtable_private *tab)
{
  struct hostcache *hc = mb_allocz(tab->rp, sizeof(struct hostcache));
  init_list(&hc->hostentries);

  hc->hash_items = 0;
  hc_alloc_table(hc, tab->rp, HC_DEF_ORDER);
  hc->slab = sl_new(tab->rp, sizeof(struct hostentry));

  hc->lp = lp_new(tab->rp);
  hc->trie = f_new_trie(hc->lp, 0);

  hc->tab = RT_PUB(tab);

  tab->hcu_event = ev_new_init(tab->rp, rt_update_hostcache, tab);
  callback_init(&tab->hcu_uncork.cb, rt_hcu_uncork, tab->loop);
  tab->hostcache = hc;

  ev_send_loop(tab->loop, tab->hcu_event);
}

static void
rt_free_hostcache(struct rtable_private *tab)
{
  struct hostcache *hc = tab->hostcache;

  node *n;
  WALK_LIST(n, hc->hostentries)
    bug("Hostcache is not empty in table %s", tab->name);

  /* Freed automagically by the resource pool
  rfree(hc->slab);
  rfree(hc->lp);
  mb_free(hc->hash_table);
  mb_free(hc);
  */
}

static int
if_local_addr(ip_addr a, struct iface *i)
{
  struct ifa *b;

  WALK_LIST(b, i->addrs)
    if (ipa_equal(a, b->ip))
      return 1;

  return 0;
}

u32
rt_get_igp_metric(const rte *rt)
{
  eattr *ea = ea_find(rt->attrs, "igp_metric");

  if (ea)
    return ea->u.data;

  if (rt_get_source_attr(rt) == RTS_DEVICE)
    return 0;

  if (rt->src->owner->class->rte_igp_metric)
    return rt->src->owner->class->rte_igp_metric(rt);

  return IGP_METRIC_UNKNOWN;
}

static int
rt_update_hostentry(struct rtable_private *tab, struct hostentry *he)
{
  int direct = 0;
  int pxlen = 0;

  /* Signalize work in progress */
  ASSERT_DIE((atomic_fetch_add_explicit(&he->version, 1, memory_order_acq_rel) & 1) == 0);

  /* Reset the hostentry */
  ea_list *old_src = atomic_exchange_explicit(&he->src, NULL, memory_order_acq_rel);
  ea_list *new_src = NULL;
  he->nexthop_linkable = 0;
  he->igp_metric = 0;

  RT_READ_LOCKED(tab, tr);
  net_addr he_addr;
  net_fill_ip_host(&he_addr, he->addr);
  net *n = net_route(tr, &he_addr);
  /*
  log(L_DEBUG "rt_update_hostentry(%s %p) got net_route(%N) = %p",
      tab->name, he, &he_addr, n);
      */
  if (n)
    {
      struct rte_storage *e = NET_BEST_ROUTE(tab, n);
      ea_list *a = e->rte.attrs;
      u32 pref = rt_get_preference(&e->rte);

      NET_WALK_ROUTES(tab, n, ep, ee)
	if (rte_is_valid(&ee->rte) &&
	    (rt_get_preference(&ee->rte) >= pref) &&
	    ea_find(ee->rte.attrs, &ea_gen_hostentry))
	{
	  /* Recursive route should not depend on another recursive route */
	  log(L_WARN "Next hop address %I resolvable through recursive route for %N",
	      he->addr, ee->rte.net);
	  goto done;
	}

      pxlen = e->rte.net->pxlen;

      eattr *nhea = ea_find(a, &ea_gen_nexthop);
      ASSERT_DIE(nhea);
      struct nexthop_adata *nhad = (void *) nhea->u.ptr;

      if (NEXTHOP_IS_REACHABLE(nhad))
	  NEXTHOP_WALK(nh, nhad)
	    if (ipa_zero(nh->gw))
	      {
		if (if_local_addr(he->addr, nh->iface))
		  {
		    /* The host address is a local address, this is not valid */
		    log(L_WARN "Next hop address %I is a local address of iface %s",
			he->addr, nh->iface->name);
		    goto done;
		  }

		direct++;
	      }

      new_src = ea_ref(a);
      he->nexthop_linkable = !direct;
      he->igp_metric = rt_get_igp_metric(&e->rte);

      if ((old_src != new_src) && (tab->debug & D_ROUTES))
	if (ipa_zero(he->link) || ipa_equal(he->link, he->addr))
	  log(L_TRACE "%s: Hostentry %p for %I in %s resolved via %N (%uG)",
	      tab->name, he, he->addr, he->tab->name, e->rte.net, e->rte.src->global_id);
	else
	  log(L_TRACE "%s: Hostentry %p for %I %I in %s resolved via %N (%uG)",
	      tab->name, he, he->addr, he->link, he->tab->name, e->rte.net, e->rte.src->global_id);
    }
  else if (old_src && (tab->debug & D_ROUTES))
    if (ipa_zero(he->link) || ipa_equal(he->link, he->addr))
      log(L_TRACE "%s: Hostentry %p for %I in %s not resolved",
	  tab->name, he, he->addr, he->tab->name);
    else
      log(L_TRACE "%s: Hostentry %p for %I %I in %s not resolved",
	  tab->name, he, he->addr, he->link, he->tab->name);

done:
  /* Signalize work done and wait for readers */
  ASSERT_DIE(atomic_exchange_explicit(&he->src, new_src, memory_order_acq_rel) == NULL);
  ASSERT_DIE((atomic_fetch_add_explicit(&he->version, 1, memory_order_acq_rel) & 1) == 1);
  synchronize_rcu();

  /* Add a prefix range to the trie */
  trie_add_prefix(tab->hostcache->trie, &he_addr, pxlen, he_addr.pxlen);

  ea_free(old_src);
  return old_src != new_src;
}

static void
rt_hcu_uncork(callback *cb)
{
  RT_LOCK(SKIP_BACK(rtable, priv.hcu_uncork.cb, cb), tab);

  ev_send_loop(tab->loop, tab->hcu_event);
}

static void
rt_update_hostcache(void *data)
{
  rtable **nhu_pending;

  RT_LOCKED((rtable *) data, tab)
  {
  struct hostcache *hc = tab->hostcache;

  /* Finish initialization */
  if (!hc->req.name)
  {
    hc->req = (struct rt_export_request) {
      .name = mb_sprintf(tab->rp, "%s.hcu.notifier", tab->name),
      .r = {
	.event = &hc->source_event,
	.target = birdloop_event_list(tab->loop),
      },
      .pool = birdloop_pool(tab->loop),
      .trace_routes = tab->config->debug,
      .dump = hc_notify_dump_req,
    };
    hc->source_event = (event) {
      .hook = hc_notify_export,
      .data = hc,
    };

    rtex_export_subscribe(&tab->export_best, &hc->req);
  }

  /* Shutdown shortcut */
  if (rt_export_get_state(&hc->req) == TES_DOWN)
    return;

  if (rt_cork_check(&tab->hcu_uncork))
  {
    rt_trace(tab, D_STATES, "Hostcache update corked");
    return;
  }

  /* Destination schedule map */
  nhu_pending = tmp_allocz(sizeof(rtable *) * rtable_max_id);

  struct hostentry *he;
  node *n, *x;

  /* Reset the trie */
  lp_flush(hc->lp);
  hc->trie = f_new_trie(hc->lp, 0);

  uint finished = 0, updated = 0, kept = 0;

  WALK_LIST_DELSAFE(n, x, hc->hostentries)
    {
      he = SKIP_BACK(struct hostentry, ln, n);
      if (lfuc_finished(&he->uc))
      {
	hc_delete_hostentry(hc, tab->rp, he);
	finished++;
      }
      else if (rt_update_hostentry(tab, he))
      {
	nhu_pending[he->tab->id] = he->tab;
	updated++;
      }
      else
	kept++;
    }

  if (finished && !updated && !kept)
    rt_unlock_table(tab);

  } /* End of RT_LOCKED() */

  for (uint i=0; i<rtable_max_id; i++)
    if (nhu_pending[i])
      RT_LOCKED(nhu_pending[i], dst)
	rt_schedule_nhu(dst);
}

static struct hostentry *
rt_get_hostentry(struct rtable_private *tab, ip_addr a, ip_addr ll, rtable *dep)
{
  ip_addr link = ipa_zero(ll) ? a : ll;
  struct hostentry *he;

  if (!tab->hostcache)
    rt_init_hostcache(tab);

  u32 k = hc_hash(a, dep);
  struct hostcache *hc = tab->hostcache;
  for (he = hc->hash_table[k >> hc->hash_shift]; he != NULL; he = he->next)
    if (ipa_equal(he->addr, a) && ipa_equal(he->link, link) && (he->tab == dep))
      break;

  if (he)
  {
    if (tab->debug & D_ROUTES)
      if (ipa_zero(ll))
	log(L_TRACE "%s: Found existing hostentry %p for %I in %s",
	    tab->name, he, a, he->tab->name);
      else
	log(L_TRACE "%s: Found existing hostentry %p for %I %I in %s",
	    tab->name, he, a, ll, he->tab->name);
  }
  else
  {
    he = hc_new_hostentry(tab, a, link, dep, k);
    rt_update_hostentry(tab, he);
  }

  /* Keep the hostentry alive until this task ends */
  lfuc_lock_revive(&he->uc);
  lfuc_unlock(&he->uc, birdloop_event_list(tab->loop), tab->hcu_event);

  return he;
}

rte *
krt_export_net(struct channel *c, const net_addr *a, linpool *lp)
{
  if (c->ra_mode == RA_MERGED)
  {
    struct rt_export_feed *feed = rt_net_feed(c->table, a, NULL);
    if (!feed->count_routes)
      return NULL;

    if (!bmap_test(&c->export_accepted_map, feed->block[0].id))
      return NULL;

    return rt_export_merged(c, feed, lp, 1);
    }

  static _Thread_local rte best;
  best = rt_net_best(c->table, a);

  if (!best.attrs)
    return NULL;

  if (c->out_filter == FILTER_REJECT)
    return NULL;

  /* We could run krt_preexport() here, but it is already handled by krt_is_installed() */

  if (c->out_filter == FILTER_ACCEPT)
    return &best;

  if (f_run(c->out_filter, &best, FF_SILENT) > F_ACCEPT)
    return NULL;

  return &best;
}<|MERGE_RESOLUTION|>--- conflicted
+++ resolved
@@ -750,38 +750,19 @@
    * and check allowed directions */
   uint max_up = 0, min_up = 0, max_down = 0, min_down = 0;
 
-<<<<<<< HEAD
   RT_READ(tab, tr);
 
-  for (int ap=0; ap<nsz; ap++)
+  for (uint ap=0; ap<nsz; ap++)
   {
     net_addr_union nau = { .aspa = NET_ADDR_ASPA(asns[ap]), };
-    bool seen = false;
 
     /* Find some ASPAs */
     struct netindex *ni = net_find_index(tr->t->netindex, &nau.n);
     net *n = ni ? net_find(tr, ni) : NULL;
 
-    if (!n)
-    {
-      unknown_flag = up[ap] = down[ap] = true;
-      continue;
-    }
-=======
-  for (uint ap=0; ap<nsz; ap++)
-  {
-    net_addr_union nau = { .aspa = NET_ADDR_ASPA(asns[ap]), };
-    net *n = net_find(tab, &nau.n);
->>>>>>> 38195ac6
-
     bool found = false, down = false, up = false;
 
-<<<<<<< HEAD
-    /* Walk the existing records */
-    NET_READ_WALK_ROUTES(tr, n, ep, e)
-=======
-    for (rte *e = (n ? n->routes: NULL); e; e = e->next)
->>>>>>> 38195ac6
+    if (n) NET_READ_WALK_ROUTES(tr, n, ep, e)
     {
       if (!rte_is_valid(&e->rte))
 	continue;
@@ -790,12 +771,8 @@
       if (!ea)
 	continue;
 
-<<<<<<< HEAD
-      seen = true;
-=======
       /* Actually found some ASPA */
       found = true;
->>>>>>> 38195ac6
 
       for (uint i=0; i * sizeof(u32) < ea->u.ptr->length; i++)
       {
@@ -804,28 +781,12 @@
 	if ((ap + 1 < nsz) && ((u32 *) ea->u.ptr->data)[i] == asns[ap+1])
 	  down = true;
 
-<<<<<<< HEAD
-	if (down[ap] && up[ap])
-	  break;
-=======
 	if (down && up)
 	  /* Both peers found */
 	  goto end_of_aspa;
->>>>>>> 38195ac6
       }
-
-      if (down[ap] && up[ap])
-	break;
-    }
-<<<<<<< HEAD
-
-    /* No ASPA for this ASN, therefore UNKNOWN */
-    if (!seen)
-      unknown_flag = up[ap] = down[ap] = true;
-  }
-=======
+    }
 end_of_aspa:;
->>>>>>> 38195ac6
 
     /* Fast path for the upstream check */
     if (force_upstream)

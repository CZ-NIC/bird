--- conflicted
+++ resolved
@@ -735,11 +735,7 @@
 }
 
 static rte *
-<<<<<<< HEAD
-export_filter_(struct channel *c, rte *rt, linpool *pool, int silent)
-=======
-export_filter(struct channel *c, rte *rt0, rte **rt_free, int silent)
->>>>>>> f2f3163f
+export_filter(struct channel *c, rte *rt, int silent)
 {
   struct proto *p = c->proto;
   const struct filter *filter = c->out_filter;
@@ -769,11 +765,7 @@
     }
 
   v = filter && ((filter == FILTER_REJECT) ||
-<<<<<<< HEAD
-		 (f_run(filter, rt, pool,
-=======
-		 (f_run(filter, &rt,
->>>>>>> f2f3163f
+		 (f_run(filter, rt,
 			(silent ? FF_SILENT : 0)) > F_ACCEPT));
   if (v)
     {
@@ -799,15 +791,6 @@
   return NULL;
 }
 
-<<<<<<< HEAD
-static inline rte *
-export_filter(struct channel *c, rte *rt, int silent)
-{
-  return export_filter_(c, rt, rte_update_pool, silent);
-}
-
-=======
->>>>>>> f2f3163f
 static void
 do_rt_notify(struct channel *c, const net_addr *net, rte *new, const rte *old)
 {
@@ -978,20 +961,16 @@
   if (!rte_is_valid(best0))
     return NULL;
 
-<<<<<<< HEAD
   /* Already rejected, no need to re-run the filter */
   if (!c->refeeding && bmap_test(&c->export_reject_map, best0->id))
     return NULL;
 
   rloc = *best0;
-  best = export_filter_(c, &rloc, pool, silent);
+  best = export_filter(c, &rloc, silent);
 
   if (!best)
     /* Best route doesn't pass the filter */
     return NULL;
-=======
-  best = export_filter(c, best0, rt_free, silent);
->>>>>>> f2f3163f
 
   if (!rte_is_reachable(best))
     /* Unreachable routes can't be merged */
@@ -1002,12 +981,8 @@
     if (!rte_mergable(best0, feed[i]))
       continue;
 
-<<<<<<< HEAD
     rte tmp0 = *feed[i];
-    rte *tmp = export_filter_(c, &tmp0, pool, 1);
-=======
-    rt = export_filter(c, rt0, &tmp, 1);
->>>>>>> f2f3163f
+    rte *tmp = export_filter(c, &tmp0, 1);
 
     if (!tmp || !rte_is_reachable(tmp))
       continue;
@@ -1575,7 +1550,7 @@
 	  new = NULL;
 	}
       else if ((filter == FILTER_REJECT) ||
-	((fr = f_run(filter, new, rte_update_pool, 0)) > F_ACCEPT))
+	((fr = f_run(filter, new, 0)) > F_ACCEPT))
 	{
 	  stats->updates_filtered++;
 	  channel_rte_trace_in(D_FILTERS, c, new, "filtered out");
@@ -1585,19 +1560,9 @@
 	  else
 	    new = NULL;
 	}
-<<<<<<< HEAD
     }
   else
     stats->withdraws_received++;
-=======
-      else if (filter)
-	{
-	  int fr = f_run(filter, &new, 0);
-	  if (fr > F_ACCEPT)
-	  {
-	    stats->imp_updates_filtered++;
-	    rte_trace_in(D_FILTERS, c, new, "filtered out");
->>>>>>> f2f3163f
 
   rte_import(&c->in_req, n, new, src);
 

--- conflicted
+++ resolved
@@ -735,16 +735,10 @@
 static void
 rte_trace(const char *name, const rte *e, int dir, const char *msg)
 {
-<<<<<<< HEAD
-  log(L_TRACE "%s %c %s %N src %uL %uG %uS id %u %s",
+  log(L_TRACE "%s %c %s %N src %luL %uG %uS id %u %s",
       name, dir, msg, e->net,
       e->src->private_id, e->src->global_id, e->stale_cycle, e->id,
       rta_dest_name(rte_dest(e)));
-=======
-  log(L_TRACE "%s.%s %c %s %N %luL %uG %s",
-      c->proto->name, c->name ?: "?", dir, msg, e->net->n.addr, e->src->private_id, e->src->global_id,
-      rta_dest_name(e->attrs->dest));
->>>>>>> 29e3a86a
 }
 
 static inline void

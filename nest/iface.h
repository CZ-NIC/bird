--- conflicted
+++ resolved
@@ -35,12 +35,8 @@
   unsigned flags;
   unsigned mtu;
   unsigned index;			/* OS-dependent interface index */
-<<<<<<< HEAD
   unsigned master_index;		/* Interface index of master iface */
   struct iface *master;			/* Master iface (e.g. for VRF) */
-=======
-  unsigned vifi;			/* VIF index for multicast routing */
->>>>>>> 76dd4730
   list addrs;				/* Addresses assigned to this interface */
   struct ifa *addr4;			/* Primary address for IPv4 */
   struct ifa *addr6;			/* Primary address for IPv6 */
@@ -60,6 +56,7 @@
   uint indexes;
   uint uc;				/* Use count, not implemented */
   list sockets;				/* Listening global IGMP sockets */
+  struct proto *owner;			/* MKernel responsible for MIFs */
   struct mif *mifs[MIFS_MAX];
 };
 
@@ -72,7 +69,6 @@
 #define IF_IGNORE 0x40			/* Not to be used by routing protocols (loopbacks etc.) */
 #define IF_ADMIN_UP 0x80		/* Administrative up (e.g. IFF_UP in Linux) */
 #define IF_LINK_UP 0x100		/* Link available (e.g. IFF_LOWER_UP in Linux) */
-#define IF_VIFI_ASSIGNED 0x200		/* This device is set up for multicast routing */
 
 #define IA_PRIMARY 0x10000		/* This address is primary */
 #define IA_SECONDARY 0x20000		/* This address has been reported as secondary by the kernel */
@@ -142,12 +138,6 @@
 #define MIFS_CLR(mif,m)		((m) &= ~(1 << (mif)->index))
 #define MIFS_ISSET(mif,m)	((m) & (1 << (mif)->index))
 
-static inline int
-if_get_vifi(struct iface *iface)
-{
-  return (iface && (iface->flags & IF_VIFI_ASSIGNED)) ? iface->vifi : -1;
-}
-
 
 /* The Neighbor Cache */
 

--- conflicted
+++ resolved
@@ -168,13 +168,7 @@
 
 neighbor *neigh_find(struct proto *p, ip_addr a, struct iface *ifa, uint flags);
 
-<<<<<<< HEAD
-void neigh_dump_all(void);
-=======
-void neigh_dump(struct dump_request *, neighbor *);
 void neigh_dump_all(struct dump_request *);
-void neigh_prune(void);
->>>>>>> d85fa48e
 void neigh_if_up(struct iface *);
 void neigh_if_down(struct iface *);
 void neigh_if_link(struct iface *);

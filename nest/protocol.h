--- conflicted
+++ resolved
@@ -40,28 +40,6 @@
  *	Routing Protocol
  */
 
-<<<<<<< HEAD
-=======
-enum protocol_class {
-  PROTOCOL_NONE,
-  PROTOCOL_BABEL,
-  PROTOCOL_BFD,
-  PROTOCOL_BGP,
-  PROTOCOL_BMP,
-  PROTOCOL_DEVICE,
-  PROTOCOL_DIRECT,
-  PROTOCOL_KERNEL,
-  PROTOCOL_OSPF,
-  PROTOCOL_MRT,
-  PROTOCOL_PERF,
-  PROTOCOL_PIPE,
-  PROTOCOL_RADV,
-  PROTOCOL_RIP,
-  PROTOCOL_RPKI,
-  PROTOCOL_STATIC,
-  PROTOCOL__MAX
-};
->>>>>>> 2ed9b2d7
 
 enum protocol_startup {
   PROTOCOL_STARTUP_REGULAR = 0,		/* Regular network routing protocol, start last */
@@ -225,14 +203,10 @@
    *
    *	   rte_recalculate Called at the beginning of the best route selection
    *       rte_mergable	Compare two rte's and decide whether they could be merged (1=yes, 0=no).
-   *	   rte_insert	Called whenever a rte is inserted to a routing table.
-   *	   rte_remove	Called whenever a rte is removed from the routing table.
    */
 
   int (*rte_recalculate)(struct rtable_private *, struct network *, struct rte *, struct rte *, struct rte *);
   int (*rte_mergable)(struct rte *, struct rte *);
-  void (*rte_insert)(struct network *, struct rte *);
-  void (*rte_remove)(struct network *, struct rte *);
   u32 (*rte_igp_metric)(const struct rte *);
 
   /* Hic sunt protocol-specific data */
@@ -544,7 +518,6 @@
   u8 merge_limit;			/* Maximal number of nexthops for RA_MERGED */
   u8 in_keep;				/* Which states of routes to keep (RIK_*) */
   u8 rpki_reload;			/* RPKI changes trigger channel reload */
-  u8 bmp_hack;				/* No flush */
 };
 
 struct channel {
@@ -620,7 +593,6 @@
 
   u8 reload_pending;			/* Reloading and another reload is scheduled */
   u8 rpki_reload;			/* RPKI changes trigger channel reload */
-  u8 bmp_hack;				/* No flush */
 
   struct rt_exporter *out_table;	/* Internal table for exported routes */
 

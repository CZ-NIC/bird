/*
 *	BIRD Internet Routing Daemon -- Protocols
 *
 *	(c) 1998--2000 Martin Mares <mj@ucw.cz>
 *
 *	Can be freely distributed and used under the terms of the GNU GPL.
 */

#ifndef _BIRD_PROTOCOL_H_
#define _BIRD_PROTOCOL_H_

#include "lib/tlists.h"
#include "lib/resource.h"
#include "lib/event.h"
#include "nest/iface.h"
#include "lib/settle.h"
#include "nest/route.h"
#include "nest/limit.h"
#include "conf/conf.h"
#include "filter/data.h"

struct iface;
struct ifa;
struct rte;
struct neighbor;
struct rta;
struct network;
struct proto_config;
struct channel_limit;
struct channel_config;
struct config;
struct proto;
struct channel;
struct ea_list;
struct eattr;
struct symbol;


/*
 *	Routing Protocol
 */


enum protocol_startup {
  PROTOCOL_STARTUP_REGULAR = 0,		/* Regular network routing protocol, start last */
  PROTOCOL_STARTUP_GENERATOR = 1,	/* Static route generator, start ahead of regulars */
  PROTOCOL_STARTUP_CONNECTOR = 2,	/* Data connector, start first */
  PROTOCOL_STARTUP_NECESSARY = 3,	/* Vital auxiliary data, start zeroth */
};

struct protocol {
  node n;
  char *name;
  char *template;			/* Template for automatic generation of names */
  int name_counter;			/* Counter for automatic name generation */
  uint preference;			/* Default protocol preference */
  enum protocol_startup startup;	/* When to start / stop this protocol */
  uint channel_mask;			/* Mask of accepted channel types (NB_*) */
  uint proto_size;			/* Size of protocol data structure */
  uint config_size;			/* Size of protocol config data structure */

  void (*preconfig)(struct protocol *, struct config *);	/* Just before configuring */
  void (*postconfig)(struct proto_config *);			/* After configuring each instance */
  struct proto * (*init)(struct proto_config *);		/* Create new instance */
  int (*reconfigure)(struct proto *, struct proto_config *);	/* Try to reconfigure instance, returns success */
  void (*dump)(struct proto *);			/* Debugging dump */
  int (*start)(struct proto *);			/* Start the instance */
  int (*shutdown)(struct proto *);		/* Stop the instance */
  void (*cleanup)(struct proto *);		/* Cleanup the instance right before tearing it all down */
  void (*get_status)(struct proto *, byte *buf); /* Get instance status (for `show protocols' command) */
//  int (*get_attr)(const struct eattr *, byte *buf, int buflen);	/* ASCIIfy dynamic attribute (returns GA_*) */
  void (*show_proto_info)(struct proto *);	/* Show protocol info (for `show protocols all' command) */
  void (*copy_config)(struct proto_config *, struct proto_config *);	/* Copy config from given protocol instance */
};

void protos_build(void);		/* Called from sysdep to initialize protocols */
void proto_build(struct protocol *);	/* Called from protocol to register itself */
void protos_preconfig(struct config *);
void protos_commit(struct config *new, struct config *old, int force_restart, int type);
struct proto * proto_spawn(struct proto_config *cf, uint disabled);
void protos_dump_all(void);

#define GA_UNKNOWN	0		/* Attribute not recognized */
#define GA_NAME		1		/* Result = name */
#define GA_FULL		2		/* Result = both name and value */

/*
 *	Known protocols
 */

extern struct protocol
  proto_device, proto_radv, proto_rip, proto_static, proto_mrt,
  proto_ospf, proto_perf, proto_l3vpn, proto_aggregator,
  proto_pipe, proto_bgp, proto_bmp, proto_bfd, proto_babel, proto_rpki;

/*
 *	Routing Protocol Instance
 */

struct proto_config {
  node n;
  struct config *global;		/* Global configuration data */
  struct protocol *protocol;		/* Protocol */
  struct proto *proto;			/* Instance we've created */
  struct proto_config *parent;		/* Parent proto_config for dynamic protocols */
  const char *name;
  const char *dsc;
  int class;				/* SYM_PROTO or SYM_TEMPLATE */
  u8 net_type;				/* Protocol network type (NET_*), 0 for undefined */
  u8 disabled;				/* Protocol enabled/disabled by default */
  u8 late_if_feed;			/* Delay interface feed after channels are up */
  u32 debug, mrtdump;			/* Debugging bitfields, both use D_* constants */
  u32 router_id;			/* Protocol specific router ID */
  uint loop_order;			/* Launch a birdloop on this locking level; use DOMAIN_ORDER(the_bird) for mainloop */
  btime loop_max_latency;		/* Request this specific maximum latency of loop; zero to default */

  list channels;			/* List of channel configs (struct channel_config) */
  struct iface *vrf;			/* Related VRF instance, NULL if global */

  /* Check proto_reconfigure() and proto_copy_config() after changing struct proto_config */

  /* Protocol-specific data follow... */
};

<<<<<<< HEAD
struct channel_import_request {
  struct channel_import_request *next;			/* Next in request chain */
  void (*done)(struct channel_import_request *);	/* Called when import finishes */
  const struct f_trie *trie;				/* Reload only matching nets */
=======
struct proto_tbfs
{
  /* Pointers to rate limiting logging structures */
  struct tbf *pkt;
  struct tbf *lsa;
  struct tbf *rte;
};

/* Protocol statistics */
struct proto_stats {
  /* Import - from protocol to core */
  u32 imp_routes;		/* Number of routes successfully imported to the (adjacent) routing table */
  u32 filt_routes;		/* Number of routes rejected in import filter but kept in the routing table */
  u32 pref_routes;		/* Number of routes selected as best in the (adjacent) routing table */
  u32 imp_updates_received;	/* Number of route updates received */
  u32 imp_updates_invalid;	/* Number of route updates rejected as invalid */
  u32 imp_updates_filtered;	/* Number of route updates rejected by filters */
  u32 imp_updates_ignored;	/* Number of route updates rejected as already in route table */
  u32 imp_updates_accepted;	/* Number of route updates accepted and imported */
  u32 imp_withdraws_received;	/* Number of route withdraws received */
  u32 imp_withdraws_invalid;	/* Number of route withdraws rejected as invalid */
  u32 imp_withdraws_ignored;	/* Number of route withdraws rejected as already not in route table */
  u32 imp_withdraws_accepted;	/* Number of route withdraws accepted and processed */

  /* Export - from core to protocol */
  u32 exp_routes;		/* Number of routes successfully exported to the protocol */
  u32 exp_updates_received;	/* Number of route updates received */
  u32 exp_updates_rejected;	/* Number of route updates rejected by protocol */
  u32 exp_updates_filtered;	/* Number of route updates rejected by filters */
  u32 exp_updates_accepted;	/* Number of route updates accepted and exported */
  u32 exp_withdraws_received;	/* Number of route withdraws received */
  u32 exp_withdraws_accepted;	/* Number of route withdraws accepted and processed */
>>>>>>> 35796823
};

#define TLIST_PREFIX proto
#define TLIST_TYPE struct proto
#define TLIST_ITEM n
#define TLIST_WANT_WALK
#define TLIST_WANT_ADD_TAIL
#define TLIST_WANT_ADD_AFTER

/* Protocol statistics */
struct proto {
  TLIST_DEFAULT_NODE;			/* Node in global proto_list */
  struct protocol *proto;		/* Protocol */
  struct proto_config *cf;		/* Configuration data */
  struct proto_config *cf_new;		/* Configuration we want to switch to after shutdown (NULL=delete) */
  pool *pool;				/* Pool containing local objects */
  pool *pool_up;			/* Pool containing local objects which should be dropped as soon
					   as the protocol enters the STOP / DOWN state */
  pool *pool_inloop;			/* Pool containing local objects which need to be freed
					   before the protocol's birdloop actually stops, like olocks */
  event *event;				/* Protocol event */
  timer *restart_timer;			/* Timer to restart the protocol from limits */
  event *restart_event;			/* Event to restart/shutdown the protocol from limits */
  struct birdloop *loop;		/* BIRDloop running this protocol */

  list channels;			/* List of channels to rtables (struct channel) */
  struct channel *main_channel;		/* Primary channel */
  struct rte_src *main_source;		/* Primary route source */
  struct rte_owner sources;		/* Route source owner structure */
  struct iface *vrf;			/* Related VRF instance, NULL if global */
  TLIST_LIST(proto_neigh) neighbors;	/* List of neighbor structures */
  struct iface_subscription iface_sub;	/* Interface notification subscription */
  struct channel *mpls_channel;		/* MPLS channel, when used */

  const char *name;			/* Name of this instance (== cf->name) */
  u32 debug;				/* Debugging flags */
  u32 mrtdump;				/* MRTDump flags */
  uint active_channels;			/* Number of active channels */
  uint active_loops;			/* Number of active IO loops */
  byte net_type;			/* Protocol network type (NET_*), 0 for undefined */
  byte disabled;			/* Manually disabled */
  byte proto_state;			/* Protocol state machine (PS_*, see below) */
  byte active;				/* From PS_START to cleanup after PS_STOP */
  byte do_stop;				/* Stop actions are scheduled */
  byte reconfiguring;			/* We're shutting down due to reconfiguration */
  byte gr_recovery;			/* Protocol should participate in graceful restart recovery */
  byte down_sched;			/* Shutdown is scheduled for later (PDS_*) */
  byte down_code;			/* Reason for shutdown (PDC_* codes) */
  u32 hash_key;				/* Random key used for hashing of neighbors */
  btime last_state_change;		/* Time of last state transition */
  char *last_state_name_announced;	/* Last state name we've announced to the user */
  char *message;			/* State-change message, allocated from proto_pool */
  struct proto_tbfs tbfs;		/* Pointers to rate limiting logging structures */

  /*
   *	General protocol hooks:
   *
   *	   if_notify	Notify protocol about interface state changes.
   *	   ifa_notify	Notify protocol about interface address changes.
   *	   rt_notify	Notify protocol about routing table updates.
   *	   neigh_notify	Notify protocol about neighbor cache events.
   *	   preexport	Called as the first step of the route exporting process.
   *			It can decide whether the route shall be exported:
   *			  -1 = reject,
   *			   0 = continue to export filter
   *			   1 = accept immediately
   *	   reload_routes   Request channel to reload all its routes to the core
   *			(using rte_update()). Returns: 0=reload cannot be done,
   *			1= reload is scheduled and will happen (asynchronously).
   *	   feed_begin	Notify channel about beginning of route feeding.
   *	   feed_end	Notify channel about finish of route feeding.
   */

  void (*rt_notify)(struct proto *, struct channel *, const net_addr *net, struct rte *new, const struct rte *old);
  int (*preexport)(struct channel *, struct rte *rt);
  int (*reload_routes)(struct channel *, struct channel_import_request *cir);
  void (*feed_begin)(struct channel *);
  void (*feed_end)(struct channel *);

  /*
   *	Routing entry hooks (called only for routes belonging to this protocol):
   *
   *	   rte_recalculate Called at the beginning of the best route selection
   *       rte_mergable	Compare two rte's and decide whether they could be merged (1=yes, 0=no).
   */

  int (*rte_recalculate)(struct rtable_private *, struct network *, struct rte *, struct rte *, struct rte *);
  int (*rte_mergable)(struct rte *, struct rte *);
  u32 (*rte_igp_metric)(const struct rte *);

  /* Hic sunt protocol-specific data */
};

#include "lib/tlists.h"

struct proto_spec {
  const void *ptr;
  int patt;
};


#define PDS_DISABLE		1	/* Proto disable scheduled */
#define PDS_RESTART		2	/* Proto restart scheduled */

#define PDC_CF_REMOVE		0x01	/* Removed in new config */
#define PDC_CF_DISABLE		0x02	/* Disabled in new config */
#define PDC_CF_RESTART		0x03	/* Restart due to reconfiguration */
#define PDC_CMD_DISABLE		0x11	/* Result of disable command */
#define PDC_CMD_RESTART		0x12	/* Result of restart command */
#define PDC_CMD_SHUTDOWN	0x13	/* Result of global shutdown */
#define PDC_CMD_GR_DOWN		0x14	/* Result of global graceful restart */
#define PDC_RX_LIMIT_HIT	0x21	/* Route receive limit reached */
#define PDC_IN_LIMIT_HIT	0x22	/* Route import limit reached */
#define PDC_OUT_LIMIT_HIT	0x23	/* Route export limit reached */


void *proto_new(struct proto_config *);
void *proto_config_new(struct protocol *, int class);
void proto_copy_config(struct proto_config *dest, struct proto_config *src);
void proto_clone_config(struct symbol *sym, struct proto_config *parent);
void proto_set_message(struct proto *p, char *msg, int len);

void graceful_restart_recovery(void);
void graceful_restart_init(void);
void graceful_restart_show_status(void);
void channel_graceful_restart_lock(struct channel *c);
void channel_graceful_restart_unlock(struct channel *c);

#define DEFAULT_GR_WAIT	240

static inline event_list *proto_event_list(struct proto *p)
{ return p->loop == &main_birdloop ? &global_event_list : birdloop_event_list(p->loop); }

static inline event_list *proto_work_list(struct proto *p)
{ return p->loop == &main_birdloop ? &global_work_list : birdloop_event_list(p->loop); }

static inline void proto_send_event(struct proto *p, event *e)
{ ev_send(proto_event_list(p), e); }

void channel_show_limit(struct limit *l, const char *dsc, int active, int action);
void channel_show_info(struct channel *c);
void channel_cmd_debug(struct channel *c, uint mask);

void proto_cmd_show(struct proto *, uintptr_t, int);
void proto_cmd_disable(struct proto *, uintptr_t, int);
void proto_cmd_enable(struct proto *, uintptr_t, int);
void proto_cmd_restart(struct proto *, uintptr_t, int);
void proto_cmd_reload(struct proto *, uintptr_t, int);
void proto_cmd_debug(struct proto *, uintptr_t, int);
void proto_cmd_mrtdump(struct proto *, uintptr_t, int);
void proto_cmd_logging_rate(struct proto *, uintptr_t, int);

void proto_apply_cmd(struct proto_spec ps, void (* cmd)(struct proto *, uintptr_t, int), int restricted, uintptr_t arg);
struct proto *proto_get_named(struct symbol *, struct protocol *);
struct proto *proto_iterate_named(struct symbol *sym, struct protocol *proto, struct proto *old);

#define PROTO_WALK_CMD(sym,pr,p) for(struct proto *p = NULL; p = proto_iterate_named(sym, pr, p); )

/* Request from CLI to reload multiple protocols */
struct proto_reload_request {
  const struct f_trie *trie;	/* Trie to apply */
  _Atomic uint counter;		/* How many channels remaining */
  uint dir;			/* Direction of reload */
  event ev;			/* Event to run when finished */
};

#define PROTO_ENTER_FROM_MAIN(p)    ({ \
    ASSERT_DIE(birdloop_inside(&main_birdloop)); \
    struct birdloop *_loop = (p)->loop; \
    if (_loop != &main_birdloop) birdloop_enter(_loop); \
    _loop; \
    })

#define PROTO_LEAVE_FROM_MAIN(loop) ({ if (loop != &main_birdloop) birdloop_leave(loop); })

#define PROTO_LOCKED_FROM_MAIN(p)	for (struct birdloop *_proto_loop = PROTO_ENTER_FROM_MAIN(p); _proto_loop; PROTO_LEAVE_FROM_MAIN(_proto_loop), (_proto_loop = NULL))

static inline struct domain_generic *proto_domain(struct proto *p)
{ return birdloop_domain(p->loop); }

#define CMD_RELOAD	0
#define CMD_RELOAD_IN	1
#define CMD_RELOAD_OUT	2

static inline u32
proto_get_router_id(struct proto_config *pc)
{
  return pc->router_id ? pc->router_id : pc->global->router_id;
}


extern pool *proto_pool;

/*
 *  Each protocol instance runs two different state machines:
 *
 *  [P] The protocol machine: (implemented inside protocol)
 *
 *		DOWN    ---->    START
 *		  ^		   |
 *		  |		   V
 *		STOP    <----     UP
 *
 *	States:	DOWN	Protocol is down and it's waiting for the core
 *			requesting protocol start.
 *		START	Protocol is waiting for connection with the rest
 *			of the network and it's not willing to accept
 *			packets. When it connects, it goes to UP state.
 *		UP	Protocol is up and running. When the network
 *			connection breaks down or the core requests
 *			protocol to be terminated, it goes to STOP state.
 *		STOP	Protocol is disconnecting from the network.
 *			After it disconnects, it returns to DOWN state.
 *
 *	In:	start()	Called in DOWN state to request protocol startup.
 *			Returns new state: either UP or START (in this
 *			case, the protocol will notify the core when it
 *			finally comes UP).
 *		stop()	Called in START, UP or STOP state to request
 *			protocol shutdown. Returns new state: either
 *			DOWN or STOP (in this case, the protocol will
 *			notify the core when it finally comes DOWN).
 *
 *	Out:	proto_notify_state() -- called by protocol instance when
 *			it does any state transition not covered by
 *			return values of start() and stop(). This includes
 *			START->UP (delayed protocol startup), UP->STOP
 *			(spontaneous shutdown) and STOP->DOWN (delayed
 *			shutdown).
 */

#define PS_DOWN 0
#define PS_START 1
#define PS_UP 2
#define PS_STOP 3

void proto_notify_state(struct proto *p, unsigned state);

/*
 *  [F] The feeder machine: (implemented in core routines)
 *
 *		HUNGRY    ---->   FEEDING
 *		 ^		     |
 *		 |		     V
 *		FLUSHING  <----   HAPPY
 *
 *	States:	HUNGRY	Protocol either administratively down (i.e.,
 *			disabled by the user) or temporarily down
 *			(i.e., [P] is not UP)
 *		FEEDING	The protocol came up and we're feeding it
 *			initial routes. [P] is UP.
 *		HAPPY	The protocol is up and it's receiving normal
 *			routing updates. [P] is UP.
 *		FLUSHING The protocol is down and we're removing its
 *			routes from the table. [P] is STOP or DOWN.
 *
 *	Normal lifecycle of a protocol looks like:
 *
 *		HUNGRY/DOWN --> HUNGRY/START --> HUNGRY/UP -->
 *		FEEDING/UP --> HAPPY/UP --> FLUSHING/STOP|DOWN -->
 *		HUNGRY/STOP|DOWN --> HUNGRY/DOWN
 *
 *	Sometimes, protocol might switch from HAPPY/UP to FEEDING/UP
 *	if it wants to refeed the routes (for example BGP does so
 *	as a result of received ROUTE-REFRESH request).
 */

static inline int proto_is_inactive(struct proto *p)
{
  return (p->active_channels == 0)
      && (p->active_loops == 0)
      && (p->sources.uc == 0)
      && EMPTY_TLIST(proto_neigh, &p->neighbors)
    ;
}


/*
 *	Debugging flags
 */

#define D_STATES 1		/* [core] State transitions */
#define D_ROUTES 2		/* [core] Routes passed by the filters */
#define D_FILTERS 4		/* [core] Routes rejected by the filters */
#define D_IFACES 8		/* [core] Interface events */
#define D_EVENTS 16		/* Protocol events */
#define D_PACKETS 32		/* Packets sent/received */

#ifndef PARSER
#define TRACE(flags, msg, args...) \
  do { if (p->p.debug & flags) log(L_TRACE "%s: " msg, p->p.name , ## args ); } while(0)
#endif


/*
 *	MRTDump flags
 */

#define MD_STATES	1		/* Protocol state changes (BGP4MP_MESSAGE_AS4) */
#define MD_MESSAGES	2		/* Protocol packets (BGP4MP_MESSAGE_AS4) */

/*
 *	Known unique protocol instances as referenced by config routines
 */

extern struct proto_config *cf_dev_proto;


/*
 * Protocol limits
 */

#define PLD_RX		0	/* Receive limit */
#define PLD_IN		1	/* Import limit */
#define PLD_OUT		2	/* Export limit */
#define PLD_MAX		3

#define PLA_NONE	0	/* No limit */
#define PLA_WARN	1	/* Issue log warning */
#define PLA_BLOCK	2	/* Block new routes */
#define PLA_RESTART	4	/* Force protocol restart */
#define PLA_DISABLE	5	/* Shutdown and disable protocol */

struct channel_limit {
  u32 limit;			/* Maximum number of prefixes */
  u8 action;			/* Action to take (PLA_*) */
};

struct channel_limit_data {
  struct channel *c;
  int dir;
};

#define CLP__RX(_c) (&(_c)->rx_limit)
#define CLP__IN(_c) (&(_c)->in_limit)
#define CLP__OUT(_c) (&(_c)->out_limit)


#if 0
#define CHANNEL_LIMIT_LOG(_c, _dir, _op)  log(L_TRACE "%s.%s: %s limit %s %u", (_c)->proto->name, (_c)->name, #_dir, _op, (CLP__##_dir(_c))->count)
#else
#define CHANNEL_LIMIT_LOG(_c, _dir, _op)
#endif

#define CHANNEL_LIMIT_PUSH(_c, _dir)  ({ CHANNEL_LIMIT_LOG(_c, _dir, "push from"); struct channel_limit_data cld = { .c = (_c), .dir = PLD_##_dir }; limit_push(CLP__##_dir(_c), &cld); })
#define CHANNEL_LIMIT_POP(_c, _dir)   ({ limit_pop(CLP__##_dir(_c)); CHANNEL_LIMIT_LOG(_c, _dir, "pop to"); })

/*
 *	Channels
 */

struct channel_class {
  uint channel_size;			/* Size of channel data structure */
  uint config_size;			/* Size of channel config data structure */

  void (*init)(struct channel *, struct channel_config *);	/* Create new instance */
  int (*reconfigure)(struct channel *, struct channel_config *, int *import_changed, int *export_changed);	/* Try to reconfigure instance, returns success */
  int (*start)(struct channel *);	/* Start the instance */
  void (*shutdown)(struct channel *);	/* Stop the instance */
  void (*cleanup)(struct channel *);	/* Channel finished flush */

  void (*copy_config)(struct channel_config *, struct channel_config *); /* Copy config from given channel instance */
#if 0
  XXXX;
  void (*preconfig)(struct protocol *, struct config *);	/* Just before configuring */
  void (*postconfig)(struct proto_config *);			/* After configuring each instance */


  void (*dump)(struct proto *);			/* Debugging dump */

  void (*get_status)(struct proto *, byte *buf); /* Get instance status (for `show protocols' command) */
  void (*get_route_info)(struct rte *, byte *buf); /* Get route information (for `show route' command) */
  int (*get_attr)(struct eattr *, byte *buf, int buflen);	/* ASCIIfy dynamic attribute (returns GA_*) */
  void (*show_proto_info)(struct proto *);	/* Show protocol info (for `show protocols all' command) */

#endif
};

extern const struct channel_class channel_basic;
extern const struct channel_class channel_bgp;

struct channel_config {
  node n;
  const char *name;
  const struct channel_class *class;

  struct proto_config *parent;		/* Where channel is defined (proto or template) */
  struct rtable_config *table;		/* Table we're attached to */
  const struct filter *in_filter, *out_filter; /* Attached filters */
  const net_addr *out_subprefix;	/* Export only subprefixes of this net */

  struct channel_limit rx_limit;	/* Limit for receiving routes from protocol
					   (relevant when in_keep & RIK_REJECTED) */
  struct channel_limit in_limit;	/* Limit for importing routes from protocol */
  struct channel_limit out_limit;	/* Limit for exporting routes to protocol */

  struct settle_config roa_settle;	/* Settle times for ROA-induced reload */

  uint feed_block_size;			/* How many routes to feed at once */

  u8 net_type;				/* Routing table network type (NET_*), 0 for undefined */
  u8 ra_mode;				/* Mode of received route advertisements (RA_*) */
  u16 preference;			/* Default route preference */
  u32 debug;				/* Debugging flags (D_*) */
  u8 copy;				/* Value from channel_config_get() is new (0) or from template (1) */
  u8 merge_limit;			/* Maximal number of nexthops for RA_MERGED */
  u8 in_keep;				/* Which states of routes to keep (RIK_*) */
  u8 rpki_reload;			/* RPKI changes trigger channel reload */
};

struct channel {
  node n;				/* Node in proto->channels */

  const char *name;			/* Channel name (may be NULL) */
  const struct channel_class *class;
  struct proto *proto;

  rtable *table;
  const struct filter *in_filter;	/* Input filter */
  const struct filter *out_filter;	/* Output filter */
  const net_addr *out_subprefix;	/* Export only subprefixes of this net */
  struct bmap export_map;		/* Keeps track which routes were really exported */
  struct bmap export_reject_map;	/* Keeps track which routes were rejected by export filter */

  struct limit rx_limit;		/* Receive limit (for in_keep & RIK_REJECTED) */
  struct limit in_limit;		/* Input limit */
  struct limit out_limit;		/* Output limit */

  struct settle_config roa_settle;	/* Settle times for ROA-induced reload */

  u8 limit_actions[PLD_MAX];		/* Limit actions enum */
  u8 limit_active;			/* Flags for active limits */

  struct channel_import_stats {
    /* Import - from protocol to core */
    u32 updates_received;		/* Number of route updates received */
    u32 updates_invalid;		/* Number of route updates rejected as invalid */
    u32 updates_filtered;		/* Number of route updates rejected by filters */
    u32 updates_limited_rx;		/* Number of route updates exceeding the rx_limit */
    u32 updates_limited_in;		/* Number of route updates exceeding the in_limit */
    u32 withdraws_received;		/* Number of route withdraws received */
    u32 withdraws_invalid;		/* Number of route withdraws rejected as invalid */
  } import_stats;

  struct channel_export_stats {
    /* Export - from core to protocol */
    u32 updates_rejected;		/* Number of route updates rejected by protocol */
    u32 updates_filtered;		/* Number of route updates rejected by filters */
    u32 updates_accepted;		/* Number of route updates accepted and exported */
    u32 updates_limited;		/* Number of route updates exceeding the out_limit */
    u32 withdraws_accepted;		/* Number of route withdraws accepted and processed */
  } export_stats;

  struct rt_import_request in_req;	/* Table import connection */
  struct rt_export_request out_req;	/* Table export connection */

  struct rt_export_request refeed_req;	/* Auxiliary refeed request */
  struct bmap refeed_map;		/* Auxiliary refeed netindex bitmap */
  struct channel_feeding_request *refeeding;	/* Refeeding the channel */
  struct channel_feeding_request *refeed_pending;	/* Scheduled refeeds */
  struct channel_import_request *importing;	/* Importing the channel */
  struct channel_import_request *import_pending;	/* Scheduled imports */

  uint feed_block_size;			/* How many routes to feed at once */

  u8 net_type;				/* Routing table network type (NET_*), 0 for undefined */
  u8 ra_mode;				/* Mode of received route advertisements (RA_*) */
  u16 preference;			/* Default route preference */
  u32 debug;				/* Debugging flags (D_*) */
  u8 merge_limit;			/* Maximal number of nexthops for RA_MERGED */
  u8 in_keep;				/* Which states of routes to keep (RIK_*) */
  u8 disabled;
  u8 stale;				/* Used in reconfiguration */

  u8 channel_state;
  u8 reloadable;			/* Hook reload_routes() is allowed on the channel */
  u8 gr_lock;				/* Graceful restart mechanism should wait for this channel */
  u8 gr_wait;				/* Route export to channel is postponed until graceful restart */

  u32 obstacles;			/* External obstacles remaining before cleanup */

  btime last_state_change;		/* Time of last state transition */

  struct rt_export_request reload_req;	/* Feeder for import reload */

  u8 reload_pending;			/* Reloading and another reload is scheduled */
  u8 rpki_reload;			/* RPKI changes trigger channel reload */

  struct rt_exporter *out_table;	/* Internal table for exported routes */

  list roa_subscriptions;		/* List of active ROA table subscriptions based on filters' roa_check() calls */
};

#define RIK_REJECTED	1			/* Routes rejected in import filter are kept */
#define RIK_PREFILTER	(2 | RIK_REJECTED)	/* All routes' attribute state before import filter is kept */

/*
 * Channel states
 *
 * CS_DOWN - The initial and the final state of a channel. There is no route
 * exchange between the protocol and the table. Channel is not counted as
 * active. Channel keeps a ptr to the table, but do not lock the table and is
 * not linked in the table. Generally, new closed channels are created in
 * protocols' init() hooks. The protocol is expected to explicitly activate its
 * channels (by calling channel_init() or channel_open()).
 *
 * CS_START - The channel as a connection between the protocol and the table is
 * initialized (counted as active by the protocol, linked in the table and keeps
 * the table locked), but there is no current route exchange. There still may be
 * routes associated with the channel in the routing table if the channel falls
 * to CS_START from CS_UP. Generally, channels are initialized in protocols'
 * start() hooks when going to PS_START.
 *
 * CS_UP - The channel is initialized and the route exchange is allowed. Note
 * that even in CS_UP state, route export may still be down (ES_DOWN) by the
 * core decision (e.g. waiting for table convergence after graceful restart).
 * I.e., the protocol decides to open the channel but the core decides to start
 * route export. Route import (caused by rte_update() from the protocol) is not
 * restricted by that and is on volition of the protocol. Generally, channels
 * are opened in protocols' start() hooks when going to PS_UP.
 *
 * CS_STOP - The transitional state between initialized channel and closed
 * channel. The channel is still initialized, but no route exchange is allowed.
 * Instead, the associated table is running flush loop to remove routes imported
 * through the channel. After that, the channel changes state to CS_DOWN and
 * is detached from the table (the table is unlocked and the channel is unlinked
 * from it). Unlike other states, the CS_STOP state is not explicitly
 * entered or left by the protocol. A protocol may request to close a channel
 * (by calling channel_close()), which causes the channel to change state to
 * CS_STOP and later to CS_DOWN. Also note that channels are closed
 * automatically by the core when the protocol is going down.
 *
 * CS_PAUSE - Almost the same as CS_STOP, just the table import is kept and
 * the table export is stopped before transitioning to CS_START.
 *
 * Allowed transitions:
 *
 * CS_DOWN	-> CS_START / CS_UP
 * CS_START	-> CS_UP / CS_STOP
 * CS_UP	-> CS_PAUSE / CS_STOP
 * CS_PAUSE	-> CS_START (automatic)
 * CS_STOP	-> CS_DOWN (automatic)
 */

#define CS_DOWN		0
#define CS_START	1
#define CS_UP		2
#define CS_STOP		3
#define CS_PAUSE	4

struct channel_config *proto_cf_find_channel(struct proto_config *p, uint net_type);
static inline struct channel_config *proto_cf_main_channel(struct proto_config *pc)
{ return proto_cf_find_channel(pc, pc->net_type); }
static inline struct channel_config *proto_cf_mpls_channel(struct proto_config *pc)
{ return (pc->net_type != NET_MPLS) ? proto_cf_find_channel(pc, NET_MPLS) : NULL; }

struct channel *proto_find_channel_by_table(struct proto *p, rtable *t);
struct channel *proto_find_channel_by_name(struct proto *p, const char *n);
struct channel *proto_add_channel(struct proto *p, struct channel_config *cf);
void proto_remove_channel(struct proto *p, struct channel *c);
int proto_configure_channel(struct proto *p, struct channel **c, struct channel_config *cf);

void channel_set_state(struct channel *c, uint state);
void channel_schedule_reload(struct channel *c, struct channel_import_request *cir);
int channel_import_request_prefilter(struct channel_import_request *cir_head, const net_addr *n);

void channel_add_obstacle(struct channel *c);
void channel_del_obstacle(struct channel *c);

static inline void channel_init(struct channel *c) { channel_set_state(c, CS_START); }
static inline void channel_open(struct channel *c) { channel_set_state(c, CS_UP); }
static inline void channel_close(struct channel *c) { channel_set_state(c, CS_STOP); }

struct channel_feeding_request {
  struct channel_feeding_request *next;			/* Next in request chain */
  void (*done)(struct channel_feeding_request *);	/* Called when refeed finishes */
  const struct f_trie *trie;				/* Reload only matching nets */
  PACKED enum channel_feeding_request_type {
    CFRT_DIRECT = 1,					/* Refeed by export restart */
    CFRT_AUXILIARY,					/* Refeed by auxiliary request */
  } type;
  PACKED enum {
    CFRS_INACTIVE = 0,					/* Inactive request */
    CFRS_PENDING,					/* Request enqueued, do not touch */
    CFRS_RUNNING,					/* Request active, do not touch */
  } state;
};

struct channel *channel_from_export_request(struct rt_export_request *req);
void channel_request_feeding(struct channel *c, struct channel_feeding_request *);
void channel_request_feeding_dynamic(struct channel *c, enum channel_feeding_request_type);

static inline int channel_net_is_refeeding(struct channel *c, const net_addr *n)
{
  /* Not refeeding if not refeeding at all */
  if (!c->refeeding)
    return 0;

  /* Not refeeding if already refed */
  struct netindex *ni = NET_TO_INDEX(n);
  if (bmap_test(&c->refeed_map, ni->index))
    return 0;

  /* Refeeding if matching any request */
  for (struct channel_feeding_request *cfr = c->refeeding; cfr; cfr = cfr->next)
    if (!cfr->trie || trie_match_net(cfr->trie, n))
      return 1;

  /* Not matching any request */
  return 0;
}
static inline void channel_net_mark_refed(struct channel *c, const net_addr *n)
{
  ASSERT_DIE(c->refeeding);

  struct netindex *ni = NET_TO_INDEX(n);
  bmap_set(&c->refeed_map, ni->index);
}

void channel_request_reload(struct channel *c);

void *channel_config_new(const struct channel_class *cc, const char *name, uint net_type, struct proto_config *proto);
void *channel_config_get(const struct channel_class *cc, const char *name, uint net_type, struct proto_config *proto);
int channel_reconfigure(struct channel *c, struct channel_config *cf);

#endif<|MERGE_RESOLUTION|>--- conflicted
+++ resolved
@@ -122,45 +122,17 @@
   /* Protocol-specific data follow... */
 };
 
-<<<<<<< HEAD
 struct channel_import_request {
   struct channel_import_request *next;			/* Next in request chain */
   void (*done)(struct channel_import_request *);	/* Called when import finishes */
   const struct f_trie *trie;				/* Reload only matching nets */
-=======
-struct proto_tbfs
-{
+};
+
+struct proto_tbfs {
   /* Pointers to rate limiting logging structures */
   struct tbf *pkt;
   struct tbf *lsa;
   struct tbf *rte;
-};
-
-/* Protocol statistics */
-struct proto_stats {
-  /* Import - from protocol to core */
-  u32 imp_routes;		/* Number of routes successfully imported to the (adjacent) routing table */
-  u32 filt_routes;		/* Number of routes rejected in import filter but kept in the routing table */
-  u32 pref_routes;		/* Number of routes selected as best in the (adjacent) routing table */
-  u32 imp_updates_received;	/* Number of route updates received */
-  u32 imp_updates_invalid;	/* Number of route updates rejected as invalid */
-  u32 imp_updates_filtered;	/* Number of route updates rejected by filters */
-  u32 imp_updates_ignored;	/* Number of route updates rejected as already in route table */
-  u32 imp_updates_accepted;	/* Number of route updates accepted and imported */
-  u32 imp_withdraws_received;	/* Number of route withdraws received */
-  u32 imp_withdraws_invalid;	/* Number of route withdraws rejected as invalid */
-  u32 imp_withdraws_ignored;	/* Number of route withdraws rejected as already not in route table */
-  u32 imp_withdraws_accepted;	/* Number of route withdraws accepted and processed */
-
-  /* Export - from core to protocol */
-  u32 exp_routes;		/* Number of routes successfully exported to the protocol */
-  u32 exp_updates_received;	/* Number of route updates received */
-  u32 exp_updates_rejected;	/* Number of route updates rejected by protocol */
-  u32 exp_updates_filtered;	/* Number of route updates rejected by filters */
-  u32 exp_updates_accepted;	/* Number of route updates accepted and exported */
-  u32 exp_withdraws_received;	/* Number of route withdraws received */
-  u32 exp_withdraws_accepted;	/* Number of route withdraws accepted and processed */
->>>>>>> 35796823
 };
 
 #define TLIST_PREFIX proto

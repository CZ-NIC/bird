/*
 *	BIRD Internet Routing Daemon -- Protocols
 *
 *	(c) 1998--2000 Martin Mares <mj@ucw.cz>
 *
 *	Can be freely distributed and used under the terms of the GNU GPL.
 */

#ifndef _BIRD_PROTOCOL_H_
#define _BIRD_PROTOCOL_H_

#include "lib/tlists.h"
#include "lib/resource.h"
#include "lib/event.h"
#include "nest/iface.h"
#include "lib/settle.h"
#include "nest/route.h"
#include "nest/limit.h"
#include "conf/conf.h"
#include "filter/data.h"

struct iface;
struct ifa;
struct rte;
struct neighbor;
struct rta;
struct network;
struct proto_config;
struct channel_limit;
struct channel_config;
struct config;
struct proto;
struct channel;
struct ea_list;
struct eattr;
struct symbol;
struct mpls_fec_map;


/*
 *	Routing Protocol
 */

<<<<<<< HEAD
=======
enum protocol_class {
  PROTOCOL_NONE,
  PROTOCOL_AGGREGATOR,
  PROTOCOL_BABEL,
  PROTOCOL_BFD,
  PROTOCOL_BGP,
  PROTOCOL_BMP,
  PROTOCOL_DEVICE,
  PROTOCOL_DIRECT,
  PROTOCOL_KERNEL,
  PROTOCOL_L3VPN,
  PROTOCOL_OSPF,
  PROTOCOL_MRT,
  PROTOCOL_PERF,
  PROTOCOL_PIPE,
  PROTOCOL_RADV,
  PROTOCOL_RIP,
  PROTOCOL_RPKI,
  PROTOCOL_STATIC,
  PROTOCOL__MAX
};
>>>>>>> b979c6ce

enum protocol_startup {
  PROTOCOL_STARTUP_REGULAR = 0,		/* Regular network routing protocol, start last */
  PROTOCOL_STARTUP_GENERATOR = 1,	/* Static route generator, start ahead of regulars */
  PROTOCOL_STARTUP_CONNECTOR = 2,	/* Data connector, start first */
  PROTOCOL_STARTUP_NECESSARY = 3,	/* Vital auxiliary data, start zeroth */
};

struct protocol {
  node n;
  char *name;
  char *template;			/* Template for automatic generation of names */
  int name_counter;			/* Counter for automatic name generation */
  uint preference;			/* Default protocol preference */
  enum protocol_startup startup;	/* When to start / stop this protocol */
  uint channel_mask;			/* Mask of accepted channel types (NB_*) */
  uint proto_size;			/* Size of protocol data structure */
  uint config_size;			/* Size of protocol config data structure */

  uint eattr_begin;			/* First ID of registered eattrs */
  uint eattr_end;			/* End of eattr id zone */

  void (*preconfig)(struct protocol *, struct config *);	/* Just before configuring */
  void (*postconfig)(struct proto_config *);			/* After configuring each instance */
  struct proto * (*init)(struct proto_config *);		/* Create new instance */
  int (*reconfigure)(struct proto *, struct proto_config *);	/* Try to reconfigure instance, returns success */
  void (*dump)(struct proto *);			/* Debugging dump */
  int (*start)(struct proto *);			/* Start the instance */
  int (*shutdown)(struct proto *);		/* Stop the instance */
  void (*cleanup)(struct proto *);		/* Cleanup the instance right before tearing it all down */
  void (*get_status)(struct proto *, byte *buf); /* Get instance status (for `show protocols' command) */
//  int (*get_attr)(const struct eattr *, byte *buf, int buflen);	/* ASCIIfy dynamic attribute (returns GA_*) */
  void (*show_proto_info)(struct proto *);	/* Show protocol info (for `show protocols all' command) */
  void (*copy_config)(struct proto_config *, struct proto_config *);	/* Copy config from given protocol instance */
};

void protos_build(void);		/* Called from sysdep to initialize protocols */
void proto_build(struct protocol *);	/* Called from protocol to register itself */
void protos_preconfig(struct config *);
void protos_commit(struct config *new, struct config *old, int force_restart, int type);
struct proto * proto_spawn(struct proto_config *cf, uint disabled);
void protos_dump_all(void);

#define GA_UNKNOWN	0		/* Attribute not recognized */
#define GA_NAME		1		/* Result = name */
#define GA_FULL		2		/* Result = both name and value */

/*
 *	Known protocols
 */

extern struct protocol
  proto_device, proto_radv, proto_rip, proto_static, proto_mrt,
  proto_ospf, proto_perf, proto_l3vpn, proto_aggregator,
  proto_pipe, proto_bgp, proto_bmp, proto_bfd, proto_babel, proto_rpki;

/*
 *	Routing Protocol Instance
 */

struct proto_config {
  node n;
  struct config *global;		/* Global configuration data */
  struct protocol *protocol;		/* Protocol */
  struct proto *proto;			/* Instance we've created */
  struct proto_config *parent;		/* Parent proto_config for dynamic protocols */
  const char *name;
  const char *dsc;
  int class;				/* SYM_PROTO or SYM_TEMPLATE */
  u8 net_type;				/* Protocol network type (NET_*), 0 for undefined */
  u8 disabled;				/* Protocol enabled/disabled by default */
  u8 late_if_feed;			/* Delay interface feed after channels are up */
  u32 debug, mrtdump;			/* Debugging bitfields, both use D_* constants */
  u32 router_id;			/* Protocol specific router ID */
  uint loop_order;			/* Launch a birdloop on this locking level; use DOMAIN_ORDER(the_bird) for mainloop */
  btime loop_max_latency;		/* Request this specific maximum latency of loop; zero to default */

  list channels;			/* List of channel configs (struct channel_config) */
  struct iface *vrf;			/* Related VRF instance, NULL if global */

  /* Check proto_reconfigure() and proto_copy_config() after changing struct proto_config */

  /* Protocol-specific data follow... */
};

struct channel_import_request {
  struct channel_import_request *next;			/* Next in request chain */
  void (*done)(struct channel_import_request *);	/* Called when import finishes */
  const struct f_trie *trie;				/* Reload only matching nets */
};

#define TLIST_PREFIX proto
#define TLIST_TYPE struct proto
#define TLIST_ITEM n
#define TLIST_WANT_WALK
#define TLIST_WANT_ADD_TAIL
#define TLIST_WANT_ADD_AFTER

/* Protocol statistics */
struct proto {
  TLIST_DEFAULT_NODE;			/* Node in global proto_list */
  struct protocol *proto;		/* Protocol */
  struct proto_config *cf;		/* Configuration data */
  struct proto_config *cf_new;		/* Configuration we want to switch to after shutdown (NULL=delete) */
  pool *pool;				/* Pool containing local objects */
  pool *pool_up;			/* Pool containing local objects which should be dropped as soon
					   as the protocol enters the STOP / DOWN state */
  pool *pool_inloop;			/* Pool containing local objects which need to be freed
					   before the protocol's birdloop actually stops, like olocks */
  event *event;				/* Protocol event */
  timer *restart_timer;			/* Timer to restart the protocol from limits */
  event *restart_event;			/* Event to restart/shutdown the protocol from limits */
  struct birdloop *loop;		/* BIRDloop running this protocol */

  list channels;			/* List of channels to rtables (struct channel) */
  struct channel *main_channel;		/* Primary channel */
  struct rte_src *main_source;		/* Primary route source */
  struct rte_owner sources;		/* Route source owner structure */
  struct iface *vrf;			/* Related VRF instance, NULL if global */
  TLIST_LIST(proto_neigh) neighbors;	/* List of neighbor structures */
  struct iface_subscription iface_sub;	/* Interface notification subscription */
  struct channel *mpls_channel;		/* MPLS channel, when used */
  struct mpls_fec_map *mpls_map;	/* Maps protocol routes to FECs / labels */

  const char *name;			/* Name of this instance (== cf->name) */
  u32 debug;				/* Debugging flags */
  u32 mrtdump;				/* MRTDump flags */
  uint active_channels;			/* Number of active channels */
  uint active_loops;			/* Number of active IO loops */
  byte net_type;			/* Protocol network type (NET_*), 0 for undefined */
  byte disabled;			/* Manually disabled */
  byte proto_state;			/* Protocol state machine (PS_*, see below) */
  byte active;				/* From PS_START to cleanup after PS_STOP */
  byte do_stop;				/* Stop actions are scheduled */
  byte reconfiguring;			/* We're shutting down due to reconfiguration */
  byte gr_recovery;			/* Protocol should participate in graceful restart recovery */
  byte down_sched;			/* Shutdown is scheduled for later (PDS_*) */
  byte down_code;			/* Reason for shutdown (PDC_* codes) */
  u32 hash_key;				/* Random key used for hashing of neighbors */
  btime last_state_change;		/* Time of last state transition */
  char *last_state_name_announced;	/* Last state name we've announced to the user */
  char *message;			/* State-change message, allocated from proto_pool */

  /*
   *	General protocol hooks:
   *
   *	   if_notify	Notify protocol about interface state changes.
   *	   ifa_notify	Notify protocol about interface address changes.
   *	   rt_notify	Notify protocol about routing table updates.
   *	   neigh_notify	Notify protocol about neighbor cache events.
   *	   preexport	Called as the first step of the route exporting process.
   *			It can decide whether the route shall be exported:
   *			  -1 = reject,
   *			   0 = continue to export filter
   *			   1 = accept immediately
   *	   reload_routes   Request channel to reload all its routes to the core
   *			(using rte_update()). Returns: 0=reload cannot be done,
   *			1= reload is scheduled and will happen (asynchronously).
   *	   feed_begin	Notify channel about beginning of route feeding.
   *	   feed_end	Notify channel about finish of route feeding.
   */

  void (*rt_notify)(struct proto *, struct channel *, const net_addr *net, struct rte *new, const struct rte *old);
  int (*preexport)(struct channel *, struct rte *rt);
  int (*reload_routes)(struct channel *, struct channel_import_request *cir);
  void (*feed_begin)(struct channel *);
  void (*feed_end)(struct channel *);

  /*
   *	Routing entry hooks (called only for routes belonging to this protocol):
   *
   *	   rte_recalculate Called at the beginning of the best route selection
   *       rte_mergable	Compare two rte's and decide whether they could be merged (1=yes, 0=no).
   */

  int (*rte_recalculate)(struct rtable_private *, struct network *, struct rte *, struct rte *, struct rte *);
  int (*rte_mergable)(struct rte *, struct rte *);
  u32 (*rte_igp_metric)(const struct rte *);

  /* Hic sunt protocol-specific data */
};

#include "lib/tlists.h"

struct proto_spec {
  const void *ptr;
  int patt;
};


#define PDS_DISABLE		1	/* Proto disable scheduled */
#define PDS_RESTART		2	/* Proto restart scheduled */

#define PDC_CF_REMOVE		0x01	/* Removed in new config */
#define PDC_CF_DISABLE		0x02	/* Disabled in new config */
#define PDC_CF_RESTART		0x03	/* Restart due to reconfiguration */
#define PDC_CMD_DISABLE		0x11	/* Result of disable command */
#define PDC_CMD_RESTART		0x12	/* Result of restart command */
#define PDC_CMD_SHUTDOWN	0x13	/* Result of global shutdown */
#define PDC_CMD_GR_DOWN		0x14	/* Result of global graceful restart */
#define PDC_RX_LIMIT_HIT	0x21	/* Route receive limit reached */
#define PDC_IN_LIMIT_HIT	0x22	/* Route import limit reached */
#define PDC_OUT_LIMIT_HIT	0x23	/* Route export limit reached */


void *proto_new(struct proto_config *);
void *proto_config_new(struct protocol *, int class);
void proto_copy_config(struct proto_config *dest, struct proto_config *src);
void proto_clone_config(struct symbol *sym, struct proto_config *parent);
void proto_set_message(struct proto *p, char *msg, int len);

void graceful_restart_recovery(void);
void graceful_restart_init(void);
void graceful_restart_show_status(void);
void channel_graceful_restart_lock(struct channel *c);
void channel_graceful_restart_unlock(struct channel *c);

#define DEFAULT_GR_WAIT	240

static inline event_list *proto_event_list(struct proto *p)
{ return p->loop == &main_birdloop ? &global_event_list : birdloop_event_list(p->loop); }

static inline event_list *proto_work_list(struct proto *p)
{ return p->loop == &main_birdloop ? &global_work_list : birdloop_event_list(p->loop); }

static inline void proto_send_event(struct proto *p, event *e)
{ ev_send(proto_event_list(p), e); }

void channel_show_limit(struct limit *l, const char *dsc, int active, int action);
void channel_show_info(struct channel *c);
void channel_cmd_debug(struct channel *c, uint mask);

void proto_cmd_show(struct proto *, uintptr_t, int);
void proto_cmd_disable(struct proto *, uintptr_t, int);
void proto_cmd_enable(struct proto *, uintptr_t, int);
void proto_cmd_restart(struct proto *, uintptr_t, int);
void proto_cmd_reload(struct proto *, uintptr_t, int);
void proto_cmd_debug(struct proto *, uintptr_t, int);
void proto_cmd_mrtdump(struct proto *, uintptr_t, int);

void proto_apply_cmd(struct proto_spec ps, void (* cmd)(struct proto *, uintptr_t, int), int restricted, uintptr_t arg);
struct proto *proto_get_named(struct symbol *, struct protocol *);
struct proto *proto_iterate_named(struct symbol *sym, struct protocol *proto, struct proto *old);

#define PROTO_WALK_CMD(sym,pr,p) for(struct proto *p = NULL; p = proto_iterate_named(sym, pr, p); )

/* Request from CLI to reload multiple protocols */
struct proto_reload_request {
  const struct f_trie *trie;	/* Trie to apply */
  _Atomic uint counter;		/* How many channels remaining */
  uint dir;			/* Direction of reload */
  event ev;			/* Event to run when finished */
};

#define PROTO_ENTER_FROM_MAIN(p)    ({ \
    ASSERT_DIE(birdloop_inside(&main_birdloop)); \
    struct birdloop *_loop = (p)->loop; \
    if (_loop != &main_birdloop) birdloop_enter(_loop); \
    _loop; \
    })

#define PROTO_LEAVE_FROM_MAIN(loop) ({ if (loop != &main_birdloop) birdloop_leave(loop); })

#define PROTO_LOCKED_FROM_MAIN(p)	for (struct birdloop *_proto_loop = PROTO_ENTER_FROM_MAIN(p); _proto_loop; PROTO_LEAVE_FROM_MAIN(_proto_loop), (_proto_loop = NULL))

static inline struct domain_generic *proto_domain(struct proto *p)
{ return birdloop_domain(p->loop); }

#define CMD_RELOAD	0
#define CMD_RELOAD_IN	1
#define CMD_RELOAD_OUT	2

static inline u32
proto_get_router_id(struct proto_config *pc)
{
  return pc->router_id ? pc->router_id : pc->global->router_id;
}


extern pool *proto_pool;

/*
 *  Each protocol instance runs two different state machines:
 *
 *  [P] The protocol machine: (implemented inside protocol)
 *
 *		DOWN    ---->    START
 *		  ^		   |
 *		  |		   V
 *		STOP    <----     UP
 *
 *	States:	DOWN	Protocol is down and it's waiting for the core
 *			requesting protocol start.
 *		START	Protocol is waiting for connection with the rest
 *			of the network and it's not willing to accept
 *			packets. When it connects, it goes to UP state.
 *		UP	Protocol is up and running. When the network
 *			connection breaks down or the core requests
 *			protocol to be terminated, it goes to STOP state.
 *		STOP	Protocol is disconnecting from the network.
 *			After it disconnects, it returns to DOWN state.
 *
 *	In:	start()	Called in DOWN state to request protocol startup.
 *			Returns new state: either UP or START (in this
 *			case, the protocol will notify the core when it
 *			finally comes UP).
 *		stop()	Called in START, UP or STOP state to request
 *			protocol shutdown. Returns new state: either
 *			DOWN or STOP (in this case, the protocol will
 *			notify the core when it finally comes DOWN).
 *
 *	Out:	proto_notify_state() -- called by protocol instance when
 *			it does any state transition not covered by
 *			return values of start() and stop(). This includes
 *			START->UP (delayed protocol startup), UP->STOP
 *			(spontaneous shutdown) and STOP->DOWN (delayed
 *			shutdown).
 */

#define PS_DOWN 0
#define PS_START 1
#define PS_UP 2
#define PS_STOP 3

void proto_notify_state(struct proto *p, unsigned state);

/*
 *  [F] The feeder machine: (implemented in core routines)
 *
 *		HUNGRY    ---->   FEEDING
 *		 ^		     |
 *		 |		     V
 *		FLUSHING  <----   HAPPY
 *
 *	States:	HUNGRY	Protocol either administratively down (i.e.,
 *			disabled by the user) or temporarily down
 *			(i.e., [P] is not UP)
 *		FEEDING	The protocol came up and we're feeding it
 *			initial routes. [P] is UP.
 *		HAPPY	The protocol is up and it's receiving normal
 *			routing updates. [P] is UP.
 *		FLUSHING The protocol is down and we're removing its
 *			routes from the table. [P] is STOP or DOWN.
 *
 *	Normal lifecycle of a protocol looks like:
 *
 *		HUNGRY/DOWN --> HUNGRY/START --> HUNGRY/UP -->
 *		FEEDING/UP --> HAPPY/UP --> FLUSHING/STOP|DOWN -->
 *		HUNGRY/STOP|DOWN --> HUNGRY/DOWN
 *
 *	Sometimes, protocol might switch from HAPPY/UP to FEEDING/UP
 *	if it wants to refeed the routes (for example BGP does so
 *	as a result of received ROUTE-REFRESH request).
 */

static inline int proto_is_inactive(struct proto *p)
{
  return (p->active_channels == 0)
      && (p->active_loops == 0)
      && (p->sources.uc == 0)
      && EMPTY_TLIST(proto_neigh, &p->neighbors)
    ;
}


/*
 *	Debugging flags
 */

#define D_STATES 1		/* [core] State transitions */
#define D_ROUTES 2		/* [core] Routes passed by the filters */
#define D_FILTERS 4		/* [core] Routes rejected by the filters */
#define D_IFACES 8		/* [core] Interface events */
#define D_EVENTS 16		/* Protocol events */
#define D_PACKETS 32		/* Packets sent/received */

#ifndef PARSER
#define TRACE(flags, msg, args...) \
  do { if (p->p.debug & flags) log(L_TRACE "%s: " msg, p->p.name , ## args ); } while(0)
#endif


/*
 *	MRTDump flags
 */

#define MD_STATES	1		/* Protocol state changes (BGP4MP_MESSAGE_AS4) */
#define MD_MESSAGES	2		/* Protocol packets (BGP4MP_MESSAGE_AS4) */

/*
 *	Known unique protocol instances as referenced by config routines
 */

extern struct proto_config *cf_dev_proto;


/*
 * Protocol limits
 */

#define PLD_RX		0	/* Receive limit */
#define PLD_IN		1	/* Import limit */
#define PLD_OUT		2	/* Export limit */
#define PLD_MAX		3

#define PLA_NONE	0	/* No limit */
#define PLA_WARN	1	/* Issue log warning */
#define PLA_BLOCK	2	/* Block new routes */
#define PLA_RESTART	4	/* Force protocol restart */
#define PLA_DISABLE	5	/* Shutdown and disable protocol */

struct channel_limit {
  u32 limit;			/* Maximum number of prefixes */
  u8 action;			/* Action to take (PLA_*) */
};

struct channel_limit_data {
  struct channel *c;
  int dir;
};

#define CLP__RX(_c) (&(_c)->rx_limit)
#define CLP__IN(_c) (&(_c)->in_limit)
#define CLP__OUT(_c) (&(_c)->out_limit)


#if 0
#define CHANNEL_LIMIT_LOG(_c, _dir, _op)  log(L_TRACE "%s.%s: %s limit %s %u", (_c)->proto->name, (_c)->name, #_dir, _op, (CLP__##_dir(_c))->count)
#else
#define CHANNEL_LIMIT_LOG(_c, _dir, _op)
#endif

#define CHANNEL_LIMIT_PUSH(_c, _dir)  ({ CHANNEL_LIMIT_LOG(_c, _dir, "push from"); struct channel_limit_data cld = { .c = (_c), .dir = PLD_##_dir }; limit_push(CLP__##_dir(_c), &cld); })
#define CHANNEL_LIMIT_POP(_c, _dir)   ({ limit_pop(CLP__##_dir(_c)); CHANNEL_LIMIT_LOG(_c, _dir, "pop to"); })

/*
 *	Channels
 */

struct channel_class {
  uint channel_size;			/* Size of channel data structure */
  uint config_size;			/* Size of channel config data structure */

  void (*init)(struct channel *, struct channel_config *);	/* Create new instance */
  int (*reconfigure)(struct channel *, struct channel_config *, int *import_changed, int *export_changed);	/* Try to reconfigure instance, returns success */
  int (*start)(struct channel *);	/* Start the instance */
  void (*shutdown)(struct channel *);	/* Stop the instance */
  void (*cleanup)(struct channel *);	/* Channel finished flush */

  void (*copy_config)(struct channel_config *, struct channel_config *); /* Copy config from given channel instance */
#if 0
  XXXX;
  void (*preconfig)(struct protocol *, struct config *);	/* Just before configuring */
  void (*postconfig)(struct proto_config *);			/* After configuring each instance */


  void (*dump)(struct proto *);			/* Debugging dump */

  void (*get_status)(struct proto *, byte *buf); /* Get instance status (for `show protocols' command) */
  void (*get_route_info)(struct rte *, byte *buf); /* Get route information (for `show route' command) */
  int (*get_attr)(struct eattr *, byte *buf, int buflen);	/* ASCIIfy dynamic attribute (returns GA_*) */
  void (*show_proto_info)(struct proto *);	/* Show protocol info (for `show protocols all' command) */

#endif
};

extern const struct channel_class channel_basic;
extern const struct channel_class channel_bgp;

struct channel_config {
  node n;
  const char *name;
  const struct channel_class *class;

  struct proto_config *parent;		/* Where channel is defined (proto or template) */
  struct rtable_config *table;		/* Table we're attached to */
  const struct filter *in_filter, *out_filter; /* Attached filters */
  const net_addr *out_subprefix;	/* Export only subprefixes of this net */

  struct channel_limit rx_limit;	/* Limit for receiving routes from protocol
					   (relevant when in_keep & RIK_REJECTED) */
  struct channel_limit in_limit;	/* Limit for importing routes from protocol */
  struct channel_limit out_limit;	/* Limit for exporting routes to protocol */

  struct settle_config roa_settle;	/* Settle times for ROA-induced reload */

  uint feed_block_size;			/* How many routes to feed at once */

  u8 net_type;				/* Routing table network type (NET_*), 0 for undefined */
  u8 ra_mode;				/* Mode of received route advertisements (RA_*) */
  u16 preference;			/* Default route preference */
  u32 debug;				/* Debugging flags (D_*) */
  u8 copy;				/* Value from channel_config_get() is new (0) or from template (1) */
  u8 merge_limit;			/* Maximal number of nexthops for RA_MERGED */
  u8 in_keep;				/* Which states of routes to keep (RIK_*) */
  u8 rpki_reload;			/* RPKI changes trigger channel reload */
};

struct channel {
  node n;				/* Node in proto->channels */

  const char *name;			/* Channel name (may be NULL) */
  const struct channel_class *class;
  struct proto *proto;

  rtable *table;
  const struct filter *in_filter;	/* Input filter */
  const struct filter *out_filter;	/* Output filter */
  const net_addr *out_subprefix;	/* Export only subprefixes of this net */
  struct bmap export_map;		/* Keeps track which routes were really exported */
  struct bmap export_reject_map;	/* Keeps track which routes were rejected by export filter */

  struct limit rx_limit;		/* Receive limit (for in_keep & RIK_REJECTED) */
  struct limit in_limit;		/* Input limit */
  struct limit out_limit;		/* Output limit */

  struct settle_config roa_settle;	/* Settle times for ROA-induced reload */

  u8 limit_actions[PLD_MAX];		/* Limit actions enum */
  u8 limit_active;			/* Flags for active limits */

  struct channel_import_stats {
    /* Import - from protocol to core */
    u32 updates_received;		/* Number of route updates received */
    u32 updates_invalid;		/* Number of route updates rejected as invalid */
    u32 updates_filtered;		/* Number of route updates rejected by filters */
    u32 updates_limited_rx;		/* Number of route updates exceeding the rx_limit */
    u32 updates_limited_in;		/* Number of route updates exceeding the in_limit */
    u32 withdraws_received;		/* Number of route withdraws received */
    u32 withdraws_invalid;		/* Number of route withdraws rejected as invalid */
  } import_stats;

  struct channel_export_stats {
    /* Export - from core to protocol */
    u32 updates_rejected;		/* Number of route updates rejected by protocol */
    u32 updates_filtered;		/* Number of route updates rejected by filters */
    u32 updates_accepted;		/* Number of route updates accepted and exported */
    u32 updates_limited;		/* Number of route updates exceeding the out_limit */
    u32 withdraws_accepted;		/* Number of route withdraws accepted and processed */
  } export_stats;

  struct rt_import_request in_req;	/* Table import connection */
  struct rt_export_request out_req;	/* Table export connection */

  struct rt_export_request refeed_req;	/* Auxiliary refeed request */
  struct f_trie *refeed_trie;		/* Auxiliary refeed trie */
  struct channel_feeding_request *refeeding;	/* Refeeding the channel */
  struct channel_feeding_request *refeed_pending;	/* Scheduled refeeds */
  struct channel_import_request *importing;	/* Importing the channel */
  struct channel_import_request *import_pending;	/* Scheduled imports */

  uint feed_block_size;			/* How many routes to feed at once */

  u8 net_type;				/* Routing table network type (NET_*), 0 for undefined */
  u8 ra_mode;				/* Mode of received route advertisements (RA_*) */
  u16 preference;			/* Default route preference */
  u32 debug;				/* Debugging flags (D_*) */
  u8 merge_limit;			/* Maximal number of nexthops for RA_MERGED */
  u8 in_keep;				/* Which states of routes to keep (RIK_*) */
  u8 disabled;
  u8 stale;				/* Used in reconfiguration */

  u8 channel_state;
  u8 reloadable;			/* Hook reload_routes() is allowed on the channel */
  u8 gr_lock;				/* Graceful restart mechanism should wait for this channel */
  u8 gr_wait;				/* Route export to channel is postponed until graceful restart */

  btime last_state_change;		/* Time of last state transition */

  struct rt_export_request reload_req;	/* Feeder for import reload */

  u8 reload_pending;			/* Reloading and another reload is scheduled */
  u8 rpki_reload;			/* RPKI changes trigger channel reload */

  struct rt_exporter *out_table;	/* Internal table for exported routes */

  list roa_subscriptions;		/* List of active ROA table subscriptions based on filters' roa_check() calls */
};

#define RIK_REJECTED	1			/* Routes rejected in import filter are kept */
#define RIK_PREFILTER	(2 | RIK_REJECTED)	/* All routes' attribute state before import filter is kept */

/*
 * Channel states
 *
 * CS_DOWN - The initial and the final state of a channel. There is no route
 * exchange between the protocol and the table. Channel is not counted as
 * active. Channel keeps a ptr to the table, but do not lock the table and is
 * not linked in the table. Generally, new closed channels are created in
 * protocols' init() hooks. The protocol is expected to explicitly activate its
 * channels (by calling channel_init() or channel_open()).
 *
 * CS_START - The channel as a connection between the protocol and the table is
 * initialized (counted as active by the protocol, linked in the table and keeps
 * the table locked), but there is no current route exchange. There still may be
 * routes associated with the channel in the routing table if the channel falls
 * to CS_START from CS_UP. Generally, channels are initialized in protocols'
 * start() hooks when going to PS_START.
 *
 * CS_UP - The channel is initialized and the route exchange is allowed. Note
 * that even in CS_UP state, route export may still be down (ES_DOWN) by the
 * core decision (e.g. waiting for table convergence after graceful restart).
 * I.e., the protocol decides to open the channel but the core decides to start
 * route export. Route import (caused by rte_update() from the protocol) is not
 * restricted by that and is on volition of the protocol. Generally, channels
 * are opened in protocols' start() hooks when going to PS_UP.
 *
 * CS_STOP - The transitional state between initialized channel and closed
 * channel. The channel is still initialized, but no route exchange is allowed.
 * Instead, the associated table is running flush loop to remove routes imported
 * through the channel. After that, the channel changes state to CS_DOWN and
 * is detached from the table (the table is unlocked and the channel is unlinked
 * from it). Unlike other states, the CS_STOP state is not explicitly
 * entered or left by the protocol. A protocol may request to close a channel
 * (by calling channel_close()), which causes the channel to change state to
 * CS_STOP and later to CS_DOWN. Also note that channels are closed
 * automatically by the core when the protocol is going down.
 *
 * CS_PAUSE - Almost the same as CS_STOP, just the table import is kept and
 * the table export is stopped before transitioning to CS_START.
 *
 * Allowed transitions:
 *
 * CS_DOWN	-> CS_START / CS_UP
 * CS_START	-> CS_UP / CS_STOP
 * CS_UP	-> CS_PAUSE / CS_STOP
 * CS_PAUSE	-> CS_START (automatic)
 * CS_STOP	-> CS_DOWN (automatic)
 */

#define CS_DOWN		0
#define CS_START	1
#define CS_UP		2
#define CS_STOP		3
#define CS_PAUSE	4

struct channel_config *proto_cf_find_channel(struct proto_config *p, uint net_type);
static inline struct channel_config *proto_cf_main_channel(struct proto_config *pc)
{ return proto_cf_find_channel(pc, pc->net_type); }
static inline struct channel_config *proto_cf_mpls_channel(struct proto_config *pc)
{ return proto_cf_find_channel(pc, NET_MPLS); }

struct channel *proto_find_channel_by_table(struct proto *p, rtable *t);
struct channel *proto_find_channel_by_name(struct proto *p, const char *n);
struct channel *proto_add_channel(struct proto *p, struct channel_config *cf);
void proto_remove_channel(struct proto *p, struct channel *c);
int proto_configure_channel(struct proto *p, struct channel **c, struct channel_config *cf);
void proto_setup_mpls_map(struct proto *p, uint rts);
void proto_shutdown_mpls_map(struct proto *p);

void channel_set_state(struct channel *c, uint state);
void channel_schedule_reload(struct channel *c, struct channel_import_request *cir);
int channel_import_request_prefilter(struct channel_import_request *cir_head, const net_addr *n);

static inline void channel_init(struct channel *c) { channel_set_state(c, CS_START); }
static inline void channel_open(struct channel *c) { channel_set_state(c, CS_UP); }
static inline void channel_close(struct channel *c) { channel_set_state(c, CS_STOP); }

struct channel_feeding_request {
  struct channel_feeding_request *next;			/* Next in request chain */
  void (*done)(struct channel_feeding_request *);	/* Called when refeed finishes */
  const struct f_trie *trie;				/* Reload only matching nets */
  PACKED enum channel_feeding_request_type {
    CFRT_DIRECT = 1,					/* Refeed by export restart */
    CFRT_AUXILIARY,					/* Refeed by auxiliary request */
  } type;
  PACKED enum {
    CFRS_INACTIVE = 0,					/* Inactive request */
    CFRS_PENDING,					/* Request enqueued, do not touch */
    CFRS_RUNNING,					/* Request active, do not touch */
  } state;
};

struct channel *channel_from_export_request(struct rt_export_request *req);
void channel_request_feeding(struct channel *c, struct channel_feeding_request *);
void channel_request_feeding_dynamic(struct channel *c, enum channel_feeding_request_type);

static inline int channel_net_is_refeeding(struct channel *c, const net_addr *n)
{
  /* Not refeeding if not refeeding at all */
  if (!c->refeeding || !c->refeed_trie)
    return 0;

  /* Not refeeding if already refed */
  if (trie_match_net(c->refeed_trie, n))
    return 0;

  /* Refeeding if matching any request */
  for (struct channel_feeding_request *cfr = c->refeeding; cfr; cfr = cfr->next)
    if (!cfr->trie || trie_match_net(cfr->trie, n))
      return 1;

  /* Not matching any request */
  return 0;
}
static inline void channel_net_mark_refed(struct channel *c, const net_addr *n)
{
  ASSERT_DIE(c->refeeding && c->refeed_trie);
  trie_add_prefix(c->refeed_trie, n, n->pxlen, n->pxlen);
}

void *channel_config_new(const struct channel_class *cc, const char *name, uint net_type, struct proto_config *proto);
void *channel_config_get(const struct channel_class *cc, const char *name, uint net_type, struct proto_config *proto);
int channel_reconfigure(struct channel *c, struct channel_config *cf);

#endif<|MERGE_RESOLUTION|>--- conflicted
+++ resolved
@@ -41,30 +41,6 @@
  *	Routing Protocol
  */
 
-<<<<<<< HEAD
-=======
-enum protocol_class {
-  PROTOCOL_NONE,
-  PROTOCOL_AGGREGATOR,
-  PROTOCOL_BABEL,
-  PROTOCOL_BFD,
-  PROTOCOL_BGP,
-  PROTOCOL_BMP,
-  PROTOCOL_DEVICE,
-  PROTOCOL_DIRECT,
-  PROTOCOL_KERNEL,
-  PROTOCOL_L3VPN,
-  PROTOCOL_OSPF,
-  PROTOCOL_MRT,
-  PROTOCOL_PERF,
-  PROTOCOL_PIPE,
-  PROTOCOL_RADV,
-  PROTOCOL_RIP,
-  PROTOCOL_RPKI,
-  PROTOCOL_STATIC,
-  PROTOCOL__MAX
-};
->>>>>>> b979c6ce
 
 enum protocol_startup {
   PROTOCOL_STARTUP_REGULAR = 0,		/* Regular network routing protocol, start last */

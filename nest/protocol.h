--- conflicted
+++ resolved
@@ -60,12 +60,7 @@
   int (*start)(struct proto *);			/* Start the instance */
   int (*shutdown)(struct proto *);		/* Stop the instance */
   void (*get_status)(struct proto *, byte *buf); /* Get instance status (for `show protocols' command) */
-<<<<<<< HEAD
-  void (*get_route_info)(struct rte *, byte *buf); /* Get route information (for `show route' command) */
 //  int (*get_attr)(const struct eattr *, byte *buf, int buflen);	/* ASCIIfy dynamic attribute (returns GA_*) */
-=======
-  int (*get_attr)(const struct eattr *, byte *buf, int buflen);	/* ASCIIfy dynamic attribute (returns GA_*) */
->>>>>>> f0507f05
   void (*show_proto_info)(struct proto *);	/* Show protocol info (for `show protocols all' command) */
   void (*copy_config)(struct proto_config *, struct proto_config *);	/* Copy config from given protocol instance */
 };
@@ -347,11 +342,7 @@
  */
 
 static inline int proto_is_inactive(struct proto *p)
-<<<<<<< HEAD
-{ return (p->active_channels == 0) && (p->active_loops == 0); }
-=======
-{ return (p->active_channels == 0) && (p->active_coroutines == 0) && (p->sources.uc == 0); }
->>>>>>> f0507f05
+{ return (p->active_channels == 0) && (p->active_loops == 0) && (p->sources.uc == 0); }
 
 
 /*

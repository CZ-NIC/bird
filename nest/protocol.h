/*
 *	BIRD Internet Routing Daemon -- Protocols
 *
 *	(c) 1998--2000 Martin Mares <mj@ucw.cz>
 *
 *	Can be freely distributed and used under the terms of the GNU GPL.
 */

#ifndef _BIRD_PROTOCOL_H_
#define _BIRD_PROTOCOL_H_

#include "lib/lists.h"
#include "lib/resource.h"
#include "lib/event.h"
#include "nest/route.h"
#include "conf/conf.h"

struct iface;
struct ifa;
struct rtable;
struct rte;
struct neighbor;
struct rta;
struct network;
struct proto_config;
struct channel_limit;
struct channel_config;
struct config;
struct proto;
struct channel;
struct ea_list;
struct eattr;
struct symbol;


/*
 *	Routing Protocol
 */

enum protocol_class {
  PROTOCOL_NONE,
  PROTOCOL_BABEL,
  PROTOCOL_BFD,
  PROTOCOL_BGP,
  PROTOCOL_DEVICE,
  PROTOCOL_DIRECT,
  PROTOCOL_KERNEL,
  PROTOCOL_OSPF,
  PROTOCOL_MRT,
  PROTOCOL_PERF,
  PROTOCOL_PIPE,
  PROTOCOL_RADV,
  PROTOCOL_RIP,
  PROTOCOL_RPKI,
  PROTOCOL_STATIC,
  PROTOCOL__MAX
};

extern struct protocol *class_to_protocol[PROTOCOL__MAX];

struct protocol {
  node n;
  char *name;
  char *template;			/* Template for automatic generation of names */
  int name_counter;			/* Counter for automatic name generation */
  enum protocol_class class;		/* Machine readable protocol class */
  uint preference;			/* Default protocol preference */
  uint channel_mask;			/* Mask of accepted channel types (NB_*) */
  uint proto_size;			/* Size of protocol data structure */
  uint config_size;			/* Size of protocol config data structure */

  void (*preconfig)(struct protocol *, struct config *);	/* Just before configuring */
  void (*postconfig)(struct proto_config *);			/* After configuring each instance */
  struct proto * (*init)(struct proto_config *);		/* Create new instance */
  int (*reconfigure)(struct proto *, struct proto_config *);	/* Try to reconfigure instance, returns success */
  void (*dump)(struct proto *);			/* Debugging dump */
  int (*start)(struct proto *);			/* Start the instance */
  int (*shutdown)(struct proto *);		/* Stop the instance */
  void (*cleanup)(struct proto *);		/* Called after shutdown when protocol became hungry/down */
  void (*get_status)(struct proto *, byte *buf); /* Get instance status (for `show protocols' command) */
  void (*get_route_info)(struct rte *, byte *buf); /* Get route information (for `show route' command) */
  int (*get_attr)(const struct eattr *, byte *buf, int buflen);	/* ASCIIfy dynamic attribute (returns GA_*) */
  void (*show_proto_info)(struct proto *);	/* Show protocol info (for `show protocols all' command) */
  void (*copy_config)(struct proto_config *, struct proto_config *);	/* Copy config from given protocol instance */
};

void protos_build(void);		/* Called from sysdep to initialize protocols */
void proto_build(struct protocol *);	/* Called from protocol to register itself */
void protos_preconfig(struct config *);
void protos_commit(struct config *new, struct config *old, int force_restart, int type);
struct proto * proto_spawn(struct proto_config *cf, uint disabled);
void protos_dump_all(void);

#define GA_UNKNOWN	0		/* Attribute not recognized */
#define GA_NAME		1		/* Result = name */
#define GA_FULL		2		/* Result = both name and value */

/*
 *	Known protocols
 */

extern struct protocol
  proto_device, proto_radv, proto_rip, proto_static, proto_mrt,
  proto_ospf, proto_perf,
  proto_pipe, proto_bgp, proto_bfd, proto_babel, proto_rpki;

/*
 *	Routing Protocol Instance
 */

struct proto_config {
  node n;
  struct config *global;		/* Global configuration data */
  struct protocol *protocol;		/* Protocol */
  struct proto *proto;			/* Instance we've created */
  struct proto_config *parent;		/* Parent proto_config for dynamic protocols */
  const char *name;
  const char *dsc;
  int class;				/* SYM_PROTO or SYM_TEMPLATE */
  u8 net_type;				/* Protocol network type (NET_*), 0 for undefined */
  u8 disabled;				/* Protocol enabled/disabled by default */
  u8 vrf_set;				/* Related VRF instance (below) is defined */
  u32 debug, mrtdump;			/* Debugging bitfields, both use D_* constants */
  u32 router_id;			/* Protocol specific router ID */

  list channels;			/* List of channel configs (struct channel_config) */
  struct iface *vrf;			/* Related VRF instance, NULL if global */

  /* Check proto_reconfigure() and proto_copy_config() after changing struct proto_config */

  /* Protocol-specific data follow... */
};

/* Protocol statistics */
struct proto_stats {
  /* Import - from protocol to core */
  u32 imp_routes;		/* Number of routes successfully imported to the (adjacent) routing table */
  u32 filt_routes;		/* Number of routes rejected in import filter but kept in the routing table */
  u32 pref_routes;		/* Number of routes selected as best in the (adjacent) routing table */
  u32 imp_updates_received;	/* Number of route updates received */
  u32 imp_updates_invalid;	/* Number of route updates rejected as invalid */
  u32 imp_updates_filtered;	/* Number of route updates rejected by filters */
  u32 imp_updates_ignored;	/* Number of route updates rejected as already in route table */
  u32 imp_updates_accepted;	/* Number of route updates accepted and imported */
  u32 imp_withdraws_received;	/* Number of route withdraws received */
  u32 imp_withdraws_invalid;	/* Number of route withdraws rejected as invalid */
  u32 imp_withdraws_ignored;	/* Number of route withdraws rejected as already not in route table */
  u32 imp_withdraws_accepted;	/* Number of route withdraws accepted and processed */

  /* Export - from core to protocol */
  u32 exp_routes;		/* Number of routes successfully exported to the protocol */
  u32 exp_updates_received;	/* Number of route updates received */
  u32 exp_updates_rejected;	/* Number of route updates rejected by protocol */
  u32 exp_updates_filtered;	/* Number of route updates rejected by filters */
  u32 exp_updates_accepted;	/* Number of route updates accepted and exported */
  u32 exp_withdraws_received;	/* Number of route withdraws received */
  u32 exp_withdraws_accepted;	/* Number of route withdraws accepted and processed */
};

struct proto {
  node n;				/* Node in global proto_list */
  struct protocol *proto;		/* Protocol */
  struct proto_config *cf;		/* Configuration data */
  struct proto_config *cf_new;		/* Configuration we want to switch to after shutdown (NULL=delete) */
  pool *pool;				/* Pool containing local objects */
  event *event;				/* Protocol event */

  list channels;			/* List of channels to rtables (struct channel) */
  struct channel *main_channel;		/* Primary channel */
  struct rte_src *main_source;		/* Primary route source */
  struct iface *vrf;			/* Related VRF instance, NULL if global */

  const char *name;				/* Name of this instance (== cf->name) */
  u32 debug;				/* Debugging flags */
  u32 mrtdump;				/* MRTDump flags */
  uint active_channels;			/* Number of active channels */
  byte net_type;			/* Protocol network type (NET_*), 0 for undefined */
  byte disabled;			/* Manually disabled */
  byte vrf_set;				/* Related VRF instance (above) is defined */
  byte proto_state;			/* Protocol state machine (PS_*, see below) */
  byte active;				/* From PS_START to cleanup after PS_STOP */
  byte do_start;			/* Start actions are scheduled */
  byte do_stop;				/* Stop actions are scheduled */
  byte reconfiguring;			/* We're shutting down due to reconfiguration */
  byte gr_recovery;			/* Protocol should participate in graceful restart recovery */
  byte down_sched;			/* Shutdown is scheduled for later (PDS_*) */
  byte down_code;			/* Reason for shutdown (PDC_* codes) */
  u32 hash_key;				/* Random key used for hashing of neighbors */
  btime last_state_change;		/* Time of last state transition */
  char *last_state_name_announced;	/* Last state name we've announced to the user */
  char *message;			/* State-change message, allocated from proto_pool */

  /*
   *	General protocol hooks:
   *
   *	   if_notify	Notify protocol about interface state changes.
   *	   ifa_notify	Notify protocol about interface address changes.
   *	   rt_notify	Notify protocol about routing table updates.
   *	   neigh_notify	Notify protocol about neighbor cache events.
   *	   preexport	Called as the first step of the route exporting process.
   *			It can decide whether the route shall be exported:
   *			  -1 = reject,
   *			   0 = continue to export filter
   *			   1 = accept immediately
   *	   reload_routes   Request channel to reload all its routes to the core
   *			(using rte_update()). Returns: 0=reload cannot be done,
   *			1= reload is scheduled and will happen (asynchronously).
   *	   feed_begin	Notify channel about beginning of route feeding.
   *	   feed_end	Notify channel about finish of route feeding.
   */

  void (*if_notify)(struct proto *, unsigned flags, struct iface *i);
  void (*ifa_notify)(struct proto *, unsigned flags, struct ifa *a);
  void (*rt_notify)(struct proto *, struct channel *, struct network *net, struct rte *new, struct rte *old);
  void (*neigh_notify)(struct neighbor *neigh);
<<<<<<< HEAD
  int (*preexport)(struct proto *, struct rte *rt);
=======
  void (*make_tmp_attrs)(struct rte *rt, struct linpool *pool);
  void (*store_tmp_attrs)(struct rte *rt, struct linpool *pool);
  int (*preexport)(struct channel *, struct rte **rt, struct linpool *pool);
>>>>>>> beb5f78a
  void (*reload_routes)(struct channel *);
  void (*feed_begin)(struct channel *, int initial);
  void (*feed_end)(struct channel *);

  /*
   *	Routing entry hooks (called only for routes belonging to this protocol):
   *
   *	   rte_recalculate Called at the beginning of the best route selection
   *	   rte_better	Compare two rte's and decide which one is better (1=first, 0=second).
   *       rte_same	Compare two rte's and decide whether they are identical (1=yes, 0=no).
   *       rte_mergable	Compare two rte's and decide whether they could be merged (1=yes, 0=no).
   *	   rte_insert	Called whenever a rte is inserted to a routing table.
   *	   rte_remove	Called whenever a rte is removed from the routing table.
   */

  int (*rte_recalculate)(struct rtable *, struct network *, struct rte *, struct rte *, struct rte *);
  int (*rte_better)(struct rte *, struct rte *);
  int (*rte_mergable)(struct rte *, struct rte *);
  struct rte * (*rte_modify)(struct rte *, struct linpool *);
  void (*rte_insert)(struct network *, struct rte *);
  void (*rte_remove)(struct network *, struct rte *);
  u32 (*rte_igp_metric)(struct rte *);

  /* Hic sunt protocol-specific data */
};

struct proto_spec {
  const void *ptr;
  int patt;
};


#define PDS_DISABLE		1	/* Proto disable scheduled */
#define PDS_RESTART		2	/* Proto restart scheduled */

#define PDC_CF_REMOVE		0x01	/* Removed in new config */
#define PDC_CF_DISABLE		0x02	/* Disabled in new config */
#define PDC_CF_RESTART		0x03	/* Restart due to reconfiguration */
#define PDC_CMD_DISABLE		0x11	/* Result of disable command */
#define PDC_CMD_RESTART		0x12	/* Result of restart command */
#define PDC_CMD_SHUTDOWN	0x13	/* Result of global shutdown */
#define PDC_CMD_GR_DOWN		0x14	/* Result of global graceful restart */
#define PDC_RX_LIMIT_HIT	0x21	/* Route receive limit reached */
#define PDC_IN_LIMIT_HIT	0x22	/* Route import limit reached */
#define PDC_OUT_LIMIT_HIT	0x23	/* Route export limit reached */


void *proto_new(struct proto_config *);
void *proto_config_new(struct protocol *, int class);
void proto_copy_config(struct proto_config *dest, struct proto_config *src);
void proto_clone_config(struct symbol *sym, struct proto_config *parent);
void proto_set_message(struct proto *p, char *msg, int len);

void graceful_restart_recovery(void);
void graceful_restart_init(void);
void graceful_restart_show_status(void);
void channel_graceful_restart_lock(struct channel *c);
void channel_graceful_restart_unlock(struct channel *c);

#define DEFAULT_GR_WAIT	240

void channel_show_limit(struct channel_limit *l, const char *dsc);
void channel_show_info(struct channel *c);
void channel_cmd_debug(struct channel *c, uint mask);

void proto_cmd_show(struct proto *, uintptr_t, int);
void proto_cmd_disable(struct proto *, uintptr_t, int);
void proto_cmd_enable(struct proto *, uintptr_t, int);
void proto_cmd_restart(struct proto *, uintptr_t, int);
void proto_cmd_reload(struct proto *, uintptr_t, int);
void proto_cmd_debug(struct proto *, uintptr_t, int);
void proto_cmd_mrtdump(struct proto *, uintptr_t, int);

void proto_apply_cmd(struct proto_spec ps, void (* cmd)(struct proto *, uintptr_t, int), int restricted, uintptr_t arg);
struct proto *proto_get_named(struct symbol *, struct protocol *);
struct proto *proto_iterate_named(struct symbol *sym, struct protocol *proto, struct proto *old);

#define PROTO_WALK_CMD(sym,pr,p) for(struct proto *p = NULL; p = proto_iterate_named(sym, pr, p); )


#define CMD_RELOAD	0
#define CMD_RELOAD_IN	1
#define CMD_RELOAD_OUT	2

static inline u32
proto_get_router_id(struct proto_config *pc)
{
  return pc->router_id ? pc->router_id : pc->global->router_id;
}


extern pool *proto_pool;
extern list proto_list;

/*
 *  Each protocol instance runs two different state machines:
 *
 *  [P] The protocol machine: (implemented inside protocol)
 *
 *		DOWN    ---->    START
 *		  ^		   |
 *		  |		   V
 *		STOP    <----     UP
 *
 *	States:	DOWN	Protocol is down and it's waiting for the core
 *			requesting protocol start.
 *		START	Protocol is waiting for connection with the rest
 *			of the network and it's not willing to accept
 *			packets. When it connects, it goes to UP state.
 *		UP	Protocol is up and running. When the network
 *			connection breaks down or the core requests
 *			protocol to be terminated, it goes to STOP state.
 *		STOP	Protocol is disconnecting from the network.
 *			After it disconnects, it returns to DOWN state.
 *
 *	In:	start()	Called in DOWN state to request protocol startup.
 *			Returns new state: either UP or START (in this
 *			case, the protocol will notify the core when it
 *			finally comes UP).
 *		stop()	Called in START, UP or STOP state to request
 *			protocol shutdown. Returns new state: either
 *			DOWN or STOP (in this case, the protocol will
 *			notify the core when it finally comes DOWN).
 *
 *	Out:	proto_notify_state() -- called by protocol instance when
 *			it does any state transition not covered by
 *			return values of start() and stop(). This includes
 *			START->UP (delayed protocol startup), UP->STOP
 *			(spontaneous shutdown) and STOP->DOWN (delayed
 *			shutdown).
 */

#define PS_DOWN 0
#define PS_START 1
#define PS_UP 2
#define PS_STOP 3

void proto_notify_state(struct proto *p, unsigned state);

/*
 *  [F] The feeder machine: (implemented in core routines)
 *
 *		HUNGRY    ---->   FEEDING
 *		 ^		     |
 *		 |		     V
 *		FLUSHING  <----   HAPPY
 *
 *	States:	HUNGRY	Protocol either administratively down (i.e.,
 *			disabled by the user) or temporarily down
 *			(i.e., [P] is not UP)
 *		FEEDING	The protocol came up and we're feeding it
 *			initial routes. [P] is UP.
 *		HAPPY	The protocol is up and it's receiving normal
 *			routing updates. [P] is UP.
 *		FLUSHING The protocol is down and we're removing its
 *			routes from the table. [P] is STOP or DOWN.
 *
 *	Normal lifecycle of a protocol looks like:
 *
 *		HUNGRY/DOWN --> HUNGRY/START --> HUNGRY/UP -->
 *		FEEDING/UP --> HAPPY/UP --> FLUSHING/STOP|DOWN -->
 *		HUNGRY/STOP|DOWN --> HUNGRY/DOWN
 *
 *	Sometimes, protocol might switch from HAPPY/UP to FEEDING/UP
 *	if it wants to refeed the routes (for example BGP does so
 *	as a result of received ROUTE-REFRESH request).
 */



/*
 *	Debugging flags
 */

#define D_STATES 1		/* [core] State transitions */
#define D_ROUTES 2		/* [core] Routes passed by the filters */
#define D_FILTERS 4		/* [core] Routes rejected by the filters */
#define D_IFACES 8		/* [core] Interface events */
#define D_EVENTS 16		/* Protocol events */
#define D_PACKETS 32		/* Packets sent/received */

#ifndef PARSER
#define TRACE(flags, msg, args...) \
  do { if (p->p.debug & flags) log(L_TRACE "%s: " msg, p->p.name , ## args ); } while(0)
#endif


/*
 *	MRTDump flags
 */

#define MD_STATES	1		/* Protocol state changes (BGP4MP_MESSAGE_AS4) */
#define MD_MESSAGES	2		/* Protocol packets (BGP4MP_MESSAGE_AS4) */

/*
 *	Known unique protocol instances as referenced by config routines
 */

extern struct proto_config *cf_dev_proto;


/*
 * Protocol limits
 */

#define PLD_RX		0	/* Receive limit */
#define PLD_IN		1	/* Import limit */
#define PLD_OUT		2	/* Export limit */
#define PLD_MAX		3

#define PLA_NONE	0	/* No limit */
#define PLA_WARN	1	/* Issue log warning */
#define PLA_BLOCK	2	/* Block new routes */
#define PLA_RESTART	4	/* Force protocol restart */
#define PLA_DISABLE	5	/* Shutdown and disable protocol */

#define PLS_INITIAL	0	/* Initial limit state after protocol start */
#define PLS_ACTIVE	1	/* Limit was hit */
#define PLS_BLOCKED	2	/* Limit is active and blocking new routes */

struct channel_limit {
  u32 limit;			/* Maximum number of prefixes */
  u8 action;			/* Action to take (PLA_*) */
  u8 state;			/* State of limit (PLS_*) */
};

void channel_notify_limit(struct channel *c, struct channel_limit *l, int dir, u32 rt_count);


/*
 *	Channels
 */

struct channel_class {
  uint channel_size;			/* Size of channel data structure */
  uint config_size;			/* Size of channel config data structure */

  void (*init)(struct channel *, struct channel_config *);	/* Create new instance */
  int (*reconfigure)(struct channel *, struct channel_config *, int *import_changed, int *export_changed);	/* Try to reconfigure instance, returns success */
  int (*start)(struct channel *);	/* Start the instance */
  void (*shutdown)(struct channel *);	/* Stop the instance */
  void (*cleanup)(struct channel *);	/* Channel finished flush */

  void (*copy_config)(struct channel_config *, struct channel_config *); /* Copy config from given channel instance */
#if 0
  XXXX;
  void (*preconfig)(struct protocol *, struct config *);	/* Just before configuring */
  void (*postconfig)(struct proto_config *);			/* After configuring each instance */


  void (*dump)(struct proto *);			/* Debugging dump */

  void (*get_status)(struct proto *, byte *buf); /* Get instance status (for `show protocols' command) */
  void (*get_route_info)(struct rte *, byte *buf); /* Get route information (for `show route' command) */
  int (*get_attr)(struct eattr *, byte *buf, int buflen);	/* ASCIIfy dynamic attribute (returns GA_*) */
  void (*show_proto_info)(struct proto *);	/* Show protocol info (for `show protocols all' command) */

#endif
};

extern struct channel_class channel_bgp;

struct channel_config {
  node n;
  const char *name;
  const struct channel_class *channel;

  struct proto_config *parent;		/* Where channel is defined (proto or template) */
  struct rtable_config *table;		/* Table we're attached to */
  const struct filter *in_filter, *out_filter; /* Attached filters */
  struct channel_limit rx_limit;	/* Limit for receiving routes from protocol
					   (relevant when in_keep_filtered is active) */
  struct channel_limit in_limit;	/* Limit for importing routes from protocol */
  struct channel_limit out_limit;	/* Limit for exporting routes to protocol */

  u8 net_type;				/* Routing table network type (NET_*), 0 for undefined */
  u8 ra_mode;				/* Mode of received route advertisements (RA_*) */
  u16 preference;			/* Default route preference */
  u32 debug;				/* Debugging flags (D_*) */
  u8 merge_limit;			/* Maximal number of nexthops for RA_MERGED */
  u8 in_keep_filtered;			/* Routes rejected in import filter are kept */
  u8 rpki_reload;			/* RPKI changes trigger channel reload */
};

struct channel {
  node n;				/* Node in proto->channels */
  node table_node;			/* Node in table->channels */

  const char *name;			/* Channel name (may be NULL) */
  const struct channel_class *channel;
  struct proto *proto;

  struct rtable *table;
  const struct filter *in_filter;	/* Input filter */
  const struct filter *out_filter;	/* Output filter */
  struct bmap export_map;		/* Keeps track which routes passed export filter */
  struct channel_limit rx_limit;	/* Receive limit (for in_keep_filtered) */
  struct channel_limit in_limit;	/* Input limit */
  struct channel_limit out_limit;	/* Output limit */

  struct event *feed_event;		/* Event responsible for feeding */
  struct fib_iterator feed_fit;		/* Routing table iterator used during feeding */
  struct proto_stats stats;		/* Per-channel protocol statistics */
  u32 refeed_count;			/* Number of routes exported during refeed regardless of out_limit */

  u8 net_type;				/* Routing table network type (NET_*), 0 for undefined */
  u8 ra_mode;				/* Mode of received route advertisements (RA_*) */
  u16 preference;			/* Default route preference */
  u32 debug;				/* Debugging flags (D_*) */
  u8 merge_limit;			/* Maximal number of nexthops for RA_MERGED */
  u8 in_keep_filtered;			/* Routes rejected in import filter are kept */
  u8 disabled;
  u8 stale;				/* Used in reconfiguration */

  u8 channel_state;
  u8 export_state;			/* Route export state (ES_*, see below) */
  u8 feed_active;
  u8 flush_active;
  u8 refeeding;				/* We are refeeding (valid only if export_state == ES_FEEDING) */
  u8 reloadable;			/* Hook reload_routes() is allowed on the channel */
  u8 gr_lock;				/* Graceful restart mechanism should wait for this channel */
  u8 gr_wait;				/* Route export to channel is postponed until graceful restart */

  btime last_state_change;		/* Time of last state transition */

  struct rtable *in_table;		/* Internal table for received routes */
  struct event *reload_event;		/* Event responsible for reloading from in_table */
  struct fib_iterator reload_fit;	/* FIB iterator in in_table used during reloading */
  struct rte *reload_next_rte;		/* Route iterator in in_table used during reloading */
  u8 reload_active;			/* Iterator reload_fit is linked */

  u8 reload_pending;			/* Reloading and another reload is scheduled */
  u8 refeed_pending;			/* Refeeding and another refeed is scheduled */
  u8 rpki_reload;			/* RPKI changes trigger channel reload */

  struct rtable *out_table;		/* Internal table for exported routes */

  list roa_subscriptions;		/* List of active ROA table subscriptions based on filters roa_check() */
};


/*
 * Channel states
 *
 * CS_DOWN - The initial and the final state of a channel. There is no route
 * exchange between the protocol and the table. Channel is not counted as
 * active. Channel keeps a ptr to the table, but do not lock the table and is
 * not linked in the table. Generally, new closed channels are created in
 * protocols' init() hooks. The protocol is expected to explicitly activate its
 * channels (by calling channel_init() or channel_open()).
 *
 * CS_START - The channel as a connection between the protocol and the table is
 * initialized (counted as active by the protocol, linked in the table and keeps
 * the table locked), but there is no current route exchange. There still may be
 * routes associated with the channel in the routing table if the channel falls
 * to CS_START from CS_UP. Generally, channels are initialized in protocols'
 * start() hooks when going to PS_START.
 *
 * CS_UP - The channel is initialized and the route exchange is allowed. Note
 * that even in CS_UP state, route export may still be down (ES_DOWN) by the
 * core decision (e.g. waiting for table convergence after graceful restart).
 * I.e., the protocol decides to open the channel but the core decides to start
 * route export. Route import (caused by rte_update() from the protocol) is not
 * restricted by that and is on volition of the protocol. Generally, channels
 * are opened in protocols' start() hooks when going to PS_UP.
 *
 * CS_FLUSHING - The transitional state between initialized channel and closed
 * channel. The channel is still initialized, but no route exchange is allowed.
 * Instead, the associated table is running flush loop to remove routes imported
 * through the channel. After that, the channel changes state to CS_DOWN and
 * is detached from the table (the table is unlocked and the channel is unlinked
 * from it). Unlike other states, the CS_FLUSHING state is not explicitly
 * entered or left by the protocol. A protocol may request to close a channel
 * (by calling channel_close()), which causes the channel to change state to
 * CS_FLUSHING and later to CS_DOWN. Also note that channels are closed
 * automatically by the core when the protocol is going down.
 *
 * Allowed transitions:
 *
 * CS_DOWN	-> CS_START / CS_UP
 * CS_START	-> CS_UP / CS_FLUSHING
 * CS_UP	-> CS_START / CS_FLUSHING
 * CS_FLUSHING	-> CS_DOWN (automatic)
 */

#define CS_DOWN		0
#define CS_START	1
#define CS_UP		2
#define CS_FLUSHING	3

#define ES_DOWN		0
#define ES_FEEDING	1
#define ES_READY	2


struct channel_config *proto_cf_find_channel(struct proto_config *p, uint net_type);
static inline struct channel_config *proto_cf_main_channel(struct proto_config *pc)
{ return proto_cf_find_channel(pc, pc->net_type); }

struct channel *proto_find_channel_by_table(struct proto *p, struct rtable *t);
struct channel *proto_find_channel_by_name(struct proto *p, const char *n);
struct channel *proto_add_channel(struct proto *p, struct channel_config *cf);
int proto_configure_channel(struct proto *p, struct channel **c, struct channel_config *cf);

void channel_set_state(struct channel *c, uint state);
void channel_setup_in_table(struct channel *c);
void channel_setup_out_table(struct channel *c);
void channel_schedule_reload(struct channel *c);

static inline void channel_init(struct channel *c) { channel_set_state(c, CS_START); }
static inline void channel_open(struct channel *c) { channel_set_state(c, CS_UP); }
static inline void channel_close(struct channel *c) { channel_set_state(c, CS_FLUSHING); }

void channel_request_feeding(struct channel *c);
void *channel_config_new(const struct channel_class *cc, const char *name, uint net_type, struct proto_config *proto);
void *channel_config_get(const struct channel_class *cc, const char *name, uint net_type, struct proto_config *proto);
int channel_reconfigure(struct channel *c, struct channel_config *cf);


/* Moved from route.h to avoid dependency conflicts */
static inline void rte_update(struct proto *p, const net_addr *n, rte *new) { rte_update2(p->main_channel, n, new, p->main_source); }

static inline void
rte_update3(struct channel *c, const net_addr *n, rte *new, struct rte_src *src)
{
  if (c->in_table && !rte_update_in(c, n, new, src))
    return;

  rte_update2(c, n, new, src);
}


#endif<|MERGE_RESOLUTION|>--- conflicted
+++ resolved
@@ -213,13 +213,7 @@
   void (*ifa_notify)(struct proto *, unsigned flags, struct ifa *a);
   void (*rt_notify)(struct proto *, struct channel *, struct network *net, struct rte *new, struct rte *old);
   void (*neigh_notify)(struct neighbor *neigh);
-<<<<<<< HEAD
-  int (*preexport)(struct proto *, struct rte *rt);
-=======
-  void (*make_tmp_attrs)(struct rte *rt, struct linpool *pool);
-  void (*store_tmp_attrs)(struct rte *rt, struct linpool *pool);
-  int (*preexport)(struct channel *, struct rte **rt, struct linpool *pool);
->>>>>>> beb5f78a
+  int (*preexport)(struct channel *, struct rte *rt);
   void (*reload_routes)(struct channel *);
   void (*feed_begin)(struct channel *, int initial);
   void (*feed_end)(struct channel *);

/*
 *	BIRD Internet Routing Daemon -- Protocols
 *
 *	(c) 1998--2000 Martin Mares <mj@ucw.cz>
 *
 *	Can be freely distributed and used under the terms of the GNU GPL.
 */

#ifndef _BIRD_PROTOCOL_H_
#define _BIRD_PROTOCOL_H_

#include "lib/lists.h"
#include "lib/resource.h"
#include "lib/event.h"
#include "lib/settle.h"
#include "nest/rt.h"
#include "nest/limit.h"
#include "conf/conf.h"

struct iface;
struct ifa;
struct rte;
struct neighbor;
struct rta;
struct network;
struct proto_config;
struct channel_limit;
struct channel_config;
struct config;
struct proto;
struct channel;
struct ea_list;
struct eattr;
struct symbol;


/*
 *	Routing Protocol
 */


struct protocol {
  node n;
  char *name;
  char *template;			/* Template for automatic generation of names */
  int name_counter;			/* Counter for automatic name generation */
  uint preference;			/* Default protocol preference */
  uint channel_mask;			/* Mask of accepted channel types (NB_*) */
  uint proto_size;			/* Size of protocol data structure */
  uint config_size;			/* Size of protocol config data structure */

  uint eattr_begin;			/* First ID of registered eattrs */
  uint eattr_end;			/* End of eattr id zone */

  void (*preconfig)(struct protocol *, struct config *);	/* Just before configuring */
  void (*postconfig)(struct proto_config *);			/* After configuring each instance */
  struct proto * (*init)(struct proto_config *);		/* Create new instance */
  int (*reconfigure)(struct proto *, struct proto_config *);	/* Try to reconfigure instance, returns success */
  void (*dump)(struct proto *);			/* Debugging dump */
  int (*start)(struct proto *);			/* Start the instance */
  int (*shutdown)(struct proto *);		/* Stop the instance */
  void (*get_status)(struct proto *, byte *buf); /* Get instance status (for `show protocols' command) */
//  int (*get_attr)(const struct eattr *, byte *buf, int buflen);	/* ASCIIfy dynamic attribute (returns GA_*) */
  void (*show_proto_info)(struct proto *);	/* Show protocol info (for `show protocols all' command) */
  void (*copy_config)(struct proto_config *, struct proto_config *);	/* Copy config from given protocol instance */
};

void protos_build(void);		/* Called from sysdep to initialize protocols */
void proto_build(struct protocol *);	/* Called from protocol to register itself */
void protos_preconfig(struct config *);
void protos_commit(struct config *new, struct config *old, int force_restart, int type);
struct proto * proto_spawn(struct proto_config *cf, uint disabled);
void protos_dump_all(void);

#define GA_UNKNOWN	0		/* Attribute not recognized */
#define GA_NAME		1		/* Result = name */
#define GA_FULL		2		/* Result = both name and value */

/*
 *	Known protocols
 */

extern struct protocol
  proto_device, proto_radv, proto_rip, proto_static, proto_mrt,
  proto_ospf, proto_perf,
  proto_pipe, proto_bgp, proto_bfd, proto_babel, proto_rpki;

/*
 *	Routing Protocol Instance
 */

struct proto_config {
  node n;
  struct config *global;		/* Global configuration data */
  struct protocol *protocol;		/* Protocol */
  struct proto *proto;			/* Instance we've created */
  struct proto_config *parent;		/* Parent proto_config for dynamic protocols */
  const char *name;
  const char *dsc;
  int class;				/* SYM_PROTO or SYM_TEMPLATE */
  u8 net_type;				/* Protocol network type (NET_*), 0 for undefined */
  u8 disabled;				/* Protocol enabled/disabled by default */
<<<<<<< HEAD
  u8 vrf_set;				/* Related VRF instance (below) is defined */
=======
>>>>>>> 67256d50
  u8 late_if_feed;			/* Delay interface feed after channels are up */
  u32 debug, mrtdump;			/* Debugging bitfields, both use D_* constants */
  u32 router_id;			/* Protocol specific router ID */
  uint loop_order;			/* Launch a birdloop on this locking level; use DOMAIN_ORDER(the_bird) for mainloop */

  list channels;			/* List of channel configs (struct channel_config) */
  struct iface *vrf;			/* Related VRF instance, NULL if global */

  /* Check proto_reconfigure() and proto_copy_config() after changing struct proto_config */

  /* Protocol-specific data follow... */
};

/* Protocol statistics */
struct proto {
  node n;				/* Node in global proto_list */
  struct protocol *proto;		/* Protocol */
  struct proto_config *cf;		/* Configuration data */
  struct proto_config *cf_new;		/* Configuration we want to switch to after shutdown (NULL=delete) */
  pool *pool;				/* Pool containing local objects */
  event *event;				/* Protocol event */
  struct birdloop *loop;		/* BIRDloop running this protocol */

  list channels;			/* List of channels to rtables (struct channel) */
  struct channel *main_channel;		/* Primary channel */
  struct rte_src *main_source;		/* Primary route source */
  struct rte_owner sources;		/* Route source owner structure */
  struct iface *vrf;			/* Related VRF instance, NULL if global */

  const char *name;				/* Name of this instance (== cf->name) */
  u32 debug;				/* Debugging flags */
  u32 mrtdump;				/* MRTDump flags */
  uint active_channels;			/* Number of active channels */
  uint active_loops;			/* Number of active IO loops */
  byte net_type;			/* Protocol network type (NET_*), 0 for undefined */
  byte disabled;			/* Manually disabled */
  byte proto_state;			/* Protocol state machine (PS_*, see below) */
  byte active;				/* From PS_START to cleanup after PS_STOP */
  byte do_stop;				/* Stop actions are scheduled */
  byte reconfiguring;			/* We're shutting down due to reconfiguration */
  byte gr_recovery;			/* Protocol should participate in graceful restart recovery */
  byte down_sched;			/* Shutdown is scheduled for later (PDS_*) */
  byte down_code;			/* Reason for shutdown (PDC_* codes) */
  u32 hash_key;				/* Random key used for hashing of neighbors */
  btime last_state_change;		/* Time of last state transition */
  char *last_state_name_announced;	/* Last state name we've announced to the user */
  char *message;			/* State-change message, allocated from proto_pool */

  /*
   *	General protocol hooks:
   *
   *	   if_notify	Notify protocol about interface state changes.
   *	   ifa_notify	Notify protocol about interface address changes.
   *	   rt_notify	Notify protocol about routing table updates.
   *	   neigh_notify	Notify protocol about neighbor cache events.
   *	   preexport	Called as the first step of the route exporting process.
   *			It can decide whether the route shall be exported:
   *			  -1 = reject,
   *			   0 = continue to export filter
   *			   1 = accept immediately
   *	   reload_routes   Request channel to reload all its routes to the core
   *			(using rte_update()). Returns: 0=reload cannot be done,
   *			1= reload is scheduled and will happen (asynchronously).
   *	   feed_begin	Notify channel about beginning of route feeding.
   *	   feed_end	Notify channel about finish of route feeding.
   */

  void (*if_notify)(struct proto *, unsigned flags, struct iface *i);
  void (*ifa_notify)(struct proto *, unsigned flags, struct ifa *a);
  void (*rt_notify)(struct proto *, struct channel *, const net_addr *net, struct rte *new, const struct rte *old);
  void (*neigh_notify)(struct neighbor *neigh);
  int (*preexport)(struct channel *, struct rte *rt);
  void (*reload_routes)(struct channel *);
  void (*feed_begin)(struct channel *, int initial);
  void (*feed_end)(struct channel *);

  /*
   *	Routing entry hooks (called only for routes belonging to this protocol):
   *
   *	   rte_recalculate Called at the beginning of the best route selection
   *       rte_mergable	Compare two rte's and decide whether they could be merged (1=yes, 0=no).
   *	   rte_insert	Called whenever a rte is inserted to a routing table.
   *	   rte_remove	Called whenever a rte is removed from the routing table.
   */

  int (*rte_recalculate)(struct rtable_private *, struct network *, struct rte *, struct rte *, struct rte *);
<<<<<<< HEAD
=======
  int (*rte_better)(struct rte *, struct rte *);
>>>>>>> 67256d50
  int (*rte_mergable)(struct rte *, struct rte *);
  void (*rte_insert)(struct network *, struct rte *);
  void (*rte_remove)(struct network *, struct rte *);
  u32 (*rte_igp_metric)(const struct rte *);

  /* Hic sunt protocol-specific data */
};

struct proto_spec {
  const void *ptr;
  int patt;
};


#define PDS_DISABLE		1	/* Proto disable scheduled */
#define PDS_RESTART		2	/* Proto restart scheduled */

#define PDC_CF_REMOVE		0x01	/* Removed in new config */
#define PDC_CF_DISABLE		0x02	/* Disabled in new config */
#define PDC_CF_RESTART		0x03	/* Restart due to reconfiguration */
#define PDC_CMD_DISABLE		0x11	/* Result of disable command */
#define PDC_CMD_RESTART		0x12	/* Result of restart command */
#define PDC_CMD_SHUTDOWN	0x13	/* Result of global shutdown */
#define PDC_CMD_GR_DOWN		0x14	/* Result of global graceful restart */
#define PDC_RX_LIMIT_HIT	0x21	/* Route receive limit reached */
#define PDC_IN_LIMIT_HIT	0x22	/* Route import limit reached */
#define PDC_OUT_LIMIT_HIT	0x23	/* Route export limit reached */


void *proto_new(struct proto_config *);
void *proto_config_new(struct protocol *, int class);
void proto_copy_config(struct proto_config *dest, struct proto_config *src);
void proto_clone_config(struct symbol *sym, struct proto_config *parent);
void proto_set_message(struct proto *p, char *msg, int len);

void graceful_restart_recovery(void);
void graceful_restart_init(void);
void graceful_restart_show_status(void);
void channel_graceful_restart_lock(struct channel *c);
void channel_graceful_restart_unlock(struct channel *c);

#define DEFAULT_GR_WAIT	240

void channel_show_limit(struct limit *l, const char *dsc, int active, int action);
void channel_show_info(struct channel *c);
void channel_cmd_debug(struct channel *c, uint mask);

void proto_cmd_show(struct proto *, uintptr_t, int);
void proto_cmd_disable(struct proto *, uintptr_t, int);
void proto_cmd_enable(struct proto *, uintptr_t, int);
void proto_cmd_restart(struct proto *, uintptr_t, int);
void proto_cmd_reload(struct proto *, uintptr_t, int);
void proto_cmd_debug(struct proto *, uintptr_t, int);
void proto_cmd_mrtdump(struct proto *, uintptr_t, int);

void proto_apply_cmd(struct proto_spec ps, void (* cmd)(struct proto *, uintptr_t, int), int restricted, uintptr_t arg);
struct proto *proto_get_named(struct symbol *, struct protocol *);
struct proto *proto_iterate_named(struct symbol *sym, struct protocol *proto, struct proto *old);

#define PROTO_WALK_CMD(sym,pr,p) for(struct proto *p = NULL; p = proto_iterate_named(sym, pr, p); )


#define CMD_RELOAD	0
#define CMD_RELOAD_IN	1
#define CMD_RELOAD_OUT	2

static inline u32
proto_get_router_id(struct proto_config *pc)
{
  return pc->router_id ? pc->router_id : pc->global->router_id;
}


extern pool *proto_pool;
extern list proto_list;

/*
 *  Each protocol instance runs two different state machines:
 *
 *  [P] The protocol machine: (implemented inside protocol)
 *
 *		DOWN    ---->    START
 *		  ^		   |
 *		  |		   V
 *		STOP    <----     UP
 *
 *	States:	DOWN	Protocol is down and it's waiting for the core
 *			requesting protocol start.
 *		START	Protocol is waiting for connection with the rest
 *			of the network and it's not willing to accept
 *			packets. When it connects, it goes to UP state.
 *		UP	Protocol is up and running. When the network
 *			connection breaks down or the core requests
 *			protocol to be terminated, it goes to STOP state.
 *		STOP	Protocol is disconnecting from the network.
 *			After it disconnects, it returns to DOWN state.
 *
 *	In:	start()	Called in DOWN state to request protocol startup.
 *			Returns new state: either UP or START (in this
 *			case, the protocol will notify the core when it
 *			finally comes UP).
 *		stop()	Called in START, UP or STOP state to request
 *			protocol shutdown. Returns new state: either
 *			DOWN or STOP (in this case, the protocol will
 *			notify the core when it finally comes DOWN).
 *
 *	Out:	proto_notify_state() -- called by protocol instance when
 *			it does any state transition not covered by
 *			return values of start() and stop(). This includes
 *			START->UP (delayed protocol startup), UP->STOP
 *			(spontaneous shutdown) and STOP->DOWN (delayed
 *			shutdown).
 */

#define PS_DOWN 0
#define PS_START 1
#define PS_UP 2
#define PS_STOP 3

void proto_notify_state(struct proto *p, unsigned state);

/*
 *  [F] The feeder machine: (implemented in core routines)
 *
 *		HUNGRY    ---->   FEEDING
 *		 ^		     |
 *		 |		     V
 *		FLUSHING  <----   HAPPY
 *
 *	States:	HUNGRY	Protocol either administratively down (i.e.,
 *			disabled by the user) or temporarily down
 *			(i.e., [P] is not UP)
 *		FEEDING	The protocol came up and we're feeding it
 *			initial routes. [P] is UP.
 *		HAPPY	The protocol is up and it's receiving normal
 *			routing updates. [P] is UP.
 *		FLUSHING The protocol is down and we're removing its
 *			routes from the table. [P] is STOP or DOWN.
 *
 *	Normal lifecycle of a protocol looks like:
 *
 *		HUNGRY/DOWN --> HUNGRY/START --> HUNGRY/UP -->
 *		FEEDING/UP --> HAPPY/UP --> FLUSHING/STOP|DOWN -->
 *		HUNGRY/STOP|DOWN --> HUNGRY/DOWN
 *
 *	Sometimes, protocol might switch from HAPPY/UP to FEEDING/UP
 *	if it wants to refeed the routes (for example BGP does so
 *	as a result of received ROUTE-REFRESH request).
 */

static inline int proto_is_inactive(struct proto *p)
{ return (p->active_channels == 0) && (p->active_loops == 0) && (p->sources.uc == 0); }


/*
 *	Debugging flags
 */

#define D_STATES 1		/* [core] State transitions */
#define D_ROUTES 2		/* [core] Routes passed by the filters */
#define D_FILTERS 4		/* [core] Routes rejected by the filters */
#define D_IFACES 8		/* [core] Interface events */
#define D_EVENTS 16		/* Protocol events */
#define D_PACKETS 32		/* Packets sent/received */

#ifndef PARSER
#define TRACE(flags, msg, args...) \
  do { if (p->p.debug & flags) log(L_TRACE "%s: " msg, p->p.name , ## args ); } while(0)
#endif


/*
 *	MRTDump flags
 */

#define MD_STATES	1		/* Protocol state changes (BGP4MP_MESSAGE_AS4) */
#define MD_MESSAGES	2		/* Protocol packets (BGP4MP_MESSAGE_AS4) */

/*
 *	Known unique protocol instances as referenced by config routines
 */

extern struct proto_config *cf_dev_proto;


/*
 * Protocol limits
 */

#define PLD_RX		0	/* Receive limit */
#define PLD_IN		1	/* Import limit */
#define PLD_OUT		2	/* Export limit */
#define PLD_MAX		3

#define PLA_NONE	0	/* No limit */
#define PLA_WARN	1	/* Issue log warning */
#define PLA_BLOCK	2	/* Block new routes */
#define PLA_RESTART	4	/* Force protocol restart */
#define PLA_DISABLE	5	/* Shutdown and disable protocol */

struct channel_limit {
  u32 limit;			/* Maximum number of prefixes */
  u8 action;			/* Action to take (PLA_*) */
};

struct channel_limit_data {
  struct channel *c;
  int dir;
};

#define CLP__RX(_c) (&(_c)->rx_limit)
#define CLP__IN(_c) (&(_c)->in_limit)
#define CLP__OUT(_c) (&(_c)->out_limit)


#if 0
#define CHANNEL_LIMIT_LOG(_c, _dir, _op)  log(L_TRACE "%s.%s: %s limit %s %u", (_c)->proto->name, (_c)->name, #_dir, _op, (CLP__##_dir(_c))->count)
#else
#define CHANNEL_LIMIT_LOG(_c, _dir, _op)
#endif

#define CHANNEL_LIMIT_PUSH(_c, _dir)  ({ CHANNEL_LIMIT_LOG(_c, _dir, "push from"); struct channel_limit_data cld = { .c = (_c), .dir = PLD_##_dir }; limit_push(CLP__##_dir(_c), &cld); })
#define CHANNEL_LIMIT_POP(_c, _dir)   ({ limit_pop(CLP__##_dir(_c)); CHANNEL_LIMIT_LOG(_c, _dir, "pop to"); })

/*
 *	Channels
 */

struct channel_class {
  uint channel_size;			/* Size of channel data structure */
  uint config_size;			/* Size of channel config data structure */

  void (*init)(struct channel *, struct channel_config *);	/* Create new instance */
  int (*reconfigure)(struct channel *, struct channel_config *, int *import_changed, int *export_changed);	/* Try to reconfigure instance, returns success */
  int (*start)(struct channel *);	/* Start the instance */
  void (*shutdown)(struct channel *);	/* Stop the instance */
  void (*cleanup)(struct channel *);	/* Channel finished flush */

  void (*copy_config)(struct channel_config *, struct channel_config *); /* Copy config from given channel instance */
#if 0
  XXXX;
  void (*preconfig)(struct protocol *, struct config *);	/* Just before configuring */
  void (*postconfig)(struct proto_config *);			/* After configuring each instance */


  void (*dump)(struct proto *);			/* Debugging dump */

  void (*get_status)(struct proto *, byte *buf); /* Get instance status (for `show protocols' command) */
  void (*get_route_info)(struct rte *, byte *buf); /* Get route information (for `show route' command) */
  int (*get_attr)(struct eattr *, byte *buf, int buflen);	/* ASCIIfy dynamic attribute (returns GA_*) */
  void (*show_proto_info)(struct proto *);	/* Show protocol info (for `show protocols all' command) */

#endif
};

extern struct channel_class channel_bgp;

struct channel_config {
  node n;
  const char *name;
  const struct channel_class *channel;

  struct proto_config *parent;		/* Where channel is defined (proto or template) */
  struct rtable_config *table;		/* Table we're attached to */
  const struct filter *in_filter, *out_filter; /* Attached filters */
  const net_addr *out_subprefix;	/* Export only subprefixes of this net */

  struct channel_limit rx_limit;	/* Limit for receiving routes from protocol
					   (relevant when in_keep & RIK_REJECTED) */
  struct channel_limit in_limit;	/* Limit for importing routes from protocol */
  struct channel_limit out_limit;	/* Limit for exporting routes to protocol */

<<<<<<< HEAD
  btime min_settle_time;		/* Minimum settle time for ROA-induced reload */
  btime max_settle_time;		/* Maximum settle time for ROA-induced reload */
=======
  struct settle_config roa_settle;	/* Settle times for ROA-induced reload */
>>>>>>> 67256d50

  u8 net_type;				/* Routing table network type (NET_*), 0 for undefined */
  u8 ra_mode;				/* Mode of received route advertisements (RA_*) */
  u16 preference;			/* Default route preference */
  u32 debug;				/* Debugging flags (D_*) */
  u8 merge_limit;			/* Maximal number of nexthops for RA_MERGED */
  u8 in_keep;				/* Which states of routes to keep (RIK_*) */
  u8 rpki_reload;			/* RPKI changes trigger channel reload */
};

struct channel {
  node n;				/* Node in proto->channels */

  const char *name;			/* Channel name (may be NULL) */
  const struct channel_class *channel;
  struct proto *proto;

  rtable *table;
  const struct filter *in_filter;	/* Input filter */
  const struct filter *out_filter;	/* Output filter */
  const net_addr *out_subprefix;	/* Export only subprefixes of this net */
  struct bmap export_map;		/* Keeps track which routes were really exported */
  struct bmap export_reject_map;	/* Keeps track which routes were rejected by export filter */

  struct limit rx_limit;		/* Receive limit (for in_keep & RIK_REJECTED) */
  struct limit in_limit;		/* Input limit */
  struct limit out_limit;		/* Output limit */

<<<<<<< HEAD
  btime min_settle_time;		/* Minimum settle time for ROA-induced reload */
  btime max_settle_time;		/* Maximum settle time for ROA-induced reload */
=======
  struct settle_config roa_settle;	/* Settle times for ROA-induced reload */
>>>>>>> 67256d50

  u8 limit_actions[PLD_MAX];		/* Limit actions enum */
  u8 limit_active;			/* Flags for active limits */

  struct channel_import_stats {
    /* Import - from protocol to core */
    u32 updates_received;		/* Number of route updates received */
    u32 updates_invalid;		/* Number of route updates rejected as invalid */
    u32 updates_filtered;		/* Number of route updates rejected by filters */
    u32 updates_limited_rx;		/* Number of route updates exceeding the rx_limit */
    u32 updates_limited_in;		/* Number of route updates exceeding the in_limit */
    u32 withdraws_received;		/* Number of route withdraws received */
    u32 withdraws_invalid;		/* Number of route withdraws rejected as invalid */
  } import_stats;

  struct channel_export_stats {
    /* Export - from core to protocol */
    u32 updates_rejected;		/* Number of route updates rejected by protocol */
    u32 updates_filtered;		/* Number of route updates rejected by filters */
    u32 updates_accepted;		/* Number of route updates accepted and exported */
    u32 updates_limited;		/* Number of route updates exceeding the out_limit */
    u32 withdraws_accepted;		/* Number of route withdraws accepted and processed */
  } export_stats;

  struct rt_import_request in_req;	/* Table import connection */
  struct rt_export_request out_req;	/* Table export connection */

  u32 refeed_count;			/* Number of routes exported during refeed regardless of out_limit */

  u8 net_type;				/* Routing table network type (NET_*), 0 for undefined */
  u8 ra_mode;				/* Mode of received route advertisements (RA_*) */
  u16 preference;			/* Default route preference */
  u32 debug;				/* Debugging flags (D_*) */
  u8 merge_limit;			/* Maximal number of nexthops for RA_MERGED */
  u8 in_keep;				/* Which states of routes to keep (RIK_*) */
  u8 disabled;
  u8 stale;				/* Used in reconfiguration */

  u8 channel_state;
  u8 refeeding;				/* Refeeding the channel. */
  u8 reloadable;			/* Hook reload_routes() is allowed on the channel */
  u8 gr_lock;				/* Graceful restart mechanism should wait for this channel */
  u8 gr_wait;				/* Route export to channel is postponed until graceful restart */

  btime last_state_change;		/* Time of last state transition */

  struct rt_export_request reload_req;	/* Feeder for import reload */

  u8 reload_pending;			/* Reloading and another reload is scheduled */
  u8 refeed_pending;			/* Refeeding and another refeed is scheduled */
  u8 rpki_reload;			/* RPKI changes trigger channel reload */

  struct rt_exporter *out_table;	/* Internal table for exported routes */

  list roa_subscriptions;		/* List of active ROA table subscriptions based on filters' roa_check() calls */
};

#define RIK_REJECTED	1			/* Routes rejected in import filter are kept */
#define RIK_PREFILTER	(2 | RIK_REJECTED)	/* All routes' attribute state before import filter is kept */

/*
 * Channel states
 *
 * CS_DOWN - The initial and the final state of a channel. There is no route
 * exchange between the protocol and the table. Channel is not counted as
 * active. Channel keeps a ptr to the table, but do not lock the table and is
 * not linked in the table. Generally, new closed channels are created in
 * protocols' init() hooks. The protocol is expected to explicitly activate its
 * channels (by calling channel_init() or channel_open()).
 *
 * CS_START - The channel as a connection between the protocol and the table is
 * initialized (counted as active by the protocol, linked in the table and keeps
 * the table locked), but there is no current route exchange. There still may be
 * routes associated with the channel in the routing table if the channel falls
 * to CS_START from CS_UP. Generally, channels are initialized in protocols'
 * start() hooks when going to PS_START.
 *
 * CS_UP - The channel is initialized and the route exchange is allowed. Note
 * that even in CS_UP state, route export may still be down (ES_DOWN) by the
 * core decision (e.g. waiting for table convergence after graceful restart).
 * I.e., the protocol decides to open the channel but the core decides to start
 * route export. Route import (caused by rte_update() from the protocol) is not
 * restricted by that and is on volition of the protocol. Generally, channels
 * are opened in protocols' start() hooks when going to PS_UP.
 *
 * CS_STOP - The transitional state between initialized channel and closed
 * channel. The channel is still initialized, but no route exchange is allowed.
 * Instead, the associated table is running flush loop to remove routes imported
 * through the channel. After that, the channel changes state to CS_DOWN and
 * is detached from the table (the table is unlocked and the channel is unlinked
 * from it). Unlike other states, the CS_STOP state is not explicitly
 * entered or left by the protocol. A protocol may request to close a channel
 * (by calling channel_close()), which causes the channel to change state to
 * CS_STOP and later to CS_DOWN. Also note that channels are closed
 * automatically by the core when the protocol is going down.
 *
 * CS_PAUSE - Almost the same as CS_STOP, just the table import is kept and
 * the table export is stopped before transitioning to CS_START.
 *
 * Allowed transitions:
 *
 * CS_DOWN	-> CS_START / CS_UP
 * CS_START	-> CS_UP / CS_STOP
 * CS_UP	-> CS_PAUSE / CS_STOP
 * CS_PAUSE	-> CS_START (automatic)
 * CS_STOP	-> CS_DOWN (automatic)
 */

#define CS_DOWN		0
#define CS_START	1
#define CS_UP		2
#define CS_STOP		3
#define CS_PAUSE	4

struct channel_config *proto_cf_find_channel(struct proto_config *p, uint net_type);
static inline struct channel_config *proto_cf_main_channel(struct proto_config *pc)
{ return proto_cf_find_channel(pc, pc->net_type); }

struct channel *proto_find_channel_by_table(struct proto *p, rtable *t);
struct channel *proto_find_channel_by_name(struct proto *p, const char *n);
struct channel *proto_add_channel(struct proto *p, struct channel_config *cf);
int proto_configure_channel(struct proto *p, struct channel **c, struct channel_config *cf);

void channel_set_state(struct channel *c, uint state);
void channel_setup_in_table(struct channel *c);
void channel_schedule_reload(struct channel *c);

static inline void channel_init(struct channel *c) { channel_set_state(c, CS_START); }
static inline void channel_open(struct channel *c) { channel_set_state(c, CS_UP); }
static inline void channel_close(struct channel *c) { channel_set_state(c, CS_STOP); }

void channel_request_feeding(struct channel *c);
void *channel_config_new(const struct channel_class *cc, const char *name, uint net_type, struct proto_config *proto);
void *channel_config_get(const struct channel_class *cc, const char *name, uint net_type, struct proto_config *proto);
int channel_reconfigure(struct channel *c, struct channel_config *cf);

#endif<|MERGE_RESOLUTION|>--- conflicted
+++ resolved
@@ -100,10 +100,6 @@
   int class;				/* SYM_PROTO or SYM_TEMPLATE */
   u8 net_type;				/* Protocol network type (NET_*), 0 for undefined */
   u8 disabled;				/* Protocol enabled/disabled by default */
-<<<<<<< HEAD
-  u8 vrf_set;				/* Related VRF instance (below) is defined */
-=======
->>>>>>> 67256d50
   u8 late_if_feed;			/* Delay interface feed after channels are up */
   u32 debug, mrtdump;			/* Debugging bitfields, both use D_* constants */
   u32 router_id;			/* Protocol specific router ID */
@@ -190,10 +186,6 @@
    */
 
   int (*rte_recalculate)(struct rtable_private *, struct network *, struct rte *, struct rte *, struct rte *);
-<<<<<<< HEAD
-=======
-  int (*rte_better)(struct rte *, struct rte *);
->>>>>>> 67256d50
   int (*rte_mergable)(struct rte *, struct rte *);
   void (*rte_insert)(struct network *, struct rte *);
   void (*rte_remove)(struct network *, struct rte *);
@@ -466,12 +458,7 @@
   struct channel_limit in_limit;	/* Limit for importing routes from protocol */
   struct channel_limit out_limit;	/* Limit for exporting routes to protocol */
 
-<<<<<<< HEAD
-  btime min_settle_time;		/* Minimum settle time for ROA-induced reload */
-  btime max_settle_time;		/* Maximum settle time for ROA-induced reload */
-=======
   struct settle_config roa_settle;	/* Settle times for ROA-induced reload */
->>>>>>> 67256d50
 
   u8 net_type;				/* Routing table network type (NET_*), 0 for undefined */
   u8 ra_mode;				/* Mode of received route advertisements (RA_*) */
@@ -500,12 +487,7 @@
   struct limit in_limit;		/* Input limit */
   struct limit out_limit;		/* Output limit */
 
-<<<<<<< HEAD
-  btime min_settle_time;		/* Minimum settle time for ROA-induced reload */
-  btime max_settle_time;		/* Maximum settle time for ROA-induced reload */
-=======
   struct settle_config roa_settle;	/* Settle times for ROA-induced reload */
->>>>>>> 67256d50
 
   u8 limit_actions[PLD_MAX];		/* Limit actions enum */
   u8 limit_active;			/* Flags for active limits */

--- conflicted
+++ resolved
@@ -186,12 +186,7 @@
    *	   rte_remove	Called whenever a rte is removed from the routing table.
    */
 
-<<<<<<< HEAD
-  int (*rte_recalculate)(struct rtable *, struct network *, struct rte *, struct rte *, struct rte *);
-=======
   int (*rte_recalculate)(struct rtable_private *, struct network *, struct rte *, struct rte *, struct rte *);
-  int (*rte_better)(struct rte *, struct rte *);
->>>>>>> fb7fb674
   int (*rte_mergable)(struct rte *, struct rte *);
   void (*rte_insert)(struct network *, struct rte *);
   void (*rte_remove)(struct network *, struct rte *);

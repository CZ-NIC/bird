/*
 *	BIRD Internet Routing Daemon -- Protocols
 *
 *	(c) 1998--2000 Martin Mares <mj@ucw.cz>
 *
 *	Can be freely distributed and used under the terms of the GNU GPL.
 */

#ifndef _BIRD_PROTOCOL_H_
#define _BIRD_PROTOCOL_H_

#include "lib/tlists.h"
#include "lib/resource.h"
#include "lib/event.h"
#include "nest/iface.h"
#include "lib/settle.h"
#include "nest/route.h"
#include "nest/limit.h"
#include "conf/conf.h"
#include "filter/data.h"

struct iface;
struct ifa;
struct rte;
struct neighbor;
struct rta;
struct network;
struct proto_config;
struct channel_limit;
struct channel_config;
struct config;
struct proto;
struct channel;
struct ea_list;
struct eattr;
struct symbol;


/*
 *	Routing Protocol
 */


enum protocol_startup {
  PROTOCOL_STARTUP_REGULAR = 0,		/* Regular network routing protocol, start last */
  PROTOCOL_STARTUP_GENERATOR = 1,	/* Static route generator, start ahead of regulars */
  PROTOCOL_STARTUP_CONNECTOR = 2,	/* Data connector, start first */
  PROTOCOL_STARTUP_NECESSARY = 3,	/* Vital auxiliary data, start zeroth */
};

struct protocol {
  node n;
  char *name;
  char *template;			/* Template for automatic generation of names */
  int name_counter;			/* Counter for automatic name generation */
  uint preference;			/* Default protocol preference */
  enum protocol_startup startup;	/* When to start / stop this protocol */
  uint channel_mask;			/* Mask of accepted channel types (NB_*) */
  uint proto_size;			/* Size of protocol data structure */
  uint config_size;			/* Size of protocol config data structure */

  void (*preconfig)(struct protocol *, struct config *);	/* Just before configuring */
  void (*postconfig)(struct proto_config *);			/* After configuring each instance */
  struct proto * (*init)(struct proto_config *);		/* Create new instance */
  int (*reconfigure)(struct proto *, struct proto_config *);	/* Try to reconfigure instance, returns success */
  void (*dump)(struct proto *);			/* Debugging dump */
  int (*start)(struct proto *);			/* Start the instance */
  int (*shutdown)(struct proto *);		/* Stop the instance */
  void (*cleanup)(struct proto *);		/* Cleanup the instance right before tearing it all down */
  void (*get_status)(struct proto *, byte *buf); /* Get instance status (for `show protocols' command) */
//  int (*get_attr)(const struct eattr *, byte *buf, int buflen);	/* ASCIIfy dynamic attribute (returns GA_*) */
  void (*show_proto_info)(struct proto *);	/* Show protocol info (for `show protocols all' command) */
  void (*copy_config)(struct proto_config *, struct proto_config *);	/* Copy config from given protocol instance */
};

void protos_build(void);		/* Called from sysdep to initialize protocols */
void proto_build(struct protocol *);	/* Called from protocol to register itself */
void protos_preconfig(struct config *);
void protos_commit(struct config *new, struct config *old, int force_restart, int type);
struct proto * proto_spawn(struct proto_config *cf, uint disabled);
void protos_dump_all(void);

#define GA_UNKNOWN	0		/* Attribute not recognized */
#define GA_NAME		1		/* Result = name */
#define GA_FULL		2		/* Result = both name and value */

/*
 *	Known protocols
 */

extern struct protocol
  proto_device, proto_radv, proto_rip, proto_static, proto_mrt,
  proto_ospf, proto_perf, proto_l3vpn, proto_aggregator,
  proto_pipe, proto_bgp, proto_bmp, proto_bfd, proto_babel, proto_rpki;

/*
 *	Routing Protocol Instance
 */

struct proto_config {
  node n;
  struct config *global;		/* Global configuration data */
  struct protocol *protocol;		/* Protocol */
  struct proto *proto;			/* Instance we've created */
  struct proto_config *parent;		/* Parent proto_config for dynamic protocols */
  const char *name;
  const char *dsc;
  int class;				/* SYM_PROTO or SYM_TEMPLATE */
  u8 net_type;				/* Protocol network type (NET_*), 0 for undefined */
  u8 disabled;				/* Protocol enabled/disabled by default */
  u8 late_if_feed;			/* Delay interface feed after channels are up */
  u32 debug, mrtdump;			/* Debugging bitfields, both use D_* constants */
  u32 router_id;			/* Protocol specific router ID */
  uint loop_order;			/* Launch a birdloop on this locking level; use DOMAIN_ORDER(the_bird) for mainloop */
  btime loop_max_latency;		/* Request this specific maximum latency of loop; zero to default */

  list channels;			/* List of channel configs (struct channel_config) */
  struct iface *vrf;			/* Related VRF instance, NULL if global */

  /* Check proto_reconfigure() and proto_copy_config() after changing struct proto_config */

  /* Protocol-specific data follow... */
};

struct channel_import_request {
  struct channel_import_request *next;			/* Next in request chain */
  void (*done)(struct channel_import_request *);	/* Called when import finishes */
  const struct f_trie *trie;				/* Reload only matching nets */
};

#define TLIST_PREFIX proto
#define TLIST_TYPE struct proto
#define TLIST_ITEM n
#define TLIST_WANT_WALK
#define TLIST_WANT_ADD_TAIL
#define TLIST_WANT_ADD_AFTER

/* Protocol statistics */
struct proto {
  TLIST_DEFAULT_NODE;			/* Node in global proto_list */
  struct protocol *proto;		/* Protocol */
  struct proto_config *cf;		/* Configuration data */
  struct proto_config *cf_new;		/* Configuration we want to switch to after shutdown (NULL=delete) */
  pool *pool;				/* Pool containing local objects */
  pool *pool_up;			/* Pool containing local objects which should be dropped as soon
					   as the protocol enters the STOP / DOWN state */
  pool *pool_inloop;			/* Pool containing local objects which need to be freed
					   before the protocol's birdloop actually stops, like olocks */
  event *event;				/* Protocol event */
  timer *restart_timer;			/* Timer to restart the protocol from limits */
  event *restart_event;			/* Event to restart/shutdown the protocol from limits */
  struct birdloop *loop;		/* BIRDloop running this protocol */

  list channels;			/* List of channels to rtables (struct channel) */
  struct channel *main_channel;		/* Primary channel */
  struct rte_src *main_source;		/* Primary route source */
  struct rte_owner sources;		/* Route source owner structure */
  struct iface *vrf;			/* Related VRF instance, NULL if global */
  TLIST_LIST(proto_neigh) neighbors;	/* List of neighbor structures */
  struct iface_subscription iface_sub;	/* Interface notification subscription */
  struct channel *mpls_channel;		/* MPLS channel, when used */

  const char *name;			/* Name of this instance (== cf->name) */
  u32 debug;				/* Debugging flags */
  u32 mrtdump;				/* MRTDump flags */
  uint active_channels;			/* Number of active channels */
  uint active_loops;			/* Number of active IO loops */
  byte net_type;			/* Protocol network type (NET_*), 0 for undefined */
  byte disabled;			/* Manually disabled */
  byte proto_state;			/* Protocol state machine (PS_*, see below) */
  byte active;				/* From PS_START to cleanup after PS_STOP */
  byte do_stop;				/* Stop actions are scheduled */
  byte reconfiguring;			/* We're shutting down due to reconfiguration */
  byte gr_recovery;			/* Protocol should participate in graceful restart recovery */
  byte down_sched;			/* Shutdown is scheduled for later (PDS_*) */
  byte down_code;			/* Reason for shutdown (PDC_* codes) */
  u32 hash_key;				/* Random key used for hashing of neighbors */
  btime last_state_change;		/* Time of last state transition */
  char *last_state_name_announced;	/* Last state name we've announced to the user */
  char *message;			/* State-change message, allocated from proto_pool */

  /*
   *	General protocol hooks:
   *
   *	   if_notify	Notify protocol about interface state changes.
   *	   ifa_notify	Notify protocol about interface address changes.
   *	   rt_notify	Notify protocol about routing table updates.
   *	   neigh_notify	Notify protocol about neighbor cache events.
   *	   preexport	Called as the first step of the route exporting process.
   *			It can decide whether the route shall be exported:
   *			  -1 = reject,
   *			   0 = continue to export filter
   *			   1 = accept immediately
   *	   reload_routes   Request channel to reload all its routes to the core
   *			(using rte_update()). Returns: 0=reload cannot be done,
   *			1= reload is scheduled and will happen (asynchronously).
   *	   feed_begin	Notify channel about beginning of route feeding.
   *	   feed_end	Notify channel about finish of route feeding.
   */

  void (*rt_notify)(struct proto *, struct channel *, const net_addr *net, struct rte *new, const struct rte *old);
  int (*preexport)(struct channel *, struct rte *rt);
  int (*reload_routes)(struct channel *, struct channel_import_request *cir);
  void (*feed_begin)(struct channel *);
  void (*feed_end)(struct channel *);

  /*
   *	Routing entry hooks (called only for routes belonging to this protocol):
   *
   *	   rte_recalculate Called at the beginning of the best route selection
   *       rte_mergable	Compare two rte's and decide whether they could be merged (1=yes, 0=no).
   */

  int (*rte_recalculate)(struct rtable_private *, struct network *, struct rte *, struct rte *, struct rte *);
  int (*rte_mergable)(struct rte *, struct rte *);
<<<<<<< HEAD
  struct rte * (*rte_modify)(struct rte *, struct linpool *);
  void (*rte_insert)(struct network *, struct rte *);
  void (*rte_remove)(struct network *, struct rte *);
  u32 (*rte_igp_metric)(struct rte *);
  void (*set_logging_rate)(struct proto *P, uintptr_t arg);
=======
  u32 (*rte_igp_metric)(const struct rte *);
>>>>>>> 5d5c431a

  /* Hic sunt protocol-specific data */
};

#include "lib/tlists.h"

struct proto_spec {
  const void *ptr;
  int patt;
};


#define PDS_DISABLE		1	/* Proto disable scheduled */
#define PDS_RESTART		2	/* Proto restart scheduled */

#define PDC_CF_REMOVE		0x01	/* Removed in new config */
#define PDC_CF_DISABLE		0x02	/* Disabled in new config */
#define PDC_CF_RESTART		0x03	/* Restart due to reconfiguration */
#define PDC_CMD_DISABLE		0x11	/* Result of disable command */
#define PDC_CMD_RESTART		0x12	/* Result of restart command */
#define PDC_CMD_SHUTDOWN	0x13	/* Result of global shutdown */
#define PDC_CMD_GR_DOWN		0x14	/* Result of global graceful restart */
#define PDC_RX_LIMIT_HIT	0x21	/* Route receive limit reached */
#define PDC_IN_LIMIT_HIT	0x22	/* Route import limit reached */
#define PDC_OUT_LIMIT_HIT	0x23	/* Route export limit reached */


void *proto_new(struct proto_config *);
void *proto_config_new(struct protocol *, int class);
void proto_copy_config(struct proto_config *dest, struct proto_config *src);
void proto_clone_config(struct symbol *sym, struct proto_config *parent);
void proto_set_message(struct proto *p, char *msg, int len);

void graceful_restart_recovery(void);
void graceful_restart_init(void);
void graceful_restart_show_status(void);
void channel_graceful_restart_lock(struct channel *c);
void channel_graceful_restart_unlock(struct channel *c);

#define DEFAULT_GR_WAIT	240

static inline event_list *proto_event_list(struct proto *p)
{ return p->loop == &main_birdloop ? &global_event_list : birdloop_event_list(p->loop); }

static inline event_list *proto_work_list(struct proto *p)
{ return p->loop == &main_birdloop ? &global_work_list : birdloop_event_list(p->loop); }

static inline void proto_send_event(struct proto *p, event *e)
{ ev_send(proto_event_list(p), e); }

void channel_show_limit(struct limit *l, const char *dsc, int active, int action);
void channel_show_info(struct channel *c);
void channel_cmd_debug(struct channel *c, uint mask);

void proto_cmd_show(struct proto *, uintptr_t, int);
void proto_cmd_disable(struct proto *, uintptr_t, int);
void proto_cmd_enable(struct proto *, uintptr_t, int);
void proto_cmd_restart(struct proto *, uintptr_t, int);
void proto_cmd_reload(struct proto *, uintptr_t, int);
void proto_cmd_debug(struct proto *, uintptr_t, int);
void proto_cmd_mrtdump(struct proto *, uintptr_t, int);
void proto_cmd_logging_rate(struct proto *, uintptr_t, int);

void proto_apply_cmd(struct proto_spec ps, void (* cmd)(struct proto *, uintptr_t, int), int restricted, uintptr_t arg);
struct proto *proto_get_named(struct symbol *, struct protocol *);
struct proto *proto_iterate_named(struct symbol *sym, struct protocol *proto, struct proto *old);

#define PROTO_WALK_CMD(sym,pr,p) for(struct proto *p = NULL; p = proto_iterate_named(sym, pr, p); )

/* Request from CLI to reload multiple protocols */
struct proto_reload_request {
  const struct f_trie *trie;	/* Trie to apply */
  _Atomic uint counter;		/* How many channels remaining */
  uint dir;			/* Direction of reload */
  event ev;			/* Event to run when finished */
};

#define PROTO_ENTER_FROM_MAIN(p)    ({ \
    ASSERT_DIE(birdloop_inside(&main_birdloop)); \
    struct birdloop *_loop = (p)->loop; \
    if (_loop != &main_birdloop) birdloop_enter(_loop); \
    _loop; \
    })

#define PROTO_LEAVE_FROM_MAIN(loop) ({ if (loop != &main_birdloop) birdloop_leave(loop); })

#define PROTO_LOCKED_FROM_MAIN(p)	for (struct birdloop *_proto_loop = PROTO_ENTER_FROM_MAIN(p); _proto_loop; PROTO_LEAVE_FROM_MAIN(_proto_loop), (_proto_loop = NULL))

static inline struct domain_generic *proto_domain(struct proto *p)
{ return birdloop_domain(p->loop); }

#define CMD_RELOAD	0
#define CMD_RELOAD_IN	1
#define CMD_RELOAD_OUT	2

static inline u32
proto_get_router_id(struct proto_config *pc)
{
  return pc->router_id ? pc->router_id : pc->global->router_id;
}


extern pool *proto_pool;

/*
 *  Each protocol instance runs two different state machines:
 *
 *  [P] The protocol machine: (implemented inside protocol)
 *
 *		DOWN    ---->    START
 *		  ^		   |
 *		  |		   V
 *		STOP    <----     UP
 *
 *	States:	DOWN	Protocol is down and it's waiting for the core
 *			requesting protocol start.
 *		START	Protocol is waiting for connection with the rest
 *			of the network and it's not willing to accept
 *			packets. When it connects, it goes to UP state.
 *		UP	Protocol is up and running. When the network
 *			connection breaks down or the core requests
 *			protocol to be terminated, it goes to STOP state.
 *		STOP	Protocol is disconnecting from the network.
 *			After it disconnects, it returns to DOWN state.
 *
 *	In:	start()	Called in DOWN state to request protocol startup.
 *			Returns new state: either UP or START (in this
 *			case, the protocol will notify the core when it
 *			finally comes UP).
 *		stop()	Called in START, UP or STOP state to request
 *			protocol shutdown. Returns new state: either
 *			DOWN or STOP (in this case, the protocol will
 *			notify the core when it finally comes DOWN).
 *
 *	Out:	proto_notify_state() -- called by protocol instance when
 *			it does any state transition not covered by
 *			return values of start() and stop(). This includes
 *			START->UP (delayed protocol startup), UP->STOP
 *			(spontaneous shutdown) and STOP->DOWN (delayed
 *			shutdown).
 */

#define PS_DOWN 0
#define PS_START 1
#define PS_UP 2
#define PS_STOP 3

void proto_notify_state(struct proto *p, unsigned state);

/*
 *  [F] The feeder machine: (implemented in core routines)
 *
 *		HUNGRY    ---->   FEEDING
 *		 ^		     |
 *		 |		     V
 *		FLUSHING  <----   HAPPY
 *
 *	States:	HUNGRY	Protocol either administratively down (i.e.,
 *			disabled by the user) or temporarily down
 *			(i.e., [P] is not UP)
 *		FEEDING	The protocol came up and we're feeding it
 *			initial routes. [P] is UP.
 *		HAPPY	The protocol is up and it's receiving normal
 *			routing updates. [P] is UP.
 *		FLUSHING The protocol is down and we're removing its
 *			routes from the table. [P] is STOP or DOWN.
 *
 *	Normal lifecycle of a protocol looks like:
 *
 *		HUNGRY/DOWN --> HUNGRY/START --> HUNGRY/UP -->
 *		FEEDING/UP --> HAPPY/UP --> FLUSHING/STOP|DOWN -->
 *		HUNGRY/STOP|DOWN --> HUNGRY/DOWN
 *
 *	Sometimes, protocol might switch from HAPPY/UP to FEEDING/UP
 *	if it wants to refeed the routes (for example BGP does so
 *	as a result of received ROUTE-REFRESH request).
 */

static inline int proto_is_inactive(struct proto *p)
{
  return (p->active_channels == 0)
      && (p->active_loops == 0)
      && (p->sources.uc == 0)
      && EMPTY_TLIST(proto_neigh, &p->neighbors)
    ;
}


/*
 *	Debugging flags
 */

#define D_STATES 1		/* [core] State transitions */
#define D_ROUTES 2		/* [core] Routes passed by the filters */
#define D_FILTERS 4		/* [core] Routes rejected by the filters */
#define D_IFACES 8		/* [core] Interface events */
#define D_EVENTS 16		/* Protocol events */
#define D_PACKETS 32		/* Packets sent/received */

#ifndef PARSER
#define TRACE(flags, msg, args...) \
  do { if (p->p.debug & flags) log(L_TRACE "%s: " msg, p->p.name , ## args ); } while(0)
#endif


/*
 *	MRTDump flags
 */

#define MD_STATES	1		/* Protocol state changes (BGP4MP_MESSAGE_AS4) */
#define MD_MESSAGES	2		/* Protocol packets (BGP4MP_MESSAGE_AS4) */

/*
 *	Known unique protocol instances as referenced by config routines
 */

extern struct proto_config *cf_dev_proto;


/*
 * Protocol limits
 */

#define PLD_RX		0	/* Receive limit */
#define PLD_IN		1	/* Import limit */
#define PLD_OUT		2	/* Export limit */
#define PLD_MAX		3

#define PLA_NONE	0	/* No limit */
#define PLA_WARN	1	/* Issue log warning */
#define PLA_BLOCK	2	/* Block new routes */
#define PLA_RESTART	4	/* Force protocol restart */
#define PLA_DISABLE	5	/* Shutdown and disable protocol */

struct channel_limit {
  u32 limit;			/* Maximum number of prefixes */
  u8 action;			/* Action to take (PLA_*) */
};

struct channel_limit_data {
  struct channel *c;
  int dir;
};

#define CLP__RX(_c) (&(_c)->rx_limit)
#define CLP__IN(_c) (&(_c)->in_limit)
#define CLP__OUT(_c) (&(_c)->out_limit)


#if 0
#define CHANNEL_LIMIT_LOG(_c, _dir, _op)  log(L_TRACE "%s.%s: %s limit %s %u", (_c)->proto->name, (_c)->name, #_dir, _op, (CLP__##_dir(_c))->count)
#else
#define CHANNEL_LIMIT_LOG(_c, _dir, _op)
#endif

#define CHANNEL_LIMIT_PUSH(_c, _dir)  ({ CHANNEL_LIMIT_LOG(_c, _dir, "push from"); struct channel_limit_data cld = { .c = (_c), .dir = PLD_##_dir }; limit_push(CLP__##_dir(_c), &cld); })
#define CHANNEL_LIMIT_POP(_c, _dir)   ({ limit_pop(CLP__##_dir(_c)); CHANNEL_LIMIT_LOG(_c, _dir, "pop to"); })

/*
 *	Channels
 */

struct channel_class {
  uint channel_size;			/* Size of channel data structure */
  uint config_size;			/* Size of channel config data structure */

  void (*init)(struct channel *, struct channel_config *);	/* Create new instance */
  int (*reconfigure)(struct channel *, struct channel_config *, int *import_changed, int *export_changed);	/* Try to reconfigure instance, returns success */
  int (*start)(struct channel *);	/* Start the instance */
  void (*shutdown)(struct channel *);	/* Stop the instance */
  void (*cleanup)(struct channel *);	/* Channel finished flush */

  void (*copy_config)(struct channel_config *, struct channel_config *); /* Copy config from given channel instance */
#if 0
  XXXX;
  void (*preconfig)(struct protocol *, struct config *);	/* Just before configuring */
  void (*postconfig)(struct proto_config *);			/* After configuring each instance */


  void (*dump)(struct proto *);			/* Debugging dump */

  void (*get_status)(struct proto *, byte *buf); /* Get instance status (for `show protocols' command) */
  void (*get_route_info)(struct rte *, byte *buf); /* Get route information (for `show route' command) */
  int (*get_attr)(struct eattr *, byte *buf, int buflen);	/* ASCIIfy dynamic attribute (returns GA_*) */
  void (*show_proto_info)(struct proto *);	/* Show protocol info (for `show protocols all' command) */

#endif
};

extern const struct channel_class channel_basic;
extern const struct channel_class channel_bgp;

struct channel_config {
  node n;
  const char *name;
  const struct channel_class *class;

  struct proto_config *parent;		/* Where channel is defined (proto or template) */
  struct rtable_config *table;		/* Table we're attached to */
  const struct filter *in_filter, *out_filter; /* Attached filters */
  const net_addr *out_subprefix;	/* Export only subprefixes of this net */

  struct channel_limit rx_limit;	/* Limit for receiving routes from protocol
					   (relevant when in_keep & RIK_REJECTED) */
  struct channel_limit in_limit;	/* Limit for importing routes from protocol */
  struct channel_limit out_limit;	/* Limit for exporting routes to protocol */

  struct settle_config roa_settle;	/* Settle times for ROA-induced reload */

  uint feed_block_size;			/* How many routes to feed at once */

  u8 net_type;				/* Routing table network type (NET_*), 0 for undefined */
  u8 ra_mode;				/* Mode of received route advertisements (RA_*) */
  u16 preference;			/* Default route preference */
  u32 debug;				/* Debugging flags (D_*) */
  u8 copy;				/* Value from channel_config_get() is new (0) or from template (1) */
  u8 merge_limit;			/* Maximal number of nexthops for RA_MERGED */
  u8 in_keep;				/* Which states of routes to keep (RIK_*) */
  u8 rpki_reload;			/* RPKI changes trigger channel reload */
};

struct channel {
  node n;				/* Node in proto->channels */

  const char *name;			/* Channel name (may be NULL) */
  const struct channel_class *class;
  struct proto *proto;

  rtable *table;
  const struct filter *in_filter;	/* Input filter */
  const struct filter *out_filter;	/* Output filter */
  const net_addr *out_subprefix;	/* Export only subprefixes of this net */
  struct bmap export_map;		/* Keeps track which routes were really exported */
  struct bmap export_reject_map;	/* Keeps track which routes were rejected by export filter */

  struct limit rx_limit;		/* Receive limit (for in_keep & RIK_REJECTED) */
  struct limit in_limit;		/* Input limit */
  struct limit out_limit;		/* Output limit */

  struct settle_config roa_settle;	/* Settle times for ROA-induced reload */

  u8 limit_actions[PLD_MAX];		/* Limit actions enum */
  u8 limit_active;			/* Flags for active limits */

  struct channel_import_stats {
    /* Import - from protocol to core */
    u32 updates_received;		/* Number of route updates received */
    u32 updates_invalid;		/* Number of route updates rejected as invalid */
    u32 updates_filtered;		/* Number of route updates rejected by filters */
    u32 updates_limited_rx;		/* Number of route updates exceeding the rx_limit */
    u32 updates_limited_in;		/* Number of route updates exceeding the in_limit */
    u32 withdraws_received;		/* Number of route withdraws received */
    u32 withdraws_invalid;		/* Number of route withdraws rejected as invalid */
  } import_stats;

  struct channel_export_stats {
    /* Export - from core to protocol */
    u32 updates_rejected;		/* Number of route updates rejected by protocol */
    u32 updates_filtered;		/* Number of route updates rejected by filters */
    u32 updates_accepted;		/* Number of route updates accepted and exported */
    u32 updates_limited;		/* Number of route updates exceeding the out_limit */
    u32 withdraws_accepted;		/* Number of route withdraws accepted and processed */
  } export_stats;

  struct rt_import_request in_req;	/* Table import connection */
  struct rt_export_request out_req;	/* Table export connection */

  struct rt_export_request refeed_req;	/* Auxiliary refeed request */
  struct bmap refeed_map;		/* Auxiliary refeed netindex bitmap */
  struct channel_feeding_request *refeeding;	/* Refeeding the channel */
  struct channel_feeding_request *refeed_pending;	/* Scheduled refeeds */
  struct channel_import_request *importing;	/* Importing the channel */
  struct channel_import_request *import_pending;	/* Scheduled imports */

  uint feed_block_size;			/* How many routes to feed at once */

  u8 net_type;				/* Routing table network type (NET_*), 0 for undefined */
  u8 ra_mode;				/* Mode of received route advertisements (RA_*) */
  u16 preference;			/* Default route preference */
  u32 debug;				/* Debugging flags (D_*) */
  u8 merge_limit;			/* Maximal number of nexthops for RA_MERGED */
  u8 in_keep;				/* Which states of routes to keep (RIK_*) */
  u8 disabled;
  u8 stale;				/* Used in reconfiguration */

  u8 channel_state;
  u8 reloadable;			/* Hook reload_routes() is allowed on the channel */
  u8 gr_lock;				/* Graceful restart mechanism should wait for this channel */
  u8 gr_wait;				/* Route export to channel is postponed until graceful restart */

  u32 obstacles;			/* External obstacles remaining before cleanup */

  btime last_state_change;		/* Time of last state transition */

  struct rt_export_request reload_req;	/* Feeder for import reload */

  u8 reload_pending;			/* Reloading and another reload is scheduled */
  u8 rpki_reload;			/* RPKI changes trigger channel reload */

  struct rt_exporter *out_table;	/* Internal table for exported routes */

  list roa_subscriptions;		/* List of active ROA table subscriptions based on filters' roa_check() calls */
};

#define RIK_REJECTED	1			/* Routes rejected in import filter are kept */
#define RIK_PREFILTER	(2 | RIK_REJECTED)	/* All routes' attribute state before import filter is kept */

/*
 * Channel states
 *
 * CS_DOWN - The initial and the final state of a channel. There is no route
 * exchange between the protocol and the table. Channel is not counted as
 * active. Channel keeps a ptr to the table, but do not lock the table and is
 * not linked in the table. Generally, new closed channels are created in
 * protocols' init() hooks. The protocol is expected to explicitly activate its
 * channels (by calling channel_init() or channel_open()).
 *
 * CS_START - The channel as a connection between the protocol and the table is
 * initialized (counted as active by the protocol, linked in the table and keeps
 * the table locked), but there is no current route exchange. There still may be
 * routes associated with the channel in the routing table if the channel falls
 * to CS_START from CS_UP. Generally, channels are initialized in protocols'
 * start() hooks when going to PS_START.
 *
 * CS_UP - The channel is initialized and the route exchange is allowed. Note
 * that even in CS_UP state, route export may still be down (ES_DOWN) by the
 * core decision (e.g. waiting for table convergence after graceful restart).
 * I.e., the protocol decides to open the channel but the core decides to start
 * route export. Route import (caused by rte_update() from the protocol) is not
 * restricted by that and is on volition of the protocol. Generally, channels
 * are opened in protocols' start() hooks when going to PS_UP.
 *
 * CS_STOP - The transitional state between initialized channel and closed
 * channel. The channel is still initialized, but no route exchange is allowed.
 * Instead, the associated table is running flush loop to remove routes imported
 * through the channel. After that, the channel changes state to CS_DOWN and
 * is detached from the table (the table is unlocked and the channel is unlinked
 * from it). Unlike other states, the CS_STOP state is not explicitly
 * entered or left by the protocol. A protocol may request to close a channel
 * (by calling channel_close()), which causes the channel to change state to
 * CS_STOP and later to CS_DOWN. Also note that channels are closed
 * automatically by the core when the protocol is going down.
 *
 * CS_PAUSE - Almost the same as CS_STOP, just the table import is kept and
 * the table export is stopped before transitioning to CS_START.
 *
 * Allowed transitions:
 *
 * CS_DOWN	-> CS_START / CS_UP
 * CS_START	-> CS_UP / CS_STOP
 * CS_UP	-> CS_PAUSE / CS_STOP
 * CS_PAUSE	-> CS_START (automatic)
 * CS_STOP	-> CS_DOWN (automatic)
 */

#define CS_DOWN		0
#define CS_START	1
#define CS_UP		2
#define CS_STOP		3
#define CS_PAUSE	4

struct channel_config *proto_cf_find_channel(struct proto_config *p, uint net_type);
static inline struct channel_config *proto_cf_main_channel(struct proto_config *pc)
{ return proto_cf_find_channel(pc, pc->net_type); }
static inline struct channel_config *proto_cf_mpls_channel(struct proto_config *pc)
{ return (pc->net_type != NET_MPLS) ? proto_cf_find_channel(pc, NET_MPLS) : NULL; }

struct channel *proto_find_channel_by_table(struct proto *p, rtable *t);
struct channel *proto_find_channel_by_name(struct proto *p, const char *n);
struct channel *proto_add_channel(struct proto *p, struct channel_config *cf);
void proto_remove_channel(struct proto *p, struct channel *c);
int proto_configure_channel(struct proto *p, struct channel **c, struct channel_config *cf);

void channel_set_state(struct channel *c, uint state);
void channel_schedule_reload(struct channel *c, struct channel_import_request *cir);
int channel_import_request_prefilter(struct channel_import_request *cir_head, const net_addr *n);

void channel_add_obstacle(struct channel *c);
void channel_del_obstacle(struct channel *c);

static inline void channel_init(struct channel *c) { channel_set_state(c, CS_START); }
static inline void channel_open(struct channel *c) { channel_set_state(c, CS_UP); }
static inline void channel_close(struct channel *c) { channel_set_state(c, CS_STOP); }

struct channel_feeding_request {
  struct channel_feeding_request *next;			/* Next in request chain */
  void (*done)(struct channel_feeding_request *);	/* Called when refeed finishes */
  const struct f_trie *trie;				/* Reload only matching nets */
  PACKED enum channel_feeding_request_type {
    CFRT_DIRECT = 1,					/* Refeed by export restart */
    CFRT_AUXILIARY,					/* Refeed by auxiliary request */
  } type;
  PACKED enum {
    CFRS_INACTIVE = 0,					/* Inactive request */
    CFRS_PENDING,					/* Request enqueued, do not touch */
    CFRS_RUNNING,					/* Request active, do not touch */
  } state;
};

struct channel *channel_from_export_request(struct rt_export_request *req);
void channel_request_feeding(struct channel *c, struct channel_feeding_request *);
void channel_request_feeding_dynamic(struct channel *c, enum channel_feeding_request_type);

static inline int channel_net_is_refeeding(struct channel *c, const net_addr *n)
{
  /* Not refeeding if not refeeding at all */
  if (!c->refeeding)
    return 0;

  /* Not refeeding if already refed */
  struct netindex *ni = NET_TO_INDEX(n);
  if (bmap_test(&c->refeed_map, ni->index))
    return 0;

  /* Refeeding if matching any request */
  for (struct channel_feeding_request *cfr = c->refeeding; cfr; cfr = cfr->next)
    if (!cfr->trie || trie_match_net(cfr->trie, n))
      return 1;

  /* Not matching any request */
  return 0;
}
static inline void channel_net_mark_refed(struct channel *c, const net_addr *n)
{
  ASSERT_DIE(c->refeeding);

  struct netindex *ni = NET_TO_INDEX(n);
  bmap_set(&c->refeed_map, ni->index);
}

void channel_request_reload(struct channel *c);

void *channel_config_new(const struct channel_class *cc, const char *name, uint net_type, struct proto_config *proto);
void *channel_config_get(const struct channel_class *cc, const char *name, uint net_type, struct proto_config *proto);
int channel_reconfigure(struct channel *c, struct channel_config *cf);

#endif<|MERGE_RESOLUTION|>--- conflicted
+++ resolved
@@ -213,15 +213,8 @@
 
   int (*rte_recalculate)(struct rtable_private *, struct network *, struct rte *, struct rte *, struct rte *);
   int (*rte_mergable)(struct rte *, struct rte *);
-<<<<<<< HEAD
-  struct rte * (*rte_modify)(struct rte *, struct linpool *);
-  void (*rte_insert)(struct network *, struct rte *);
-  void (*rte_remove)(struct network *, struct rte *);
-  u32 (*rte_igp_metric)(struct rte *);
+  u32 (*rte_igp_metric)(const struct rte *);
   void (*set_logging_rate)(struct proto *P, uintptr_t arg);
-=======
-  u32 (*rte_igp_metric)(const struct rte *);
->>>>>>> 5d5c431a
 
   /* Hic sunt protocol-specific data */
 };

--- conflicted
+++ resolved
@@ -160,13 +160,10 @@
   struct rte_src *main_source;		/* Primary route source */
   struct rte_owner sources;		/* Route source owner structure */
   struct iface *vrf;			/* Related VRF instance, NULL if global */
-<<<<<<< HEAD
   TLIST_LIST(proto_neigh) neighbors;	/* List of neighbor structures */
   struct iface_subscription iface_sub;	/* Interface notification subscription */
-=======
   struct channel *mpls_channel;		/* MPLS channel, when used */
   struct mpls_fec_map *mpls_map;	/* Maps protocol routes to FECs / labels */
->>>>>>> a0b48352
 
   const char *name;			/* Name of this instance (== cf->name) */
   u32 debug;				/* Debugging flags */
@@ -691,8 +688,8 @@
 struct channel *proto_add_channel(struct proto *p, struct channel_config *cf);
 void proto_remove_channel(struct proto *p, struct channel *c);
 int proto_configure_channel(struct proto *p, struct channel **c, struct channel_config *cf);
-void proto_setup_mpls_map(struct proto *p, uint rts, int hooks);
-void proto_shutdown_mpls_map(struct proto *p, int hooks);
+void proto_setup_mpls_map(struct proto *p, uint rts);
+void proto_shutdown_mpls_map(struct proto *p);
 
 void channel_set_state(struct channel *c, uint state);
 void channel_schedule_reload(struct channel *c, struct channel_import_request *cir);

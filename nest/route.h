/*
 *	BIRD Internet Routing Daemon -- Routing Table
 *
 *	(c) 1998--2000 Martin Mares <mj@ucw.cz>
 *	(c) 2019--2024 Maria Matejka <mq@jmq.cz>
 *
 *	Can be freely distributed and used under the terms of the GNU GPL.
 */

#ifndef _BIRD_ROUTE_H_
#define _BIRD_ROUTE_H_

#include "lib/lists.h"
#include "lib/tlists.h"
#include "lib/lockfree.h"
#include "lib/bitmap.h"
#include "lib/resource.h"
#include "lib/net.h"
#include "lib/netindex.h"
#include "lib/obstacle.h"
#include "lib/type.h"
#include "lib/fib.h"
#include "lib/route.h"
#include "lib/event.h"
#include "lib/rcu.h"
#include "lib/io-loop.h"
#include "lib/settle.h"

#include "filter/data.h"

#include "conf/conf.h"

#include <stdatomic.h>

struct ea_list;
struct protocol;
struct proto;
struct channel;
struct rte_src;
struct hostcache;
struct symbol;
struct timer;
struct filter;
struct f_trie;
struct f_trie_walk_state;
struct cli;

/*
 *	Master Routing Tables. Generally speaking, each of them contains a FIB
 *	with each entry pointing to a list of route entries representing routes
 *	to given network (with the selected one at the head).
 *
 *	Each of the RTE's contains variable data (the preference and protocol-dependent
 *	metrics) and a pointer to a route attribute block common for many routes).
 *
 *	It's guaranteed that there is at most one RTE for every (prefix,proto) pair.
 */

struct rtable_config {
  node n;
  char *name;
  union rtable *table;
  struct proto_config *krt_attached;	/* Kernel syncer attached to this table */
  uint addr_type;			/* Type of address data stored in table (NET_*) */
  uint gc_threshold;			/* Maximum number of operations before GC is run */
  uint gc_period;			/* Approximate time between two consecutive GC runs */
  u32 debug;				/* Debugging flags (D_*) */
  byte sorted;				/* Routes of network are sorted according to rte_better() */
  byte trie_used;			/* Rtable has attached trie */
  struct rt_cork_threshold {
    u64 low, high;
  } cork_threshold;			/* Cork threshold values */
  struct settle_config export_settle;	/* Export announcement settler */
  struct settle_config export_rr_settle;/* Export announcement settler config valid when any
					   route refresh is running */
  struct settle_config digest_settle;	/* Settle times for digests */
  struct rtable_config *roa_aux_table;	/* Auxiliary table config for ROA connections */
  struct rt_stream_config {
    struct rtable_config *src;
    void (*setup)(union rtable *);
    void (*stop)(union rtable *);
  } master;				/* Data source (this table is aux) */
};

/*
 *	Route export journal
 *
 *	The journal itself is held in struct rt_exporter.
 *	Workflow:
 *	  (1) Initialize by rt_exporter_init()
 *	  (2) Push data by rt_exporter_push() (the export item is copied)
 *	  (3) Shutdown by rt_exporter_shutdown(), event is called after cleanup
 *
 *	Subscribers:
 *	  (1) Initialize by rt_export_subscribe()
 *	  (2a) Get data by rt_export_get();
 *	  (2b) Release data after processing by rt_export_release()
 *	  (3) Request refeed by rt_export_refeed()
 *	  (4) Unsubscribe by rt_export_unsubscribe()
 */

struct rt_export_request {
  /* Formal name */
  char *name;

  /* Memory */
  pool *pool;

  /* State information */
  enum rt_export_state {
#define RT_EXPORT_STATES \
    DOWN, \
    FEEDING, \
    PARTIAL, \
    READY, \
    STOP, \

#define RT_EXPORT_STATES_ENUM_HELPER(p) TES_##p,
    MACRO_FOREACH(RT_EXPORT_STATES_ENUM_HELPER, RT_EXPORT_STATES)
    TES_MAX
#undef RT_EXPORT_STATES_ENUM_HELPER
  } _Atomic export_state;
  btime last_state_change;

  /* Table feeding contraption */
  struct rt_export_feeder {
    /* Formal name */
    char *name;

    /* Enlisting */
    struct rt_exporter * _Atomic exporter;
    DOMAIN(rtable) domain;			/* Lock this instead of RCU */

    /* Prefiltering, useful for more scenarios */
    struct rt_prefilter {
      /* Network prefilter mode (TE_ADDR_*) */
      enum {
	TE_ADDR_NONE = 0,	/* No address matching */
	TE_ADDR_EQUAL,		/* Exact query - show route <addr> */
	TE_ADDR_FOR,		/* Longest prefix match - show route for <addr> */
	TE_ADDR_IN,		/* Interval query - show route in <addr> */
	TE_ADDR_TRIE,		/* Query defined by trie */
	TE_ADDR_HOOK,		/* Query processed by supplied custom hook */
      } mode;

      union {
	const struct f_trie *trie;
	const net_addr *addr;
	int (*hook)(const struct rt_prefilter *, const net_addr *);
      };
    } prefilter;

#define TLIST_PREFIX	rt_export_feeder
#define TLIST_TYPE	struct rt_export_feeder
#define TLIST_ITEM	n
#define TLIST_WANT_WALK
#define TLIST_WANT_ADD_TAIL

    /* Feeding itself */
    u32 feed_index;				/* Index of the feed in progress */
    u32 (*next_feed_index)(struct rt_export_feeder *, u32 try_this);
    struct rt_feeding_request {
      struct rt_feeding_request *next;		/* Next in request chain */
      void (*done)(struct rt_feeding_request *);/* Called when this refeed finishes */
      struct rt_prefilter prefilter;		/* Reload only matching nets */
      PACKED enum {
	RFRS_INACTIVE = 0,	/* Inactive request */
	RFRS_PENDING,		/* Request enqueued, do not touch */
	RFRS_RUNNING,		/* Request active, do not touch */
      } state;
    } *feeding, *feed_pending;
    TLIST_DEFAULT_NODE;
    u8 trace_routes;
  } feeder;

  /* Regular updates */
  struct bmap seq_map;		/* Which lfjour items are already processed */
  struct bmap feed_map;		/* Which nets were already fed (for initial feeding) */
  struct lfjour_recipient r;
  struct rt_export_union *cur;

  /* Statistics */
  struct rt_export_stats {
    u32 updates_received;	/* Number of route updates received */
    u32 withdraws_received;	/* Number of route withdraws received */
  } stats;

  /* Tracing */
  u8 trace_routes;
  void (*dump)(struct rt_export_request *req);
  void (*fed)(struct rt_export_request *req);
};

#include "lib/tlists.h"

struct rt_export_union {
  enum rt_export_kind {
    RT_EXPORT_STOP = 1,
    RT_EXPORT_FEED,
    RT_EXPORT_UPDATE,
  } kind;
  const struct rt_export_item {
    LFJOUR_ITEM_INHERIT(li);		/* Member of lockfree journal */
    char data[0];			/* Memcpy helper */
    const rte *new, *old;		/* Route update */
  } *update;
  const struct rt_export_feed {
    uint count_routes, count_exports;
    struct netindex *ni;
    rte *block;
    u64 *exports;
    char data[0];
  } *feed;
  struct rt_export_request *req;
};

struct rt_exporter {
  struct lfjour journal;			/* Journal for update keeping */
  TLIST_LIST(rt_export_feeder) feeders;		/* List of active feeder structures */
  _Bool _Atomic feeders_lock;			/* Spinlock for the above list */
  u8 trace_routes;				/* Debugging flags (D_*) */
  u8 net_type;					/* Which net this exporter provides */
  DOMAIN(rtable) domain;			/* Lock this instead of RCU */
  u32 _Atomic max_feed_index;			/* Stop feeding at this index */
  const char *name;				/* Name for logging */
  netindex_hash *netindex;			/* Table for net <-> id conversion */
  void (*stopped)(struct rt_exporter *);	/* Callback when exporter can stop */
  void (*cleanup_done)(struct rt_exporter *, u64 end);	/* Callback when cleanup has been done */
  struct rt_export_feed *(*feed_net)(struct rt_exporter *, struct rcu_unwinder *, u32, _Bool (*)(struct rt_export_feeder *, const net_addr *), struct rt_export_feeder *, const struct rt_export_item *first);
  void (*feed_cleanup)(struct rt_exporter *, struct rt_export_feeder *);
};

extern struct rt_export_feed rt_feed_index_out_of_range;

/* Exporter API */
void rt_exporter_init(struct rt_exporter *, struct settle_config *);
struct rt_export_item *rt_exporter_push(struct rt_exporter *, const struct rt_export_item *);
struct rt_export_feed *rt_alloc_feed(uint routes, uint exports);
void rt_exporter_shutdown(struct rt_exporter *, void (*stopped)(struct rt_exporter *));

/* Standalone feeds */
void rt_feeder_subscribe(struct rt_exporter *, struct rt_export_feeder *);
void rt_feeder_unsubscribe(struct rt_export_feeder *);
void rt_export_refeed_feeder(struct rt_export_feeder *, struct rt_feeding_request *);

struct rt_export_feed *rt_export_next_feed(struct rt_export_feeder *);
#define RT_FEED_WALK(_feeder, _f)	\
  for (const struct rt_export_feed *_f; _f = rt_export_next_feed(_feeder); ) \

static inline _Bool rt_export_feed_active(struct rt_export_feeder *f)
{ return !!atomic_load_explicit(&f->exporter, memory_order_acquire); }

/* Full blown exports */
void rtex_export_subscribe(struct rt_exporter *, struct rt_export_request *);
void rtex_export_unsubscribe(struct rt_export_request *);

const struct rt_export_union * rt_export_get(struct rt_export_request *);
void rt_export_release(const struct rt_export_union *);
void rt_export_retry_later(const struct rt_export_union *);
void rt_export_processed(struct rt_export_request *, u64);
void rt_export_refeed_request(struct rt_export_request *rer, struct rt_feeding_request *rfr);

static inline enum rt_export_state rt_export_get_state(struct rt_export_request *r)
{ return atomic_load_explicit(&r->export_state, memory_order_acquire); }
const char *rt_export_state_name(enum rt_export_state state);

static inline void rt_export_walk_cleanup(const struct rt_export_union **up)
{
  if (*up)
    rt_export_release(*up);
}

#define RT_EXPORT_WALK(_reader, _u)	\
  for (CLEANUP(rt_export_walk_cleanup) const struct rt_export_union *_u;\
      _u = rt_export_get(_reader);					\
      rt_export_release(_u))						\

/* Convenince common call to request refeed */
#define rt_export_refeed(h, r)	_Generic((h), \
    struct rt_export_feeder *: rt_export_refeed_feeder, \
    struct rt_export_request *: rt_export_refeed_request, \
    void *: bug)(h, r)

/* Subscription to regular table exports needs locking */
#define rt_export_subscribe(_t, _kind, f) do { \
  RT_LOCKED(_t, tp) { \
    rt_lock_table(tp); \
    rtex_export_subscribe(&tp->export_##_kind, f); \
  }} while (0) \

#define rt_export_unsubscribe(_kind, _fx) do { \
  struct rt_export_request *_f = _fx; \
  struct rt_exporter *e = atomic_load_explicit(&_f->feeder.exporter, memory_order_acquire); \
  RT_LOCKED(SKIP_BACK(rtable, export_##_kind, e), _tp) { \
    rtex_export_unsubscribe(_f); \
    rt_unlock_table(_tp); \
  }} while (0) \

static inline int rt_prefilter_net(const struct rt_prefilter *p, const net_addr *n)
{
  switch (p->mode)
  {
    case TE_ADDR_NONE:	return 1;
    case TE_ADDR_IN:	return net_in_netX(n, p->addr);
    case TE_ADDR_EQUAL:	return net_equal(n, p->addr);
    case TE_ADDR_FOR:	return net_in_netX(p->addr, n);
    case TE_ADDR_TRIE:	return trie_match_net(p->trie, n);
    case TE_ADDR_HOOK:	return p->hook(p, n);
  }

  bug("Crazy prefilter application attempt failed wildly.");
}

static inline _Bool
rt_net_is_feeding_feeder(struct rt_export_feeder *ref, const net_addr *n)
{
  if (!rt_prefilter_net(&ref->prefilter, n))
    return 0;

  if (!ref->feeding)
    return 1;

  for (struct rt_feeding_request *rfr = ref->feeding; rfr; rfr = rfr->next)
    if (rt_prefilter_net(&rfr->prefilter, n))
      return 1;

  return 0;
}

static inline _Bool
rt_net_is_feeding_request(struct rt_export_request *req, const net_addr *n)
{
  struct netindex *ni = NET_TO_INDEX(n);
  return
    !bmap_test(&req->feed_map, ni->index)
    && rt_net_is_feeding_feeder(&req->feeder, n);
}

#define rt_net_is_feeding(h, n)	_Generic((h), \
    struct rt_export_feeder *: rt_net_is_feeding_feeder, \
    struct rt_export_request *: rt_net_is_feeding_request, \
    void *: bug)(h, n)


/*
 *	The original rtable
 *
 *	To be kept as is for now until we refactor the new structures out of BGP Attrs.
 */


struct rt_uncork_callback {
  event ev;
  callback cb;
};

struct rt_export_hook;

extern uint rtable_max_id;

/* The public part of rtable structure */
#define RTABLE_PUBLIC \
    resource r;											\
    node n;				/* Node in list of all tables */			\
    char *name;				/* Name of this table */				\
    uint addr_type;			/* Type of address data stored in table (NET_*) */	\
    uint id;				/* Integer table ID for fast lookup */			\
    DOMAIN(rtable) lock;		/* Lock to take to access the private parts */		\
    struct rtable_config *config;	/* Configuration of this table */			\
    struct birdloop *loop;		/* Service thread */					\
    netindex_hash *netindex;		/* Prefix index for this table */			\
    struct network * _Atomic routes;	/* Actual route objects in the table */			\
    _Atomic u32 routes_block_size;	/* Size of the route object pointer block */		\
    struct f_trie * _Atomic trie;	/* Trie of prefixes defined in fib */			\
    event *hcu_event;			/* Hostcache updater */					\
    struct rt_exporter export_all;	/* Route export journal for all routes */		\
    struct rt_exporter export_best;	/* Route export journal for best routes */		\

/* The complete rtable structure */
struct rtable_private {
  /* Once more the public part */
  struct { RTABLE_PUBLIC; };
  struct rtable_private **locked_at;

  /* Here the private items not to be accessed without locking */
  pool *rp;				/* Resource pool to allocate everything from, including itself */
  struct slab *rte_slab;		/* Slab to allocate route objects */
  int use_count;			/* Number of protocols using this table */
  u32 rt_count;				/* Number of routes in the table */
  u32 net_count;			/* Number of nets in the table */
  u32 debug;				/* Debugging flags (D_*) */

  list imports;				/* Registered route importers */

  TLIST_STRUCT_DEF(rt_flowspec_link, struct rt_flowspec_link) flowspec_links;	/* Links serving flowspec reload */

  struct hmap id_map;
  struct hostcache *hostcache;
  config_ref deleted;			/* Table doesn't exist in current configuration,
					 * delete as soon as use_count becomes 0 and remove
					 * obstacle from this routing table.
					 */
  struct rt_export_request best_req;	/* Internal request from best route announcement cleanup */
  struct rt_uncork_callback nhu_uncork;	/* Helper event to schedule NHU on uncork */
  struct rt_uncork_callback hcu_uncork;	/* Helper event to schedule HCU on uncork */
  struct timer *prune_timer;		/* Timer for periodic pruning / GC */
  struct event *prune_event;		/* Event for prune execution */
  btime last_rt_change;			/* Last time when route changed */
  btime gc_time;			/* Time of last GC */
  uint gc_counter;			/* Number of operations since last GC */
  uint rr_counter;			/* Number of currently running route refreshes,
					   in fact sum of (stale_set - stale_pruned) over all importers
					   + one for each TIS_FLUSHING importer */
  uint wait_counter;			/* Number of imports in TIS_WAITING state */
  byte prune_state;			/* Table prune state, 1 -> scheduled, 2-> running */
  byte prune_trie;			/* Prune prefix trie during next table prune */
  byte imports_flushing;		/* Some imports are being flushed right now */
  byte nhu_state;			/* Next Hop Update state */
  byte nhu_corked;			/* Next Hop Update is corked with this state */
  byte export_used;			/* Pending Export pruning is scheduled */
  byte cork_active;			/* Cork has been activated */
  struct rt_cork_threshold cork_threshold;	/* Threshold for table cork */
  u32 prune_index;			/* Rtable prune FIB iterator */
  u32 nhu_index;			/* Next Hop Update FIB iterator */
  event *nhu_event;			/* Nexthop updater */
  struct f_trie *trie_new;		/* New prefix trie defined during pruning */
  const struct f_trie *trie_old;	/* Old prefix trie waiting to be freed */
  u32 trie_lock_count;			/* Prefix trie locked by walks */
  u32 trie_old_lock_count;		/* Old prefix trie locked by walks */
  struct tbf rl_pipe;			/* Rate limiting token buffer for pipe collisions */

  struct f_trie *flowspec_trie;		/* Trie for evaluation of flowspec notifications */
  // struct mpls_domain *mpls_domain;	/* Label allocator for MPLS */
  u32 rte_free_deferred;		/* Counter of deferred rte_free calls */

  struct rt_digestor *export_digest;	/* Route export journal for digest tries */
  struct rt_stream *master;		/* Data source (this table is aux) */
};

/* The final union private-public rtable structure */
typedef union rtable {
  struct {
    RTABLE_PUBLIC;
  };
  struct rtable_private priv;
} rtable;

/* Define the lock cleanup function */
LOBJ_UNLOCK_CLEANUP(rtable, rtable);

#define RT_IS_LOCKED(tab)	LOBJ_IS_LOCKED((tab), rtable)
#define RT_LOCKED(tab, tp)	LOBJ_LOCKED((tab), tp, rtable, rtable)
#define RT_LOCK(tab, tp)	LOBJ_LOCK((tab), tp, rtable, rtable)

#define RT_LOCK_SIMPLE(tab)	LOBJ_LOCK_SIMPLE((tab), rtable)
#define RT_UNLOCK_SIMPLE(tab)	LOBJ_UNLOCK_SIMPLE((tab), rtable)

#define RT_UNLOCKED_TEMPORARILY(tab, tp)	LOBJ_UNLOCKED_TEMPORARILY((tab), tp, rtable, rtable)

#define RT_PUB(tab)	SKIP_BACK(rtable, priv, tab)

#define RT_UNCORKING	(1ULL << 44)

extern struct rt_cork {
  _Atomic u64 active;
  DOMAIN(resource) dom;
  event_list queue;
} rt_cork;

static inline void rt_cork_acquire(void)
{
  atomic_fetch_add_explicit(&rt_cork.active, 1, memory_order_acq_rel);
}

static inline void rt_cork_release(void)
{
  u64 upd = atomic_fetch_add_explicit(&rt_cork.active, RT_UNCORKING, memory_order_acq_rel) + RT_UNCORKING;

  /* Actualy released? */
  if ((upd >> 44) == (upd & (RT_UNCORKING - 1)))
  {
    LOCK_DOMAIN(resource, rt_cork.dom);
    synchronize_rcu();
    ev_run_list(&rt_cork.queue);
    UNLOCK_DOMAIN(resource, rt_cork.dom);
  }

  atomic_fetch_sub_explicit(&rt_cork.active, RT_UNCORKING + 1, memory_order_acq_rel);
}

void rt_cork_send_callback(void *_data);

static inline _Bool rt_cork_check(struct rt_uncork_callback *rcc)
{
  /* Wait until all uncorks have finished */
  while (1)
  {
    rcu_read_lock();

    /* Not corked */
    u64 corked = atomic_load_explicit(&rt_cork.active, memory_order_acquire);
    if (!corked)
    {
      rcu_read_unlock();
      return 0;
    }

    /* Yes, corked */
    if (corked < RT_UNCORKING)
    {
      if (!rcc->ev.hook)
      {
	rcc->ev.hook = rt_cork_send_callback;
	rcc->ev.data = rcc;
      }

      ev_send(&rt_cork.queue, &rcc->ev);
      rcu_read_unlock();
      return 1;
    }

    /* In progress, retry */
    rcu_read_unlock();
    birdloop_yield();
  }
}

struct rt_pending_export {
  struct rt_export_item it;
  struct rt_pending_export *_Atomic next;	/* Next export for the same net */
  u64 seq_all;					/* Interlink from BEST to ALL */
};

struct rt_net_pending_export {
  struct rt_pending_export * _Atomic first, * _Atomic last;
};

typedef struct network {
  struct rte_storage * _Atomic routes;		/* Available routes for this network */

  /* Uncleaned pending exports */
  struct rt_net_pending_export all;
  struct rt_net_pending_export best;
} net;

struct rte_storage {
  struct rte_storage * _Atomic next;		/* Next in chain */
  union {
    struct {
      RTE_IN_TABLE_WRITABLE;
    };
    const struct rte rte;			/* Route data */
  };
};

#define RTE_COPY(r)		((r) ? (r)->rte : (rte) {})
#define RTE_COPY_VALID(r)	(((r) && (rte_is_valid((r)))) ? *(r) : (rte) {})
#define RTE_OR_NULL(r)		((r) ? &((r)->rte) : NULL)
#define RTE_VALID_OR_NULL(r)	(((r) && (rte_is_valid((r)))) ? (r) : NULL)

#define RTES_WRITE(r)		(((r) != ((struct rte_storage *) 0)) ? ((struct rte *) &(r)->rte) : NULL)

#define RTE_GET_NETINDEX(e) NET_TO_INDEX((e)->net)

/* Table import */

struct rt_import_request {
  struct rt_import_hook *hook;		/* The table part of importer */
  char *name;
  u8 trace_routes;

  struct birdloop *loop;		/* Where to schedule cleanup event */

  void (*dump_req)(struct rt_import_request *req);
  void (*log_state_change)(struct rt_import_request *req, u8 state);
  /* Preimport is called when the @new route is just-to-be inserted, replacing @old.
   * Return a route (may be different or modified in-place) to continue or NULL to withdraw. */
  int (*preimport)(struct rt_import_request *req, struct rte *new, const struct rte *old);
};

struct rt_import_hook {
  node n;
  rtable *table;			/* The connected table */
  struct rt_import_request *req;	/* The requestor */

  struct rt_import_stats {
    /* Import - from protocol to core */
    u32 pref;				/* Number of routes selected as best in the (adjacent) routing table */
    u32 updates_ignored;		/* Number of route updates rejected as already in route table */
    u32 updates_accepted;		/* Number of route updates accepted and imported */
    u32 withdraws_ignored;		/* Number of route withdraws rejected as already not in route table */
    u32 withdraws_accepted;		/* Number of route withdraws accepted and processed */
  } stats;

  u64 flush_seq;			/* Table export seq when the channel announced flushing */
  btime last_state_change;		/* Time of last state transition */

  u8 import_state;			/* IS_* */
  u8 stale_set;				/* Set this stale_cycle to imported routes */
  u8 stale_valid;			/* Routes with this stale_cycle and bigger are considered valid */
  u8 stale_pruned;			/* Last prune finished when this value was set at stale_valid */
  u8 stale_pruning;			/* Last prune started when this value was set at stale_valid */

  void (*stopped)(struct rt_import_request *);	/* Stored callback when import is stopped */
  event cleanup_event;			/* Used to finally unhook the import from the table */
};


#define TIS_DOWN	0
#define TIS_UP		1
#define TIS_STOP	2
#define TIS_FLUSHING	3
#define TIS_WAITING	4
#define TIS_CLEARED	5
#define TIS_MAX		6


void rt_request_import(rtable *tab, struct rt_import_request *req);
void rt_stop_import(struct rt_import_request *, void (*stopped)(struct rt_import_request *));
const char *rt_import_state_name(u8 state);
static inline u8 rt_import_get_state(struct rt_import_hook *ih) { return ih ? ih->import_state : TIS_DOWN; }

void rte_import(struct rt_import_request *req, const net_addr *net, rte *new, struct rte_src *src);

/* When rtable is just a view / aggregate, this is the basis for its source */
struct rt_stream {
  struct rt_import_request dst;
  rtable *dst_tab;
};
	

#if 0
/*
 * For table export processing
 */

/* Get next rpe. If src is given, it must match. */
struct rt_pending_export *rpe_next(struct rt_pending_export *rpe, struct rte_src *src);

/* Walk all rpe's */
#define RPE_WALK(first, it, src) \
  for (struct rt_pending_export *it = (first); it; it = rpe_next(it, (src)))

/* Mark the pending export processed */
void rpe_mark_seen(struct rt_export_hook *hook, struct rt_pending_export *rpe);

#define rpe_mark_seen_all(hook, first, last, src) do { \
  RPE_WALK((first), _rpe, (src)) { \
    rpe_mark_seen((hook), _rpe); \
    if (_rpe == last) break; \
  }} while (0)

/* Get pending export seen status */
int rpe_get_seen(struct rt_export_hook *hook, struct rt_pending_export *rpe);

#endif

/*
 * Channel export hooks. To be refactored out.
 */

int channel_preimport(struct rt_import_request *req, rte *new, const rte *old);


/* Types of route announcement, also used as flags */
#define RA_UNDEF	0		/* Undefined RA type */
#define RA_OPTIMAL	1		/* Announcement of optimal route change */
#define RA_ACCEPTED	2		/* Announcement of first accepted route */
#define RA_ANY		3		/* Announcement of any route change */
#define RA_MERGED	4		/* Announcement of optimal route merged with next ones */

/* Return value of preexport() callback */
#define RIC_ACCEPT	1		/* Accepted by protocol */
#define RIC_PROCESS	0		/* Process it through import filter */
#define RIC_REJECT	-1		/* Rejected by protocol */
#define RIC_DROP	-2		/* Silently dropped by protocol */

/*
 * Next hop update data structures
 */

#define NHU_CLEAN	0
#define NHU_SCHEDULED	1
#define NHU_RUNNING	2
#define NHU_DIRTY	3

struct hostentry {
  node ln;
  ip_addr addr;				/* IP address of host, part of key */
  ip_addr link;				/* (link-local) IP address of host, used as gw
					   if host is directly attached */
  rtable *tab;				/* Dependent table, part of key */
  rtable *owner;			/* Nexthop owner table */
  struct hostentry *next;		/* Next in hash chain */
  unsigned hash_key;			/* Hash key */
  u32 igp_metric;			/* Chosen route IGP metric */
  _Atomic u32 version;			/* Bumped on update */
  byte nexthop_linkable;		/* Nexthop list is completely non-device */
  ea_list * _Atomic src;		/* Source attributes */
  struct lfuc uc;			/* Use count */
};

struct hostcache {
  slab *slab;				/* Slab holding all hostentries */
  rtable *tab;				/* Parent routing table */
  struct hostentry **hash_table;	/* Hash table for hostentries */
  unsigned hash_order, hash_shift;
  unsigned hash_max, hash_min;
  unsigned hash_items;
  linpool *lp;				/* Linpool for trie */
  struct f_trie *trie;			/* Trie of prefixes that might affect hostentries */
  list hostentries;			/* List of all hostentries */
  struct rt_export_request req;		/* Notifier */
  event source_event;
};

struct rt_digestor {
  struct rt_export_request req;		/* Notifier from the table */
  struct lfjour	digest;			/* Digest journal of struct rt_digest */
  struct settle settle;			/* Settle timer before announcing digests */
  struct f_trie *trie;			/* Trie to be announced */
  rtable *tab;				/* Table this belongs to */
  event event;
};

struct rt_digest {
  LFJOUR_ITEM_INHERIT(li);
  struct f_trie *trie;			/* Trie marking all prefixes where ROA have changed */
};

#define rte_update  channel_rte_import
/**
 * rte_update - enter a new update to a routing table
 * @c: channel doing the update
 * @net: network address
 * @rte: a &rte representing the new route
 * @src: old route source identifier
 *
 * This function imports a new route to the appropriate table (via the channel).
 * Table keys are @net (obligatory) and @rte->attrs->src.
 * Both the @net and @rte pointers can be local.
 *
 * The route attributes (@rte->attrs) are obligatory. They can be also allocated
 * locally. Anyway, if you use an already-cached attribute object, you shall
 * call rta_clone() on that object yourself. (This semantics may change in future.)
 *
 * If the route attributes are local, you may set @rte->attrs->src to NULL, then
 * the protocol's default route source will be supplied.
 *
 * When rte_update() gets a route, it automatically validates it. This includes
 * checking for validity of the given network and next hop addresses and also
 * checking for host-scope or link-scope routes. Then the import filters are
 * processed and if accepted, the route is passed to route table recalculation.
 *
 * The accepted routes are then inserted into the table, replacing the old route
 * for the same @net identified by @src. Then the route is announced
 * to all the channels connected to the table using the standard export mechanism.
 * Setting @rte to NULL makes this a withdraw, otherwise @rte->src must be the same
 * as @src.
 *
 * All memory used for temporary allocations is taken from a special linpool
 * @rte_update_pool and freed when rte_update() finishes.
 */
void rte_update(struct channel *c, const net_addr *net, struct rte *rte, struct rte_src *src);

extern list routing_tables;
struct config;

void rt_init(void);
void rt_preconfig(struct config *);
void rt_postconfig(struct config *);
void rt_commit(struct config *new, struct config *old);
void rt_lock_table_priv(struct rtable_private *, const char *file, uint line);
void rt_unlock_table_priv(struct rtable_private *, const char *file, uint line);
static inline void rt_lock_table_pub(rtable *t, const char *file, uint line)
{ RT_LOCKED(t, tt) rt_lock_table_priv(tt, file, line); }
static inline void rt_unlock_table_pub(rtable *t, const char *file, uint line)
{ RT_LOCKED(t, tt) rt_unlock_table_priv(tt, file, line); }

#define rt_lock_table(t)	_Generic((t),  rtable *: rt_lock_table_pub, \
				struct rtable_private *: rt_lock_table_priv)((t), __FILE__, __LINE__)
#define rt_unlock_table(t)	_Generic((t),  rtable *: rt_unlock_table_pub, \
				struct rtable_private *: rt_unlock_table_priv)((t), __FILE__, __LINE__)

const struct f_trie * rt_lock_trie(struct rtable_private *tab);
void rt_unlock_trie(struct rtable_private *tab, const struct f_trie *trie);
void rt_flowspec_link(rtable *src, rtable *dst);
void rt_flowspec_unlink(rtable *src, rtable *dst);
rtable *rt_setup(pool *, struct rtable_config *);
void rt_setup_digestor(struct rtable_private *tab);

struct rt_export_feed *rt_net_feed(rtable *t, const net_addr *a, const struct rt_pending_export *first);
rte rt_net_best(rtable *t, const net_addr *a);
int rt_examine(rtable *t, net_addr *a, struct channel *c, const struct filter *filter);
rte *rt_export_merged(struct channel *c, const struct rt_export_feed *feed, linpool *pool, int silent);
void rt_refresh_begin(struct rt_import_request *);
void rt_refresh_end(struct rt_import_request *);
void rt_schedule_prune(struct rtable_private *t);
void rte_dump(struct rte_storage *);
void rt_dump(rtable *);
void rt_dump_all(void);
void rt_dump_hooks(rtable *);
void rt_dump_hooks_all(void);
int rt_reload_channel(struct channel *c);
void rt_reload_channel_abort(struct channel *c);
void rt_prune_sync(rtable *t, int all);
struct rtable_config *rt_new_table(struct symbol *s, uint addr_type);
void rt_new_default_table(struct symbol *s);
struct rtable_config *rt_get_default_table(struct config *cf, uint addr_type);

static inline int rt_is_ip(rtable *tab)
{ return (tab->addr_type == NET_IP4) || (tab->addr_type == NET_IP6); }

static inline int rt_is_vpn(rtable *tab)
{ return (tab->addr_type == NET_VPN4) || (tab->addr_type == NET_VPN6); }

static inline int rt_is_roa(rtable *tab)
{ return (tab->addr_type == NET_ROA4) || (tab->addr_type == NET_ROA6); }

static inline int rt_is_flow(rtable *tab)
{ return (tab->addr_type == NET_FLOW4) || (tab->addr_type == NET_FLOW6); }


/* Default limit for ECMP next hops, defined in sysdep code */
extern const int rt_default_ecmp;

struct rt_show_data_rtable {
  node n;
  const char *name;
  struct rt_exporter *exporter;
  struct channel *export_channel;
  struct channel *prefilter;
  struct krt_proto *kernel;
  struct rt_export_feeder req;		/* Export feeder in use */
};

struct rt_show_data {
  struct cli *cli;			/* Pointer back to the CLI */
  net_addr *addr;
  list tables;
  struct rt_show_data_rtable *tab;	/* Iterator over table list */
  struct rt_show_data_rtable *last_table; /* Last table in output */
  int verbose, tables_defined_by;
  struct timeformat tf_route;
  const struct filter *filter;
  struct proto *show_protocol;
  struct proto *export_protocol;
  struct channel *export_channel;
  OBSREF(struct config) running_on_config;
//  struct rt_export_hook *kernel_export_hook;
  int export_mode, addr_mode, primary_only, filtered, stats;

  int net_counter, rt_counter, show_counter, table_counter;
  int net_counter_last, rt_counter_last, show_counter_last;
  int show_counter_last_flush;
};

void rt_show(struct rt_show_data *);
struct rt_show_data_rtable * rt_show_add_table(struct rt_show_data *d, rtable *t);
struct rt_show_data_rtable * rt_show_add_exporter(struct rt_show_data *d, struct rt_exporter *e);

/* Value of table definition mode in struct rt_show_data */
#define RSD_TDB_DEFAULT	  0		/* no table specified */
#define RSD_TDB_INDIRECT  0		/* show route ... protocol P ... */
#define RSD_TDB_ALL	  RSD_TDB_SET			/* show route ... table all ... */
#define RSD_TDB_DIRECT	  RSD_TDB_SET | RSD_TDB_NMN	/* show route ... table X table Y ... */

#define RSD_TDB_SET	  0x1		/* internal: show empty tables */
#define RSD_TDB_NMN	  0x2		/* internal: need matching net */

/* Value of export_mode in struct rt_show_data */
#define RSEM_NONE	0		/* Export mode not used */
#define RSEM_PREEXPORT	1		/* Routes ready for export, before filtering */
#define RSEM_EXPORT	2		/* Routes accepted by export filter */
#define RSEM_NOEXPORT	3		/* Routes rejected by export filter */
#define RSEM_EXPORTED	4		/* Routes marked in export map */

/* Host entry: Resolve hook for recursive nexthops */
extern struct ea_class ea_gen_hostentry;
extern struct ea_class ea_gen_hostentry_version;
struct hostentry_adata {
  adata ad;
  struct hostentry *he;
  u32 labels[0];
};

<<<<<<< HEAD
#define HOSTENTRY_LABEL_COUNT(head)	(head->ad.length + sizeof(struct adata) - sizeof(struct hostentry_adata)) / sizeof(u32)
=======
eattr *ea_find(ea_list *, unsigned ea);
eattr *ea_walk(struct ea_walk_state *s, uint id, uint max);
uintptr_t ea_get_int(ea_list *, unsigned ea, uintptr_t def);
void ea_dump(ea_list *);
void ea_sort(ea_list *);		/* Sort entries in all sub-lists */
unsigned ea_scan(ea_list *);		/* How many bytes do we need for merged ea_list */
void ea_merge(ea_list *from, ea_list *to); /* Merge sub-lists to allocated buffer */
int ea_same(ea_list *x, ea_list *y);	/* Test whether two ea_lists are identical */
uint ea_hash(ea_list *e);	/* Calculate 16-bit hash value */
ea_list *ea_append(ea_list *to, ea_list *what);
void ea_format_bitfield(const struct eattr *a, byte *buf, int bufsize, const char **names, int min, int max);

#define ea_normalize(ea) do { \
  if (ea->next) { \
    ea_list *t = alloca(ea_scan(ea)); \
    ea_merge(ea, t); \
    ea = t; \
  } \
  ea_sort(ea); \
  if (ea->count == 0) \
    ea = NULL; \
} while(0) \

struct ea_one_attr_list {
  ea_list l;
  eattr a;
};

static inline eattr *
ea_set_attr(ea_list **to, struct linpool *pool, uint id, uint flags, uint type, uintptr_t val)
{
  struct ea_one_attr_list *ea = lp_alloc(pool, sizeof(*ea));
  *ea = (struct ea_one_attr_list) {
    .l.flags = EALF_SORTED,
    .l.count = 1,
    .l.next = *to,

    .a.id = id,
    .a.type = type,
    .a.flags = flags,
  };

  if (type & EAF_EMBEDDED)
    ea->a.u.data = val;
  else
    ea->a.u.ptr = (struct adata *) val;

  *to = &ea->l;

  return &ea->a;
}

static inline void
ea_unset_attr(ea_list **to, struct linpool *pool, bool local, uint code)
{
  struct ea_one_attr_list *ea = lp_alloc(pool, sizeof(*ea));
  *ea = (struct ea_one_attr_list) {
    .l.flags = EALF_SORTED,
    .l.count = 1,
    .l.next = *to,
    .a.id = code,
    .a.fresh = local,
    .a.originated = local,
    .a.undef = 1,
  };

  *to = &ea->l;
}

static inline void
ea_set_attr_u32(ea_list **to, struct linpool *pool, uint id, uint flags, uint type, u32 val)
{ ea_set_attr(to, pool, id, flags, type, (uintptr_t) val); }

static inline void
ea_set_attr_ptr(ea_list **to, struct linpool *pool, uint id, uint flags, uint type, struct adata *val)
{ ea_set_attr(to, pool, id, flags, type, (uintptr_t) val); }
>>>>>>> b95dc8f2

void
ea_set_hostentry(ea_list **to, rtable *dep, rtable *tab, ip_addr gw, ip_addr ll, u32 lnum, u32 labels[lnum]);

void ea_show_hostentry(const struct adata *ad, byte *buf, uint size);
void ea_show_nexthop_list(struct cli *c, struct nexthop_adata *nhad);

/*
 *	Default protocol preferences
 */

#define DEF_PREF_DIRECT		240	/* Directly connected */
#define DEF_PREF_STATIC		200	/* Static route */
#define DEF_PREF_OSPF		150	/* OSPF intra-area, inter-area and type 1 external routes */
#define DEF_PREF_BABEL		130	/* Babel */
#define DEF_PREF_RIP		120	/* RIP */
#define DEF_PREF_BGP		100	/* BGP */
#define DEF_PREF_RPKI		100	/* RPKI */
#define DEF_PREF_L3VPN_IMPORT	 80	/* L3VPN import -> lower than BGP */
#define DEF_PREF_L3VPN_EXPORT	120	/* L3VPN export -> higher than BGP */
#define DEF_PREF_INHERITED	10	/* Routes inherited from other routing daemons */
#define DEF_PREF_UNKNOWN	0	/* Routes with no preference set */

/*
 *	Route Origin Authorization
 */

#define ROA_UNKNOWN	0
#define ROA_VALID	1
#define ROA_INVALID	2

int net_roa_check(rtable *tab, const net_addr *n, u32 asn);

#endif<|MERGE_RESOLUTION|>--- conflicted
+++ resolved
@@ -217,7 +217,7 @@
 struct rt_exporter {
   struct lfjour journal;			/* Journal for update keeping */
   TLIST_LIST(rt_export_feeder) feeders;		/* List of active feeder structures */
-  _Bool _Atomic feeders_lock;			/* Spinlock for the above list */
+  bool _Atomic feeders_lock;			/* Spinlock for the above list */
   u8 trace_routes;				/* Debugging flags (D_*) */
   u8 net_type;					/* Which net this exporter provides */
   DOMAIN(rtable) domain;			/* Lock this instead of RCU */
@@ -226,7 +226,7 @@
   netindex_hash *netindex;			/* Table for net <-> id conversion */
   void (*stopped)(struct rt_exporter *);	/* Callback when exporter can stop */
   void (*cleanup_done)(struct rt_exporter *, u64 end);	/* Callback when cleanup has been done */
-  struct rt_export_feed *(*feed_net)(struct rt_exporter *, struct rcu_unwinder *, u32, _Bool (*)(struct rt_export_feeder *, const net_addr *), struct rt_export_feeder *, const struct rt_export_item *first);
+  struct rt_export_feed *(*feed_net)(struct rt_exporter *, struct rcu_unwinder *, u32, bool (*)(struct rt_export_feeder *, const net_addr *), struct rt_export_feeder *, const struct rt_export_item *first);
   void (*feed_cleanup)(struct rt_exporter *, struct rt_export_feeder *);
 };
 
@@ -247,7 +247,7 @@
 #define RT_FEED_WALK(_feeder, _f)	\
   for (const struct rt_export_feed *_f; _f = rt_export_next_feed(_feeder); ) \
 
-static inline _Bool rt_export_feed_active(struct rt_export_feeder *f)
+static inline bool rt_export_feed_active(struct rt_export_feeder *f)
 { return !!atomic_load_explicit(&f->exporter, memory_order_acquire); }
 
 /* Full blown exports */
@@ -311,7 +311,7 @@
   bug("Crazy prefilter application attempt failed wildly.");
 }
 
-static inline _Bool
+static inline bool
 rt_net_is_feeding_feeder(struct rt_export_feeder *ref, const net_addr *n)
 {
   if (!rt_prefilter_net(&ref->prefilter, n))
@@ -327,7 +327,7 @@
   return 0;
 }
 
-static inline _Bool
+static inline bool
 rt_net_is_feeding_request(struct rt_export_request *req, const net_addr *n)
 {
   struct netindex *ni = NET_TO_INDEX(n);
@@ -490,7 +490,7 @@
 
 void rt_cork_send_callback(void *_data);
 
-static inline _Bool rt_cork_check(struct rt_uncork_callback *rcc)
+static inline bool rt_cork_check(struct rt_uncork_callback *rcc)
 {
   /* Wait until all uncorks have finished */
   while (1)
@@ -884,86 +884,7 @@
   u32 labels[0];
 };
 
-<<<<<<< HEAD
 #define HOSTENTRY_LABEL_COUNT(head)	(head->ad.length + sizeof(struct adata) - sizeof(struct hostentry_adata)) / sizeof(u32)
-=======
-eattr *ea_find(ea_list *, unsigned ea);
-eattr *ea_walk(struct ea_walk_state *s, uint id, uint max);
-uintptr_t ea_get_int(ea_list *, unsigned ea, uintptr_t def);
-void ea_dump(ea_list *);
-void ea_sort(ea_list *);		/* Sort entries in all sub-lists */
-unsigned ea_scan(ea_list *);		/* How many bytes do we need for merged ea_list */
-void ea_merge(ea_list *from, ea_list *to); /* Merge sub-lists to allocated buffer */
-int ea_same(ea_list *x, ea_list *y);	/* Test whether two ea_lists are identical */
-uint ea_hash(ea_list *e);	/* Calculate 16-bit hash value */
-ea_list *ea_append(ea_list *to, ea_list *what);
-void ea_format_bitfield(const struct eattr *a, byte *buf, int bufsize, const char **names, int min, int max);
-
-#define ea_normalize(ea) do { \
-  if (ea->next) { \
-    ea_list *t = alloca(ea_scan(ea)); \
-    ea_merge(ea, t); \
-    ea = t; \
-  } \
-  ea_sort(ea); \
-  if (ea->count == 0) \
-    ea = NULL; \
-} while(0) \
-
-struct ea_one_attr_list {
-  ea_list l;
-  eattr a;
-};
-
-static inline eattr *
-ea_set_attr(ea_list **to, struct linpool *pool, uint id, uint flags, uint type, uintptr_t val)
-{
-  struct ea_one_attr_list *ea = lp_alloc(pool, sizeof(*ea));
-  *ea = (struct ea_one_attr_list) {
-    .l.flags = EALF_SORTED,
-    .l.count = 1,
-    .l.next = *to,
-
-    .a.id = id,
-    .a.type = type,
-    .a.flags = flags,
-  };
-
-  if (type & EAF_EMBEDDED)
-    ea->a.u.data = val;
-  else
-    ea->a.u.ptr = (struct adata *) val;
-
-  *to = &ea->l;
-
-  return &ea->a;
-}
-
-static inline void
-ea_unset_attr(ea_list **to, struct linpool *pool, bool local, uint code)
-{
-  struct ea_one_attr_list *ea = lp_alloc(pool, sizeof(*ea));
-  *ea = (struct ea_one_attr_list) {
-    .l.flags = EALF_SORTED,
-    .l.count = 1,
-    .l.next = *to,
-    .a.id = code,
-    .a.fresh = local,
-    .a.originated = local,
-    .a.undef = 1,
-  };
-
-  *to = &ea->l;
-}
-
-static inline void
-ea_set_attr_u32(ea_list **to, struct linpool *pool, uint id, uint flags, uint type, u32 val)
-{ ea_set_attr(to, pool, id, flags, type, (uintptr_t) val); }
-
-static inline void
-ea_set_attr_ptr(ea_list **to, struct linpool *pool, uint id, uint flags, uint type, struct adata *val)
-{ ea_set_attr(to, pool, id, flags, type, (uintptr_t) val); }
->>>>>>> b95dc8f2
 
 void
 ea_set_hostentry(ea_list **to, rtable *dep, rtable *tab, ip_addr gw, ip_addr ll, u32 lnum, u32 labels[lnum]);

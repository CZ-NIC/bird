--- conflicted
+++ resolved
@@ -284,14 +284,10 @@
 #define REF_MODIFY	16		/* Route is scheduled for modify */
 
 /* Route is valid for propagation (may depend on other flags in the future), accepts NULL */
-<<<<<<< HEAD
-static inline int rte_is_valid_rte(rte *r) { return r && !(r->flags & REF_FILTERED); }
-static inline int rte_is_valid_storage(struct rte_storage *r) { return r && rte_is_valid_rte(&r->rte); }
+static inline int rte_is_valid_rte(const rte *r) { return r && !(r->flags & REF_FILTERED); }
+static inline int rte_is_valid_storage(const struct rte_storage *r) { return r && rte_is_valid_rte(&r->rte); }
 
 #define rte_is_valid(r)		_Generic((*r), rte: rte_is_valid_rte, struct rte_storage: rte_is_valid_storage)(r)
-=======
-static inline int rte_is_valid(const rte *r) { return r && !(r->flags & REF_FILTERED); }
->>>>>>> f81702b7
 
 /* Route just has REF_FILTERED flag */
 static inline int rte_is_filtered(const rte *r) { return !!(r->flags & REF_FILTERED); }
@@ -542,12 +538,8 @@
   struct channel *export_channel;
   struct config *running_on_config;
   struct krt_proto *kernel;
-<<<<<<< HEAD
+  struct rt_export_hook *kernel_export_hook;
   int export_mode, addr_mode, primary_only, filtered, stats;
-=======
-  struct rt_export_hook *kernel_export_hook;
-  int export_mode, primary_only, filtered, stats, show_for;
->>>>>>> f81702b7
 
   int table_open;			/* Iteration (fit) is open */
   int trie_walk;			/* Current table is iterated using trie */

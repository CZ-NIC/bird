--- conflicted
+++ resolved
@@ -800,27 +800,10 @@
 void rt_flowspec_link(rtable *src, rtable *dst);
 void rt_flowspec_unlink(rtable *src, rtable *dst);
 rtable *rt_setup(pool *, struct rtable_config *);
-<<<<<<< HEAD
 void rt_setup_digestor(struct rtable_private *tab);
 
 struct rt_export_feed *rt_net_feed(rtable *t, const net_addr *a, const struct rt_pending_export *first);
 rte rt_net_best(rtable *t, const net_addr *a);
-=======
-static inline void rt_shutdown(rtable *r) { rfree(r->rp); }
-
-static inline net *net_find(rtable *tab, const net_addr *addr) { return (net *) fib_find(&tab->fib, addr); }
-static inline net *net_find_valid(rtable *tab, const net_addr *addr)
-{ net *n = net_find(tab, addr); return (n && rte_is_valid(n->routes)) ? n : NULL; }
-static inline net *net_get(rtable *tab, const net_addr *addr) { return (net *) fib_get(&tab->fib, addr); }
-net *net_get(rtable *tab, const net_addr *addr);
-net *net_route(rtable *tab, const net_addr *n);
-int net_roa_check(rtable *tab, const net_addr *n, u32 asn);
-int aspa_check(rtable *tab, const struct adata *path);
-rte *rte_find(net *net, struct rte_src *src);
-rte *rte_get_temp(struct rta *, struct rte_src *src);
-void rte_update2(struct channel *c, const net_addr *n, rte *new, struct rte_src *src);
-/* rte_update() moved to protocol.h to avoid dependency conflicts */
->>>>>>> bc10975a
 int rt_examine(rtable *t, net_addr *a, struct channel *c, const struct filter *filter);
 rte *rt_export_merged(struct channel *c, const struct rt_export_feed *feed, linpool *pool, int silent);
 void rt_refresh_begin(struct rt_import_request *);
@@ -946,13 +929,12 @@
 #define ROA_VALID	1
 #define ROA_INVALID	2
 
-<<<<<<< HEAD
-int net_roa_check(rtable *tab, const net_addr *n, u32 asn);
-=======
 #define ASPA_UNKNOWN	0
 #define ASPA_VALID	1
 #define ASPA_INVALID	2
 #define ASPA_CONTAINS_CONFED  3
->>>>>>> bc10975a
+
+int net_roa_check(rtable *tab, const net_addr *n, u32 asn);
+int aspa_check(rtable *tab, const struct adata *path);
 
 #endif
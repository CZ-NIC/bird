/*
 *	BIRD Internet Routing Daemon -- Routing Table
 *
 *	(c) 1998--2000 Martin Mares <mj@ucw.cz>
 *	(c) 2019--2021 Maria Matejka <mq@jmq.cz>
 *
 *	Can be freely distributed and used under the terms of the GNU GPL.
 */

#ifndef _BIRD_ROUTE_H_
#define _BIRD_ROUTE_H_

#include "lib/lists.h"
#include "lib/bitmap.h"
#include "lib/resource.h"
#include "lib/net.h"
#include "lib/type.h"
#include "lib/fib.h"
#include "lib/route.h"
#include "lib/event.h"
#include "lib/rcu.h"
#include "lib/io-loop.h"
#include "lib/settle.h"

#include "filter/data.h"

#include <stdatomic.h>

struct ea_list;
struct protocol;
struct proto;
struct channel;
struct rte_src;
struct hostcache;
struct symbol;
struct timer;
struct filter;
struct f_trie;
struct f_trie_walk_state;
struct cli;

struct rt_cork_threshold {
  u64 low, high;
};

/*
 *	Master Routing Tables. Generally speaking, each of them contains a FIB
 *	with each entry pointing to a list of route entries representing routes
 *	to given network (with the selected one at the head).
 *
 *	Each of the RTE's contains variable data (the preference and protocol-dependent
 *	metrics) and a pointer to a route attribute block common for many routes).
 *
 *	It's guaranteed that there is at most one RTE for every (prefix,proto) pair.
 */

struct rtable_config {
  node n;
  char *name;
  union rtable *table;
  struct proto_config *krt_attached;	/* Kernel syncer attached to this table */
  uint addr_type;			/* Type of address data stored in table (NET_*) */
  uint gc_threshold;			/* Maximum number of operations before GC is run */
  uint gc_period;			/* Approximate time between two consecutive GC runs */
  byte sorted;				/* Routes of network are sorted according to rte_better() */
  byte trie_used;			/* Rtable has attached trie */
  byte debug;				/* Whether to log */
  struct rt_cork_threshold cork_threshold;	/* Cork threshold values */
  struct settle_config export_settle;	/* Export announcement settler */
  struct settle_config export_rr_settle;/* Export announcement settler config valid when any
					   route refresh is running */
};

struct rt_export_hook;
struct rt_export_request;
struct rt_exporter;

struct rt_exporter_class {
  void (*start)(struct rt_exporter *, struct rt_export_request *);
  void (*stop)(struct rt_export_hook *);
  void (*done)(void *_rt_export_hook);
};

struct rt_exporter {
  const struct rt_exporter_class *class;
  pool *rp;
  list hooks;				/* Registered route export hooks */
  uint addr_type;			/* Type of address data exported (NET_*) */
};

struct rt_table_exporter {
  struct rt_exporter e;
  list pending;				/* List of packed struct rt_pending_export */

  struct rt_pending_export *first;	/* First export to announce */
  u64 next_seq;				/* The next export will have this ID */
};

extern uint rtable_max_id;

DEFINE_DOMAIN(rtable);

/* The public part of rtable structure */
#define RTABLE_PUBLIC \
    resource r;											\
    node n;				/* Node in list of all tables */			\
    char *name;				/* Name of this table */				\
    uint addr_type;			/* Type of address data stored in table (NET_*) */	\
    uint id;				/* Integer table ID for fast lookup */			\
    DOMAIN(rtable) lock;		/* Lock to take to access the private parts */		\
    struct rtable_config *config;	/* Configuration of this table */			\
    struct birdloop *loop;		/* Service thread */					\

/* The complete rtable structure */
struct rtable_private {
  /* Once more the public part */
  RTABLE_PUBLIC;

  /* Here the private items not to be accessed without locking */
  pool *rp;				/* Resource pool to allocate everything from, including itself */
  struct slab *rte_slab;		/* Slab to allocate route objects */
  struct fib fib;
  struct f_trie *trie;			/* Trie of prefixes defined in fib */
  int use_count;			/* Number of protocols using this table */
  u32 rt_count;				/* Number of routes in the table */

  list imports;				/* Registered route importers */
  struct rt_table_exporter exporter;	/* Exporter API structure */

  struct hmap id_map;
  struct hostcache *hostcache;
  struct config *deleted;		/* Table doesn't exist in current configuration,
					 * delete as soon as use_count becomes 0 and remove
					 * obstacle from this routing table.
					 */
  struct event *nhu_uncork_event;	/* Helper event to schedule NHU on uncork */
  struct settle export_settle;		/* Export batching settle timer */
  struct timer *prune_timer;		/* Timer for periodic pruning / GC */
  struct birdloop_flag_handler fh;	/* Handler for simple events */
  btime last_rt_change;			/* Last time when route changed */
  btime gc_time;			/* Time of last GC */
  uint gc_counter;			/* Number of operations since last GC */
  uint rr_counter;			/* Number of currently running route refreshes,
					   in fact sum of (stale_set - stale_pruned) over all importers
					   + one for each TIS_FLUSHING importer */
  uint wait_counter;			/* Number of imports in TIS_WAITING state */
  byte prune_state;			/* Table prune state, 1 -> scheduled, 2-> running */
  byte prune_trie;			/* Prune prefix trie during next table prune */
  byte imports_flushing;		/* Some imports are being flushed right now */
  byte nhu_state;			/* Next Hop Update state */
  byte nhu_corked;			/* Next Hop Update is corked with this state */
  byte export_used;			/* Pending Export pruning is scheduled */
  byte cork_active;			/* Cork has been activated */
  struct rt_cork_threshold cork_threshold;	/* Threshold for table cork */
  struct fib_iterator prune_fit;	/* Rtable prune FIB iterator */
  struct fib_iterator nhu_fit;		/* Next Hop Update FIB iterator */
  struct f_trie *trie_new;		/* New prefix trie defined during pruning */
  struct f_trie *trie_old;		/* Old prefix trie waiting to be freed */
  u32 trie_lock_count;			/* Prefix trie locked by walks */
  u32 trie_old_lock_count;		/* Old prefix trie locked by walks */
  struct tbf rl_pipe;			/* Rate limiting token buffer for pipe collisions */

  struct f_trie *flowspec_trie;		/* Trie for evaluation of flowspec notifications */
  // struct mpls_domain *mpls_domain;	/* Label allocator for MPLS */
};

/* The final union private-public rtable structure */
typedef union rtable {
  struct {
    RTABLE_PUBLIC;
  };
  struct rtable_private priv;
} rtable;

#define RT_IS_LOCKED(tab)	DOMAIN_IS_LOCKED(rtable, (tab)->lock)

#define RT_LOCK(tab)	({ LOCK_DOMAIN(rtable, (tab)->lock); &(tab)->priv; })
#define RT_UNLOCK(tab)	UNLOCK_DOMAIN(rtable, (tab)->lock)
#define RT_PRIV(tab)	({ ASSERT_DIE(RT_IS_LOCKED((tab))); &(tab)->priv; })
#define RT_PUB(tab)	SKIP_BACK(rtable, priv, tab)

#define RT_LOCKED(tpub, tpriv) for (struct rtable_private *tpriv = RT_LOCK(tpub); tpriv; RT_UNLOCK(tpriv), (tpriv = NULL))
#define RT_LOCKED_IF_NEEDED(_tpub, _tpriv) for ( \
    struct rtable_private *_al = RT_IS_LOCKED(_tpub) ? &(_tpub)->priv : NULL, *_tpriv = _al ?: RT_LOCK(_tpub); \
    _tpriv; \
    _al ?: RT_UNLOCK(_tpriv), (_tpriv = NULL))

#define RT_RETURN(tpriv, ...) do { RT_UNLOCK(tpriv); return __VA_ARGS__; } while (0)

#define RT_PRIV_SAME(tpriv, tpub)	(&(tpub)->priv == (tpriv))

/* Flags for birdloop_flag() */
#define RTF_CLEANUP	1
#define RTF_NHU		2
#define RTF_EXPORT	4
#define RTF_DELETE	8

extern struct rt_cork {
  _Atomic uint active;
  event_list queue;
  event run;
} rt_cork;

static inline void rt_cork_acquire(void)
{
  atomic_fetch_add_explicit(&rt_cork.active, 1, memory_order_acq_rel);
}

static inline void rt_cork_release(void)
{
  if (atomic_fetch_sub_explicit(&rt_cork.active, 1, memory_order_acq_rel) == 1)
  {
    synchronize_rcu();
    ev_send(&global_work_list, &rt_cork.run);
  }
}

static inline int rt_cork_check(event *e)
{
  rcu_read_lock();

  int corked = (atomic_load_explicit(&rt_cork.active, memory_order_acquire) > 0);
  if (corked)
    ev_send(&rt_cork.queue, e);

  rcu_read_unlock();

  return corked;
}


typedef struct network {
  struct rte_storage *routes;		/* Available routes for this network */
  struct rt_pending_export *first, *last;
  struct fib_node n;			/* FIB flags reserved for kernel syncer */
} net;

struct rte_storage {
  struct rte_storage *next;		/* Next in chain */
  union {
    struct {
      RTE_IN_TABLE_WRITABLE;
    };
    const struct rte rte;			/* Route data */
  };
};

#define RTE_COPY(r)		((r) ? (r)->rte : (rte) {})
#define RTE_COPY_VALID(r)	(((r) && (rte_is_valid(&(r)->rte))) ? (r)->rte : (rte) {})
#define RTE_OR_NULL(r)		((r) ? &((r)->rte) : NULL)
#define RTE_VALID_OR_NULL(r)	(((r) && (rte_is_valid(&(r)->rte))) ? &((r)->rte) : NULL)

#define RTES_WRITE(r)		(((r) != ((struct rte_storage *) 0)) ? ((struct rte *) &(r)->rte) : NULL)

/* Table-channel connections */

struct rt_prefilter {
  union {
    const struct f_trie *trie;
    const net_addr *addr;	/* Network prefilter address */
    int (*hook)(const struct rt_prefilter *, const net_addr *);
  };
				/* Network prefilter mode (TE_ADDR_*) */
  enum {
    TE_ADDR_NONE = 0,		/* No address matching */
    TE_ADDR_EQUAL,		/* Exact query - show route <addr> */
    TE_ADDR_FOR,		/* Longest prefix match - show route for <addr> */
    TE_ADDR_IN,			/* Interval query - show route in <addr> */
    TE_ADDR_TRIE,		/* Query defined by trie */
    TE_ADDR_HOOK,		/* Query processed by supplied custom hook */
  } mode;
} PACKED;

struct rt_import_request {
  struct rt_import_hook *hook;		/* The table part of importer */
  char *name;
  u8 trace_routes;

  event_list *list;			/* Where to schedule announce events */

  void (*dump_req)(struct rt_import_request *req);
  void (*log_state_change)(struct rt_import_request *req, u8 state);
  /* Preimport is called when the @new route is just-to-be inserted, replacing @old.
   * Return a route (may be different or modified in-place) to continue or NULL to withdraw. */
  int (*preimport)(struct rt_import_request *req, struct rte *new, const struct rte *old);
};

struct rt_import_hook {
  node n;
  rtable *table;			/* The connected table */
  struct rt_import_request *req;	/* The requestor */

  struct rt_import_stats {
    /* Import - from protocol to core */
    u32 pref;				/* Number of routes selected as best in the (adjacent) routing table */
    u32 updates_ignored;		/* Number of route updates rejected as already in route table */
    u32 updates_accepted;		/* Number of route updates accepted and imported */
    u32 withdraws_ignored;		/* Number of route withdraws rejected as already not in route table */
    u32 withdraws_accepted;		/* Number of route withdraws accepted and processed */
  } stats;

  u64 flush_seq;			/* Table export seq when the channel announced flushing */
  btime last_state_change;		/* Time of last state transition */

  u8 import_state;			/* IS_* */
  u8 stale_set;				/* Set this stale_cycle to imported routes */
  u8 stale_valid;			/* Routes with this stale_cycle and bigger are considered valid */
  u8 stale_pruned;			/* Last prune finished when this value was set at stale_valid */
  u8 stale_pruning;			/* Last prune started when this value was set at stale_valid */

  void (*stopped)(struct rt_import_request *);	/* Stored callback when import is stopped */
  event announce_event;			/* This event announces table updates */
};

struct rt_pending_export {
  struct rt_pending_export * _Atomic next;	/* Next export for the same destination */
  struct rte_storage *new, *new_best, *old, *old_best;
  u64 seq;				/* Sequential ID (table-local) of the pending export */
};

struct rt_export_request {
  struct rt_export_hook *hook;		/* Table part of the export */
  char *name;
  u8 trace_routes;
  uint feed_block_size;			/* How many routes to feed at once */
  struct rt_prefilter prefilter;

  event_list *list;			/* Where to schedule export events */
  pool *pool;				/* Pool to use for allocations */

  /* There are two methods of export. You can either request feeding every single change
   * or feeding the whole route feed. In case of regular export, &export_one is preferred.
   * Anyway, when feeding, &export_bulk is preferred, falling back to &export_one.
   * Thus, for RA_OPTIMAL, &export_one is only set,
   *	   for RA_MERGED and RA_ACCEPTED, &export_bulk is only set
   *	   and for RA_ANY, both are set to accomodate for feeding all routes but receiving single changes
   */
  void (*export_one)(struct rt_export_request *req, const net_addr *net, struct rt_pending_export *rpe);
  void (*export_bulk)(struct rt_export_request *req, const net_addr *net,
      struct rt_pending_export *rpe, struct rt_pending_export *last,
      const rte **feed, uint count);

  void (*mark_seen)(struct rt_export_request *req, struct rt_pending_export *rpe);

  void (*dump_req)(struct rt_export_request *req);
  void (*log_state_change)(struct rt_export_request *req, u8);
};

static inline int rt_prefilter_net(const struct rt_prefilter *p, const net_addr *n)
{
  switch (p->mode)
  {
    case TE_ADDR_NONE:	return 1;
    case TE_ADDR_IN:	return net_in_netX(n, p->addr);
    case TE_ADDR_EQUAL:	return net_equal(n, p->addr);
    case TE_ADDR_FOR:	return net_in_netX(p->addr, n);
    case TE_ADDR_TRIE:	return trie_match_net(p->trie, n);
    case TE_ADDR_HOOK:	return p->hook(p, n);
  }

  bug("Crazy prefilter application attempt failed wildly.");
}

struct rt_export_hook {
  node n;
  struct rt_exporter *table;		/* The connected table */

  pool *pool;

  struct rt_export_request *req;	/* The requestor */

  struct rt_export_stats {
    /* Export - from core to protocol */
    u32 updates_received;		/* Number of route updates received */
    u32 withdraws_received;		/* Number of route withdraws received */
  } stats;

  btime last_state_change;		/* Time of last state transition */

  _Atomic u8 export_state;		/* Route export state (TES_*, see below) */
  struct event event;			/* Event running all the export operations */

  struct bmap seq_map;			/* Keep track which exports were already procesed */

  void (*stopped)(struct rt_export_request *);	/* Stored callback when export is stopped */
};

struct rt_table_export_hook {
  union {
    struct rt_export_hook h;
    struct {				/* Overriding the parent structure beginning */
      node _n;
      struct rt_table_exporter *table;
    };
  };
  
  union {
    struct fib_iterator feed_fit;		/* Routing table iterator used during feeding */
    struct {
      struct f_trie_walk_state *walk_state;	/* Iterator over networks in trie */
      struct f_trie *walk_lock;			/* Locked trie for walking */
      union {					/* Last net visited but not processed */
	net_addr walk_last;
	net_addr_ip4 walk_last_ip4;
	net_addr_ip6 walk_last_ip6;
      };
    };
  };

  struct rt_pending_export *_Atomic last_export;/* Last export processed */
  struct rt_pending_export *rpe_next;	/* Next pending export to process */

  u8 refeed_pending;			/* Refeeding and another refeed is scheduled */
  u8 feed_type;				/* Which feeding method is used (TFT_*, see below) */

};

#define TIS_DOWN	0
#define TIS_UP		1
#define TIS_STOP	2
#define TIS_FLUSHING	3
#define TIS_WAITING	4
#define TIS_CLEARED	5
#define TIS_MAX		6

#define TES_DOWN	0
#define TES_HUNGRY	1
#define TES_FEEDING	2
#define TES_READY	3
#define TES_STOP	4
#define TES_MAX		5


#define TFT_FIB		1
#define TFT_TRIE	2
#define TFT_HASH	3

void rt_request_import(rtable *tab, struct rt_import_request *req);
void rt_request_export(rtable *tab, struct rt_export_request *req);
void rt_request_export_other(struct rt_exporter *tab, struct rt_export_request *req);

void rt_export_once(struct rt_exporter *tab, struct rt_export_request *req);

void rt_stop_import(struct rt_import_request *, void (*stopped)(struct rt_import_request *));
void rt_stop_export(struct rt_export_request *, void (*stopped)(struct rt_export_request *));

const char *rt_import_state_name(u8 state);
const char *rt_export_state_name(u8 state);

static inline u8 rt_import_get_state(struct rt_import_hook *ih) { return ih ? ih->import_state : TIS_DOWN; }
static inline u8 rt_export_get_state(struct rt_export_hook *eh) { return eh ? eh->export_state : TES_DOWN; }

u8 rt_set_export_state(struct rt_export_hook *hook, u32 expected_mask, u8 state);

void rte_import(struct rt_import_request *req, const net_addr *net, rte *new, struct rte_src *src);

/*
 * For table export processing
 */

/* Get next rpe. If src is given, it must match. */
struct rt_pending_export *rpe_next(struct rt_pending_export *rpe, struct rte_src *src);

/* Walk all rpe's */
#define RPE_WALK(first, it, src) \
  for (struct rt_pending_export *it = (first); it; it = rpe_next(it, (src)))

/* Mark the pending export processed */
void rpe_mark_seen(struct rt_export_hook *hook, struct rt_pending_export *rpe);

#define rpe_mark_seen_all(hook, first, last, src) do { \
  RPE_WALK((first), _rpe, (src)) { \
    rpe_mark_seen((hook), _rpe); \
    if (_rpe == last) break; \
  }} while (0)

/* Get pending export seen status */
int rpe_get_seen(struct rt_export_hook *hook, struct rt_pending_export *rpe);

/*
 * For rt_export_hook and rt_exporter inheritance
 */

void rt_init_export(struct rt_exporter *re, struct rt_export_hook *hook);
struct rt_export_hook *rt_alloc_export(struct rt_exporter *re, pool *pool, uint size);
void rt_stop_export_common(struct rt_export_hook *hook);
void rt_export_stopped(struct rt_export_hook *hook);
void rt_exporter_init(struct rt_exporter *re);

/*
 * Channel export hooks. To be refactored out.
 */

int channel_preimport(struct rt_import_request *req, rte *new, const rte *old);

void channel_reload_export_bulk(struct rt_export_request *req, const net_addr *net, struct rt_pending_export *first, struct rt_pending_export *last, const rte **feed, uint count);

void rt_notify_optimal(struct rt_export_request *req, const net_addr *net, struct rt_pending_export *rpe);
void rt_notify_any(struct rt_export_request *req, const net_addr *net, struct rt_pending_export *rpe);
void rt_feed_any(struct rt_export_request *req, const net_addr *net, struct rt_pending_export *first, struct rt_pending_export *last, const rte **feed, uint count);
void rt_notify_accepted(struct rt_export_request *req, const net_addr *net, struct rt_pending_export *first, struct rt_pending_export *last, const rte **feed, uint count);
void rt_notify_merged(struct rt_export_request *req, const net_addr *net, struct rt_pending_export *first, struct rt_pending_export *last, const rte **feed, uint count);

void channel_rpe_mark_seen(struct channel *c, struct rt_pending_export *rpe);

/* Types of route announcement, also used as flags */
#define RA_UNDEF	0		/* Undefined RA type */
#define RA_OPTIMAL	1		/* Announcement of optimal route change */
#define RA_ACCEPTED	2		/* Announcement of first accepted route */
#define RA_ANY		3		/* Announcement of any route change */
#define RA_MERGED	4		/* Announcement of optimal route merged with next ones */

/* Return value of preexport() callback */
#define RIC_ACCEPT	1		/* Accepted by protocol */
#define RIC_PROCESS	0		/* Process it through import filter */
#define RIC_REJECT	-1		/* Rejected by protocol */
#define RIC_DROP	-2		/* Silently dropped by protocol */

/*
 * Next hop update data structures
 */

#define NHU_CLEAN	0
#define NHU_SCHEDULED	1
#define NHU_RUNNING	2
#define NHU_DIRTY	3

struct hostentry {
  node ln;
  ip_addr addr;				/* IP address of host, part of key */
  ip_addr link;				/* (link-local) IP address of host, used as gw
					   if host is directly attached */
  rtable *tab;				/* Dependent table, part of key */
  rtable *owner;			/* Nexthop owner table */
  struct hostentry *next;		/* Next in hash chain */
  unsigned hash_key;			/* Hash key */
  unsigned uc;				/* Use count */
  ea_list *src;				/* Source attributes */
  byte nexthop_linkable;		/* Nexthop list is completely non-device */
  u32 igp_metric;			/* Chosen route IGP metric */
};

struct hostcache {
  slab *slab;				/* Slab holding all hostentries */
  struct hostentry **hash_table;	/* Hash table for hostentries */
  unsigned hash_order, hash_shift;
  unsigned hash_max, hash_min;
  unsigned hash_items;
  linpool *lp;				/* Linpool for trie */
  struct f_trie *trie;			/* Trie of prefixes that might affect hostentries */
  list hostentries;			/* List of all hostentries */
  event update;
  struct rt_export_request req;		/* Notifier */
};

struct rt_flowspec_link {
  rtable *src;
  rtable *dst;
  u32 uc;
  struct rt_export_request req;
};

#define rte_update  channel_rte_import
/**
 * rte_update - enter a new update to a routing table
 * @c: channel doing the update
 * @net: network address
 * @rte: a &rte representing the new route
 * @src: old route source identifier
 *
 * This function imports a new route to the appropriate table (via the channel).
 * Table keys are @net (obligatory) and @rte->attrs->src.
 * Both the @net and @rte pointers can be local.
 *
 * The route attributes (@rte->attrs) are obligatory. They can be also allocated
 * locally. Anyway, if you use an already-cached attribute object, you shall
 * call rta_clone() on that object yourself. (This semantics may change in future.)
 *
 * If the route attributes are local, you may set @rte->attrs->src to NULL, then
 * the protocol's default route source will be supplied.
 *
 * When rte_update() gets a route, it automatically validates it. This includes
 * checking for validity of the given network and next hop addresses and also
 * checking for host-scope or link-scope routes. Then the import filters are
 * processed and if accepted, the route is passed to route table recalculation.
 *
 * The accepted routes are then inserted into the table, replacing the old route
 * for the same @net identified by @src. Then the route is announced
 * to all the channels connected to the table using the standard export mechanism.
 * Setting @rte to NULL makes this a withdraw, otherwise @rte->src must be the same
 * as @src.
 *
 * All memory used for temporary allocations is taken from a special linpool
 * @rte_update_pool and freed when rte_update() finishes.
 */
void rte_update(struct channel *c, const net_addr *net, struct rte *rte, struct rte_src *src);

extern list routing_tables;
struct config;

void rt_init(void);
void rt_preconfig(struct config *);
void rt_postconfig(struct config *);
void rt_commit(struct config *new, struct config *old);
void rt_lock_table_priv(struct rtable_private *, const char *file, uint line);
void rt_unlock_table_priv(struct rtable_private *, const char *file, uint line);
static inline void rt_lock_table_pub(rtable *t, const char *file, uint line)
{ RT_LOCKED(t, tt) rt_lock_table_priv(tt, file, line); }
static inline void rt_unlock_table_pub(rtable *t, const char *file, uint line)
{ RT_LOCKED(t, tt) rt_unlock_table_priv(tt, file, line); }

#define rt_lock_table(t)	_Generic((t),  rtable *: rt_lock_table_pub, \
				struct rtable_private *: rt_lock_table_priv)((t), __FILE__, __LINE__)
#define rt_unlock_table(t)	_Generic((t),  rtable *: rt_unlock_table_pub, \
				struct rtable_private *: rt_unlock_table_priv)((t), __FILE__, __LINE__)

struct f_trie * rt_lock_trie(struct rtable_private *tab);
void rt_unlock_trie(struct rtable_private *tab, struct f_trie *trie);
void rt_flowspec_link(rtable *src, rtable *dst);
void rt_flowspec_unlink(rtable *src, rtable *dst);
rtable *rt_setup(pool *, struct rtable_config *);

static inline net *net_find(struct rtable_private *tab, const net_addr *addr) { return (net *) fib_find(&tab->fib, addr); }
static inline net *net_find_valid(struct rtable_private *tab, const net_addr *addr)
{ net *n = net_find(tab, addr); return (n && n->routes && rte_is_valid(&n->routes->rte)) ? n : NULL; }
static inline net *net_get(struct rtable_private *tab, const net_addr *addr) { return (net *) fib_get(&tab->fib, addr); }
net *net_route(struct rtable_private *tab, const net_addr *n);
int rt_examine(rtable *t, net_addr *a, struct channel *c, const struct filter *filter);
rte *rt_export_merged(struct channel *c, const net_addr *n, const rte ** feed, uint count, linpool *pool, int silent);
void rt_refresh_begin(struct rt_import_request *);
void rt_refresh_end(struct rt_import_request *);
void rt_modify_stale(rtable *t, struct rt_import_request *);
void rt_schedule_prune(struct rtable_private *t);
void rte_dump(struct rte_storage *);
void rt_dump(rtable *);
void rt_dump_all(void);
void rt_dump_hooks(rtable *);
void rt_dump_hooks_all(void);
int rt_reload_channel(struct channel *c);
void rt_reload_channel_abort(struct channel *c);
void rt_refeed_channel(struct channel *c);
void rt_prune_sync(rtable *t, int all);
struct rtable_config *rt_new_table(struct symbol *s, uint addr_type);
void rt_new_default_table(struct symbol *s);
struct rtable_config *rt_get_default_table(struct config *cf, uint addr_type);

static inline int rt_is_ip(rtable *tab)
{ return (tab->addr_type == NET_IP4) || (tab->addr_type == NET_IP6); }

static inline int rt_is_vpn(rtable *tab)
{ return (tab->addr_type == NET_VPN4) || (tab->addr_type == NET_VPN6); }

static inline int rt_is_roa(rtable *tab)
{ return (tab->addr_type == NET_ROA4) || (tab->addr_type == NET_ROA6); }

static inline int rt_is_flow(rtable *tab)
{ return (tab->addr_type == NET_FLOW4) || (tab->addr_type == NET_FLOW6); }


/* Default limit for ECMP next hops, defined in sysdep code */
extern const int rt_default_ecmp;

struct rt_show_data_rtable {
  node n;
  const char *name;
  struct rt_exporter *table;
  struct channel *export_channel;
  struct channel *prefilter;
  struct krt_proto *kernel;
};

struct rt_show_data {
  struct cli *cli;			/* Pointer back to the CLI */
  net_addr *addr;
  list tables;
  struct rt_show_data_rtable *tab;	/* Iterator over table list */
  struct rt_show_data_rtable *last_table; /* Last table in output */
  struct rt_export_request req;		/* Export request in use */
  int verbose, tables_defined_by;
  const struct filter *filter;
  struct proto *show_protocol;
  struct proto *export_protocol;
  struct channel *export_channel;
  struct config *running_on_config;
  struct rt_export_hook *kernel_export_hook;
  int export_mode, addr_mode, primary_only, filtered, stats;

  int net_counter, rt_counter, show_counter, table_counter;
  int net_counter_last, rt_counter_last, show_counter_last;
  int show_counter_last_flush;
};

void rt_show(struct rt_show_data *);
struct rt_show_data_rtable * rt_show_add_exporter(struct rt_show_data *d, struct rt_exporter *t, const char *name);
struct rt_show_data_rtable * rt_show_add_table(struct rt_show_data *d, rtable *t);

/* Value of table definition mode in struct rt_show_data */
#define RSD_TDB_DEFAULT	  0		/* no table specified */
#define RSD_TDB_INDIRECT  0		/* show route ... protocol P ... */
#define RSD_TDB_ALL	  RSD_TDB_SET			/* show route ... table all ... */
#define RSD_TDB_DIRECT	  RSD_TDB_SET | RSD_TDB_NMN	/* show route ... table X table Y ... */

#define RSD_TDB_SET	  0x1		/* internal: show empty tables */
#define RSD_TDB_NMN	  0x2		/* internal: need matching net */

/* Value of export_mode in struct rt_show_data */
#define RSEM_NONE	0		/* Export mode not used */
#define RSEM_PREEXPORT	1		/* Routes ready for export, before filtering */
#define RSEM_EXPORT	2		/* Routes accepted by export filter */
#define RSEM_NOEXPORT	3		/* Routes rejected by export filter */
#define RSEM_EXPORTED	4		/* Routes marked in export map */

<<<<<<< HEAD
/* Host entry: Resolve hook for recursive nexthops */
extern struct ea_class ea_gen_hostentry;
struct hostentry_adata {
  adata ad;
  struct hostentry *he;
  u32 labels[0];
=======
/*
 *	Route Attributes
 *
 *	Beware: All standard BGP attributes must be represented here instead
 *	of making them local to the route. This is needed to ensure proper
 *	construction of BGP route attribute lists.
 */

/* Nexthop structure */
struct nexthop {
  ip_addr gw;				/* Next hop */
  struct iface *iface;			/* Outgoing interface */
  struct nexthop *next;
  byte flags;
  byte weight;
  byte labels_orig;			/* Number of labels before hostentry was applied */
  byte labels;				/* Number of all labels */
  u32 label[0];
};

#define RNF_ONLINK		0x1	/* Gateway is onlink regardless of IP ranges */


struct rte_src {
  struct rte_src *next;			/* Hash chain */
  struct proto *proto;			/* Protocol the source is based on */
  u64 private_id;			/* Private ID, assigned by the protocol */
  u32 global_id;			/* Globally unique ID of the source */
  unsigned uc;				/* Use count */
};


typedef struct rta {
  struct rta *next, **pprev;		/* Hash chain */
  u32 uc;				/* Use count */
  u32 hash_key;				/* Hash over important fields */
  struct ea_list *eattrs;		/* Extended Attribute chain */
  struct hostentry *hostentry;		/* Hostentry for recursive next-hops */
  ip_addr from;				/* Advertising router */
  u32 igp_metric;			/* IGP metric to next hop (for iBGP routes) */
  u16 cached:1;				/* Are attributes cached? */
  u16 source:7;				/* Route source (RTS_...) */
  u16 scope:4;				/* Route scope (SCOPE_... -- see ip.h) */
  u16 dest:4;				/* Route destination type (RTD_...) */
  word pref;
  struct nexthop nh;			/* Next hop */
} rta;

#define RTS_STATIC 1			/* Normal static route */
#define RTS_INHERIT 2			/* Route inherited from kernel */
#define RTS_DEVICE 3			/* Device route */
#define RTS_STATIC_DEVICE 4		/* Static device route */
#define RTS_REDIRECT 5			/* Learned via redirect */
#define RTS_RIP 6			/* RIP route */
#define RTS_OSPF 7			/* OSPF route */
#define RTS_OSPF_IA 8			/* OSPF inter-area route */
#define RTS_OSPF_EXT1 9			/* OSPF external route type 1 */
#define RTS_OSPF_EXT2 10		/* OSPF external route type 2 */
#define RTS_BGP 11			/* BGP route */
#define RTS_PIPE 12			/* Inter-table wormhole */
#define RTS_BABEL 13			/* Babel route */
#define RTS_RPKI 14			/* Route Origin Authorization */
#define RTS_PERF 15			/* Perf checker */
#define RTS_L3VPN 16			/* MPLS L3VPN */
#define RTS_AGGREGATED 17		/* Aggregated route */
#define RTS_MAX 18

#define RTD_NONE 0			/* Undefined next hop */
#define RTD_UNICAST 1			/* Next hop is neighbor router */
#define RTD_BLACKHOLE 2			/* Silently drop packets */
#define RTD_UNREACHABLE 3		/* Reject as unreachable */
#define RTD_PROHIBIT 4			/* Administratively prohibited */
#define RTD_MAX 5

#define IGP_METRIC_UNKNOWN 0x80000000	/* Default igp_metric used when no other
					   protocol-specific metric is availabe */


extern const char * rta_dest_names[RTD_MAX];

static inline const char *rta_dest_name(uint n)
{ return (n < RTD_MAX) ? rta_dest_names[n] : "???"; }

/* Route has regular, reachable nexthop (i.e. not RTD_UNREACHABLE and like) */
static inline int rte_is_reachable(rte *r)
{ return r->attrs->dest == RTD_UNICAST; }


/*
 *	Extended Route Attributes
 */

typedef struct eattr {
  word id;				/* EA_CODE(PROTOCOL_..., protocol-dependent ID) */
  byte flags;				/* Protocol-dependent flags */
  byte type:5;				/* Attribute type */
  byte originated:1;			/* The attribute has originated locally */
  byte fresh:1;				/* An uncached attribute (e.g. modified in export filter) */
  byte undef:1;				/* Explicitly undefined */
  union {
    uintptr_t data;
    const struct adata *ptr;		/* Attribute data elsewhere */
  } u;
} eattr;


#define EA_CODE(proto,id) (((proto) << 8) | (id))
#define EA_ID(ea) ((ea) & 0xff)
#define EA_PROTO(ea) ((ea) >> 8)
#define EA_CUSTOM(id) ((id) | EA_CUSTOM_BIT)
#define EA_IS_CUSTOM(ea) ((ea) & EA_CUSTOM_BIT)
#define EA_CUSTOM_ID(ea) ((ea) & ~EA_CUSTOM_BIT)

const char *ea_custom_name(uint ea);

#define EA_GEN_IGP_METRIC	EA_CODE(PROTOCOL_NONE, 0)
#define EA_MPLS_LABEL		EA_CODE(PROTOCOL_NONE, 1)
#define EA_MPLS_POLICY		EA_CODE(PROTOCOL_NONE, 2)
#define EA_MPLS_CLASS		EA_CODE(PROTOCOL_NONE, 3)

#define EA_CODE_MASK 0xffff
#define EA_CUSTOM_BIT 0x8000
#define EA_ALLOW_UNDEF 0x10000		/* ea_find: allow EAF_TYPE_UNDEF */
#define EA_BIT(n) ((n) << 24)		/* Used in bitfield accessors */
#define EA_BIT_GET(ea) ((ea) >> 24)

#define EAF_TYPE_MASK 0x1f		/* Mask with this to get type */
#define EAF_TYPE_INT 0x01		/* 32-bit unsigned integer number */
#define EAF_TYPE_OPAQUE 0x02		/* Opaque byte string (not filterable) */
#define EAF_TYPE_IP_ADDRESS 0x04	/* IP address */
#define EAF_TYPE_ROUTER_ID 0x05		/* Router ID (IPv4 address) */
#define EAF_TYPE_AS_PATH 0x06		/* BGP AS path (encoding per RFC 1771:4.3) */
#define EAF_TYPE_BITFIELD 0x09		/* 32-bit embedded bitfield */
#define EAF_TYPE_INT_SET 0x0a		/* Set of u32's (e.g., a community list) */
#define EAF_TYPE_EC_SET 0x0e		/* Set of pairs of u32's - ext. community list */
#define EAF_TYPE_LC_SET 0x12		/* Set of triplets of u32's - large community list */
#define EAF_TYPE_IFACE 0x16		/* Interface pointer stored in adata */
#define EAF_EMBEDDED 0x01		/* Data stored in eattr.u.data (part of type spec) */
#define EAF_VAR_LENGTH 0x02		/* Attribute length is variable (part of type spec) */

typedef struct adata {
  uint length;				/* Length of data */
  byte data[0];
} adata;

extern const adata null_adata;		/* adata of length 0 */

static inline struct adata *
lp_alloc_adata(struct linpool *pool, uint len)
{
  struct adata *ad = lp_alloc(pool, sizeof(struct adata) + len);
  ad->length = len;
  return ad;
}

static inline int adata_same(const struct adata *a, const struct adata *b)
{ return (a->length == b->length && !memcmp(a->data, b->data, a->length)); }


typedef struct ea_list {
  struct ea_list *next;			/* In case we have an override list */
  byte flags;				/* Flags: EALF_... */
  byte rfu;
  word count;				/* Number of attributes */
  eattr attrs[0];			/* Attribute definitions themselves */
} ea_list;

#define EALF_SORTED 1			/* Attributes are sorted by code */
#define EALF_BISECT 2			/* Use interval bisection for searching */
#define EALF_CACHED 4			/* Attributes belonging to cached rta */

struct rte_src *rt_find_source(struct proto *p, u32 id);
struct rte_src *rt_get_source(struct proto *p, u32 id);
static inline void rt_lock_source(struct rte_src *src) { src->uc++; }
static inline void rt_unlock_source(struct rte_src *src) { src->uc--; }
void rt_prune_sources(void);

struct ea_walk_state {
  ea_list *eattrs;			/* Ccurrent ea_list, initially set by caller */
  eattr *ea;				/* Current eattr, initially NULL */
  u32 visited[4];			/* Bitfield, limiting max to 128 */
>>>>>>> b979c6ce
};

#define HOSTENTRY_LABEL_COUNT(head)	(head->ad.length + sizeof(struct adata) - sizeof(struct hostentry_adata)) / sizeof(u32)

void
ea_set_hostentry(ea_list **to, rtable *dep, rtable *tab, ip_addr gw, ip_addr ll, u32 lnum, u32 labels[lnum]);

void ea_show_hostentry(const struct adata *ad, byte *buf, uint size);
void ea_show_nexthop_list(struct cli *c, struct nexthop_adata *nhad);

/*
 *	Default protocol preferences
 */

#define DEF_PREF_DIRECT		240	/* Directly connected */
#define DEF_PREF_STATIC		200	/* Static route */
#define DEF_PREF_OSPF		150	/* OSPF intra-area, inter-area and type 1 external routes */
#define DEF_PREF_BABEL		130	/* Babel */
#define DEF_PREF_RIP		120	/* RIP */
#define DEF_PREF_BGP		100	/* BGP */
#define DEF_PREF_RPKI		100	/* RPKI */
#define DEF_PREF_L3VPN_IMPORT	 80	/* L3VPN import -> lower than BGP */
#define DEF_PREF_L3VPN_EXPORT	120	/* L3VPN export -> higher than BGP */
#define DEF_PREF_INHERITED	10	/* Routes inherited from other routing daemons */
#define DEF_PREF_UNKNOWN	0	/* Routes with no preference set */

/*
 *	Route Origin Authorization
 */

#define ROA_UNKNOWN	0
#define ROA_VALID	1
#define ROA_INVALID	2

int net_roa_check(rtable *tab, const net_addr *n, u32 asn);

#endif<|MERGE_RESOLUTION|>--- conflicted
+++ resolved
@@ -710,196 +710,12 @@
 #define RSEM_NOEXPORT	3		/* Routes rejected by export filter */
 #define RSEM_EXPORTED	4		/* Routes marked in export map */
 
-<<<<<<< HEAD
 /* Host entry: Resolve hook for recursive nexthops */
 extern struct ea_class ea_gen_hostentry;
 struct hostentry_adata {
   adata ad;
   struct hostentry *he;
   u32 labels[0];
-=======
-/*
- *	Route Attributes
- *
- *	Beware: All standard BGP attributes must be represented here instead
- *	of making them local to the route. This is needed to ensure proper
- *	construction of BGP route attribute lists.
- */
-
-/* Nexthop structure */
-struct nexthop {
-  ip_addr gw;				/* Next hop */
-  struct iface *iface;			/* Outgoing interface */
-  struct nexthop *next;
-  byte flags;
-  byte weight;
-  byte labels_orig;			/* Number of labels before hostentry was applied */
-  byte labels;				/* Number of all labels */
-  u32 label[0];
-};
-
-#define RNF_ONLINK		0x1	/* Gateway is onlink regardless of IP ranges */
-
-
-struct rte_src {
-  struct rte_src *next;			/* Hash chain */
-  struct proto *proto;			/* Protocol the source is based on */
-  u64 private_id;			/* Private ID, assigned by the protocol */
-  u32 global_id;			/* Globally unique ID of the source */
-  unsigned uc;				/* Use count */
-};
-
-
-typedef struct rta {
-  struct rta *next, **pprev;		/* Hash chain */
-  u32 uc;				/* Use count */
-  u32 hash_key;				/* Hash over important fields */
-  struct ea_list *eattrs;		/* Extended Attribute chain */
-  struct hostentry *hostentry;		/* Hostentry for recursive next-hops */
-  ip_addr from;				/* Advertising router */
-  u32 igp_metric;			/* IGP metric to next hop (for iBGP routes) */
-  u16 cached:1;				/* Are attributes cached? */
-  u16 source:7;				/* Route source (RTS_...) */
-  u16 scope:4;				/* Route scope (SCOPE_... -- see ip.h) */
-  u16 dest:4;				/* Route destination type (RTD_...) */
-  word pref;
-  struct nexthop nh;			/* Next hop */
-} rta;
-
-#define RTS_STATIC 1			/* Normal static route */
-#define RTS_INHERIT 2			/* Route inherited from kernel */
-#define RTS_DEVICE 3			/* Device route */
-#define RTS_STATIC_DEVICE 4		/* Static device route */
-#define RTS_REDIRECT 5			/* Learned via redirect */
-#define RTS_RIP 6			/* RIP route */
-#define RTS_OSPF 7			/* OSPF route */
-#define RTS_OSPF_IA 8			/* OSPF inter-area route */
-#define RTS_OSPF_EXT1 9			/* OSPF external route type 1 */
-#define RTS_OSPF_EXT2 10		/* OSPF external route type 2 */
-#define RTS_BGP 11			/* BGP route */
-#define RTS_PIPE 12			/* Inter-table wormhole */
-#define RTS_BABEL 13			/* Babel route */
-#define RTS_RPKI 14			/* Route Origin Authorization */
-#define RTS_PERF 15			/* Perf checker */
-#define RTS_L3VPN 16			/* MPLS L3VPN */
-#define RTS_AGGREGATED 17		/* Aggregated route */
-#define RTS_MAX 18
-
-#define RTD_NONE 0			/* Undefined next hop */
-#define RTD_UNICAST 1			/* Next hop is neighbor router */
-#define RTD_BLACKHOLE 2			/* Silently drop packets */
-#define RTD_UNREACHABLE 3		/* Reject as unreachable */
-#define RTD_PROHIBIT 4			/* Administratively prohibited */
-#define RTD_MAX 5
-
-#define IGP_METRIC_UNKNOWN 0x80000000	/* Default igp_metric used when no other
-					   protocol-specific metric is availabe */
-
-
-extern const char * rta_dest_names[RTD_MAX];
-
-static inline const char *rta_dest_name(uint n)
-{ return (n < RTD_MAX) ? rta_dest_names[n] : "???"; }
-
-/* Route has regular, reachable nexthop (i.e. not RTD_UNREACHABLE and like) */
-static inline int rte_is_reachable(rte *r)
-{ return r->attrs->dest == RTD_UNICAST; }
-
-
-/*
- *	Extended Route Attributes
- */
-
-typedef struct eattr {
-  word id;				/* EA_CODE(PROTOCOL_..., protocol-dependent ID) */
-  byte flags;				/* Protocol-dependent flags */
-  byte type:5;				/* Attribute type */
-  byte originated:1;			/* The attribute has originated locally */
-  byte fresh:1;				/* An uncached attribute (e.g. modified in export filter) */
-  byte undef:1;				/* Explicitly undefined */
-  union {
-    uintptr_t data;
-    const struct adata *ptr;		/* Attribute data elsewhere */
-  } u;
-} eattr;
-
-
-#define EA_CODE(proto,id) (((proto) << 8) | (id))
-#define EA_ID(ea) ((ea) & 0xff)
-#define EA_PROTO(ea) ((ea) >> 8)
-#define EA_CUSTOM(id) ((id) | EA_CUSTOM_BIT)
-#define EA_IS_CUSTOM(ea) ((ea) & EA_CUSTOM_BIT)
-#define EA_CUSTOM_ID(ea) ((ea) & ~EA_CUSTOM_BIT)
-
-const char *ea_custom_name(uint ea);
-
-#define EA_GEN_IGP_METRIC	EA_CODE(PROTOCOL_NONE, 0)
-#define EA_MPLS_LABEL		EA_CODE(PROTOCOL_NONE, 1)
-#define EA_MPLS_POLICY		EA_CODE(PROTOCOL_NONE, 2)
-#define EA_MPLS_CLASS		EA_CODE(PROTOCOL_NONE, 3)
-
-#define EA_CODE_MASK 0xffff
-#define EA_CUSTOM_BIT 0x8000
-#define EA_ALLOW_UNDEF 0x10000		/* ea_find: allow EAF_TYPE_UNDEF */
-#define EA_BIT(n) ((n) << 24)		/* Used in bitfield accessors */
-#define EA_BIT_GET(ea) ((ea) >> 24)
-
-#define EAF_TYPE_MASK 0x1f		/* Mask with this to get type */
-#define EAF_TYPE_INT 0x01		/* 32-bit unsigned integer number */
-#define EAF_TYPE_OPAQUE 0x02		/* Opaque byte string (not filterable) */
-#define EAF_TYPE_IP_ADDRESS 0x04	/* IP address */
-#define EAF_TYPE_ROUTER_ID 0x05		/* Router ID (IPv4 address) */
-#define EAF_TYPE_AS_PATH 0x06		/* BGP AS path (encoding per RFC 1771:4.3) */
-#define EAF_TYPE_BITFIELD 0x09		/* 32-bit embedded bitfield */
-#define EAF_TYPE_INT_SET 0x0a		/* Set of u32's (e.g., a community list) */
-#define EAF_TYPE_EC_SET 0x0e		/* Set of pairs of u32's - ext. community list */
-#define EAF_TYPE_LC_SET 0x12		/* Set of triplets of u32's - large community list */
-#define EAF_TYPE_IFACE 0x16		/* Interface pointer stored in adata */
-#define EAF_EMBEDDED 0x01		/* Data stored in eattr.u.data (part of type spec) */
-#define EAF_VAR_LENGTH 0x02		/* Attribute length is variable (part of type spec) */
-
-typedef struct adata {
-  uint length;				/* Length of data */
-  byte data[0];
-} adata;
-
-extern const adata null_adata;		/* adata of length 0 */
-
-static inline struct adata *
-lp_alloc_adata(struct linpool *pool, uint len)
-{
-  struct adata *ad = lp_alloc(pool, sizeof(struct adata) + len);
-  ad->length = len;
-  return ad;
-}
-
-static inline int adata_same(const struct adata *a, const struct adata *b)
-{ return (a->length == b->length && !memcmp(a->data, b->data, a->length)); }
-
-
-typedef struct ea_list {
-  struct ea_list *next;			/* In case we have an override list */
-  byte flags;				/* Flags: EALF_... */
-  byte rfu;
-  word count;				/* Number of attributes */
-  eattr attrs[0];			/* Attribute definitions themselves */
-} ea_list;
-
-#define EALF_SORTED 1			/* Attributes are sorted by code */
-#define EALF_BISECT 2			/* Use interval bisection for searching */
-#define EALF_CACHED 4			/* Attributes belonging to cached rta */
-
-struct rte_src *rt_find_source(struct proto *p, u32 id);
-struct rte_src *rt_get_source(struct proto *p, u32 id);
-static inline void rt_lock_source(struct rte_src *src) { src->uc++; }
-static inline void rt_unlock_source(struct rte_src *src) { src->uc--; }
-void rt_prune_sources(void);
-
-struct ea_walk_state {
-  ea_list *eattrs;			/* Ccurrent ea_list, initially set by caller */
-  eattr *ea;				/* Current eattr, initially NULL */
-  u32 visited[4];			/* Bitfield, limiting max to 128 */
->>>>>>> b979c6ce
 };
 
 #define HOSTENTRY_LABEL_COUNT(head)	(head->ad.length + sizeof(struct adata) - sizeof(struct hostentry_adata)) / sizeof(u32)

/*
 *	BIRD Internet Routing Daemon -- Routing Table
 *
 *	(c) 1998--2000 Martin Mares <mj@ucw.cz>
 *
 *	Can be freely distributed and used under the terms of the GNU GPL.
 */

#ifndef _BIRD_ROUTE_H_
#define _BIRD_ROUTE_H_

#include "lib/lists.h"
#include "lib/resource.h"
#include "lib/net.h"

struct ea_list;
struct protocol;
struct proto;
struct rte_src;
struct symbol;
struct filter;
struct filter_slot;
struct cli;

/*
 *	Generic data structure for storing network prefixes. Also used
 *	for the master routing table. Currently implemented as a hash
 *	table.
 *
 *	Available operations:
 *		- insertion of new entry
 *		- deletion of entry
 *		- searching for entry by network prefix
 *		- asynchronous retrieval of fib contents
 */

struct fib_node {
  struct fib_node *next;		/* Next in hash chain */
  struct fib_iterator *readers;		/* List of readers of this node */
  byte flags;				/* User-defined, will be removed */
  net_addr addr[0];
};

struct fib_iterator {			/* See lib/slists.h for an explanation */
  struct fib_iterator *prev, *next;	/* Must be synced with struct fib_node! */
  byte efef;				/* 0xff to distinguish between iterator and node */
  byte pad[3];
  struct fib_node *node;		/* Or NULL if freshly merged */
  uint hash;
};

typedef void (*fib_init_fn)(void *);

struct fib {
  pool *fib_pool;			/* Pool holding all our data */
  slab *fib_slab;			/* Slab holding all fib nodes */
  struct fib_node **hash_table;		/* Node hash table */
  uint hash_size;			/* Number of hash table entries (a power of two) */
  uint hash_order;			/* Binary logarithm of hash_size */
  uint hash_shift;			/* 32 - hash_order */
  uint addr_type;			/* Type of address data stored in fib (NET_*) */
  uint node_size;			/* FIB node size, 0 for nonuniform */
  uint node_offset;			/* Offset of fib_node struct inside of user data */
  uint entries;				/* Number of entries */
  uint entries_min, entries_max;	/* Entry count limits (else start rehashing) */
  fib_init_fn init;			/* Constructor */
};

static inline void * fib_node_to_user(struct fib *f, struct fib_node *e)
{ return e ? (void *) ((char *) e - f->node_offset) : NULL; }

static inline struct fib_node * fib_user_to_node(struct fib *f, void *e)
{ return e ? (void *) ((char *) e + f->node_offset) : NULL; }

void fib_init(struct fib *f, pool *p, uint addr_type, uint node_size, uint node_offset, uint hash_order, fib_init_fn init);
void *fib_find(struct fib *, const net_addr *);	/* Find or return NULL if doesn't exist */
void *fib_get_chain(struct fib *f, const net_addr *a); /* Find first node in linked list from hash table */
void *fib_get(struct fib *, const net_addr *);	/* Find or create new if nonexistent */
void *fib_route(struct fib *, const net_addr *); /* Longest-match routing lookup */
void fib_delete(struct fib *, void *);	/* Remove fib entry */
void fib_free(struct fib *);		/* Destroy the fib */
void fib_check(struct fib *);		/* Consistency check for debugging */

void fit_init(struct fib_iterator *, struct fib *); /* Internal functions, don't call */
struct fib_node *fit_get(struct fib *, struct fib_iterator *);
void fit_put(struct fib_iterator *, struct fib_node *);
void fit_put_next(struct fib *f, struct fib_iterator *i, struct fib_node *n, uint hpos);


#define FIB_WALK(fib, type, z) do {				\
	struct fib_node *fn_, **ff_ = (fib)->hash_table;	\
	uint count_ = (fib)->hash_size;				\
	type *z;						\
	while (count_--)					\
	  for (fn_ = *ff_++; z = fib_node_to_user(fib, fn_); fn_=fn_->next)

#define FIB_WALK_END } while (0)

#define FIB_ITERATE_INIT(it, fib) fit_init(it, fib)

#define FIB_ITERATE_START(fib, it, type, z) do {		\
	struct fib_node *fn_ = fit_get(fib, it);		\
	uint count_ = (fib)->hash_size;				\
	uint hpos_ = (it)->hash;				\
	type *z;						\
	for(;;) {						\
	  if (!fn_)						\
	    {							\
	       if (++hpos_ >= count_)				\
		 break;						\
	       fn_ = (fib)->hash_table[hpos_];			\
	       continue;					\
	    }							\
	  z = fib_node_to_user(fib, fn_);

#define FIB_ITERATE_END fn_ = fn_->next; } } while(0)

#define FIB_ITERATE_PUT(it) fit_put(it, fn_)

#define FIB_ITERATE_PUT_NEXT(it, fib) fit_put_next(fib, it, fn_, hpos_)

#define FIB_ITERATE_UNLINK(it, fib) fit_get(fib, it)


/*
 *	Master Routing Tables. Generally speaking, each of them contains a FIB
 *	with each entry pointing to a list of route entries representing routes
 *	to given network (with the selected one at the head).
 *
 *	Each of the RTE's contains variable data (the preference and protocol-dependent
 *	metrics) and a pointer to a route attribute block common for many routes).
 *
 *	It's guaranteed that there is at most one RTE for every (prefix,proto) pair.
 */

struct rtable_config {
  node n;
  char *name;
  struct rtable *table;
  struct proto_config *krt_attached;	/* Kernel syncer attached to this table */
  uint addr_type;			/* Type of address data stored in table (NET_*) */
  int gc_max_ops;			/* Maximum number of operations before GC is run */
  int gc_min_time;			/* Minimum time between two consecutive GC runs */
  byte sorted;				/* Routes of network are sorted according to rte_better() */
};

typedef struct rtable {
  node n;				/* Node in list of all tables */
  struct fib fib;
  char *name;				/* Name of this table */
  list channels;			/* List of attached channels (struct channel) */
  list listeners;			/* List of attached listeners (struct listener) */
  uint addr_type;			/* Type of address data stored in table (NET_*) */
  int pipe_busy;			/* Pipe loop detection */
  int use_count;			/* Number of protocols using this table */
  u32 rt_count;				/* Number of routes in the table */
  struct hostcache *hostcache;
  struct rtable_config *config;		/* Configuration of this table */
  struct config *deleted;		/* Table doesn't exist in current configuration,
					 * delete as soon as use_count becomes 0 and remove
					 * obstacle from this routing table.
					 */
  struct event *rt_event;		/* Routing table event */
  btime gc_time;			/* Time of last GC */
  int gc_counter;			/* Number of operations since last GC */
  byte prune_state;			/* Table prune state, 1 -> scheduled, 2-> running */
  byte hcu_scheduled;			/* Hostcache update is scheduled */
  byte nhu_state;			/* Next Hop Update state */
  struct fib_iterator prune_fit;	/* Rtable prune FIB iterator */
  struct fib_iterator nhu_fit;		/* Next Hop Update FIB iterator */
} rtable;

#define NHU_CLEAN	0
#define NHU_SCHEDULED	1
#define NHU_RUNNING	2
#define NHU_DIRTY	3

typedef struct network {
  struct rte *routes;			/* Available routes for this network */
  struct fib_node n;			/* FIB flags reserved for kernel syncer */
} net;

struct hostcache {
  slab *slab;				/* Slab holding all hostentries */
  struct hostentry **hash_table;	/* Hash table for hostentries */
  unsigned hash_order, hash_shift;
  unsigned hash_max, hash_min;
  unsigned hash_items;
  linpool *lp;				/* Linpool for trie */
  struct f_trie *trie;			/* Trie of prefixes that might affect hostentries */
  list hostentries;			/* List of all hostentries */
  byte update_hostcache;
};

struct hostentry {
  node ln;
  ip_addr addr;				/* IP address of host, part of key */
  ip_addr link;				/* (link-local) IP address of host, used as gw
					   if host is directly attached */
  struct rtable *tab;			/* Dependent table, part of key */
  struct hostentry *next;		/* Next in hash chain */
  unsigned hash_key;			/* Hash key */
  unsigned uc;				/* Use count */
  struct rta *src;			/* Source rta entry */
  byte dest;				/* Chosen route destination type (RTD_...) */
  byte nexthop_linkable;		/* Nexthop list is completely non-device */
  u32 igp_metric;			/* Chosen route IGP metric */
};

typedef struct rte {
  struct rte *next;
  net *net;				/* Network this RTE belongs to */
  struct channel *sender;		/* Channel used to send the route to the routing table */
  struct rta *attrs;			/* Attributes of this route */
  byte flags;				/* Flags (REF_...) */
  byte pflags;				/* Protocol-specific flags */
  word pref;				/* Route preference */
  btime lastmod;			/* Last modified */
  union {				/* Protocol-dependent data (metrics etc.) */
#ifdef CONFIG_RIP
    struct {
      struct iface *from;		/* Incoming iface */
      u8 metric;			/* RIP metric */
      u16 tag;				/* External route tag */
    } rip;
#endif
#ifdef CONFIG_OSPF
    struct {
      u32 metric1, metric2;		/* OSPF Type 1 and Type 2 metrics */
      u32 tag;				/* External route tag */
      u32 router_id;			/* Router that originated this route */
    } ospf;
#endif
#ifdef CONFIG_BGP
    struct {
      u8 suppressed;			/* Used for deterministic MED comparison */
      s8 stale;				/* Route is LLGR_STALE, -1 if unknown */
    } bgp;
#endif
#ifdef CONFIG_BABEL
    struct {
      u16 seqno;			/* Babel seqno */
      u16 metric;			/* Babel metric */
      u64 router_id;			/* Babel router id */
    } babel;
#endif
    struct {				/* Routes generated by krt sync (both temporary and inherited ones) */
      s8 src;				/* Alleged route source (see krt.h) */
      u8 proto;				/* Kernel source protocol ID */
      u8 seen;				/* Seen during last scan */
      u8 best;				/* Best route in network, propagated to core */
      u32 metric;			/* Kernel metric */
    } krt;
  } u;
} rte;

#define REF_COW		1		/* Copy this rte on write */
#define REF_FILTERED	2		/* Route is rejected by import filter */
#define REF_STALE	4		/* Route is stale in a refresh cycle */
#define REF_DISCARD	8		/* Route is scheduled for discard */
#define REF_MODIFY	16		/* Route is scheduled for modify */

/* Route is valid for propagation (may depend on other flags in the future), accepts NULL */
static inline int rte_is_valid(rte *r) { return r && !(r->flags & REF_FILTERED); }

/* Route just has REF_FILTERED flag */
static inline int rte_is_filtered(rte *r) { return !!(r->flags & REF_FILTERED); }


/* Types of route announcement, also used as flags */
#define RA_UNDEF	0		/* Undefined RA type */
#define RA_OPTIMAL	1		/* Announcement of optimal route change */
#define RA_ACCEPTED	2		/* Announcement of first accepted route */
#define RA_ANY		3		/* Announcement of any route change */
#define RA_MERGED	4		/* Announcement of optimal route merged with next ones */

/* Return value of preexport() callback */
#define RIC_ACCEPT	1		/* Accepted by protocol */
#define RIC_PROCESS	0		/* Process it through import filter */
#define RIC_REJECT	-1		/* Rejected by protocol */
#define RIC_DROP	-2		/* Silently dropped by protocol */

extern list routing_tables;
struct config;

void rt_init(void);
void rt_preconfig(struct config *);
void rt_commit(struct config *new, struct config *old);
void rt_lock_table(rtable *);
void rt_unlock_table(rtable *);
void rt_setup(pool *, rtable *, struct rtable_config *);
static inline net *net_find(rtable *tab, const net_addr *addr) { return (net *) fib_find(&tab->fib, addr); }
static inline net *net_find_valid(rtable *tab, const net_addr *addr)
{ net *n = net_find(tab, addr); return (n && rte_is_valid(n->routes)) ? n : NULL; }
static inline net *net_get(rtable *tab, const net_addr *addr) { return (net *) fib_get(&tab->fib, addr); }
void *net_route(rtable *tab, const net_addr *n);
int net_roa_check(rtable *tab, const net_addr *n, u32 asn);
rte *rte_find(net *net, struct rte_src *src);
rte *rte_get_temp(struct rta *);
void rte_update2(struct channel *c, const net_addr *n, rte *new, struct rte_src *src);
/* rte_update() moved to protocol.h to avoid dependency conflicts */
<<<<<<< HEAD
int rt_examine(rtable *t, net_addr *a, struct proto *p, const struct filter *filter);
=======
int rt_examine(rtable *t, net_addr *a, struct proto *p, struct filter_slot *filter_slot);
>>>>>>> f827cf11
rte *rt_export_merged(struct channel *c, net *net, rte **rt_free, linpool *pool, int silent);
void rt_refresh_begin(rtable *t, struct channel *c);
void rt_refresh_end(rtable *t, struct channel *c);
void rt_modify_stale(rtable *t, struct channel *c);
void rt_schedule_prune(rtable *t);
void rte_dump(rte *);
void rte_free(rte *);
rte *rte_do_cow(rte *);
static inline rte * rte_cow(rte *r) { return (r->flags & REF_COW) ? rte_do_cow(r) : r; }
rte *rte_cow_rta(rte *r, linpool *lp);
void rt_dump(rtable *);
void rt_dump_all(void);
int rt_feed_channel(struct channel *c);
void rt_feed_channel_abort(struct channel *c);
int rte_update_in(struct channel *c, const net_addr *n, rte *new, struct rte_src *src);
int rt_reload_channel(struct channel *c);
void rt_reload_channel_abort(struct channel *c);
void rt_prune_sync(rtable *t, int all);
struct rtable_config *rt_new_table(struct symbol *s, uint addr_type);

struct rt_notify {
  struct network *net;
  rte *new, *old, *new_best, *old_best, *before_old;
};

/* Default limit for ECMP next hops, defined in sysdep code */
extern const int rt_default_ecmp;

struct rt_show_data_rtable {
  node n;
  rtable *table;
  struct channel *export_channel;
};

struct rt_show_data {
  net_addr *addr;
  list tables;
  struct rt_show_data_rtable *tab;	/* Iterator over table list */
  struct rt_show_data_rtable *last_table; /* Last table in output */
  struct fib_iterator fit;		/* Iterator over networks in table */
  int verbose, tables_defined_by;
  const struct filter *filter;
  struct proto *show_protocol;
  struct proto *export_protocol;
  struct channel *export_channel;
  struct config *running_on_config;
  int export_mode, primary_only, filtered, stats, show_for;

  int table_open;			/* Iteration (fit) is open */
  int net_counter, rt_counter, show_counter, table_counter;
  int net_counter_last, rt_counter_last, show_counter_last;
};

void rt_show(struct rt_show_data *);
struct rt_show_data_rtable * rt_show_add_table(struct rt_show_data *d, rtable *t);

/* Value of table definition mode in struct rt_show_data */
#define RSD_TDB_DEFAULT	  0		/* no table specified */
#define RSD_TDB_INDIRECT  0		/* show route ... protocol P ... */
#define RSD_TDB_ALL	  RSD_TDB_SET			/* show route ... table all ... */
#define RSD_TDB_DIRECT	  RSD_TDB_SET | RSD_TDB_NMN	/* show route ... table X table Y ... */

#define RSD_TDB_SET	  0x1		/* internal: show empty tables */
#define RSD_TDB_NMN	  0x2		/* internal: need matching net */

/* Value of export_mode in struct rt_show_data */
#define RSEM_NONE	0		/* Export mode not used */
#define RSEM_PREEXPORT	1		/* Routes ready for export, before filtering */
#define RSEM_EXPORT	2		/* Routes accepted by export filter */
#define RSEM_NOEXPORT	3		/* Routes rejected by export filter */

/*
 *	Route Attributes
 *
 *	Beware: All standard BGP attributes must be represented here instead
 *	of making them local to the route. This is needed to ensure proper
 *	construction of BGP route attribute lists.
 */

/* Nexthop structure */
struct nexthop {
  ip_addr gw;				/* Next hop */
  struct iface *iface;			/* Outgoing interface */
  struct nexthop *next;
  byte flags;
  byte weight;
  byte labels_orig;			/* Number of labels before hostentry was applied */
  byte labels;				/* Number of all labels */
  u32 label[0];
};

#define RNF_ONLINK		0x1	/* Gateway is onlink regardless of IP ranges */


struct rte_src {
  struct rte_src *next;			/* Hash chain */
  struct proto *proto;			/* Protocol the source is based on */
  u32 private_id;			/* Private ID, assigned by the protocol */
  u32 global_id;			/* Globally unique ID of the source */
  unsigned uc;				/* Use count */
};


typedef struct rta {
  struct rta *next, **pprev;		/* Hash chain */
  u32 uc;				/* Use count */
  u32 hash_key;				/* Hash over important fields */
  struct ea_list *eattrs;		/* Extended Attribute chain */
  struct rte_src *src;			/* Route source that created the route */
  struct hostentry *hostentry;		/* Hostentry for recursive next-hops */
  ip_addr from;				/* Advertising router */
  u32 igp_metric;			/* IGP metric to next hop (for iBGP routes) */
  u8 source;				/* Route source (RTS_...) */
  u8 scope;				/* Route scope (SCOPE_... -- see ip.h) */
  u8 dest;				/* Route destination type (RTD_...) */
  u8 aflags;
  struct nexthop nh;			/* Next hop */
} rta;

#define RTS_DUMMY 0			/* Dummy route to be removed soon */
#define RTS_STATIC 1			/* Normal static route */
#define RTS_INHERIT 2			/* Route inherited from kernel */
#define RTS_DEVICE 3			/* Device route */
#define RTS_STATIC_DEVICE 4		/* Static device route */
#define RTS_REDIRECT 5			/* Learned via redirect */
#define RTS_RIP 6			/* RIP route */
#define RTS_OSPF 7			/* OSPF route */
#define RTS_OSPF_IA 8			/* OSPF inter-area route */
#define RTS_OSPF_EXT1 9			/* OSPF external route type 1 */
#define RTS_OSPF_EXT2 10		/* OSPF external route type 2 */
#define RTS_BGP 11			/* BGP route */
#define RTS_PIPE 12			/* Inter-table wormhole */
#define RTS_BABEL 13			/* Babel route */
#define RTS_RPKI 14			/* Route Origin Authorization */
#define RTS_PERF 15			/* Perf checker */
#define RTS_MAX 16

#define RTC_UNICAST 0
#define RTC_BROADCAST 1
#define RTC_MULTICAST 2
#define RTC_ANYCAST 3			/* IPv6 Anycast */

#define RTD_NONE 0			/* Undefined next hop */
#define RTD_UNICAST 1			/* Next hop is neighbor router */
#define RTD_BLACKHOLE 2			/* Silently drop packets */
#define RTD_UNREACHABLE 3		/* Reject as unreachable */
#define RTD_PROHIBIT 4			/* Administratively prohibited */
#define RTD_MAX 5

					/* Flags for net->n.flags, used by kernel syncer */
#define KRF_INSTALLED 0x80		/* This route should be installed in the kernel */
#define KRF_SYNC_ERROR 0x40		/* Error during kernel table synchronization */

#define RTAF_CACHED 1			/* This is a cached rta */

#define IGP_METRIC_UNKNOWN 0x80000000	/* Default igp_metric used when no other
					   protocol-specific metric is availabe */


const char * rta_dest_names[RTD_MAX];

static inline const char *rta_dest_name(uint n)
{ return (n < RTD_MAX) ? rta_dest_names[n] : "???"; }

/* Route has regular, reachable nexthop (i.e. not RTD_UNREACHABLE and like) */
static inline int rte_is_reachable(rte *r)
{ return r->attrs->dest == RTD_UNICAST; }


/*
 *	Extended Route Attributes
 */

typedef struct eattr {
  word id;				/* EA_CODE(PROTOCOL_..., protocol-dependent ID) */
  byte flags;				/* Protocol-dependent flags */
  byte type;				/* Attribute type and several flags (EAF_...) */
  union {
    u32 data;
    const struct adata *ptr;			/* Attribute data elsewhere */
  } u;
} eattr;


#define EA_CODE(proto,id) (((proto) << 8) | (id))
#define EA_ID(ea) ((ea) & 0xff)
#define EA_PROTO(ea) ((ea) >> 8)
#define EA_CUSTOM(id) ((id) | EA_CUSTOM_BIT)
#define EA_IS_CUSTOM(ea) ((ea) & EA_CUSTOM_BIT)
#define EA_CUSTOM_ID(ea) ((ea) & ~EA_CUSTOM_BIT)

const char *ea_custom_name(uint ea);

#define EA_GEN_IGP_METRIC EA_CODE(PROTOCOL_NONE, 0)

#define EA_CODE_MASK 0xffff
#define EA_CUSTOM_BIT 0x8000
#define EA_ALLOW_UNDEF 0x10000		/* ea_find: allow EAF_TYPE_UNDEF */
#define EA_BIT(n) ((n) << 24)		/* Used in bitfield accessors */
#define EA_BIT_GET(ea) ((ea) >> 24)

#define EAF_TYPE_MASK 0x1f		/* Mask with this to get type */
#define EAF_TYPE_INT 0x01		/* 32-bit unsigned integer number */
#define EAF_TYPE_OPAQUE 0x02		/* Opaque byte string (not filterable) */
#define EAF_TYPE_IP_ADDRESS 0x04	/* IP address */
#define EAF_TYPE_ROUTER_ID 0x05		/* Router ID (IPv4 address) */
#define EAF_TYPE_AS_PATH 0x06		/* BGP AS path (encoding per RFC 1771:4.3) */
#define EAF_TYPE_BITFIELD 0x09		/* 32-bit embedded bitfield */
#define EAF_TYPE_INT_SET 0x0a		/* Set of u32's (e.g., a community list) */
#define EAF_TYPE_EC_SET 0x0e		/* Set of pairs of u32's - ext. community list */
#define EAF_TYPE_LC_SET 0x12		/* Set of triplets of u32's - large community list */
#define EAF_TYPE_UNDEF 0x1f		/* `force undefined' entry */
#define EAF_EMBEDDED 0x01		/* Data stored in eattr.u.data (part of type spec) */
#define EAF_VAR_LENGTH 0x02		/* Attribute length is variable (part of type spec) */
#define EAF_ORIGINATED 0x20		/* The attribute has originated locally */
#define EAF_FRESH 0x40			/* An uncached attribute (e.g. modified in export filter) */
#define EAF_TEMP 0x80			/* A temporary attribute (the one stored in the tmp attr list) */

typedef struct adata {
  uint length;				/* Length of data */
  byte data[0];
} adata;

extern const adata null_adata;		/* adata of length 0 */

static inline struct adata *
lp_alloc_adata(struct linpool *pool, uint len)
{
  struct adata *ad = lp_alloc(pool, sizeof(struct adata) + len);
  ad->length = len;
  return ad;
}

static inline int adata_same(const struct adata *a, const struct adata *b)
{ return (a->length == b->length && !memcmp(a->data, b->data, a->length)); }


typedef struct ea_list {
  struct ea_list *next;			/* In case we have an override list */
  byte flags;				/* Flags: EALF_... */
  byte rfu;
  word count;				/* Number of attributes */
  eattr attrs[0];			/* Attribute definitions themselves */
} ea_list;

#define EALF_SORTED 1			/* Attributes are sorted by code */
#define EALF_BISECT 2			/* Use interval bisection for searching */
#define EALF_CACHED 4			/* Attributes belonging to cached rta */

struct rte_src *rt_find_source(struct proto *p, u32 id);
struct rte_src *rt_get_source(struct proto *p, u32 id);
static inline void rt_lock_source(struct rte_src *src) { src->uc++; }
static inline void rt_unlock_source(struct rte_src *src) { src->uc--; }
void rt_prune_sources(void);

struct ea_walk_state {
  ea_list *eattrs;			/* Ccurrent ea_list, initially set by caller */
  eattr *ea;				/* Current eattr, initially NULL */
  u32 visited[4];			/* Bitfield, limiting max to 128 */
};

eattr *ea_find(ea_list *, unsigned ea);
eattr *ea_walk(struct ea_walk_state *s, uint id, uint max);
int ea_get_int(ea_list *, unsigned ea, int def);
void ea_dump(ea_list *);
void ea_sort(ea_list *);		/* Sort entries in all sub-lists */
unsigned ea_scan(ea_list *);		/* How many bytes do we need for merged ea_list */
void ea_merge(ea_list *from, ea_list *to); /* Merge sub-lists to allocated buffer */
int ea_same(ea_list *x, ea_list *y);	/* Test whether two ea_lists are identical */
uint ea_hash(ea_list *e);	/* Calculate 16-bit hash value */
ea_list *ea_append(ea_list *to, ea_list *what);
void ea_format_bitfield(struct eattr *a, byte *buf, int bufsize, const char **names, int min, int max);

#define ea_normalize(ea) do { \
  if (ea->next) { \
    ea_list *t = alloca(ea_scan(ea)); \
    ea_merge(ea, t); \
    ea = t; \
  } \
  ea_sort(ea); \
} while(0) \

static inline eattr *
ea_set_attr(ea_list **to, struct linpool *pool, uint id, uint flags, uint type, uintptr_t val)
{
  ea_list *a = lp_alloc(pool, sizeof(ea_list) + sizeof(eattr));
  eattr *e = &a->attrs[0];

  a->flags = EALF_SORTED;
  a->count = 1;
  a->next = *to;
  *to = a;

  e->id = id;
  e->type = type;
  e->flags = flags;

  if (type & EAF_EMBEDDED)
    e->u.data = (u32) val;
  else
    e->u.ptr = (struct adata *) val;

  return e;
}

static inline void
ea_set_attr_u32(ea_list **to, struct linpool *pool, uint id, uint flags, uint type, u32 val)
{ ea_set_attr(to, pool, id, flags, type, (uintptr_t) val); }

static inline void
ea_set_attr_ptr(ea_list **to, struct linpool *pool, uint id, uint flags, uint type, struct adata *val)
{ ea_set_attr(to, pool, id, flags, type, (uintptr_t) val); }

static inline void
ea_set_attr_data(ea_list **to, struct linpool *pool, uint id, uint flags, uint type, void *data, uint len)
{
  struct adata *a = lp_alloc_adata(pool, len);
  memcpy(a->data, data, len);
  ea_set_attr(to, pool, id, flags, type, (uintptr_t) a);
}


#define NEXTHOP_MAX_SIZE (sizeof(struct nexthop) + sizeof(u32)*MPLS_MAX_LABEL_STACK)

static inline size_t nexthop_size(const struct nexthop *nh)
{ return sizeof(struct nexthop) + sizeof(u32)*nh->labels; }
int nexthop__same(struct nexthop *x, struct nexthop *y); /* Compare multipath nexthops */
static inline int nexthop_same(struct nexthop *x, struct nexthop *y)
{ return (x == y) || nexthop__same(x, y); }
struct nexthop *nexthop_merge(struct nexthop *x, struct nexthop *y, int rx, int ry, int max, linpool *lp);
static inline void nexthop_link(struct rta *a, struct nexthop *from)
{ memcpy(&a->nh, from, nexthop_size(from)); }
void nexthop_insert(struct nexthop **n, struct nexthop *y);
int nexthop_is_sorted(struct nexthop *x);

void rta_init(void);
static inline size_t rta_size(const rta *a) { return sizeof(rta) + sizeof(u32)*a->nh.labels; }
#define RTA_MAX_SIZE (sizeof(rta) + sizeof(u32)*MPLS_MAX_LABEL_STACK)
rta *rta_lookup(rta *);			/* Get rta equivalent to this one, uc++ */
static inline int rta_is_cached(rta *r) { return r->aflags & RTAF_CACHED; }
static inline rta *rta_clone(rta *r) { r->uc++; return r; }
void rta__free(rta *r);
static inline void rta_free(rta *r) { if (r && !--r->uc) rta__free(r); }
rta *rta_do_cow(rta *o, linpool *lp);
static inline rta * rta_cow(rta *r, linpool *lp) { return rta_is_cached(r) ? rta_do_cow(r, lp) : r; }
void rta_dump(rta *);
void rta_dump_all(void);
void rta_show(struct cli *, rta *);

struct hostentry * rt_get_hostentry(rtable *tab, ip_addr a, ip_addr ll, rtable *dep);
void rta_apply_hostentry(rta *a, struct hostentry *he, mpls_label_stack *mls);

static inline void
rta_set_recursive_next_hop(rtable *dep, rta *a, rtable *tab, ip_addr gw, ip_addr ll, mpls_label_stack *mls)
{
  rta_apply_hostentry(a, rt_get_hostentry(tab, gw, ll, dep), mls);
}

/*
 * rta_set_recursive_next_hop() acquires hostentry from hostcache and fills
 * rta->hostentry field.  New hostentry has zero use count. Cached rta locks its
 * hostentry (increases its use count), uncached rta does not lock it. Hostentry
 * with zero use count is removed asynchronously during host cache update,
 * therefore it is safe to hold such hostentry temorarily. Hostentry holds a
 * lock for a 'source' rta, mainly to share multipath nexthops.
 *
 * There is no need to hold a lock for hostentry->dep table, because that table
 * contains routes responsible for that hostentry, and therefore is non-empty if
 * given hostentry has non-zero use count. If the hostentry has zero use count,
 * the entry is removed before dep is referenced.
 *
 * The protocol responsible for routes with recursive next hops should hold a
 * lock for a 'source' table governing that routes (argument tab to
 * rta_set_recursive_next_hop()), because its routes reference hostentries
 * (through rta) related to the governing table. When all such routes are
 * removed, rtas are immediately removed achieving zero uc. Then the 'source'
 * table lock could be immediately released, although hostentries may still
 * exist - they will be freed together with the 'source' table.
 */

static inline void rt_lock_hostentry(struct hostentry *he) { if (he) he->uc++; }
static inline void rt_unlock_hostentry(struct hostentry *he) { if (he) he->uc--; }

/*
 *	Default protocol preferences
 */

#define DEF_PREF_DIRECT		240	/* Directly connected */
#define DEF_PREF_STATIC		200	/* Static route */
#define DEF_PREF_OSPF		150	/* OSPF intra-area, inter-area and type 1 external routes */
#define DEF_PREF_BABEL		130	/* Babel */
#define DEF_PREF_RIP		120	/* RIP */
#define DEF_PREF_BGP		100	/* BGP */
#define DEF_PREF_RPKI		100	/* RPKI */
#define DEF_PREF_INHERITED	10	/* Routes inherited from other routing daemons */

/*
 *	Route Origin Authorization
 */

#define ROA_UNKNOWN	0
#define ROA_VALID	1
#define ROA_INVALID	2

#endif<|MERGE_RESOLUTION|>--- conflicted
+++ resolved
@@ -299,11 +299,7 @@
 rte *rte_get_temp(struct rta *);
 void rte_update2(struct channel *c, const net_addr *n, rte *new, struct rte_src *src);
 /* rte_update() moved to protocol.h to avoid dependency conflicts */
-<<<<<<< HEAD
-int rt_examine(rtable *t, net_addr *a, struct proto *p, const struct filter *filter);
-=======
 int rt_examine(rtable *t, net_addr *a, struct proto *p, struct filter_slot *filter_slot);
->>>>>>> f827cf11
 rte *rt_export_merged(struct channel *c, net *net, rte **rt_free, linpool *pool, int silent);
 void rt_refresh_begin(rtable *t, struct channel *c);
 void rt_refresh_end(rtable *t, struct channel *c);

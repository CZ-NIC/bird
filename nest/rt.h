/*
 *	BIRD Internet Routing Daemon -- Routing Table
 *
 *	(c) 1998--2000 Martin Mares <mj@ucw.cz>
 *	(c) 2019--2021 Maria Matejka <mq@jmq.cz>
 *
 *	Can be freely distributed and used under the terms of the GNU GPL.
 */

#ifndef _BIRD_NEST_RT_H_
#define _BIRD_NEST_RT_H_

#include "lib/lists.h"
#include "lib/bitmap.h"
#include "lib/resource.h"
#include "lib/net.h"
#include "lib/type.h"
#include "lib/fib.h"
#include "lib/route.h"
#include "lib/event.h"
#include "lib/rcu.h"
<<<<<<< HEAD
=======
#include "lib/io-loop.h"
#include "lib/settle.h"
>>>>>>> 67256d50

#include <stdatomic.h>

struct ea_list;
struct protocol;
struct proto;
struct channel;
struct rte_src;
struct hostcache;
struct symbol;
struct timer;
struct filter;
struct f_trie;
struct f_trie_walk_state;
struct cli;

struct rt_cork_threshold {
  u64 low, high;
};

/*
 *	Master Routing Tables. Generally speaking, each of them contains a FIB
 *	with each entry pointing to a list of route entries representing routes
 *	to given network (with the selected one at the head).
 *
 *	Each of the RTE's contains variable data (the preference and protocol-dependent
 *	metrics) and a pointer to a route attribute block common for many routes).
 *
 *	It's guaranteed that there is at most one RTE for every (prefix,proto) pair.
 */

struct rtable_config {
  node n;
  char *name;
  union rtable *table;
  struct proto_config *krt_attached;	/* Kernel syncer attached to this table */
  uint addr_type;			/* Type of address data stored in table (NET_*) */
  uint gc_threshold;			/* Maximum number of operations before GC is run */
  uint gc_period;			/* Approximate time between two consecutive GC runs */
  byte sorted;				/* Routes of network are sorted according to rte_better() */
  byte trie_used;			/* Rtable has attached trie */
  byte debug;				/* Whether to log */
<<<<<<< HEAD
  btime export_settle_time;		/* Delay before exports are announced */
  struct rt_cork_threshold cork_threshold;	/* Cork threshold values */
=======
  struct rt_cork_threshold cork_threshold;	/* Cork threshold values */
  struct settle_config export_settle;	/* Export announcement settler */
  struct settle_config export_rr_settle;/* Export announcement settler config valid when any
					   route refresh is running */
>>>>>>> 67256d50
};

struct rt_export_hook;
struct rt_export_request;
struct rt_exporter;

struct rt_exporter_class {
  void (*start)(struct rt_exporter *, struct rt_export_request *);
  void (*stop)(struct rt_export_hook *);
  void (*done)(void *_rt_export_hook);
};

struct rt_exporter {
  const struct rt_exporter_class *class;
  pool *rp;
  list hooks;				/* Registered route export hooks */
  uint addr_type;			/* Type of address data exported (NET_*) */
};

struct rt_table_exporter {
  struct rt_exporter e;
  list pending;				/* List of packed struct rt_pending_export */
<<<<<<< HEAD
  struct timer *export_timer;
=======
>>>>>>> 67256d50

  struct rt_pending_export *first;	/* First export to announce */
  u64 next_seq;				/* The next export will have this ID */
};

extern uint rtable_max_id;

DEFINE_DOMAIN(rtable);

/* The public part of rtable structure */
#define RTABLE_PUBLIC \
    resource r;											\
    node n;				/* Node in list of all tables */			\
    char *name;				/* Name of this table */				\
    uint addr_type;			/* Type of address data stored in table (NET_*) */	\
    uint id;				/* Integer table ID for fast lookup */			\
    DOMAIN(rtable) lock;		/* Lock to take to access the private parts */		\
    struct rtable_config *config;	/* Configuration of this table */			\
<<<<<<< HEAD
=======
    struct birdloop *loop;		/* Service thread */					\
>>>>>>> 67256d50

/* The complete rtable structure */
struct rtable_private {
  /* Once more the public part */
  RTABLE_PUBLIC;

  /* Here the private items not to be accessed without locking */
  pool *rp;				/* Resource pool to allocate everything from, including itself */
  struct slab *rte_slab;		/* Slab to allocate route objects */
  struct fib fib;
  struct f_trie *trie;			/* Trie of prefixes defined in fib */
  int use_count;			/* Number of protocols using this table */
  u32 rt_count;				/* Number of routes in the table */

  list imports;				/* Registered route importers */
  struct rt_table_exporter exporter;	/* Exporter API structure */

  struct hmap id_map;
  struct hostcache *hostcache;
  struct config *deleted;		/* Table doesn't exist in current configuration,
					 * delete as soon as use_count becomes 0 and remove
					 * obstacle from this routing table.
					 */
<<<<<<< HEAD
  struct event *rt_event;		/* Routing table event */
  struct event *nhu_event;		/* Specific event for next hop update */
  struct timer *prune_timer;		/* Timer for periodic pruning / GC */
  btime last_rt_change;			/* Last time when route changed */
  btime gc_time;			/* Time of last GC */
  uint gc_counter;			/* Number of operations since last GC */
=======
  struct event *nhu_uncork_event;	/* Helper event to schedule NHU on uncork */
  struct settle export_settle;		/* Export batching settle timer */
  struct timer *prune_timer;		/* Timer for periodic pruning / GC */
  struct birdloop_flag_handler fh;	/* Handler for simple events */
  btime last_rt_change;			/* Last time when route changed */
  btime gc_time;			/* Time of last GC */
  uint gc_counter;			/* Number of operations since last GC */
  uint rr_counter;			/* Number of currently running route refreshes,
					   in fact sum of (stale_set - stale_pruned) over all importers
					   + one for each TIS_FLUSHING importer */
>>>>>>> 67256d50
  byte prune_state;			/* Table prune state, 1 -> scheduled, 2-> running */
  byte prune_trie;			/* Prune prefix trie during next table prune */
  byte nhu_state;			/* Next Hop Update state */
  byte nhu_corked;			/* Next Hop Update is corked with this state */
  byte export_used;			/* Pending Export pruning is scheduled */
  byte cork_active;			/* Cork has been activated */
  struct rt_cork_threshold cork_threshold;	/* Threshold for table cork */
  struct fib_iterator prune_fit;	/* Rtable prune FIB iterator */
  struct fib_iterator nhu_fit;		/* Next Hop Update FIB iterator */
  struct f_trie *trie_new;		/* New prefix trie defined during pruning */
  struct f_trie *trie_old;		/* Old prefix trie waiting to be freed */
  u32 trie_lock_count;			/* Prefix trie locked by walks */
  u32 trie_old_lock_count;		/* Old prefix trie locked by walks */
  struct tbf rl_pipe;			/* Rate limiting token buffer for pipe collisions */

  struct f_trie *flowspec_trie;		/* Trie for evaluation of flowspec notifications */
};

/* The final union private-public rtable structure */
typedef union rtable {
  struct {
    RTABLE_PUBLIC;
  };
  struct rtable_private priv;
} rtable;

#define RT_IS_LOCKED(tab)	DOMAIN_IS_LOCKED(rtable, (tab)->lock)

#define RT_LOCK(tab)	({ LOCK_DOMAIN(rtable, (tab)->lock); &(tab)->priv; })
#define RT_UNLOCK(tab)	UNLOCK_DOMAIN(rtable, (tab)->lock)
#define RT_PRIV(tab)	({ ASSERT_DIE(RT_IS_LOCKED((tab))); &(tab)->priv; })
#define RT_PUB(tab)	SKIP_BACK(rtable, priv, tab)

#define RT_LOCKED(tpub, tpriv) for (struct rtable_private *tpriv = RT_LOCK(tpub); tpriv; RT_UNLOCK(tpriv), (tpriv = NULL))
#define RT_RETURN(tpriv, ...) do { RT_UNLOCK(tpriv); return __VA_ARGS__; } while (0)

#define RT_PRIV_SAME(tpriv, tpub)	(&(tpub)->priv == (tpriv))

<<<<<<< HEAD
=======
/* Flags for birdloop_flag() */
#define RTF_CLEANUP	1
#define RTF_NHU		2
#define RTF_EXPORT	4

>>>>>>> 67256d50
extern struct rt_cork {
  _Atomic uint active;
  event_list queue;
  event run;
} rt_cork;

static inline void rt_cork_acquire(void)
{
  atomic_fetch_add_explicit(&rt_cork.active, 1, memory_order_acq_rel);
}

static inline void rt_cork_release(void)
{
  if (atomic_fetch_sub_explicit(&rt_cork.active, 1, memory_order_acq_rel) == 1)
  {
    synchronize_rcu();
<<<<<<< HEAD
    ev_schedule_work(&rt_cork.run);
=======
    ev_send(&global_work_list, &rt_cork.run);
>>>>>>> 67256d50
  }
}

static inline int rt_cork_check(event *e)
{
  rcu_read_lock();

  int corked = (atomic_load_explicit(&rt_cork.active, memory_order_acquire) > 0);
  if (corked)
    ev_send(&rt_cork.queue, e);

  rcu_read_unlock();

  return corked;
}


typedef struct network {
  struct rte_storage *routes;		/* Available routes for this network */
  struct rt_pending_export *first, *last;
  struct fib_node n;			/* FIB flags reserved for kernel syncer */
} net;

struct rte_storage {
  struct rte_storage *next;		/* Next in chain */
  struct rte rte;			/* Route data */
};

#define RTE_COPY(r)		((r) ? (r)->rte : (rte) {})
#define RTE_COPY_VALID(r)	(((r) && (rte_is_valid(&(r)->rte))) ? (r)->rte : (rte) {})
#define RTE_OR_NULL(r)		((r) ? &((r)->rte) : NULL)
#define RTE_VALID_OR_NULL(r)	(((r) && (rte_is_valid(&(r)->rte))) ? &((r)->rte) : NULL)

/* Table-channel connections */

struct rt_import_request {
  struct rt_import_hook *hook;		/* The table part of importer */
  char *name;
  u8 trace_routes;

  event_list *list;			/* Where to schedule announce events */

  void (*dump_req)(struct rt_import_request *req);
  void (*log_state_change)(struct rt_import_request *req, u8 state);
  /* Preimport is called when the @new route is just-to-be inserted, replacing @old.
   * Return a route (may be different or modified in-place) to continue or NULL to withdraw. */
  int (*preimport)(struct rt_import_request *req, struct rte *new, struct rte *old);
};

struct rt_import_hook {
  node n;
  rtable *table;			/* The connected table */
  struct rt_import_request *req;	/* The requestor */

  struct rt_import_stats {
    /* Import - from protocol to core */
    u32 pref;				/* Number of routes selected as best in the (adjacent) routing table */
    u32 updates_ignored;		/* Number of route updates rejected as already in route table */
    u32 updates_accepted;		/* Number of route updates accepted and imported */
    u32 withdraws_ignored;		/* Number of route withdraws rejected as already not in route table */
    u32 withdraws_accepted;		/* Number of route withdraws accepted and processed */
  } stats;

  u64 flush_seq;			/* Table export seq when the channel announced flushing */
  btime last_state_change;		/* Time of last state transition */

  u8 import_state;			/* IS_* */
  u8 stale_set;				/* Set this stale_cycle to imported routes */
  u8 stale_valid;			/* Routes with this stale_cycle and bigger are considered valid */
  u8 stale_pruned;			/* Last prune finished when this value was set at stale_valid */
  u8 stale_pruning;			/* Last prune started when this value was set at stale_valid */

  void (*stopped)(struct rt_import_request *);	/* Stored callback when import is stopped */
  event announce_event;			/* This event announces table updates */
};

struct rt_pending_export {
  struct rt_pending_export * _Atomic next;	/* Next export for the same destination */
  struct rte_storage *new, *new_best, *old, *old_best;
  u64 seq;				/* Sequential ID (table-local) of the pending export */
};

struct rt_export_request {
  struct rt_export_hook *hook;		/* Table part of the export */
  char *name;
  const net_addr *addr;			/* Network prefilter address */
  u8 trace_routes;
  u8 addr_mode;				/* Network prefilter mode (TE_ADDR_*) */

  event_list *list;			/* Where to schedule export events */

  /* There are two methods of export. You can either request feeding every single change
   * or feeding the whole route feed. In case of regular export, &export_one is preferred.
   * Anyway, when feeding, &export_bulk is preferred, falling back to &export_one.
   * Thus, for RA_OPTIMAL, &export_one is only set,
   *	   for RA_MERGED and RA_ACCEPTED, &export_bulk is only set
   *	   and for RA_ANY, both are set to accomodate for feeding all routes but receiving single changes
   */
  void (*export_one)(struct rt_export_request *req, const net_addr *net, struct rt_pending_export *rpe);
  void (*export_bulk)(struct rt_export_request *req, const net_addr *net, struct rt_pending_export *rpe, rte **feed, uint count);

  void (*dump_req)(struct rt_export_request *req);
  void (*log_state_change)(struct rt_export_request *req, u8);
};

struct rt_export_hook {
  node n;
  struct rt_exporter *table;		/* The connected table */

  pool *pool;

  struct rt_export_request *req;	/* The requestor */

  struct rt_export_stats {
    /* Export - from core to protocol */
    u32 updates_received;		/* Number of route updates received */
    u32 withdraws_received;		/* Number of route withdraws received */
  } stats;

  btime last_state_change;		/* Time of last state transition */

  _Atomic u8 export_state;		/* Route export state (TES_*, see below) */
  struct event event;			/* Event running all the export operations */

  struct bmap seq_map;			/* Keep track which exports were already procesed */

  void (*stopped)(struct rt_export_request *);	/* Stored callback when export is stopped */
};

struct rt_table_export_hook {
  union {
    struct rt_export_hook h;
    struct {				/* Overriding the parent structure beginning */
      node _n;
      struct rt_table_exporter *table;
    };
  };
  
  union {
    struct fib_iterator feed_fit;		/* Routing table iterator used during feeding */
    struct {
      struct f_trie_walk_state *walk_state;	/* Iterator over networks in trie */
      struct f_trie *walk_lock;			/* Locked trie for walking */
      union {					/* Last net visited but not processed */
	net_addr walk_last;
	net_addr_ip4 walk_last_ip4;
	net_addr_ip6 walk_last_ip6;
      };
    };
  };

  struct rt_pending_export *_Atomic last_export;/* Last export processed */
  struct rt_pending_export *rpe_next;	/* Next pending export to process */

  u8 refeed_pending;			/* Refeeding and another refeed is scheduled */
  u8 feed_type;				/* Which feeding method is used (TFT_*, see below) */

};

#define TIS_DOWN	0
#define TIS_UP		1
#define TIS_STOP	2
#define TIS_FLUSHING	3
#define TIS_WAITING	4
#define TIS_CLEARED	5
#define TIS_MAX		6

#define TES_DOWN	0
#define TES_HUNGRY	1
#define TES_FEEDING	2
#define TES_READY	3
#define TES_STOP	4
#define TES_MAX		5

/* Value of addr_mode */
#define TE_ADDR_NONE	0		/* No address matching */
#define TE_ADDR_EQUAL	1		/* Exact query - show route <addr> */
#define TE_ADDR_FOR	2		/* Longest prefix match - show route for <addr> */
#define TE_ADDR_IN	3		/* Interval query - show route in <addr> */


#define TFT_FIB		1
#define TFT_TRIE	2
#define TFT_HASH	3

void rt_request_import(rtable *tab, struct rt_import_request *req);
void rt_request_export(rtable *tab, struct rt_export_request *req);
void rt_request_export_other(struct rt_exporter *tab, struct rt_export_request *req);

void rt_export_once(struct rt_exporter *tab, struct rt_export_request *req);

void rt_stop_import(struct rt_import_request *, void (*stopped)(struct rt_import_request *));
void rt_stop_export(struct rt_export_request *, void (*stopped)(struct rt_export_request *));

const char *rt_import_state_name(u8 state);
const char *rt_export_state_name(u8 state);

static inline u8 rt_import_get_state(struct rt_import_hook *ih) { return ih ? ih->import_state : TIS_DOWN; }
static inline u8 rt_export_get_state(struct rt_export_hook *eh) { return eh ? eh->export_state : TES_DOWN; }

void rt_set_export_state(struct rt_export_hook *hook, u8 state);

void rte_import(struct rt_import_request *req, const net_addr *net, rte *new, struct rte_src *src);

/*
 * For table export processing
 */

/* Get next rpe. If src is given, it must match. */
struct rt_pending_export *rpe_next(struct rt_pending_export *rpe, struct rte_src *src);

/* Walk all rpe's */
#define RPE_WALK(first, it, src) \
  for (struct rt_pending_export *it = (first); it; it = rpe_next(it, (src)))

/* Mark the pending export processed */
void rpe_mark_seen(struct rt_export_hook *hook, struct rt_pending_export *rpe);

#define rpe_mark_seen_all(hook, first, src) \
  RPE_WALK((first), _rpe, (src)) rpe_mark_seen((hook), _rpe)

/* Get pending export seen status */
int rpe_get_seen(struct rt_export_hook *hook, struct rt_pending_export *rpe);

/*
 * For rt_export_hook and rt_exporter inheritance
 */

void rt_init_export(struct rt_exporter *re, struct rt_export_hook *hook);
struct rt_export_hook *rt_alloc_export(struct rt_exporter *re, uint size);
<<<<<<< HEAD
=======
void rt_stop_export_common(struct rt_export_hook *hook);
>>>>>>> 67256d50
void rt_export_stopped(struct rt_export_hook *hook);
void rt_exporter_init(struct rt_exporter *re);

/* Types of route announcement, also used as flags */
#define RA_UNDEF	0		/* Undefined RA type */
#define RA_OPTIMAL	1		/* Announcement of optimal route change */
#define RA_ACCEPTED	2		/* Announcement of first accepted route */
#define RA_ANY		3		/* Announcement of any route change */
#define RA_MERGED	4		/* Announcement of optimal route merged with next ones */

/* Return value of preexport() callback */
#define RIC_ACCEPT	1		/* Accepted by protocol */
#define RIC_PROCESS	0		/* Process it through import filter */
#define RIC_REJECT	-1		/* Rejected by protocol */
#define RIC_DROP	-2		/* Silently dropped by protocol */

/*
 * Next hop update data structures
 */

#define NHU_CLEAN	0
#define NHU_SCHEDULED	1
#define NHU_RUNNING	2
#define NHU_DIRTY	3

struct hostentry {
  node ln;
  ip_addr addr;				/* IP address of host, part of key */
  ip_addr link;				/* (link-local) IP address of host, used as gw
					   if host is directly attached */
  rtable *tab;				/* Dependent table, part of key */
  struct hostentry *next;		/* Next in hash chain */
  unsigned hash_key;			/* Hash key */
  unsigned uc;				/* Use count */
  ea_list *src;				/* Source attributes */
  byte nexthop_linkable;		/* Nexthop list is completely non-device */
  u32 igp_metric;			/* Chosen route IGP metric */
};

struct hostcache {
  slab *slab;				/* Slab holding all hostentries */
  struct hostentry **hash_table;	/* Hash table for hostentries */
  unsigned hash_order, hash_shift;
  unsigned hash_max, hash_min;
  unsigned hash_items;
  linpool *lp;				/* Linpool for trie */
  struct f_trie *trie;			/* Trie of prefixes that might affect hostentries */
  list hostentries;			/* List of all hostentries */
  event update;
  struct rt_export_request req;		/* Notifier */
};

struct rt_flowspec_link {
  rtable *src;
  rtable *dst;
  u32 uc;
  struct rt_export_request req;
};

#define rte_update  channel_rte_import
/**
 * rte_update - enter a new update to a routing table
 * @c: channel doing the update
 * @net: network address
 * @rte: a &rte representing the new route
 * @src: old route source identifier
 *
 * This function imports a new route to the appropriate table (via the channel).
 * Table keys are @net (obligatory) and @rte->attrs->src.
 * Both the @net and @rte pointers can be local.
 *
 * The route attributes (@rte->attrs) are obligatory. They can be also allocated
 * locally. Anyway, if you use an already-cached attribute object, you shall
 * call rta_clone() on that object yourself. (This semantics may change in future.)
 *
 * If the route attributes are local, you may set @rte->attrs->src to NULL, then
 * the protocol's default route source will be supplied.
 *
 * When rte_update() gets a route, it automatically validates it. This includes
 * checking for validity of the given network and next hop addresses and also
 * checking for host-scope or link-scope routes. Then the import filters are
 * processed and if accepted, the route is passed to route table recalculation.
 *
 * The accepted routes are then inserted into the table, replacing the old route
 * for the same @net identified by @src. Then the route is announced
 * to all the channels connected to the table using the standard export mechanism.
 * Setting @rte to NULL makes this a withdraw, otherwise @rte->src must be the same
 * as @src.
 *
 * All memory used for temporary allocations is taken from a special linpool
 * @rte_update_pool and freed when rte_update() finishes.
 */
void rte_update(struct channel *c, const net_addr *net, struct rte *rte, struct rte_src *src);

extern list routing_tables;
struct config;

void rt_init(void);
void rt_preconfig(struct config *);
void rt_postconfig(struct config *);
void rt_commit(struct config *new, struct config *old);
void rt_lock_table_priv(struct rtable_private *, const char *file, uint line);
void rt_unlock_table_priv(struct rtable_private *, const char *file, uint line);
static inline void rt_lock_table_pub(rtable *t, const char *file, uint line)
{ RT_LOCKED(t, tt) rt_lock_table_priv(tt, file, line); }
static inline void rt_unlock_table_pub(rtable *t, const char *file, uint line)
{ RT_LOCKED(t, tt) rt_unlock_table_priv(tt, file, line); }

#define rt_lock_table(t)	_Generic((t),  rtable *: rt_lock_table_pub, \
				struct rtable_private *: rt_lock_table_priv)((t), __FILE__, __LINE__)
#define rt_unlock_table(t)	_Generic((t),  rtable *: rt_unlock_table_pub, \
				struct rtable_private *: rt_unlock_table_priv)((t), __FILE__, __LINE__)

struct f_trie * rt_lock_trie(struct rtable_private *tab);
void rt_unlock_trie(struct rtable_private *tab, struct f_trie *trie);
void rt_flowspec_link(rtable *src, rtable *dst);
void rt_flowspec_unlink(rtable *src, rtable *dst);
rtable *rt_setup(pool *, struct rtable_config *);

static inline net *net_find(struct rtable_private *tab, const net_addr *addr) { return (net *) fib_find(&tab->fib, addr); }
static inline net *net_find_valid(struct rtable_private *tab, const net_addr *addr)
{ net *n = net_find(tab, addr); return (n && n->routes && rte_is_valid(&n->routes->rte)) ? n : NULL; }
static inline net *net_get(struct rtable_private *tab, const net_addr *addr) { return (net *) fib_get(&tab->fib, addr); }
net *net_route(struct rtable_private *tab, const net_addr *n);
int rt_examine(rtable *t, net_addr *a, struct channel *c, const struct filter *filter);
rte *rt_export_merged(struct channel *c, rte ** feed, uint count, linpool *pool, int silent);
void rt_refresh_begin(struct rt_import_request *);
void rt_refresh_end(struct rt_import_request *);
void rt_modify_stale(rtable *t, struct rt_import_request *);
void rt_schedule_prune(struct rtable_private *t);
void rte_dump(struct rte_storage *);
void rt_dump(rtable *);
void rt_dump_all(void);
void rt_dump_hooks(rtable *);
void rt_dump_hooks_all(void);
int rt_reload_channel(struct channel *c);
void rt_reload_channel_abort(struct channel *c);
void rt_refeed_channel(struct channel *c);
void rt_prune_sync(rtable *t, int all);
struct rtable_config *rt_new_table(struct symbol *s, uint addr_type);
void rt_new_default_table(struct symbol *s);
struct rtable_config *rt_get_default_table(struct config *cf, uint addr_type);

static inline int rt_is_ip(rtable *tab)
{ return (tab->addr_type == NET_IP4) || (tab->addr_type == NET_IP6); }

static inline int rt_is_vpn(rtable *tab)
{ return (tab->addr_type == NET_VPN4) || (tab->addr_type == NET_VPN6); }

static inline int rt_is_roa(rtable *tab)
{ return (tab->addr_type == NET_ROA4) || (tab->addr_type == NET_ROA6); }

static inline int rt_is_flow(rtable *tab)
{ return (tab->addr_type == NET_FLOW4) || (tab->addr_type == NET_FLOW6); }


/* Default limit for ECMP next hops, defined in sysdep code */
extern const int rt_default_ecmp;

struct rt_show_data_rtable {
  node n;
  const char *name;
  struct rt_exporter *table;
  struct channel *export_channel;
  struct channel *prefilter;
  struct krt_proto *kernel;
};

struct rt_show_data {
  struct cli *cli;			/* Pointer back to the CLI */
  net_addr *addr;
  list tables;
  struct rt_show_data_rtable *tab;	/* Iterator over table list */
  struct rt_show_data_rtable *last_table; /* Last table in output */
  struct rt_export_request req;		/* Export request in use */
  int verbose, tables_defined_by;
  const struct filter *filter;
  struct proto *show_protocol;
  struct proto *export_protocol;
  struct channel *export_channel;
  struct config *running_on_config;
  struct rt_export_hook *kernel_export_hook;
  int export_mode, addr_mode, primary_only, filtered, stats;

  int net_counter, rt_counter, show_counter, table_counter;
  int net_counter_last, rt_counter_last, show_counter_last;
  int show_counter_last_flush;
};

void rt_show(struct rt_show_data *);
struct rt_show_data_rtable * rt_show_add_exporter(struct rt_show_data *d, struct rt_exporter *t, const char *name);
struct rt_show_data_rtable * rt_show_add_table(struct rt_show_data *d, rtable *t);

/* Value of table definition mode in struct rt_show_data */
#define RSD_TDB_DEFAULT	  0		/* no table specified */
#define RSD_TDB_INDIRECT  0		/* show route ... protocol P ... */
#define RSD_TDB_ALL	  RSD_TDB_SET			/* show route ... table all ... */
#define RSD_TDB_DIRECT	  RSD_TDB_SET | RSD_TDB_NMN	/* show route ... table X table Y ... */

#define RSD_TDB_SET	  0x1		/* internal: show empty tables */
#define RSD_TDB_NMN	  0x2		/* internal: need matching net */

/* Value of export_mode in struct rt_show_data */
#define RSEM_NONE	0		/* Export mode not used */
#define RSEM_PREEXPORT	1		/* Routes ready for export, before filtering */
#define RSEM_EXPORT	2		/* Routes accepted by export filter */
#define RSEM_NOEXPORT	3		/* Routes rejected by export filter */
#define RSEM_EXPORTED	4		/* Routes marked in export map */

/* Host entry: Resolve hook for recursive nexthops */
extern struct ea_class ea_gen_hostentry;
struct hostentry_adata {
  adata ad;
  struct hostentry *he;
  u32 labels[0];
};

void
ea_set_hostentry(ea_list **to, rtable *dep, rtable *tab, ip_addr gw, ip_addr ll, u32 lnum, u32 labels[lnum]);

void ea_show_hostentry(const struct adata *ad, byte *buf, uint size);
void ea_show_nexthop_list(struct cli *c, struct nexthop_adata *nhad);

/*
 *	Default protocol preferences
 */

#define DEF_PREF_DIRECT		240	/* Directly connected */
#define DEF_PREF_STATIC		200	/* Static route */
#define DEF_PREF_OSPF		150	/* OSPF intra-area, inter-area and type 1 external routes */
#define DEF_PREF_BABEL		130	/* Babel */
#define DEF_PREF_RIP		120	/* RIP */
#define DEF_PREF_BGP		100	/* BGP */
#define DEF_PREF_RPKI		100	/* RPKI */
#define DEF_PREF_INHERITED	10	/* Routes inherited from other routing daemons */
#define DEF_PREF_UNKNOWN	0	/* Routes with no preference set */

/*
 *	Route Origin Authorization
 */

#define ROA_UNKNOWN	0
#define ROA_VALID	1
#define ROA_INVALID	2

int net_roa_check(rtable *tab, const net_addr *n, u32 asn);

#endif<|MERGE_RESOLUTION|>--- conflicted
+++ resolved
@@ -19,11 +19,8 @@
 #include "lib/route.h"
 #include "lib/event.h"
 #include "lib/rcu.h"
-<<<<<<< HEAD
-=======
 #include "lib/io-loop.h"
 #include "lib/settle.h"
->>>>>>> 67256d50
 
 #include <stdatomic.h>
 
@@ -66,15 +63,10 @@
   byte sorted;				/* Routes of network are sorted according to rte_better() */
   byte trie_used;			/* Rtable has attached trie */
   byte debug;				/* Whether to log */
-<<<<<<< HEAD
-  btime export_settle_time;		/* Delay before exports are announced */
-  struct rt_cork_threshold cork_threshold;	/* Cork threshold values */
-=======
   struct rt_cork_threshold cork_threshold;	/* Cork threshold values */
   struct settle_config export_settle;	/* Export announcement settler */
   struct settle_config export_rr_settle;/* Export announcement settler config valid when any
 					   route refresh is running */
->>>>>>> 67256d50
 };
 
 struct rt_export_hook;
@@ -97,10 +89,6 @@
 struct rt_table_exporter {
   struct rt_exporter e;
   list pending;				/* List of packed struct rt_pending_export */
-<<<<<<< HEAD
-  struct timer *export_timer;
-=======
->>>>>>> 67256d50
 
   struct rt_pending_export *first;	/* First export to announce */
   u64 next_seq;				/* The next export will have this ID */
@@ -119,10 +107,7 @@
     uint id;				/* Integer table ID for fast lookup */			\
     DOMAIN(rtable) lock;		/* Lock to take to access the private parts */		\
     struct rtable_config *config;	/* Configuration of this table */			\
-<<<<<<< HEAD
-=======
     struct birdloop *loop;		/* Service thread */					\
->>>>>>> 67256d50
 
 /* The complete rtable structure */
 struct rtable_private {
@@ -146,14 +131,6 @@
 					 * delete as soon as use_count becomes 0 and remove
 					 * obstacle from this routing table.
 					 */
-<<<<<<< HEAD
-  struct event *rt_event;		/* Routing table event */
-  struct event *nhu_event;		/* Specific event for next hop update */
-  struct timer *prune_timer;		/* Timer for periodic pruning / GC */
-  btime last_rt_change;			/* Last time when route changed */
-  btime gc_time;			/* Time of last GC */
-  uint gc_counter;			/* Number of operations since last GC */
-=======
   struct event *nhu_uncork_event;	/* Helper event to schedule NHU on uncork */
   struct settle export_settle;		/* Export batching settle timer */
   struct timer *prune_timer;		/* Timer for periodic pruning / GC */
@@ -164,7 +141,6 @@
   uint rr_counter;			/* Number of currently running route refreshes,
 					   in fact sum of (stale_set - stale_pruned) over all importers
 					   + one for each TIS_FLUSHING importer */
->>>>>>> 67256d50
   byte prune_state;			/* Table prune state, 1 -> scheduled, 2-> running */
   byte prune_trie;			/* Prune prefix trie during next table prune */
   byte nhu_state;			/* Next Hop Update state */
@@ -203,14 +179,11 @@
 
 #define RT_PRIV_SAME(tpriv, tpub)	(&(tpub)->priv == (tpriv))
 
-<<<<<<< HEAD
-=======
 /* Flags for birdloop_flag() */
 #define RTF_CLEANUP	1
 #define RTF_NHU		2
 #define RTF_EXPORT	4
 
->>>>>>> 67256d50
 extern struct rt_cork {
   _Atomic uint active;
   event_list queue;
@@ -227,11 +200,7 @@
   if (atomic_fetch_sub_explicit(&rt_cork.active, 1, memory_order_acq_rel) == 1)
   {
     synchronize_rcu();
-<<<<<<< HEAD
-    ev_schedule_work(&rt_cork.run);
-=======
     ev_send(&global_work_list, &rt_cork.run);
->>>>>>> 67256d50
   }
 }
 
@@ -462,10 +431,7 @@
 
 void rt_init_export(struct rt_exporter *re, struct rt_export_hook *hook);
 struct rt_export_hook *rt_alloc_export(struct rt_exporter *re, uint size);
-<<<<<<< HEAD
-=======
 void rt_stop_export_common(struct rt_export_hook *hook);
->>>>>>> 67256d50
 void rt_export_stopped(struct rt_export_hook *hook);
 void rt_exporter_init(struct rt_exporter *re);
 

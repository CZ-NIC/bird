--- conflicted
+++ resolved
@@ -301,13 +301,8 @@
  *
  * This functions dumps the contents of a given neighbor entry to debug output.
  */
-<<<<<<< HEAD
 static void
-neigh_dump(neighbor *n)
-=======
-void
 neigh_dump(struct dump_request *dreq, neighbor *n)
->>>>>>> d85fa48e
 {
   RDUMP("%p %I %s %s ", n, n->addr,
 	n->iface ? n->iface->name : "[]",
@@ -336,15 +331,10 @@
   RDUMP("Known neighbors:\n");
   for(i=0; i<NEIGH_HASH_SIZE; i++)
     WALK_LIST(n, neigh_hash_table[i])
-<<<<<<< HEAD
-      neigh_dump(n);
-  debug("\n");
-
-  IFACE_UNLOCK;
-=======
       neigh_dump(dreq, n);
   RDUMP("\n");
->>>>>>> d85fa48e
+
+  IFACE_UNLOCK;
 }
 
 static inline void

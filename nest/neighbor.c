/*
 *	BIRD -- Neighbor Cache
 *
 *	(c) 1998--2000 Martin Mares <mj@ucw.cz>
 *	(c) 2008--2018 Ondrej Zajicek <santiago@crfreenet.org>
 *	(c) 2008--2018 CZ.NIC z.s.p.o.
 *
 *	Can be freely distributed and used under the terms of the GNU GPL.
 */

/**
 * DOC: Neighbor cache
 *
 * Most routing protocols need to associate their internal state data with
 * neighboring routers, check whether an address given as the next hop attribute
 * of a route is really an address of a directly connected host and which
 * interface is it connected through. Also, they often need to be notified when
 * a neighbor ceases to exist or when their long awaited neighbor becomes
 * connected. The neighbor cache is there to solve all these problems.
 *
 * The neighbor cache maintains a collection of neighbor entries. Each entry
 * represents one IP address corresponding to either our directly connected
 * neighbor or our own end of the link (when the scope of the address is set to
 * %SCOPE_HOST) together with per-neighbor data belonging to a single protocol.
 * A neighbor entry may be bound to a specific interface, which is required for
 * link-local IP addresses and optional for global IP addresses.
 *
 * Neighbor cache entries are stored in a hash table, which is indexed by triple
 * (protocol, IP, requested-iface), so if both regular and iface-bound neighbors
 * are requested, they are represented by two neighbor cache entries. Active
 * entries are also linked in per-interface list (allowing quick processing of
 * interface change events). Inactive entries exist only when the protocol has
 * explicitly requested it via the %NEF_STICKY flag because it wishes to be
 * notified when the node will again become a neighbor. Such entries are instead
 * linked in a special list, which is walked whenever an interface changes its
 * state to up. Neighbor entry VRF association is implied by respective
 * protocol.
 *
 * Besides the already mentioned %NEF_STICKY flag, there is also %NEF_ONLINK,
 * which specifies that neighbor should be considered reachable on given iface
 * regardless of associated address ranges, and %NEF_IFACE, which represents
 * pseudo-neighbor entry for whole interface (and uses %IPA_NONE IP address).
 *
 * When a neighbor event occurs (a neighbor gets disconnected or a sticky
 * inactive neighbor becomes connected), the protocol hook neigh_notify() is
 * called to advertise the change.
 */

#undef LOCAL_DEBUG

#include "nest/bird.h"
#include "nest/iface.h"
#include "nest/protocol.h"
#include "lib/hash.h"
#include "lib/resource.h"

#define NEIGH_HASH_SIZE 256
#define NEIGH_HASH_OFFSET 24

static slab *neigh_slab;
static list neigh_hash_table[NEIGH_HASH_SIZE], sticky_neigh_list;

void if_link(struct iface *);
void if_unlink(struct iface *);
void ifa_link(struct ifa *);
void ifa_unlink(struct ifa *);

extern list global_iface_list;

extern DOMAIN(attrs) iface_domain;

#define IFACE_LOCK	LOCK_DOMAIN(attrs, iface_domain)
#define IFACE_UNLOCK	UNLOCK_DOMAIN(attrs, iface_domain)
#define IFACE_ASSERT_LOCKED	ASSERT_DIE(DOMAIN_IS_LOCKED(attrs, iface_domain))

static inline uint
neigh_hash(struct proto *p, ip_addr a, struct iface *i)
{
  return (p->hash_key ^ ipa_hash(a) ^ ptr_hash(i)) >> NEIGH_HASH_OFFSET;
}

static inline int
ifa_better(struct ifa *a, struct ifa *b)
{
  return a && (!b || (a->prefix.pxlen > b->prefix.pxlen));
}

static inline int
scope_better(int sa, int sb)
{
  /* Order per preference: -1 unknown, 0 for remote, 1 for local */
  sa = (sa < 0) ? sa : !sa;
  sb = (sb < 0) ? sb : !sb;

  return sa > sb;
}

static inline int
scope_remote(int sa, int sb)
{
  return (sa > SCOPE_HOST) && (sb > SCOPE_HOST);
}

static int
if_connected(ip_addr a, struct iface *i, struct ifa **ap, uint flags)
{
  struct ifa *b, *addr = NULL;

  /* Handle iface pseudo-neighbors */
  if (flags & NEF_IFACE)
    return *ap = NULL, (i->flags & IF_UP) ? SCOPE_HOST : -1;

  /* Host addresses match even if iface is down */
  WALK_LIST(b, i->addrs)
    if (ipa_equal(a, b->ip))
      return *ap = b, SCOPE_HOST;

  /* Rest do not match if iface is down */
  if (!(i->flags & IF_UP))
    return *ap = NULL, -1;

  /* Regular neighbors */
  WALK_LIST(b, i->addrs)
  {
    if (b->flags & IA_PEER)
    {
      if (ipa_equal(a, b->opposite) && ifa_better(b, addr))
	addr = b;
    }
    else
    {
      if (ipa_in_netX(a, &b->prefix) && ifa_better(b, addr))
      {
	/* Do not allow IPv4 network and broadcast addresses */
	if (ipa_is_ip4(a) &&
	    (net_pxlen(&b->prefix) < (IP4_MAX_PREFIX_LENGTH - 1)) &&
	    (ipa_equal(a, net_prefix(&b->prefix)) ||	/* Network address */
	     ipa_equal(a, b->brd)))			/* Broadcast */
	  return *ap = NULL, -1;

	addr = b;
      }
    }
  }

  /* Return found address */
  if (addr)
    return *ap = addr, addr->scope;

  /* Handle ONLINK flag */
  if (flags & NEF_ONLINK)
    return *ap = NULL, ipa_classify(a) & IADDR_SCOPE_MASK;

  return *ap = NULL, -1;
}

static inline int
if_connected_any(ip_addr a, struct iface *vrf, struct iface **iface, struct ifa **addr, uint flags)
{
  struct iface *i;
  struct ifa *b;
  int s, scope = -1;

  *iface = NULL;
  *addr = NULL;

  /* Prefer SCOPE_HOST or longer prefix */
  WALK_LIST(i, global_iface_list)
    if ((!vrf || if_in_vrf(i,vrf)) && ((s = if_connected(a, i, &b, flags)) >= 0))
      if (scope_better(s, scope) || (scope_remote(s, scope) && ifa_better(b, *addr)))
      {
	*iface = i;
	*addr = b;
	scope = s;
      }

  return scope;
}

/* Is ifa @a subnet of any ifa on iface @ib ? */
static inline int
ifa_intersect(struct ifa *a, struct iface *ib)
{
  struct ifa *b;

  WALK_LIST(b, ib->addrs)
    if (net_in_netX(&a->prefix, &b->prefix))
      return 1;

  return 0;
}

/* Is any ifa of iface @ia subnet of any ifa on iface @ib ? */
static inline int
if_intersect(struct iface *ia, struct iface *ib)
{
  struct ifa *a, *b;

  WALK_LIST(a, ia->addrs)
    WALK_LIST(b, ib->addrs)
    if (net_in_netX(&a->prefix, &b->prefix))
      return 1;

  return 0;
}

/**
 * neigh_find - find or create a neighbor entry
 * @p: protocol which asks for the entry
 * @a: IP address of the node to be searched for
 * @iface: optionally bound neighbor to this iface (may be NULL)
 * @flags: %NEF_STICKY for sticky entry, %NEF_ONLINK for onlink entry
 *
 * Search the neighbor cache for a node with given IP address. Iface can be
 * specified for link-local addresses or for cases, where neighbor is expected
 * on given interface. If it is found, a pointer to the neighbor entry is
 * returned. If no such entry exists and the node is directly connected on one
 * of our active interfaces, a new entry is created and returned to the caller
 * with protocol-dependent fields initialized to zero.  If the node is not
 * connected directly or *@a is not a valid unicast IP address, neigh_find()
 * returns %NULL.
 */
neighbor *
neigh_find(struct proto *p, ip_addr a, struct iface *iface, uint flags)
{
  IFACE_LOCK;

  neighbor *n;
  int class, scope = -1;
  uint h = neigh_hash(p, a, iface);
  struct iface *ifreq = iface;
  struct ifa *addr = NULL;

  WALK_LIST(n, neigh_hash_table[h])	/* Search the cache */
<<<<<<< HEAD
    if ((n->proto == p) && ipa_equal(n->addr, a) && (n->ifreq == iface))
    {
      IFACE_UNLOCK;
=======
    if ((n->proto == p) && ipa_equal(n->addr, a) && (n->ifreq == iface) &&
	((n->flags & NEF_ONLINK) == (flags & NEF_ONLINK)))
>>>>>>> 280daed5
      return n;
    }

  if (flags & NEF_IFACE)
  {
    if (ipa_nonzero(a) || !iface)
      goto bad;
  }
  else
  {
    class = ipa_classify(a);
    if (class < 0)			/* Invalid address */
      goto bad;
    if (((class & IADDR_SCOPE_MASK) == SCOPE_HOST) ||
	(((class & IADDR_SCOPE_MASK) == SCOPE_LINK) && !iface) ||
	!(class & IADDR_HOST))
      goto bad;				/* Bad scope or a somecast */
  }

  if ((flags & NEF_ONLINK) && !iface)
    goto bad;

  if (iface)
  {
    scope = if_connected(a, iface, &addr, flags);
    iface = (scope < 0) ? NULL : iface;
  }
  else
    scope = if_connected_any(a, p->vrf, &iface, &addr, flags);

  /* scope < 0 means i don't know neighbor */
  /* scope >= 0  <=>  iface != NULL */

  if ((scope < 0) && !(flags & NEF_STICKY))
    goto bad;

  n = sl_allocz(neigh_slab);
  add_tail(&neigh_hash_table[h], &n->n);
  add_tail((scope >= 0) ? &iface->neighbors : &sticky_neigh_list, &n->if_n);
  proto_neigh_add_tail(&p->neighbors, n);
  n->addr = a;
  ifa_link(n->ifa = addr);
  if_link(n->iface = iface);
  if_link(n->ifreq = ifreq);
  n->proto = p;
  n->flags = flags;
  n->scope = scope;

  neigh_link_locked(n);
  neigh_unlink_later(n);

  IFACE_UNLOCK;
  return n;

bad:
  IFACE_UNLOCK;
  return NULL;
}

/**
 * neigh_dump - dump specified neighbor entry.
 * @n: the entry to dump
 *
 * This functions dumps the contents of a given neighbor entry to debug output.
 */
static void
neigh_dump(neighbor *n)
{
  debug("%p %I %s %s ", n, n->addr,
	n->iface ? n->iface->name : "[]",
	n->ifreq ? n->ifreq->name : "[]");
  debug("%s %p %08x scope %s", n->proto->name, n->data, n->aux, ip_scope_text(n->scope));
  if (n->flags & NEF_STICKY)
    debug(" STICKY");
  if (n->flags & NEF_ONLINK)
    debug(" ONLINK");
  debug("\n");
}

/**
 * neigh_dump_all - dump all neighbor entries.
 *
 * This function dumps the contents of the neighbor cache to debug output.
 */
void
neigh_dump_all(void)
{
  IFACE_LOCK;

  neighbor *n;
  int i;

  debug("Known neighbors:\n");
  for(i=0; i<NEIGH_HASH_SIZE; i++)
    WALK_LIST(n, neigh_hash_table[i])
      neigh_dump(n);
  debug("\n");

  IFACE_UNLOCK;
}

static inline void
neigh_notify(neighbor *n)
{
  IFACE_ASSERT_LOCKED;
  if_enqueue_notify_to((struct iface_notification) { .type = IFNOT_NEIGHBOR, .n = n, }, &n->proto->iface_sub);
}

static void
neigh_up(neighbor *n, struct iface *i, struct ifa *a, int scope)
{
  DBG("Waking up sticky neighbor %I\n", n->addr);
  if_link(n->iface = i);
  ifa_link(n->ifa = a);

  n->scope = scope;

  rem_node(&n->if_n); /* HACK: Here the neighbor is always in the sticky list,
			 regardless whether it is sticky or not */
  add_tail(&i->neighbors, &n->if_n);

  neigh_notify(n);
}

static void
neigh_down(neighbor *n)
{
  DBG("Flushing neighbor %I on %s\n", n->addr, n->iface->name);

  n->scope = -1;

  rem_node(&n->if_n);
  add_tail(&sticky_neigh_list, &n->if_n);

  ifa_unlink(n->ifa);
  n->ifa = NULL;

  if_unlink(n->iface);
  n->iface = NULL;

  neigh_notify(n);
}

void
neigh_link_locked(neighbor *n)
{
  IFACE_ASSERT_LOCKED;
  n->uc++;
}

void
neigh_unlink_locked(neighbor *n)
{
  IFACE_ASSERT_LOCKED;
  if (--n->uc)
    return;

  struct proto *p = n->proto;
  proto_neigh_rem_node(&p->neighbors, n);

  if ((p->proto_state == PS_FLUSH) && EMPTY_TLIST(proto_neigh, &p->neighbors))
    proto_send_event(p, p->event);

  n->proto = NULL;

  rem_node(&n->n);
  rem_node(&n->if_n);

  ifa_unlink(n->ifa);
  if_unlink(n->iface);
  if_unlink(n->ifreq);

  sl_free(n);
}

void
neigh_link(neighbor *n)
{
  IFACE_LOCK;
  neigh_link_locked(n);
  IFACE_UNLOCK;
}

void
neigh_unlink(neighbor *n)
{
  IFACE_LOCK;
  neigh_unlink_locked(n);
  IFACE_UNLOCK;
}

void neigh_unlink_deferred(struct deferred_call *dc)
{
  neigh_unlink(SKIP_BACK(struct neigh_unlink_deferred, dc, dc)->n);
}

/**
 * neigh_update: update neighbor entry w.r.t. change on specific iface
 * @n: neighbor to update
 * @iface: changed iface
 *
 * The function recalculates state of the neighbor entry @n assuming that only
 * the interface @iface may changed its state or addresses. Then, appropriate
 * actions are executed (the neighbor goes up, down, up-down, or just notified).
 */
void
neigh_update(neighbor *n, struct iface *iface)
{
  IFACE_ASSERT_LOCKED;

  struct proto *p = n->proto;
  struct ifa *ifa = NULL;
  int scope = -1;

  /* Iface-bound neighbors ignore other ifaces */
  if (n->ifreq && (n->ifreq != iface))
    return;

  /* VRF-bound neighbors ignore changes in other VRFs */
  if (p->vrf && !if_in_vrf(iface, p->vrf))
    return;

  scope = if_connected(n->addr, iface, &ifa, n->flags);

  /* Update about already assigned iface, or some other iface */
  if (iface == n->iface)
  {
    /* When neighbor is going down, try to respawn it on other ifaces */
    if ((scope < 0) && (n->scope >= 0) && !n->ifreq && (n->flags & NEF_STICKY))
      scope = if_connected_any(n->addr, p->vrf, &iface, &ifa, n->flags);
  }
  else
  {
    /* Continue only if the new variant is better than the existing one */
    if (! (scope_better(scope, n->scope) ||
	   (scope_remote(scope, n->scope) && ifa_better(ifa, n->ifa))))
      return;
  }

  /* No change or minor change - ignore or notify */
  if ((scope == n->scope) && (iface == n->iface))
  {
    if (ifa != n->ifa)
    {
      ifa_unlink(n->ifa);
      ifa_link(n->ifa = ifa);
      neigh_notify(n);
    }

    return;
  }

  /* Major change - going down and/or going up */

  if (n->scope >= 0)
    neigh_down(n);

  if ((n->scope < 0) && !(n->flags & NEF_STICKY))
  {
    neigh_unlink_locked(n);
    return;
  }

  if (scope >= 0)
    neigh_up(n, iface, ifa, scope);
}


/**
 * neigh_if_up: notify neighbor cache about interface up event
 * @i: interface in question
 *
 * Tell the neighbor cache that a new interface became up.
 *
 * The neighbor cache wakes up all inactive sticky neighbors with
 * addresses belonging to prefixes of the interface @i.
 */
void
neigh_if_up(struct iface *i)
{
  IFACE_ASSERT_LOCKED;
  struct iface *ii;
  neighbor *n;
  node *x, *y;

  /* Update neighbors that might be better off with the new iface */
  WALK_LIST(ii, global_iface_list)
    if (!EMPTY_LIST(ii->neighbors) && (ii != i) && if_intersect(i, ii))
      WALK_LIST2_DELSAFE(n, x, y, ii->neighbors, if_n)
	neigh_update(n, i);

  WALK_LIST2_DELSAFE(n, x, y, sticky_neigh_list, if_n)
    neigh_update(n, i);
}

/**
 * neigh_if_down - notify neighbor cache about interface down event
 * @i: the interface in question
 *
 * Notify the neighbor cache that an interface has ceased to exist.
 *
 * It causes all neighbors connected to this interface to be updated or removed.
 */
void
neigh_if_down(struct iface *i)
{
  IFACE_ASSERT_LOCKED;
  neighbor *n;
  node *x, *y;

  WALK_LIST2_DELSAFE(n, x, y, i->neighbors, if_n)
    neigh_update(n, i);
}

/**
 * neigh_if_link - notify neighbor cache about interface link change
 * @i: the interface in question
 *
 * Notify the neighbor cache that an interface changed link state. All owners of
 * neighbor entries connected to this interface are notified.
 */
void
neigh_if_link(struct iface *i)
{
  IFACE_ASSERT_LOCKED;
  neighbor *n;
  node *x, *y;

  WALK_LIST2_DELSAFE(n, x, y, i->neighbors, if_n)
    neigh_notify(n);
}

/**
 * neigh_ifa_update: notify neighbor cache about interface address add or remove event
 * @a: interface address in question
 *
 * Tell the neighbor cache that an address was added or removed.
 *
 * The neighbor cache wakes up all inactive sticky neighbors with
 * addresses belonging to prefixes of the interface belonging to @ifa
 * and causes all unreachable neighbors to be flushed.
 */
void
neigh_ifa_up(struct ifa *a)
{
  IFACE_ASSERT_LOCKED;
  struct iface *i = a->iface, *ii;
  neighbor *n;
  node *x, *y;

  /* Update neighbors that might be better off with the new ifa */
  WALK_LIST(ii, global_iface_list)
    if (!EMPTY_LIST(ii->neighbors) && ifa_intersect(a, ii))
      WALK_LIST2_DELSAFE(n, x, y, ii->neighbors, if_n)
	neigh_update(n, i);

  /* Wake up all sticky neighbors that are reachable now */
  WALK_LIST2_DELSAFE(n, x, y, sticky_neigh_list, if_n)
    neigh_update(n, i);
}

void
neigh_ifa_down(struct ifa *a)
{
  IFACE_ASSERT_LOCKED;
  struct iface *i = a->iface;
  neighbor *n;
  node *x, *y;

  /* Update all neighbors whose scope has changed */
  WALK_LIST2_DELSAFE(n, x, y, i->neighbors, if_n)
    if (n->ifa == a)
      neigh_update(n, i);
}

/**
 * neigh_init - initialize the neighbor cache.
 * @if_pool: resource pool to be used for neighbor entries.
 *
 * This function is called during BIRD startup to initialize
 * the neighbor cache module.
 */
void
neigh_init(pool *if_pool)
{
  neigh_slab = sl_new(if_pool, sizeof(neighbor));

  for(int i = 0; i < NEIGH_HASH_SIZE; i++)
    init_list(&neigh_hash_table[i]);

  init_list(&sticky_neigh_list);
}<|MERGE_RESOLUTION|>--- conflicted
+++ resolved
@@ -232,14 +232,10 @@
   struct ifa *addr = NULL;
 
   WALK_LIST(n, neigh_hash_table[h])	/* Search the cache */
-<<<<<<< HEAD
-    if ((n->proto == p) && ipa_equal(n->addr, a) && (n->ifreq == iface))
+    if ((n->proto == p) && ipa_equal(n->addr, a) && (n->ifreq == iface) &&
+	((n->flags & NEF_ONLINK) == (flags & NEF_ONLINK)))
     {
       IFACE_UNLOCK;
-=======
-    if ((n->proto == p) && ipa_equal(n->addr, a) && (n->ifreq == iface) &&
-	((n->flags & NEF_ONLINK) == (flags & NEF_ONLINK)))
->>>>>>> 280daed5
       return n;
     }
 

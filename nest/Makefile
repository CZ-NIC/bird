src := cli.c cmds.c iface.c locks.c neighbor.c password.c proto.c proto-build.c rt-attr.c rt-dev.c rt-fib.c rt-show.c rt-table.c
obj := $(src-o-files)
$(all-daemon)
$(cf-local)

$(objdir)/nest/proto-build.c: $(lastword $(MAKEFILE_LIST))
	$(E)echo GEN $@
	$(Q)echo "#include \"lib/birdlib.h\"" > $@
<<<<<<< HEAD
	$(Q)$(patsubst %,echo 'void %(void);' >> $@;,$(PROTO_BUILD))
	$(Q)echo "void protos_build_gen(void) {" >> $@
	$(Q)$(patsubst %,echo '  %();'>>$@;,$(PROTO_BUILD))
=======
	$(Q)$(patsubst %,echo 'void %_build(void);' >> $@;,$(PROTO_BUILD))
	$(Q)echo "void protos_build_gen(void) {" >> $@
	$(Q)$(patsubst %,echo '  %_build();'>>$@;,$(PROTO_BUILD))
>>>>>>> 67256d50
	$(Q)echo "}" >> $@

tests_src :=
tests_targets := $(tests_targets) $(tests-target-files)
tests_objs := $(tests_objs) $(src-o-files)<|MERGE_RESOLUTION|>--- conflicted
+++ resolved
@@ -6,15 +6,9 @@
 $(objdir)/nest/proto-build.c: $(lastword $(MAKEFILE_LIST))
 	$(E)echo GEN $@
 	$(Q)echo "#include \"lib/birdlib.h\"" > $@
-<<<<<<< HEAD
-	$(Q)$(patsubst %,echo 'void %(void);' >> $@;,$(PROTO_BUILD))
-	$(Q)echo "void protos_build_gen(void) {" >> $@
-	$(Q)$(patsubst %,echo '  %();'>>$@;,$(PROTO_BUILD))
-=======
 	$(Q)$(patsubst %,echo 'void %_build(void);' >> $@;,$(PROTO_BUILD))
 	$(Q)echo "void protos_build_gen(void) {" >> $@
 	$(Q)$(patsubst %,echo '  %_build();'>>$@;,$(PROTO_BUILD))
->>>>>>> 67256d50
 	$(Q)echo "}" >> $@
 
 tests_src :=

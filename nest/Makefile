--- conflicted
+++ resolved
@@ -11,12 +11,8 @@
 	$(Q)$(patsubst %,echo '  %_build();'>>$@;,$(PROTO_BUILD))
 	$(Q)echo "}" >> $@
 
-<<<<<<< HEAD
-tests_src :=
-=======
 prepare: $(o)proto-build.c
 
-tests_src := a-set_test.c a-path_test.c
->>>>>>> 0851fcde
+tests_src :=
 tests_targets := $(tests_targets) $(tests-target-files)
 tests_objs := $(tests_objs) $(src-o-files)
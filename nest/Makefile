--- conflicted
+++ resolved
@@ -5,15 +5,11 @@
 
 $(objdir)/nest/proto-build.c: $(lastword $(MAKEFILE_LIST))
 	$(E)echo GEN $@
-<<<<<<< HEAD
 	$(Q)echo "#include \"lib/birdlib.h\"" > $@
-	$(Q)$(patsubst %,echo 'void %(void);' >> $@;,$(PROTO_BUILD))
+	$(Q)$(patsubst %,echo 'void %_build(void);' >> $@;,$(PROTO_BUILD))
 	$(Q)echo "void protos_build_gen(void) {" >> $@
-	$(Q)$(patsubst %,echo '  %();'>>$@;,$(PROTO_BUILD))
+	$(Q)$(patsubst %,echo '  %_build();'>>$@;,$(PROTO_BUILD))
 	$(Q)echo "}" >> $@
-=======
-	$(Q)echo "$(patsubst %,void %_build(void); ,$(PROTO_BUILD)) void protos_build_gen(void) { $(patsubst %,  %_build(); ,$(PROTO_BUILD))}" > $@
->>>>>>> d2c1036a
 
 tests_src :=
 tests_targets := $(tests_targets) $(tests-target-files)

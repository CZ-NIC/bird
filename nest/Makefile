src := cli.c cmds.c iface.c locks.c mpls.c neighbor.c password.c proto.c proto-build.c rt-attr.c rt-dev.c rt-export.c rt-fib.c rt-show.c rt-table.c
obj := $(src-o-files)
$(all-daemon)
$(cf-local)
$(conf-y-targets): $(s)mpls.Y

$(o)proto-build.c: Makefile $(lastword $(MAKEFILE_LIST)) $(objdir)/.dir-stamp
	$(E)echo GEN $@
<<<<<<< HEAD
	$(Q)echo "#include \"lib/birdlib.h\"" > $@
	$(Q)$(patsubst %,echo 'void %_build(void);' >> $@;,$(PROTO_BUILD))
	$(Q)echo "void protos_build_gen(void) {" >> $@
	$(Q)$(patsubst %,echo '  %_build();'>>$@;,$(PROTO_BUILD))
	$(Q)echo "}" >> $@
=======
	$(Q)( P='$(PROTO_BUILD)' && printf "void %s_build(void);\n" $$P && printf "\nvoid\nprotos_build_gen(void)\n{\n" && printf "  %s_build();\n" $$P && printf "}\n" ) > $@
>>>>>>> 38a422d4

prepare: $(o)proto-build.c

tests_src := rt-fib_test.c
tests_targets := $(tests_targets) $(tests-target-files)
tests_objs := $(tests_objs) $(src-o-files)<|MERGE_RESOLUTION|>--- conflicted
+++ resolved
@@ -6,15 +6,7 @@
 
 $(o)proto-build.c: Makefile $(lastword $(MAKEFILE_LIST)) $(objdir)/.dir-stamp
 	$(E)echo GEN $@
-<<<<<<< HEAD
-	$(Q)echo "#include \"lib/birdlib.h\"" > $@
-	$(Q)$(patsubst %,echo 'void %_build(void);' >> $@;,$(PROTO_BUILD))
-	$(Q)echo "void protos_build_gen(void) {" >> $@
-	$(Q)$(patsubst %,echo '  %_build();'>>$@;,$(PROTO_BUILD))
-	$(Q)echo "}" >> $@
-=======
 	$(Q)( P='$(PROTO_BUILD)' && printf "void %s_build(void);\n" $$P && printf "\nvoid\nprotos_build_gen(void)\n{\n" && printf "  %s_build();\n" $$P && printf "}\n" ) > $@
->>>>>>> 38a422d4
 
 prepare: $(o)proto-build.c
 

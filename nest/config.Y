/*
 *	BIRD -- Core Configuration
 *
 *	(c) 1998--2000 Martin Mares <mj@ucw.cz>
 *      (c) 2004       Ondrej Filip <feela@network.cz>
 *
 *	Can be freely distributed and used under the terms of the GNU GPL.
 */

CF_HDR

#include "nest/rt-dev.h"
#include "nest/password.h"
#include "nest/cmds.h"
#include "lib/lists.h"
#include "lib/mac.h"

CF_DEFINES

static struct rtable_config *this_table;
static struct proto_config *this_proto;
static struct channel_config *this_channel;
static struct iface_patt *this_ipatt;
static struct iface_patt_node *this_ipn;
/* static struct roa_table_config *this_roa_table; */
static list *this_p_list;
static struct password_item *this_p_item;
static int password_id;
static struct bfd_options *this_bfd_opts;

static void
iface_patt_check(void)
{
  struct iface_patt_node *pn;

  WALK_LIST(pn, this_ipatt->ipn_list)
    if (!pn->pattern || pn->prefix.type)
      cf_error("Interface name/mask expected, not IP prefix");
}

static inline void
init_password_list(void)
{
   if (!this_p_list) {
      this_p_list = cfg_allocz(sizeof(list));
      init_list(this_p_list);
      password_id = 1;
   }
}

static inline void
init_password(const void *key, uint length, uint id)
{
   this_p_item = cfg_allocz(sizeof (struct password_item));
   this_p_item->password = key;
   this_p_item->length = length;
   this_p_item->genfrom = 0;
   this_p_item->gento = TIME_INFINITY;
   this_p_item->accfrom = 0;
   this_p_item->accto = TIME_INFINITY;
   this_p_item->id = id;
   this_p_item->alg = ALG_UNDEFINED;
   add_tail(this_p_list, &this_p_item->n);
}

static inline void
reset_passwords(void)
{
  this_p_list = NULL;
}

static inline list *
get_passwords(void)
{
  list *rv = this_p_list;
  this_p_list = NULL;
  return rv;
}

static inline void
init_bfd_opts(struct bfd_options **opts)
{
  cf_check_bfd(1);

  if (! *opts)
    *opts = bfd_new_options();
}

static inline void
open_bfd_opts(struct bfd_options **opts)
{
  init_bfd_opts(opts);
  this_bfd_opts = *opts;
}

static inline void
close_bfd_opts(void)
{
  this_bfd_opts = NULL;
}

static void
proto_postconfig(void)
{
  CALL(this_proto->protocol->postconfig, this_proto);
  this_channel = NULL;
  this_proto = NULL;
}


#define DIRECT_CFG ((struct rt_dev_config *) this_proto)

CF_DECLS

CF_KEYWORDS(ROUTER, ID, HOSTNAME, PROTOCOL, TEMPLATE, PREFERENCE, DISABLED, DEBUG, ALL, OFF, DIRECT, PIPE)
CF_KEYWORDS(INTERFACE, IMPORT, EXPORT, FILTER, NONE, VRF, DEFAULT, TABLE, STATES, ROUTES, FILTERS)
CF_KEYWORDS(IPV4, IPV6, VPN4, VPN6, ROA4, ROA6, FLOW4, FLOW6, SADR, MPLS)
CF_KEYWORDS(RECEIVE, LIMIT, ACTION, WARN, BLOCK, RESTART, DISABLE, KEEP, FILTERED, RPKI)
CF_KEYWORDS(PASSWORD, KEY, FROM, PASSIVE, TO, ID, EVENTS, PACKETS, PROTOCOLS, CHANNELS, INTERFACES)
CF_KEYWORDS(ALGORITHM, KEYED, HMAC, MD5, SHA1, SHA256, SHA384, SHA512, BLAKE2S128, BLAKE2S256, BLAKE2B256, BLAKE2B512)
CF_KEYWORDS(PRIMARY, STATS, COUNT, FOR, IN, COMMANDS, PREEXPORT, NOEXPORT, EXPORTED, GENERATE)
CF_KEYWORDS(BGP, PASSWORDS, DESCRIPTION)
CF_KEYWORDS(RELOAD, IN, OUT, MRTDUMP, MESSAGES, RESTRICT, MEMORY, CLASS, DSCP)
CF_KEYWORDS(TIMEFORMAT, ISO, SHORT, LONG, ROUTE, PROTOCOL, BASE, LOG, S, MS, US)
CF_KEYWORDS(GRACEFUL, RESTART, WAIT, MAX, AS)
CF_KEYWORDS(MIN, IDLE, RX, TX, INTERVAL, MULTIPLIER, PASSIVE)
CF_KEYWORDS(CHECK, LINK)
<<<<<<< HEAD
CF_KEYWORDS(CORK, SORTED, TRIE, MIN, MAX, SETTLE, TIME, GC, THRESHOLD, PERIOD)
=======
CF_KEYWORDS(CORK, SORTED, TRIE, MIN, MAX, ROA, ROUTE, REFRESH, SETTLE, TIME, GC, THRESHOLD, PERIOD)
>>>>>>> 67256d50

/* For r_args_channel */
CF_KEYWORDS(IPV4, IPV4_MC, IPV4_MPLS, IPV6, IPV6_MC, IPV6_MPLS, IPV6_SADR, VPN4, VPN4_MC, VPN4_MPLS, VPN6, VPN6_MC, VPN6_MPLS, ROA4, ROA6, FLOW4, FLOW6, MPLS, PRI, SEC)

CF_ENUM(T_ENUM_RTS, RTS_, STATIC, INHERIT, DEVICE, STATIC_DEVICE, REDIRECT,
	RIP, OSPF, OSPF_IA, OSPF_EXT1, OSPF_EXT2, BGP, PIPE, BABEL)
CF_ENUM(T_ENUM_SCOPE, SCOPE_, HOST, LINK, SITE, ORGANIZATION, UNIVERSE, UNDEFINED)
CF_ENUM(T_ENUM_RTD, RTD_, BLACKHOLE, UNREACHABLE, PROHIBIT)
CF_ENUM(T_ENUM_ROA, ROA_, UNKNOWN, VALID, INVALID)
CF_ENUM_PX(T_ENUM_AF, AF_, AFI_, IPV4, IPV6)

%type <i32> idval
%type <f> imexport
%type <r> rtable
%type <s> optproto
%type <ra> r_args
%type <sd> sym_args
%type <i> proto_start echo_mask echo_size debug_mask debug_list debug_flag mrtdump_mask mrtdump_list mrtdump_flag export_mode limit_action net_type tos password_algorithm
%type <ps> proto_patt proto_patt2
%type <cc> channel_start proto_channel
%type <cl> limit_spec
%type <net> r_args_for_val
%type <net_ptr> r_args_for
%type <t> channel_sym
%type <c> channel_arg

CF_GRAMMAR

/* Setting of router ID */

conf: rtrid ;

rtrid:
   ROUTER ID idval ';' { new_config->router_id = $3; }
 | ROUTER ID FROM iface_patt ';' { new_config->router_id_from = this_ipatt; }
 ;

idval:
   NUM { $$ = $1; }
 | '(' term ')' { $$ = f_eval_int(f_linearize($2, 1)); }
 | IP4 { $$ = ip4_to_u32($1); }
 | CF_SYM_KNOWN {
     if ($1->class == (SYM_CONSTANT | T_INT) || $1->class == (SYM_CONSTANT | T_QUAD))
       $$ = SYM_VAL($1).i;
     else if (($1->class == (SYM_CONSTANT | T_IP)) && ipa_is_ip4(SYM_VAL($1).ip))
       $$ = ipa_to_u32(SYM_VAL($1).ip);
     else
       cf_error("Number or IPv4 address constant expected");
   }
 ;

conf: hostname_override ;

hostname_override: HOSTNAME text ';' { new_config->hostname = $2; } ;

conf: gr_opts ;

gr_opts: GRACEFUL RESTART WAIT expr ';' { new_config->gr_wait = $4; } ;


/* Network types (for tables, channels) */

net_type:
   IPV4 { $$ = NET_IP4; }
 | IPV6 { $$ = NET_IP6; }
 | IPV6 SADR { $$ = NET_IP6_SADR; }
 | VPN4 { $$ = NET_VPN4; }
 | VPN6 { $$ = NET_VPN6; }
 | ROA4 { $$ = NET_ROA4; }
 | ROA6 { $$ = NET_ROA6; }
 | FLOW4{ $$ = NET_FLOW4; }
 | FLOW6{ $$ = NET_FLOW6; }
 | MPLS { $$ = NET_MPLS; }
 ;

CF_ENUM(T_ENUM_NETTYPE, NET_, IP4, IP6, VPN4, VPN6, ROA4, ROA6, FLOW4, FLOW6, IP6_SADR)


/* Creation of routing tables */

conf: table ;

table: table_start table_sorted table_opt_list ;

table_start: net_type TABLE symbol {
   this_table = rt_new_table($3, $1);
   }
 ;

table_sorted:
   /* empty */
 | SORTED { this_table->sorted = 1; }
 ;

table_opt:
   SORTED bool { this_table->sorted = $2; }
 | TRIE bool {
     if (!net_val_match(this_table->addr_type, NB_IP | NB_VPN | NB_ROA | NB_IP6_SADR))
       cf_error("Trie option not supported for %s table", net_label[this_table->addr_type]);
     this_table->trie_used = $2;
   }
 | GC THRESHOLD expr { this_table->gc_threshold = $3; }
 | GC PERIOD expr_us { this_table->gc_period = (uint) $3; if ($3 > 3600 S_) cf_error("GC period must be at most 3600 s"); }
 | CORK THRESHOLD expr expr {
     if ($3 > $4) cf_error("Cork low threshold must be lower than the high threshold.");
     this_table->cork_threshold.low = $3;
     this_table->cork_threshold.high = $4; }
<<<<<<< HEAD
=======
 | EXPORT SETTLE TIME settle { this_table->export_settle = $4; }
 | ROUTE REFRESH EXPORT SETTLE TIME settle { this_table->export_rr_settle = $6; }
>>>>>>> 67256d50
 | DEBUG bool { this_table->debug = $2; }
 ;

table_opts:
   /* empty */
 | table_opts table_opt ';'
 ;

table_opt_list:
   /* empty */
 | '{' table_opts '}'
 ;


/* Definition of protocols */

conf: proto { proto_postconfig(); } ;

proto_start:
   PROTOCOL { $$ = SYM_PROTO; }
 | TEMPLATE { $$ = SYM_TEMPLATE; }
 ;

proto_name:
   /* EMPTY */ {
     struct symbol *s = cf_default_name(this_proto->protocol->template, &this_proto->protocol->name_counter);
     s->class = this_proto->class;
     s->proto = this_proto;
     this_proto->name = s->name;
     }
 | symbol {
     cf_define_symbol($1, this_proto->class, proto, this_proto);
     this_proto->name = $1->name;
   }
 | FROM CF_SYM_KNOWN {
     if (($2->class != SYM_TEMPLATE) && ($2->class != SYM_PROTO)) cf_error("Template or protocol name expected");

     struct symbol *s = cf_default_name(this_proto->protocol->template, &this_proto->protocol->name_counter);
     s->class = this_proto->class;
     s->proto = this_proto;
     this_proto->name = s->name;

     proto_copy_config(this_proto, $2->proto);
   }
 | symbol FROM CF_SYM_KNOWN {
     if (($3->class != SYM_TEMPLATE) && ($3->class != SYM_PROTO)) cf_error("Template or protocol name expected");

     cf_define_symbol($1, this_proto->class, proto, this_proto);
     this_proto->name = $1->name;

     proto_copy_config(this_proto, $3->proto);
   }
 ;

proto_item:
   /* EMPTY */
 | DISABLED bool { this_proto->disabled = $2; }
 | DEBUG debug_mask { this_proto->debug = $2; }
 | MRTDUMP mrtdump_mask { this_proto->mrtdump = $2; }
 | ROUTER ID idval { this_proto->router_id = $3; }
 | DESCRIPTION text { this_proto->dsc = $2; }
 | VRF text { this_proto->vrf = if_get_by_name($2); }
 | VRF DEFAULT { this_proto->vrf = &default_vrf; }
 ;


channel_start: net_type
{
  $$ = this_channel = channel_config_get(NULL, net_label[$1], $1, this_proto);
};

channel_item_:
   TABLE rtable {
     if (this_channel->net_type && ($2->addr_type != this_channel->net_type))
       cf_error("Incompatible table type");
     this_channel->table = $2;
   }
 | IMPORT imexport { this_channel->in_filter = $2; }
 | EXPORT IN net_any imexport {
     if (this_channel->net_type && ($3->type != this_channel->net_type))
       cf_error("Incompatible export prefilter type");
     this_channel->out_subprefix = $3;
     this_channel->out_filter = $4;
   }
 | EXPORT imexport { this_channel->out_filter = $2; }
 | RECEIVE LIMIT limit_spec { this_channel->rx_limit = $3; }
 | IMPORT LIMIT limit_spec { this_channel->in_limit = $3; }
 | EXPORT LIMIT limit_spec { this_channel->out_limit = $3; }
<<<<<<< HEAD
 | MIN SETTLE TIME expr_us { this_channel->min_settle_time = $4; }
 | MAX SETTLE TIME expr_us { this_channel->max_settle_time = $4; }
=======
 | ROA SETTLE TIME settle { this_channel->roa_settle = $4; }
>>>>>>> 67256d50
 | PREFERENCE expr { this_channel->preference = $2; check_u16($2); }
 | IMPORT KEEP FILTERED bool {
     if ($4)
       this_channel->in_keep |= RIK_REJECTED;
     else if ((this_channel->in_keep & RIK_PREFILTER) == RIK_PREFILTER)
       cf_error("Import keep filtered is implied by the import table.");
     else
       this_channel->in_keep &= ~RIK_REJECTED;
   }
 | RPKI RELOAD bool { this_channel->rpki_reload = $3; }
 ;

/* To avoid grammar collision in Pipe protocol */
channel_item:
   channel_item_
 | DEBUG debug_mask { this_channel->debug = $2; }
 ;

channel_opts:
   /* empty */
 | channel_opts channel_item ';'
 ;

channel_opt_list:
   /* empty */
 | '{' channel_opts '}'
 ;

channel_end:
{
  if (!this_channel->table)
    cf_error("Routing table not specified");

  this_channel = NULL;
};

proto_channel: channel_start channel_opt_list channel_end;


rtable: CF_SYM_KNOWN {
  cf_assert_symbol($1, SYM_TABLE);
  if (!$1->table) rt_new_default_table($1);
  $$ = $1->table;
} ;

imexport:
   FILTER filter { $$ = $2; }
 | where_filter
 | ALL { $$ = FILTER_ACCEPT; }
 | NONE { $$ = FILTER_REJECT; }
 ;

limit_action:
   /* default */ { $$ = PLA_DISABLE; }
 | ACTION WARN { $$ = PLA_WARN; }
 | ACTION BLOCK { $$ = PLA_BLOCK; }
 | ACTION RESTART { $$ = PLA_RESTART; }
 | ACTION DISABLE { $$ = PLA_DISABLE; }
 ;

limit_spec:
   expr limit_action { $$ = (struct channel_limit){ .limit = $1, $$.action = $2 }; }
 | OFF { $$ = (struct channel_limit){}; }
 ;


conf: debug_default ;

debug_default:
   DEBUG PROTOCOLS debug_mask { new_config->proto_default_debug = $3; }
 | DEBUG CHANNELS debug_mask { new_config->channel_default_debug = $3; }
 | DEBUG COMMANDS expr { new_config->cli_debug = $3; }
 | DEBUG TABLES debug_mask { new_config->table_debug = $3; }
 ;

/* MRTDUMP PROTOCOLS is in systep/unix/config.Y */

conf: timeformat_base ;

timeformat_which:
   ROUTE { $$ = &new_config->tf_route; }
 | PROTOCOL { $$ = &new_config->tf_proto; }
 | BASE { $$ = &new_config->tf_base; }
 | LOG { $$ = &new_config->tf_log; }
 ;

timeformat_spec:
   timeformat_which TEXT { *$1 = (struct timeformat){$2, NULL, 0}; }
 | timeformat_which TEXT expr TEXT { *$1 = (struct timeformat){$2, $4, (s64) $3 S_}; }
 | timeformat_which ISO SHORT    { *$1 = TM_ISO_SHORT_S; }
 | timeformat_which ISO SHORT MS { *$1 = TM_ISO_SHORT_MS; }
 | timeformat_which ISO SHORT US { *$1 = TM_ISO_SHORT_US; }
 | timeformat_which ISO LONG    { *$1 = TM_ISO_LONG_S; }
 | timeformat_which ISO LONG MS { *$1 = TM_ISO_LONG_MS; }
 | timeformat_which ISO LONG US { *$1 = TM_ISO_LONG_US; }
 ;

timeformat_base:
   TIMEFORMAT timeformat_spec ';'
 ;

/* Interface patterns */

iface_patt_node_init:
   /* EMPTY */ {
     struct iface_patt_node *ipn = cfg_allocz(sizeof(struct iface_patt_node));
     add_tail(&this_ipatt->ipn_list, NODE ipn);
     this_ipn = ipn;
   }
 ;

iface_patt_node_body:
   TEXT { this_ipn->pattern = $1; /* this_ipn->prefix stays zero */ }
 | opttext net_or_ipa { this_ipn->pattern = $1; this_ipn->prefix = $2; }
 ;

iface_negate:
       { this_ipn->positive = 1; }
 | '-' { this_ipn->positive = 0; }
 ;

iface_patt_node:
   iface_patt_node_init iface_negate iface_patt_node_body
 ;


iface_patt_list:
   iface_patt_node
 | iface_patt_list ',' iface_patt_node
 ;

/* For name/mask-only iface patterns */
iface_patt_list_nopx: iface_patt_list { iface_patt_check(); }

iface_patt_init: {
   /* Generic this_ipatt init */
   this_ipatt = cfg_allocz(sizeof(struct iface_patt));
   init_list(&this_ipatt->ipn_list);
 }
 ;

iface_patt:
   iface_patt_init iface_patt_list
 ;

tos:
   CLASS expr { $$ = $2 & 0xfc;        if ($2 > 255) cf_error("TX class must be in range 0-255"); }
 | DSCP expr  { $$ = ($2 & 0x3f) << 2; if ($2 > 63)  cf_error("TX DSCP must be in range 0-63"); }
 ;

/* Direct device route protocol */

proto: dev_proto '}' ;

dev_proto_start: proto_start DIRECT {
     this_proto = proto_config_new(&proto_device, $1);
     init_list(&DIRECT_CFG->iface_list);
     this_proto->late_if_feed = 1;
   }
 ;

dev_proto:
   dev_proto_start proto_name '{'
 | dev_proto proto_item ';'
 | dev_proto proto_channel ';'
 | dev_proto dev_iface_patt ';'
 | dev_proto CHECK LINK bool ';' { DIRECT_CFG->check_link = $4; }
 ;

dev_iface_init:
   /* EMPTY */ {
     this_ipatt = cfg_allocz(sizeof(struct iface_patt));
     add_tail(&DIRECT_CFG->iface_list, NODE this_ipatt);
     init_list(&this_ipatt->ipn_list);
   }
 ;

dev_iface_patt:
   INTERFACE dev_iface_init iface_patt_list
 ;

/* Debug flags */

debug_mask:
   ALL { $$ = ~0; }
 | OFF { $$ = 0; }
 | '{' debug_list '}' { $$ = $2; }
 ;

debug_list:
   debug_flag
 | debug_list ',' debug_flag { $$ = $1 | $3; }
 ;

debug_flag:
   STATES	{ $$ = D_STATES; }
 | ROUTES	{ $$ = D_ROUTES; }
 | FILTERS	{ $$ = D_FILTERS; }
 | INTERFACES	{ $$ = D_IFACES; }
 | EVENTS	{ $$ = D_EVENTS; }
 | PACKETS	{ $$ = D_PACKETS; }
 ;

/* MRTDump flags */

mrtdump_mask:
   ALL { $$ = ~0; }
 | OFF { $$ = 0; }
 | '{' mrtdump_list '}' { $$ = $2; }
 ;

mrtdump_list:
   mrtdump_flag
 | mrtdump_list ',' mrtdump_flag { $$ = $1 | $3; }
 ;

mrtdump_flag:
   STATES	{ $$ = MD_STATES; }
 | MESSAGES	{ $$ = MD_MESSAGES; }
 ;

/* Password lists */

password_list:
   password_list_body
;

password_list_body:
   PASSWORDS '{' password_items '}'
 | password_item
;

password_items:
    /* empty */
  | password_item ';' password_items
;

password_item:
    password_item_begin '{' password_item_params '}' password_item_end
  | password_item_begin password_item_end
;

pass_key: PASSWORD | KEY;

password_item_begin:
    pass_key text { init_password_list(); init_password($2, strlen($2), password_id++); }
  | pass_key BYTESTRING { init_password_list(); init_password($2->data, $2->length, password_id++); }
;

password_item_params:
   /* empty */ { }
 | GENERATE FROM time ';' password_item_params { this_p_item->genfrom = $3; }
 | GENERATE TO time ';' password_item_params { this_p_item->gento = $3; }
 | ACCEPT FROM time ';' password_item_params { this_p_item->accfrom = $3; }
 | ACCEPT TO time ';' password_item_params { this_p_item->accto = $3; }
 | FROM time ';' password_item_params { this_p_item->genfrom = this_p_item->accfrom = $2; }
 | TO time ';' password_item_params { this_p_item->gento = this_p_item->accto = $2; }
 | ID expr ';' password_item_params { this_p_item->id = $2; if ($2 > 255) cf_error("Password ID must be in range 0-255"); }
 | ALGORITHM password_algorithm ';' password_item_params { this_p_item->alg = $2; }
 ;

password_algorithm:
   KEYED MD5	{ $$ = ALG_MD5; }
 | KEYED SHA1	{ $$ = ALG_SHA1; }
 | KEYED SHA256	{ $$ = ALG_SHA256; }
 | KEYED SHA384	{ $$ = ALG_SHA384; }
 | KEYED SHA512	{ $$ = ALG_SHA512; }
 | HMAC MD5	{ $$ = ALG_HMAC_MD5; }
 | HMAC SHA1	{ $$ = ALG_HMAC_SHA1; }
 | HMAC SHA256	{ $$ = ALG_HMAC_SHA256; }
 | HMAC SHA384	{ $$ = ALG_HMAC_SHA384; }
 | HMAC SHA512	{ $$ = ALG_HMAC_SHA512; }
 | BLAKE2S128	{ $$ = ALG_BLAKE2S_128; }
 | BLAKE2S256	{ $$ = ALG_BLAKE2S_256; }
 | BLAKE2B256	{ $$ = ALG_BLAKE2B_256; }
 | BLAKE2B512	{ $$ = ALG_BLAKE2B_512; }
 ;

password_item_end:
{
  password_validate_length(this_p_item);
};


/* BFD options */

bfd_item:
   INTERVAL expr_us { this_bfd_opts->min_rx_int = this_bfd_opts->min_tx_int = $2; }
 | MIN RX INTERVAL expr_us { this_bfd_opts->min_rx_int = $4; }
 | MIN TX INTERVAL expr_us { this_bfd_opts->min_tx_int = $4; }
 | IDLE TX INTERVAL expr_us { this_bfd_opts->idle_tx_int = $4; }
 | MULTIPLIER expr { this_bfd_opts->multiplier = $2; }
 | PASSIVE bool { this_bfd_opts->passive = $2; this_bfd_opts->passive_set = 1; }
 | GRACEFUL { this_bfd_opts->mode = BGP_BFD_GRACEFUL; }
 ;

bfd_items:
   /* empty */
 | bfd_items bfd_item ';'
 ;

bfd_opts:
   '{' bfd_items '}'
 ;

/* Core commands */
CF_CLI_HELP(SHOW, ..., [[Show status information]])

CF_CLI(SHOW STATUS,,, [[Show router status]])
{ cmd_show_status(); } ;

CF_CLI(SHOW MEMORY,,, [[Show memory usage]])
{ cmd_show_memory(); } ;

CF_CLI(SHOW PROTOCOLS, proto_patt2, [<protocol> | \"<pattern>\"], [[Show routing protocols]])
{ proto_apply_cmd($3, proto_cmd_show, 0, 0); } ;

CF_CLI(SHOW PROTOCOLS ALL, proto_patt2, [<protocol> | \"<pattern>\"], [[Show routing protocol details]])
{ proto_apply_cmd($4, proto_cmd_show, 0, 1); } ;

optproto:
   CF_SYM_KNOWN { cf_assert_symbol($1, SYM_PROTO); $$ = $1; }
 | /* empty */ { $$ = NULL; }
 ;

CF_CLI(SHOW INTERFACES,,, [[Show network interfaces]])
{ if_show(); } ;

CF_CLI(SHOW INTERFACES SUMMARY,,, [[Show summary of network interfaces]])
{ if_show_summary(); } ;

CF_CLI_HELP(SHOW ROUTE, ..., [[Show routing table]])
CF_CLI(SHOW ROUTE, r_args, [[[<prefix>|for <prefix>|for <ip>] [table <t>] [filter <f>|where <cond>] [all] [primary] [filtered] [(export|preexport|noexport) <p>] [protocol <p>] [stats|count]]], [[Show routing table]])
{ rt_show($3); } ;

r_args:
   /* empty */ {
     $$ = cfg_allocz(sizeof(struct rt_show_data));
     init_list(&($$->tables));
     $$->filter = FILTER_ACCEPT;
     $$->running_on_config = config;
     $$->cli = this_cli;
   }
 | r_args net_any {
     $$ = $1;
     if ($$->addr) cf_error("Only one prefix expected");
     $$->addr = $2;
     $$->addr_mode = TE_ADDR_EQUAL;
   }
 | r_args FOR r_args_for {
     $$ = $1;
     if ($$->addr) cf_error("Only one prefix expected");
     $$->addr = $3;
     $$->addr_mode = TE_ADDR_FOR;
   }
 | r_args IN net_any {
     $$ = $1;
     if ($$->addr) cf_error("Only one prefix expected");
     if (!net_type_match($3, NB_IP)) cf_error("Only IP networks accepted for 'in' argument");
     $$->addr = $3;
     $$->addr_mode = TE_ADDR_IN;
   }
| r_args TABLE symbol_known {
     cf_assert_symbol($3, SYM_TABLE);
     if (!$3->table) cf_error("Table %s not configured", $3->name);
     $$ = $1;
     rt_show_add_table($$, $3->table->table);
     $$->tables_defined_by = RSD_TDB_DIRECT;
   }
 | r_args TABLE ALL {
     struct rtable_config *t;
     $$ = $1;
     WALK_LIST(t, config->tables)
       rt_show_add_table($$, t->table);
     $$->tables_defined_by = RSD_TDB_ALL;
   }
 | r_args IMPORT TABLE channel_arg {
     if (!($4->in_keep & RIK_PREFILTER)) cf_error("No import table in channel %s.%s", $4->proto->name, $4->name);
     RT_LOCKED($4->table, tab)
       rt_show_add_exporter($$, &tab->exporter.e, "import")->prefilter = $4;
     $$->tables_defined_by = RSD_TDB_DIRECT;
   }
 | r_args EXPORT TABLE channel_arg {
     if (!$4->out_table) cf_error("No export table in channel %s.%s", $4->proto->name, $4->name);
     rt_show_add_exporter($$, $4->out_table, "export");
     $$->tables_defined_by = RSD_TDB_DIRECT;
   }
 | r_args FILTER filter {
     $$ = $1;
     if ($$->filter != FILTER_ACCEPT) cf_error("Filter specified twice");
     $$->filter = $3;
   }
 | r_args where_filter {
     $$ = $1;
     if ($$->filter != FILTER_ACCEPT) cf_error("Filter specified twice");
     $$->filter = $2;
   }
 | r_args ALL {
     $$ = $1;
     $$->verbose = 1;
   }
 | r_args PRIMARY {
     $$ = $1;
     $$->primary_only = 1;
   }
 | r_args FILTERED {
     $$ = $1;
     $$->filtered = 1;
   }
 | r_args export_mode symbol_known {
     cf_assert_symbol($3, SYM_PROTO);
     struct proto_config *c = (struct proto_config *) $3->proto;
     $$ = $1;
     if ($$->export_mode) cf_error("Export specified twice");
     if (!c->proto) cf_error("%s is not a protocol", $3->name);
     $$->export_mode = $2;
     $$->export_protocol = c->proto;
     $$->tables_defined_by = RSD_TDB_INDIRECT;
   }
 | r_args export_mode channel_arg {
     $$ = $1;
     if ($$->export_mode) cf_error("Export specified twice");
     $$->export_mode = $2;
     $$->export_channel = $3;
     $$->tables_defined_by = RSD_TDB_INDIRECT;
   }
 | r_args PROTOCOL symbol_known {
     cf_assert_symbol($3, SYM_PROTO);
     struct proto_config *c = (struct proto_config *) $3->proto;
     $$ = $1;
     if ($$->show_protocol) cf_error("Protocol specified twice");
     if (!c->proto) cf_error("%s is not a protocol", $3->name);
     $$->show_protocol = c->proto;
     $$->tables_defined_by = RSD_TDB_INDIRECT;
   }
 | r_args STATS {
     $$ = $1;
     $$->stats = 1;
   }
 | r_args COUNT {
     $$ = $1;
     $$->stats = 2;
   }
 ;

r_args_for:
  r_args_for_val {
    $$ = cfg_alloc($1.length);
    net_copy($$, &$1);
  }
 | net_vpn4_
 | net_vpn6_
 | net_ip6_sadr_
 | VPN_RD IP4 {
    $$ = cfg_alloc(sizeof(net_addr_vpn4));
    net_fill_vpn4($$, $2, IP4_MAX_PREFIX_LENGTH, $1);
  }
 | VPN_RD IP6 {
    $$ = cfg_alloc(sizeof(net_addr_vpn6));
    net_fill_vpn6($$, $2, IP6_MAX_PREFIX_LENGTH, $1);
  }
 | IP6 FROM IP6 {
    $$ = cfg_alloc(sizeof(net_addr_ip6_sadr));
    net_fill_ip6_sadr($$, $1, IP6_MAX_PREFIX_LENGTH, $3, IP6_MAX_PREFIX_LENGTH);
  }
 | CF_SYM_KNOWN {
     if ($1->class == (SYM_CONSTANT | T_IP))
     {
       $$ = cfg_alloc(ipa_is_ip4(SYM_VAL($1).ip) ? sizeof(net_addr_ip4) : sizeof(net_addr_ip6));
       net_fill_ip_host($$, SYM_VAL($1).ip);
     }
     else if (($1->class == (SYM_CONSTANT | T_NET)) && net_type_match(SYM_VAL($1).net, NB_IP | NB_VPN))
       $$ = (net_addr *) SYM_VAL($1).net; /* Avoid const warning */
     else
       cf_error("IP address or network constant expected");
   }
 ;

r_args_for_val:
   net_ip4_
 | net_ip6_
 | IP4 { net_fill_ip4(&($$), $1, IP4_MAX_PREFIX_LENGTH); }
 | IP6 { net_fill_ip6(&($$), $1, IP6_MAX_PREFIX_LENGTH); }

export_mode:
   PREEXPORT	{ $$ = RSEM_PREEXPORT; }
 | EXPORT	{ $$ = RSEM_EXPORT; }
 | NOEXPORT	{ $$ = RSEM_NOEXPORT; }
 | EXPORTED	{ $$ = RSEM_EXPORTED; }
 ;

/* This is ugly hack */
channel_sym:
   IPV4		{ $$ = "ipv4"; }
 | IPV4_MC	{ $$ = "ipv4-mc"; }
 | IPV4_MPLS	{ $$ = "ipv4-mpls"; }
 | IPV6		{ $$ = "ipv6"; }
 | IPV6_MC	{ $$ = "ipv6-mc"; }
 | IPV6_MPLS	{ $$ = "ipv6-mpls"; }
 | IPV6_SADR	{ $$ = "ipv6-sadr"; }
 | VPN4		{ $$ = "vpn4"; }
 | VPN4_MC	{ $$ = "vpn4-mc"; }
 | VPN4_MPLS	{ $$ = "vpn4-mpls"; }
 | VPN6		{ $$ = "vpn6"; }
 | VPN6_MC	{ $$ = "vpn6-mc"; }
 | VPN6_MPLS	{ $$ = "vpn6-mpls"; }
 | ROA4		{ $$ = "roa4"; }
 | ROA6		{ $$ = "roa6"; }
 | FLOW4	{ $$ = "flow4"; }
 | FLOW6	{ $$ = "flow6"; }
 | MPLS		{ $$ = "mpls"; }
 | PRI		{ $$ = "pri"; }
 | SEC		{ $$ = "sec"; }
 ;

channel_arg:
   CF_SYM_KNOWN '.' channel_sym {
     cf_assert_symbol($1, SYM_PROTO);
     struct proto *p =  $1->proto->proto;
     if (!p) cf_error("%s is not a protocol", $1->name);
     $$ = proto_find_channel_by_name(p, $3);
     if (!$$) cf_error("Channel %s.%s not found", $1->name, $3);
   }
 ;

CF_CLI_HELP(SHOW SYMBOLS, ..., [[Show all known symbolic names]])
CF_CLI(SHOW SYMBOLS, sym_args, [table|filter|function|protocol|template|<symbol>], [[Show all known symbolic names]])
{ cmd_show_symbols($3); } ;

sym_args:
   /* empty */ {
     $$ = cfg_allocz(sizeof(struct sym_show_data));
   }
 | sym_args TABLE { $$ = $1; $$->type = SYM_TABLE; }
 | sym_args FUNCTION { $$ = $1; $$->type = SYM_FUNCTION; }
 | sym_args FILTER { $$ = $1; $$->type = SYM_FILTER; }
 | sym_args PROTOCOL { $$ = $1; $$->type = SYM_PROTO; }
 | sym_args TEMPLATE { $$ = $1; $$->type = SYM_TEMPLATE; }
 | sym_args symbol { $$ = $1; $$->sym = $2; }
 ;


CF_CLI_HELP(DUMP, ..., [[Dump debugging information]])
CF_CLI(DUMP RESOURCES,,, [[Dump all allocated resource]])
{ rdump(&root_pool); cli_msg(0, ""); } ;
CF_CLI(DUMP SOCKETS,,, [[Dump open sockets]])
{ sk_dump_all(); cli_msg(0, ""); } ;
CF_CLI(DUMP EVENTS,,, [[Dump event log]])
{ io_log_dump(); cli_msg(0, ""); } ;
CF_CLI(DUMP INTERFACES,,, [[Dump interface information]])
{ if_dump_all(); cli_msg(0, ""); } ;
CF_CLI(DUMP NEIGHBORS,,, [[Dump neighbor cache]])
{ neigh_dump_all(); cli_msg(0, ""); } ;
CF_CLI(DUMP ATTRIBUTES,,, [[Dump attribute cache]])
{ ea_dump_all(); cli_msg(0, ""); } ;
CF_CLI(DUMP ROUTES,,, [[Dump routes]])
{ rt_dump_all(); cli_msg(0, ""); } ;
CF_CLI(DUMP TABLES,,, [[Dump table connections]])
{ rt_dump_hooks_all(); cli_msg(0, ""); } ;
CF_CLI(DUMP PROTOCOLS,,, [[Dump protocol information]])
{ protos_dump_all(); cli_msg(0, ""); } ;
CF_CLI(DUMP FILTER ALL,,, [[Dump all filters in linearized form]])
{ filters_dump_all(); cli_msg(0, ""); } ;

CF_CLI(EVAL, term, <expr>, [[Evaluate an expression]])
{ cmd_eval(f_linearize($2, 1)); } ;

CF_CLI_HELP(ECHO, ..., [[Control echoing of log messages]])
CF_CLI(ECHO, echo_mask echo_size, (all | off | { debug|trace|info|remote|warning|error|auth [, ...] }) [<buffer-size>], [[Control echoing of log messages]]) {
  cli_set_log_echo(this_cli, $2, $3);
  cli_msg(0, "");
} ;

echo_mask:
   ALL { $$ = ~0; }
 | OFF { $$ = 0; }
 | '{' log_mask_list '}' { $$ = $2; }
 ;

echo_size:
   /* empty */ { $$ = 4096; }
 | NUM {
     if ($1 < 256 || $1 > 65536) cf_error("Invalid log buffer size");
     $$ = $1;
   }
 ;

CF_CLI(DISABLE, proto_patt opttext, (<protocol> | \"<pattern>\" | all) [message], [[Disable protocol]])
{ proto_apply_cmd($2, proto_cmd_disable, 1, (uintptr_t) $3); } ;
CF_CLI(ENABLE, proto_patt opttext, (<protocol> | \"<pattern>\" | all) [message], [[Enable protocol]])
{ proto_apply_cmd($2, proto_cmd_enable, 1, (uintptr_t) $3); } ;
CF_CLI(RESTART, proto_patt opttext, (<protocol> | \"<pattern>\" | all) [message], [[Restart protocol]])
{ proto_apply_cmd($2, proto_cmd_restart, 1, (uintptr_t) $3); } ;
CF_CLI(RELOAD, proto_patt, <protocol> | \"<pattern>\" | all, [[Reload protocol]])
{ proto_apply_cmd($2, proto_cmd_reload, 1, CMD_RELOAD); } ;
CF_CLI(RELOAD IN, proto_patt, <protocol> | \"<pattern>\" | all, [[Reload protocol (just imported routes)]])
{ proto_apply_cmd($3, proto_cmd_reload, 1, CMD_RELOAD_IN); } ;
CF_CLI(RELOAD OUT, proto_patt, <protocol> | \"<pattern>\" | all, [[Reload protocol (just exported routes)]])
{ proto_apply_cmd($3, proto_cmd_reload, 1, CMD_RELOAD_OUT); } ;

CF_CLI_HELP(DEBUG, ..., [[Control protocol debugging via BIRD logs]])
CF_CLI(DEBUG, debug_args, (<protocol> | <channel> | \"<pattern>\" | all) (all | off | { states|routes|filters|interfaces|events|packets [, ...] }), [[Control protocol debugging via BIRD logs]])
{ /* Done in debug_args */  };

debug_args:
   proto_patt debug_mask { proto_apply_cmd($1, proto_cmd_debug, 1, $2);  }
 | channel_arg debug_mask { channel_cmd_debug($1, $2); }
 ;

CF_CLI_HELP(MRTDUMP, ..., [[Control protocol debugging via MRTdump files]])
CF_CLI(MRTDUMP, proto_patt mrtdump_mask, (<protocol> | \"<pattern>\" | all) (all | off | { states|messages [, ...] }), [[Control protocol debugging via MRTdump format]])
{ proto_apply_cmd($2, proto_cmd_mrtdump, 1, $3); } ;

CF_CLI(RESTRICT,,,[[Restrict current CLI session to safe commands]])
{ this_cli->restricted = 1; cli_msg(16, "Access restricted"); } ;

proto_patt:
   CF_SYM_KNOWN { cf_assert_symbol($1, SYM_PROTO); $$.ptr = $1; $$.patt = 0; }
 | ALL  { $$.ptr = NULL; $$.patt = 1; }
 | TEXT { $$.ptr = $1; $$.patt = 1; }
 ;

proto_patt2:
   CF_SYM_KNOWN { cf_assert_symbol($1, SYM_PROTO); $$.ptr = $1; $$.patt = 0; }
 |      { $$.ptr = NULL; $$.patt = 1; }
 | TEXT { $$.ptr = $1; $$.patt = 1; }
 ;

CF_CODE

CF_END<|MERGE_RESOLUTION|>--- conflicted
+++ resolved
@@ -125,11 +125,7 @@
 CF_KEYWORDS(GRACEFUL, RESTART, WAIT, MAX, AS)
 CF_KEYWORDS(MIN, IDLE, RX, TX, INTERVAL, MULTIPLIER, PASSIVE)
 CF_KEYWORDS(CHECK, LINK)
-<<<<<<< HEAD
-CF_KEYWORDS(CORK, SORTED, TRIE, MIN, MAX, SETTLE, TIME, GC, THRESHOLD, PERIOD)
-=======
 CF_KEYWORDS(CORK, SORTED, TRIE, MIN, MAX, ROA, ROUTE, REFRESH, SETTLE, TIME, GC, THRESHOLD, PERIOD)
->>>>>>> 67256d50
 
 /* For r_args_channel */
 CF_KEYWORDS(IPV4, IPV4_MC, IPV4_MPLS, IPV6, IPV6_MC, IPV6_MPLS, IPV6_SADR, VPN4, VPN4_MC, VPN4_MPLS, VPN6, VPN6_MC, VPN6_MPLS, ROA4, ROA6, FLOW4, FLOW6, MPLS, PRI, SEC)
@@ -237,11 +233,8 @@
      if ($3 > $4) cf_error("Cork low threshold must be lower than the high threshold.");
      this_table->cork_threshold.low = $3;
      this_table->cork_threshold.high = $4; }
-<<<<<<< HEAD
-=======
  | EXPORT SETTLE TIME settle { this_table->export_settle = $4; }
  | ROUTE REFRESH EXPORT SETTLE TIME settle { this_table->export_rr_settle = $6; }
->>>>>>> 67256d50
  | DEBUG bool { this_table->debug = $2; }
  ;
 
@@ -330,12 +323,7 @@
  | RECEIVE LIMIT limit_spec { this_channel->rx_limit = $3; }
  | IMPORT LIMIT limit_spec { this_channel->in_limit = $3; }
  | EXPORT LIMIT limit_spec { this_channel->out_limit = $3; }
-<<<<<<< HEAD
- | MIN SETTLE TIME expr_us { this_channel->min_settle_time = $4; }
- | MAX SETTLE TIME expr_us { this_channel->max_settle_time = $4; }
-=======
  | ROA SETTLE TIME settle { this_channel->roa_settle = $4; }
->>>>>>> 67256d50
  | PREFERENCE expr { this_channel->preference = $2; check_u16($2); }
  | IMPORT KEEP FILTERED bool {
      if ($4)

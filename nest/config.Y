/*
 *	BIRD -- Core Configuration
 *
 *	(c) 1998--2000 Martin Mares <mj@ucw.cz>
 *      (c) 2004       Ondrej Filip <feela@network.cz>
 *
 *	Can be freely distributed and used under the terms of the GNU GPL.
 */

CF_HDR

#include "nest/rt-dev.h"
#include "nest/password.h"
#include "nest/cmds.h"
#include "nest/mpls.h"
#include "lib/lists.h"
#include "lib/mac.h"

CF_DEFINES

static struct rtable_config *this_table;
static struct proto_config *this_proto;
static struct channel_config *this_channel;
static struct iface_patt *this_ipatt;
static struct iface_patt_node *this_ipn;
/* static struct roa_table_config *this_roa_table; */
static list *this_p_list;
static struct password_item *this_p_item;
static int password_id;
static struct bfd_options *this_bfd_opts;

static void
iface_patt_check(void)
{
  struct iface_patt_node *pn;

  WALK_LIST(pn, this_ipatt->ipn_list)
    if (!pn->pattern || pn->prefix.type)
      cf_error("Interface name/mask expected, not IP prefix");
}

static inline void
init_password_list(void)
{
   if (!this_p_list) {
      this_p_list = cfg_allocz(sizeof(list));
      init_list(this_p_list);
      password_id = 1;
   }
}

static inline void
init_password(const void *key, uint length, uint id)
{
   this_p_item = cfg_allocz(sizeof (struct password_item));
   this_p_item->password = key;
   this_p_item->length = length;
   this_p_item->genfrom = 0;
   this_p_item->gento = TIME_INFINITY;
   this_p_item->accfrom = 0;
   this_p_item->accto = TIME_INFINITY;
   this_p_item->id = id;
   this_p_item->alg = ALG_UNDEFINED;
   add_tail(this_p_list, &this_p_item->n);
}

static inline void
reset_passwords(void)
{
  this_p_list = NULL;
}

static inline list *
get_passwords(void)
{
  list *rv = this_p_list;
  this_p_list = NULL;
  return rv;
}

static inline void
init_bfd_opts(struct bfd_options **opts)
{
  cf_check_bfd(1);

  if (! *opts)
    *opts = bfd_new_options();
}

static inline void
open_bfd_opts(struct bfd_options **opts)
{
  init_bfd_opts(opts);
  this_bfd_opts = *opts;
}

static inline void
close_bfd_opts(void)
{
  this_bfd_opts = NULL;
}

static void
proto_postconfig(void)
{
  CALL(this_proto->protocol->postconfig, this_proto);
  this_channel = NULL;
  this_proto = NULL;
}

static void
channel_reload_out_done_main(void *_prr)
{
  struct proto_reload_request *prr = _prr;
  ASSERT_THE_BIRD_LOCKED;

  rfree(prr->trie->lp);
}

static inline void
proto_call_cmd_reload(struct proto_spec ps, int dir, const struct f_trie *trie)
{
  struct proto_reload_request *prr = cfg_alloc(sizeof *prr);
  *prr = (struct proto_reload_request) {
    .trie = trie,
    .dir = dir,
    .counter = 1,
  };
  if (trie)
  {
    /* CLI linpool is moved to trie, because trie is need for longer time
     * than the linpool would exist in CLI. The linpool is freed in channel_reload_out_done_main.
     */
    ASSERT_DIE(this_cli->parser_pool == prr->trie->lp);
    rmove(this_cli->parser_pool, &root_pool);
    this_cli->parser_pool = lp_new(this_cli->pool);
    prr->ev = (event) {
      .data = prr,
      .hook = channel_reload_out_done_main,
    };
  }

  proto_apply_cmd(ps, proto_cmd_reload, 1, (uintptr_t) prr);
  /* This function used reference to this trie, so it is freed here as well as in protocols*/
  if (trie)
    if (atomic_fetch_sub_explicit(&prr->counter, 1, memory_order_acq_rel) == 1)
      ev_send_loop(&main_birdloop, &prr->ev);
}

#define DIRECT_CFG ((struct rt_dev_config *) this_proto)

CF_DECLS

<<<<<<< HEAD
CF_KEYWORDS(ROUTER, ID, HOSTNAME, PROTOCOL, TEMPLATE, PREFERENCE, DISABLED, DEBUG, ALL, OFF, DIRECT, PIPE)
CF_KEYWORDS(INTERFACE, IMPORT, EXPORT, FILTER, NONE, VRF, DEFAULT, TABLE, STATES, ROUTES, FILTERS)
=======
CF_KEYWORDS(ROUTER, ID, HOSTNAME, PROTOCOL, TEMPLATE, PREFERENCE, DISABLED, DEBUG, ALL, OFF, DIRECT)
CF_KEYWORDS(INTERFACE, IMPORT, EXPORT, FILTER, NONE, VRF, DEFAULT, TABLE, TABLES, STATES, ROUTES, FILTERS)
>>>>>>> db1eb466
CF_KEYWORDS(IPV4, IPV6, VPN4, VPN6, ROA4, ROA6, FLOW4, FLOW6, SADR, MPLS)
CF_KEYWORDS(RECEIVE, LIMIT, ACTION, WARN, BLOCK, RESTART, DISABLE, KEEP, FILTERED, RPKI)
CF_KEYWORDS(PASSWORD, KEY, FROM, PASSIVE, TO, ID, EVENTS, PACKETS, PROTOCOLS, CHANNELS, INTERFACES)
CF_KEYWORDS(ALGORITHM, KEYED, HMAC, MD5, SHA1, SHA256, SHA384, SHA512, BLAKE2S128, BLAKE2S256, BLAKE2B256, BLAKE2B512)
CF_KEYWORDS(PRIMARY, STATS, COUNT, FOR, IN, COMMANDS, PREEXPORT, NOEXPORT, EXPORTED, GENERATE)
CF_KEYWORDS(BGP, PASSWORDS, DESCRIPTION)
CF_KEYWORDS(RELOAD, IN, OUT, MRTDUMP, MESSAGES, RESTRICT, MEMORY, CLASS, DSCP, PARTIAL)
CF_KEYWORDS(TIMEFORMAT, ISO, SHORT, LONG, ROUTE, PROTOCOL, BASE, LOG, S, MS, US)
CF_KEYWORDS(GRACEFUL, RESTART, WAIT, MAX, AS)
CF_KEYWORDS(MIN, IDLE, RX, TX, INTERVAL, MULTIPLIER, PASSIVE)
CF_KEYWORDS(CHECK, LINK)
CF_KEYWORDS(CORK, SORTED, TRIE, MIN, MAX, ROA, ROUTE, REFRESH, SETTLE, TIME, GC, THRESHOLD, PERIOD)
CF_KEYWORDS(MPLS_LABEL, MPLS_POLICY, MPLS_CLASS)

/* For r_args_channel */
CF_KEYWORDS(IPV4, IPV4_MC, IPV4_MPLS, IPV6, IPV6_MC, IPV6_MPLS, IPV6_SADR, VPN4, VPN4_MC, VPN4_MPLS, VPN6, VPN6_MC, VPN6_MPLS, ROA4, ROA6, FLOW4, FLOW6, MPLS, PRI, SEC)

CF_ENUM(T_ENUM_RTS, RTS_, STATIC, INHERIT, DEVICE, STATIC_DEVICE, REDIRECT,
	RIP, OSPF, OSPF_IA, OSPF_EXT1, OSPF_EXT2, BGP, PIPE, BABEL, RPKI, L3VPN,
	AGGREGATED)
CF_ENUM(T_ENUM_SCOPE, SCOPE_, HOST, LINK, SITE, ORGANIZATION, UNIVERSE, UNDEFINED)
CF_ENUM(T_ENUM_RTD, RTD_, UNICAST, BLACKHOLE, UNREACHABLE, PROHIBIT)
CF_ENUM(T_ENUM_ROA, ROA_, UNKNOWN, VALID, INVALID)
CF_ENUM_PX(T_ENUM_AF, AF_, AFI_, IPV4, IPV6)
CF_ENUM(T_ENUM_MPLS_POLICY, MPLS_POLICY_, NONE, STATIC, PREFIX, AGGREGATE, VRF)

%type <i32> idval
%type <f> imexport
%type <r> rtable
%type <s> optproto
%type <ra> r_args
%type <sd> sym_args
%type <i> proto_start debug_mask debug_list debug_flag mrtdump_mask mrtdump_list mrtdump_flag export_mode limit_action net_type net_type_base tos password_algorithm
%type <ps> proto_patt proto_patt2
%type <cc> channel_start proto_channel
%type <cl> limit_spec
%type <net> r_args_for_val
%type <net_ptr> r_args_for
%type <t> channel_sym
%type <c> channel_arg
%type <const_trie> partial_opt

CF_GRAMMAR

/* Setting of router ID */

conf: rtrid ;

rtrid:
   ROUTER ID idval ';' { new_config->router_id = $3; }
 | ROUTER ID FROM iface_patt ';' { new_config->router_id_from = this_ipatt; }
 ;

idval:
   NUM { $$ = $1; }
 | '(' term ')' { $$ = cf_eval_int($2); }
 | IP4 { $$ = ip4_to_u32($1); }
 | CF_SYM_KNOWN {
     if ($1->class == (SYM_CONSTANT | T_INT) || $1->class == (SYM_CONSTANT | T_QUAD))
       $$ = SYM_VAL($1).i;
     else if (($1->class == (SYM_CONSTANT | T_IP)) && ipa_is_ip4(SYM_VAL($1).ip))
       $$ = ipa_to_u32(SYM_VAL($1).ip);
     else
       cf_error("Number or IPv4 address constant expected");
   }
 ;

conf: hostname_override ;

hostname_override: HOSTNAME text ';' { new_config->hostname = $2; } ;

conf: gr_opts ;

gr_opts: GRACEFUL RESTART WAIT expr ';' { new_config->gr_wait = $4; } ;


/* Network types (for tables, channels) */

net_type_base:
   IPV4 { $$ = NET_IP4; }
 | IPV6 { $$ = NET_IP6; }
 | IPV6 SADR { $$ = NET_IP6_SADR; }
 | VPN4 { $$ = NET_VPN4; }
 | VPN6 { $$ = NET_VPN6; }
 | ROA4 { $$ = NET_ROA4; }
 | ROA6 { $$ = NET_ROA6; }
 | FLOW4{ $$ = NET_FLOW4; }
 | FLOW6{ $$ = NET_FLOW6; }
 ;

net_type:
   net_type_base
 | MPLS { $$ = NET_MPLS; }
 ;

CF_ENUM(T_ENUM_NETTYPE, NET_, IP4, IP6, VPN4, VPN6, ROA4, ROA6, FLOW4, FLOW6, IP6_SADR)


/* Creation of routing tables */

conf: table ;

table: table_start table_sorted table_opt_list ;

table_start: net_type TABLE symbol {
   this_table = rt_new_table($3, $1);
   }
 ;

table_sorted:
   /* empty */
 | SORTED { this_table->sorted = 1; }
 ;

table_opt:
   SORTED bool { this_table->sorted = $2; }
 | DEBUG debug_mask { this_table->debug = $2; }
 | TRIE bool {
     if (!net_val_match(this_table->addr_type, NB_IP | NB_VPN | NB_ROA | NB_IP6_SADR))
       cf_error("Trie option not supported for %s table", net_label[this_table->addr_type]);
     this_table->trie_used = $2;
   }
 | GC THRESHOLD expr { this_table->gc_threshold = $3; }
 | GC PERIOD expr_us { this_table->gc_period = (uint) $3; if ($3 > 3600 S_) cf_error("GC period must be at most 3600 s"); }
 | CORK THRESHOLD expr expr {
     if ($3 > $4) cf_error("Cork low threshold must be lower than the high threshold.");
     this_table->cork_threshold.low = $3;
     this_table->cork_threshold.high = $4; }
 | EXPORT SETTLE TIME settle { this_table->export_settle = $4; }
 | ROUTE REFRESH EXPORT SETTLE TIME settle { this_table->export_rr_settle = $6; }
 | DEBUG bool { this_table->debug = $2; }
 ;

table_opts:
   /* empty */
 | table_opts table_opt ';'
 ;

table_opt_list:
   /* empty */
 | '{' table_opts '}'
 ;


/* Definition of protocols */

conf: proto { proto_postconfig(); } ;

proto_start:
   PROTOCOL { $$ = SYM_PROTO; }
 | TEMPLATE { $$ = SYM_TEMPLATE; }
 ;

proto_name:
   /* EMPTY */ {
     struct symbol *s = cf_default_name(new_config, this_proto->protocol->template, &this_proto->protocol->name_counter);
     s->class = this_proto->class;
     s->proto = this_proto;
     this_proto->name = s->name;
     }
 | symbol {
     cf_define_symbol(new_config, $1, this_proto->class, proto, this_proto);
     this_proto->name = $1->name;
   }
 | FROM CF_SYM_KNOWN {
     if (($2->class != SYM_TEMPLATE) && ($2->class != SYM_PROTO)) cf_error("Template or protocol name expected");

     struct symbol *s = cf_default_name(new_config, this_proto->protocol->template, &this_proto->protocol->name_counter);
     s->class = this_proto->class;
     s->proto = this_proto;
     this_proto->name = s->name;

     proto_copy_config(this_proto, $2->proto);
   }
 | symbol FROM CF_SYM_KNOWN {
     if (($3->class != SYM_TEMPLATE) && ($3->class != SYM_PROTO)) cf_error("Template or protocol name expected");

     cf_define_symbol(new_config, $1, this_proto->class, proto, this_proto);
     this_proto->name = $1->name;

     proto_copy_config(this_proto, $3->proto);
   }
 ;

proto_item:
   /* EMPTY */
 | DISABLED bool { this_proto->disabled = $2; }
 | DEBUG debug_mask { this_proto->debug = $2; }
 | MRTDUMP mrtdump_mask { this_proto->mrtdump = $2; }
 | ROUTER ID idval { this_proto->router_id = $3; }
 | DESCRIPTION text { this_proto->dsc = $2; }
 | VRF text { this_proto->vrf = if_get_by_name($2); }
 | VRF DEFAULT { this_proto->vrf = &default_vrf; }
 ;


channel_start: net_type_base
{
  $$ = this_channel = channel_config_get(NULL, net_label[$1], $1, this_proto);
};

channel_item_:
   TABLE rtable {
     if (this_channel->net_type && ($2->addr_type != this_channel->net_type))
       cf_error("Incompatible table type");
     this_channel->table = $2;
   }
 | IMPORT imexport { this_channel->in_filter = $2; }
 | EXPORT IN net_any imexport {
     if (this_channel->net_type && ($3->type != this_channel->net_type))
       cf_error("Incompatible export prefilter type");
     this_channel->out_subprefix = $3;
     this_channel->out_filter = $4;
   }
 | EXPORT imexport { this_channel->out_filter = $2; }
 | EXPORT BLOCK expr { this_channel->feed_block_size = $3; }
 | RECEIVE LIMIT limit_spec { this_channel->rx_limit = $3; }
 | IMPORT LIMIT limit_spec { this_channel->in_limit = $3; }
 | EXPORT LIMIT limit_spec { this_channel->out_limit = $3; }
 | ROA SETTLE TIME settle { this_channel->roa_settle = $4; }
 | PREFERENCE expr { this_channel->preference = $2; check_u16($2); }
 | IMPORT KEEP FILTERED bool {
     if ($4)
       this_channel->in_keep |= RIK_REJECTED;
     else if ((this_channel->in_keep & RIK_PREFILTER) == RIK_PREFILTER)
       cf_error("Import keep filtered is implied by the import table.");
     else
       this_channel->in_keep &= ~RIK_REJECTED;
   }
 | RPKI RELOAD bool { this_channel->rpki_reload = $3; }
 ;

/* To avoid grammar collision in Pipe protocol */
channel_item:
   channel_item_
 | DEBUG debug_mask { this_channel->debug = $2; }
 ;

channel_opts:
   /* empty */
 | channel_opts channel_item ';'
 ;

channel_opt_list:
   /* empty */
 | '{' channel_opts '}'
 ;

channel_end:
{
  if (!this_channel->table)
    cf_error("Routing table not specified");

  this_channel = NULL;
};

proto_channel: channel_start channel_opt_list channel_end;


rtable: CF_SYM_KNOWN {
  cf_assert_symbol($1, SYM_TABLE);
  if (!$1->table) rt_new_default_table($1);
  $$ = $1->table;
} ;

imexport:
   FILTER filter { $$ = $2; }
 | where_filter
 | ALL { $$ = FILTER_ACCEPT; }
 | NONE { $$ = FILTER_REJECT; }
 ;

limit_action:
   /* default */ { $$ = PLA_DISABLE; }
 | ACTION WARN { $$ = PLA_WARN; }
 | ACTION BLOCK { $$ = PLA_BLOCK; }
 | ACTION RESTART { $$ = PLA_RESTART; }
 | ACTION DISABLE { $$ = PLA_DISABLE; }
 ;

limit_spec:
   expr limit_action { $$ = (struct channel_limit){ .limit = $1, $$.action = $2 }; }
 | OFF { $$ = (struct channel_limit){}; }
 ;


conf: debug_default ;

debug_default:
   DEBUG PROTOCOLS debug_mask { new_config->proto_default_debug = $3; }
 | DEBUG CHANNELS debug_mask { new_config->channel_default_debug = $3; }
 | DEBUG TABLES debug_mask { new_config->table_default_debug = $3; }
 | DEBUG COMMANDS expr { new_config->cli_debug = $3; }
 | DEBUG TABLES debug_mask { new_config->table_debug = $3; }
 ;

/* MRTDUMP PROTOCOLS is in systep/unix/config.Y */

conf: timeformat_base ;

timeformat_which:
   ROUTE { $$ = &new_config->tf_route; }
 | PROTOCOL { $$ = &new_config->tf_proto; }
 | BASE { $$ = &new_config->tf_base; }
 | LOG { $$ = &new_config->tf_log; }
 ;

timeformat_spec:
   timeformat_which TEXT { *$1 = (struct timeformat){$2, NULL, 0}; }
 | timeformat_which TEXT expr TEXT { *$1 = (struct timeformat){$2, $4, (s64) $3 S_}; }
 | timeformat_which ISO SHORT    { *$1 = TM_ISO_SHORT_S; }
 | timeformat_which ISO SHORT MS { *$1 = TM_ISO_SHORT_MS; }
 | timeformat_which ISO SHORT US { *$1 = TM_ISO_SHORT_US; }
 | timeformat_which ISO LONG    { *$1 = TM_ISO_LONG_S; }
 | timeformat_which ISO LONG MS { *$1 = TM_ISO_LONG_MS; }
 | timeformat_which ISO LONG US { *$1 = TM_ISO_LONG_US; }
 ;

timeformat_base:
   TIMEFORMAT timeformat_spec ';'
 ;

/* Interface patterns */

iface_patt_node_init:
   /* EMPTY */ {
     struct iface_patt_node *ipn = cfg_allocz(sizeof(struct iface_patt_node));
     add_tail(&this_ipatt->ipn_list, NODE ipn);
     this_ipn = ipn;
   }
 ;

iface_patt_node_body:
   TEXT { this_ipn->pattern = $1; /* this_ipn->prefix stays zero */ }
 | opttext net_or_ipa { this_ipn->pattern = $1; this_ipn->prefix = $2; }
 ;

iface_negate:
       { this_ipn->positive = 1; }
 | '-' { this_ipn->positive = 0; }
 ;

iface_patt_node:
   iface_patt_node_init iface_negate iface_patt_node_body
 ;


iface_patt_list:
   iface_patt_node
 | iface_patt_list ',' iface_patt_node
 ;

/* For name/mask-only iface patterns */
iface_patt_list_nopx: iface_patt_list { iface_patt_check(); }

iface_patt_init: {
   /* Generic this_ipatt init */
   this_ipatt = cfg_allocz(sizeof(struct iface_patt));
   init_list(&this_ipatt->ipn_list);
 }
 ;

iface_patt:
   iface_patt_init iface_patt_list
 ;

tos:
   CLASS expr { $$ = $2 & 0xfc;        if ($2 > 255) cf_error("TX class must be in range 0-255"); }
 | DSCP expr  { $$ = ($2 & 0x3f) << 2; if ($2 > 63)  cf_error("TX DSCP must be in range 0-63"); }
 ;

/* Direct device route protocol */

proto: dev_proto '}' ;

dev_proto_start: proto_start DIRECT {
     this_proto = proto_config_new(&proto_device, $1);
     init_list(&DIRECT_CFG->iface_list);
     this_proto->late_if_feed = 1;
   }
 ;

dev_proto:
   dev_proto_start proto_name '{'
 | dev_proto proto_item ';'
 | dev_proto proto_channel ';'
 | dev_proto dev_iface_patt ';'
 | dev_proto CHECK LINK bool ';' { DIRECT_CFG->check_link = $4; }
 ;

dev_iface_init:
   /* EMPTY */ {
     this_ipatt = cfg_allocz(sizeof(struct iface_patt));
     add_tail(&DIRECT_CFG->iface_list, NODE this_ipatt);
     init_list(&this_ipatt->ipn_list);
   }
 ;

dev_iface_patt:
   INTERFACE dev_iface_init iface_patt_list
 ;

/* Debug flags */

debug_mask:
   ALL { $$ = ~0; }
 | OFF { $$ = 0; }
 | '{' debug_list '}' { $$ = $2; }
 ;

debug_list:
   debug_flag
 | debug_list ',' debug_flag { $$ = $1 | $3; }
 ;

debug_flag:
   STATES	{ $$ = D_STATES; }
 | ROUTES	{ $$ = D_ROUTES; }
 | FILTERS	{ $$ = D_FILTERS; }
 | INTERFACES	{ $$ = D_IFACES; }
 | EVENTS	{ $$ = D_EVENTS; }
 | PACKETS	{ $$ = D_PACKETS; }
 ;

/* MRTDump flags */

mrtdump_mask:
   ALL { $$ = ~0; }
 | OFF { $$ = 0; }
 | '{' mrtdump_list '}' { $$ = $2; }
 ;

mrtdump_list:
   mrtdump_flag
 | mrtdump_list ',' mrtdump_flag { $$ = $1 | $3; }
 ;

mrtdump_flag:
   STATES	{ $$ = MD_STATES; }
 | MESSAGES	{ $$ = MD_MESSAGES; }
 ;

/* Password lists */

password_list:
   password_list_body
;

password_list_body:
   PASSWORDS '{' password_items '}'
 | password_item
;

password_items:
    /* empty */
  | password_item ';' password_items
;

password_item:
    password_item_begin '{' password_item_params '}' password_item_end
  | password_item_begin password_item_end
;

pass_key: PASSWORD | KEY;

password_item_begin: pass_key bytestring_text
{
  init_password_list();
  if ($2.type == T_BYTESTRING)
    init_password($2.val.bs->data, $2.val.bs->length, password_id++);
  else if ($2.type == T_STRING)
    init_password($2.val.s, strlen($2.val.s), password_id++);
  else bug("Bad bytestring_text");
};

password_item_params:
   /* empty */ { }
 | GENERATE FROM time ';' password_item_params { this_p_item->genfrom = $3; }
 | GENERATE TO time ';' password_item_params { this_p_item->gento = $3; }
 | ACCEPT FROM time ';' password_item_params { this_p_item->accfrom = $3; }
 | ACCEPT TO time ';' password_item_params { this_p_item->accto = $3; }
 | FROM time ';' password_item_params { this_p_item->genfrom = this_p_item->accfrom = $2; }
 | TO time ';' password_item_params { this_p_item->gento = this_p_item->accto = $2; }
 | ID expr ';' password_item_params { this_p_item->id = $2; if ($2 > 255) cf_error("Password ID must be in range 0-255"); }
 | ALGORITHM password_algorithm ';' password_item_params { this_p_item->alg = $2; }
 ;

password_algorithm:
   KEYED MD5	{ $$ = ALG_MD5; }
 | KEYED SHA1	{ $$ = ALG_SHA1; }
 | KEYED SHA256	{ $$ = ALG_SHA256; }
 | KEYED SHA384	{ $$ = ALG_SHA384; }
 | KEYED SHA512	{ $$ = ALG_SHA512; }
 | HMAC MD5	{ $$ = ALG_HMAC_MD5; }
 | HMAC SHA1	{ $$ = ALG_HMAC_SHA1; }
 | HMAC SHA256	{ $$ = ALG_HMAC_SHA256; }
 | HMAC SHA384	{ $$ = ALG_HMAC_SHA384; }
 | HMAC SHA512	{ $$ = ALG_HMAC_SHA512; }
 | BLAKE2S128	{ $$ = ALG_BLAKE2S_128; }
 | BLAKE2S256	{ $$ = ALG_BLAKE2S_256; }
 | BLAKE2B256	{ $$ = ALG_BLAKE2B_256; }
 | BLAKE2B512	{ $$ = ALG_BLAKE2B_512; }
 ;

password_item_end:
{
  password_validate_length(this_p_item);
};


/* BFD options */

bfd_item:
   INTERVAL expr_us { this_bfd_opts->min_rx_int = this_bfd_opts->min_tx_int = $2; }
 | MIN RX INTERVAL expr_us { this_bfd_opts->min_rx_int = $4; }
 | MIN TX INTERVAL expr_us { this_bfd_opts->min_tx_int = $4; }
 | IDLE TX INTERVAL expr_us { this_bfd_opts->idle_tx_int = $4; }
 | MULTIPLIER expr { this_bfd_opts->multiplier = $2; }
 | PASSIVE bool { this_bfd_opts->passive = $2; this_bfd_opts->passive_set = 1; }
 | GRACEFUL { this_bfd_opts->mode = BGP_BFD_GRACEFUL; }
 ;

bfd_items:
   /* empty */
 | bfd_items bfd_item ';'
 ;

bfd_opts:
   '{' bfd_items '}'
 ;

/* Core commands */
CF_CLI_HELP(SHOW, ..., [[Show status information]])

CF_CLI(SHOW STATUS,,, [[Show router status]])
{ cmd_show_status(); } ;

CF_CLI(SHOW MEMORY,,, [[Show memory usage]])
{ cmd_show_memory(); } ;

CF_CLI(SHOW PROTOCOLS, proto_patt2, [<protocol> | \"<pattern>\"], [[Show routing protocols]])
{ proto_apply_cmd($3, proto_cmd_show, 0, 0); } ;

CF_CLI(SHOW PROTOCOLS ALL, proto_patt2, [<protocol> | \"<pattern>\"], [[Show routing protocol details]])
{ proto_apply_cmd($4, proto_cmd_show, 0, 1); } ;

optproto:
   CF_SYM_KNOWN { cf_assert_symbol($1, SYM_PROTO); $$ = $1; }
 | /* empty */ { $$ = NULL; }
 ;

CF_CLI(SHOW INTERFACES,,, [[Show network interfaces]])
{ if_show(); } ;

CF_CLI(SHOW INTERFACES SUMMARY,,, [[Show summary of network interfaces]])
{ if_show_summary(); } ;

CF_CLI_HELP(SHOW ROUTE, ..., [[Show routing table]])
CF_CLI(SHOW ROUTE, r_args, [[[<prefix>|for <prefix>|for <ip>|in <prefix>] [table <t>] [(import|export) table <p>.<c>] [filter <f>|where <cond>] [all] [primary] [filtered] [(export|preexport|noexport) <p>] [protocol <p>] [stats|count]]], [[Show routing table]])
{ rt_show($3); } ;

r_args:
   /* empty */ {
     $$ = cfg_allocz(sizeof(struct rt_show_data));
     init_list(&($$->tables));
     $$->filter = FILTER_ACCEPT;
     $$->running_on_config = config;
     $$->cli = this_cli;
   }
 | r_args net_any {
     $$ = $1;
     if ($$->addr) cf_error("Only one prefix expected");
     $$->addr = $2;
     $$->addr_mode = TE_ADDR_EQUAL;
   }
 | r_args FOR r_args_for {
     $$ = $1;
     if ($$->addr) cf_error("Only one prefix expected");
     $$->addr = $3;
     $$->addr_mode = TE_ADDR_FOR;
   }
 | r_args IN net_any {
     $$ = $1;
     if ($$->addr) cf_error("Only one prefix expected");
     if (!net_type_match($3, NB_IP)) cf_error("Only IP networks accepted for 'in' argument");
     $$->addr = $3;
     $$->addr_mode = TE_ADDR_IN;
   }
| r_args TABLE CF_SYM_KNOWN {
     cf_assert_symbol($3, SYM_TABLE);
     if (!$3->table) cf_error("Table %s not configured", $3->name);
     $$ = $1;
     rt_show_add_table($$, $3->table->table);
     $$->tables_defined_by = RSD_TDB_DIRECT;
   }
 | r_args TABLE ALL {
     struct rtable_config *t;
     $$ = $1;
     WALK_LIST(t, config->tables)
       rt_show_add_table($$, t->table);
     $$->tables_defined_by = RSD_TDB_ALL;
   }
 | r_args IMPORT TABLE channel_arg {
     if (!($4->in_keep & RIK_PREFILTER)) cf_error("No import table in channel %s.%s", $4->proto->name, $4->name);
     RT_LOCKED($4->table, tab)
       rt_show_add_exporter($$, &tab->exporter.e, "import")->prefilter = $4;
     $$->tables_defined_by = RSD_TDB_DIRECT;
   }
 | r_args EXPORT TABLE channel_arg {
     if (!$4->out_table) cf_error("No export table in channel %s.%s", $4->proto->name, $4->name);
     rt_show_add_exporter($$, $4->out_table, "export");
     $$->tables_defined_by = RSD_TDB_DIRECT;
   }
 | r_args FILTER filter {
     $$ = $1;
     if ($$->filter != FILTER_ACCEPT) cf_error("Filter specified twice");
     $$->filter = $3;
   }
 | r_args where_filter {
     $$ = $1;
     if ($$->filter != FILTER_ACCEPT) cf_error("Filter specified twice");
     $$->filter = $2;
   }
 | r_args ALL {
     $$ = $1;
     $$->verbose = 1;
   }
 | r_args PRIMARY {
     $$ = $1;
     $$->primary_only = 1;
   }
 | r_args FILTERED {
     $$ = $1;
     $$->filtered = 1;
   }
 | r_args export_mode CF_SYM_KNOWN {
     cf_assert_symbol($3, SYM_PROTO);
     struct proto_config *c = (struct proto_config *) $3->proto;
     $$ = $1;
     if ($$->export_mode) cf_error("Export specified twice");
     if (!c->proto) cf_error("%s is not a protocol", $3->name);
     $$->export_mode = $2;
     $$->export_protocol = c->proto;
     $$->tables_defined_by = RSD_TDB_INDIRECT;
   }
 | r_args export_mode channel_arg {
     $$ = $1;
     if ($$->export_mode) cf_error("Export specified twice");
     $$->export_mode = $2;
     $$->export_channel = $3;
     $$->tables_defined_by = RSD_TDB_INDIRECT;
   }
 | r_args PROTOCOL CF_SYM_KNOWN {
     cf_assert_symbol($3, SYM_PROTO);
     struct proto_config *c = (struct proto_config *) $3->proto;
     $$ = $1;
     if ($$->show_protocol) cf_error("Protocol specified twice");
     if (!c->proto) cf_error("%s is not a protocol", $3->name);
     $$->show_protocol = c->proto;
     $$->tables_defined_by = RSD_TDB_INDIRECT;
   }
 | r_args STATS {
     $$ = $1;
     $$->stats = 1;
   }
 | r_args COUNT {
     $$ = $1;
     $$->stats = 2;
   }
 ;

r_args_for:
  r_args_for_val {
    $$ = cfg_alloc($1.length);
    net_copy($$, &$1);
  }
 | net_vpn4_
 | net_vpn6_
 | net_ip6_sadr_
 | VPN_RD IP4 {
    $$ = cfg_alloc(sizeof(net_addr_vpn4));
    net_fill_vpn4($$, $2, IP4_MAX_PREFIX_LENGTH, $1);
  }
 | VPN_RD IP6 {
    $$ = cfg_alloc(sizeof(net_addr_vpn6));
    net_fill_vpn6($$, $2, IP6_MAX_PREFIX_LENGTH, $1);
  }
 | IP6 FROM IP6 {
    $$ = cfg_alloc(sizeof(net_addr_ip6_sadr));
    net_fill_ip6_sadr($$, $1, IP6_MAX_PREFIX_LENGTH, $3, IP6_MAX_PREFIX_LENGTH);
  }
 | CF_SYM_KNOWN {
     if ($1->class == (SYM_CONSTANT | T_IP))
     {
       $$ = cfg_alloc(ipa_is_ip4(SYM_VAL($1).ip) ? sizeof(net_addr_ip4) : sizeof(net_addr_ip6));
       net_fill_ip_host($$, SYM_VAL($1).ip);
     }
     else if (($1->class == (SYM_CONSTANT | T_NET)) && net_type_match(SYM_VAL($1).net, NB_IP | NB_VPN))
       $$ = (net_addr *) SYM_VAL($1).net; /* Avoid const warning */
     else
       cf_error("IP address or network constant expected");
   }
 ;

r_args_for_val:
   net_ip4_
 | net_ip6_
 | IP4 { net_fill_ip4(&($$), $1, IP4_MAX_PREFIX_LENGTH); }
 | IP6 { net_fill_ip6(&($$), $1, IP6_MAX_PREFIX_LENGTH); }

export_mode:
   PREEXPORT	{ $$ = RSEM_PREEXPORT; }
 | EXPORT	{ $$ = RSEM_EXPORT; }
 | NOEXPORT	{ $$ = RSEM_NOEXPORT; }
 | EXPORTED	{ $$ = RSEM_EXPORTED; }
 ;

/* This is ugly hack */
channel_sym:
   IPV4		{ $$ = "ipv4"; }
 | IPV4_MC	{ $$ = "ipv4-mc"; }
 | IPV4_MPLS	{ $$ = "ipv4-mpls"; }
 | IPV6		{ $$ = "ipv6"; }
 | IPV6_MC	{ $$ = "ipv6-mc"; }
 | IPV6_MPLS	{ $$ = "ipv6-mpls"; }
 | IPV6_SADR	{ $$ = "ipv6-sadr"; }
 | VPN4		{ $$ = "vpn4"; }
 | VPN4_MC	{ $$ = "vpn4-mc"; }
 | VPN4_MPLS	{ $$ = "vpn4-mpls"; }
 | VPN6		{ $$ = "vpn6"; }
 | VPN6_MC	{ $$ = "vpn6-mc"; }
 | VPN6_MPLS	{ $$ = "vpn6-mpls"; }
 | ROA4		{ $$ = "roa4"; }
 | ROA6		{ $$ = "roa6"; }
 | FLOW4	{ $$ = "flow4"; }
 | FLOW6	{ $$ = "flow6"; }
 | MPLS		{ $$ = "mpls"; }
 | PRI		{ $$ = "pri"; }
 | SEC		{ $$ = "sec"; }
 ;

channel_arg:
   CF_SYM_KNOWN '.' channel_sym {
     cf_assert_symbol($1, SYM_PROTO);
     struct proto *p =  $1->proto->proto;
     if (!p) cf_error("%s is not a protocol", $1->name);
     $$ = proto_find_channel_by_name(p, $3);
     if (!$$) cf_error("Channel %s.%s not found", $1->name, $3);
   }
 ;

CF_CLI_HELP(SHOW SYMBOLS, ..., [[Show all known symbolic names]])
CF_CLI(SHOW SYMBOLS, sym_args, [table|filter|function|protocol|template|<symbol>], [[Show all known symbolic names]])
{ cmd_show_symbols($3); } ;

sym_args:
   /* empty */ {
     $$ = cfg_allocz(sizeof(struct sym_show_data));
   }
 | sym_args TABLE { $$ = $1; $$->type = SYM_TABLE; }
 | sym_args FUNCTION { $$ = $1; $$->type = SYM_FUNCTION; }
 | sym_args FILTER { $$ = $1; $$->type = SYM_FILTER; }
 | sym_args PROTOCOL { $$ = $1; $$->type = SYM_PROTO; }
 | sym_args TEMPLATE { $$ = $1; $$->type = SYM_TEMPLATE; }
 | sym_args CF_SYM_KNOWN { $$ = $1; $$->sym = $2; }
 ;


CF_CLI_HELP(DUMP, ..., [[Dump debugging information]])
CF_CLI(DUMP RESOURCES,,, [[Dump all allocated resource]])
{ rdump(&root_pool, 0); cli_msg(0, ""); } ;
CF_CLI(DUMP SOCKETS,,, [[Dump open sockets]])
{ sk_dump_all(); cli_msg(0, ""); } ;
CF_CLI(DUMP EVENTS,,, [[Dump event log]])
{ io_log_dump(); cli_msg(0, ""); } ;
CF_CLI(DUMP INTERFACES,,, [[Dump interface information]])
{ if_dump_all(); cli_msg(0, ""); } ;
CF_CLI(DUMP NEIGHBORS,,, [[Dump neighbor cache]])
{ neigh_dump_all(); cli_msg(0, ""); } ;
CF_CLI(DUMP ATTRIBUTES,,, [[Dump attribute cache]])
{ ea_dump_all(); cli_msg(0, ""); } ;
CF_CLI(DUMP ROUTES,,, [[Dump routes]])
{ rt_dump_all(); cli_msg(0, ""); } ;
CF_CLI(DUMP TABLES,,, [[Dump table connections]])
{ rt_dump_hooks_all(); cli_msg(0, ""); } ;
CF_CLI(DUMP PROTOCOLS,,, [[Dump protocol information]])
{ protos_dump_all(); cli_msg(0, ""); } ;
CF_CLI(DUMP FILTER ALL,,, [[Dump all filters in linearized form]])
{ filters_dump_all(); cli_msg(0, ""); } ;

CF_CLI(EVAL, term, <expr>, [[Evaluate an expression]])
{ cmd_eval(f_linearize($2, 1)); } ;

partial_opt:
  PARTIAL term {
    struct f_val val;
    if (f_eval(f_linearize($2, 1), &val) > F_RETURN) cf_error("Runtime error");
    if (val.type != T_PREFIX_SET) cf_error("Partial spec must be prefix set");
    $$ = val.val.ti;
  }
  | /* empty */ { $$ = NULL; }
  ;

CF_CLI(DISABLE, proto_patt opttext, (<protocol> | \"<pattern>\" | all) [message], [[Disable protocol]])
{ proto_apply_cmd($2, proto_cmd_disable, 1, (uintptr_t) $3); } ;
CF_CLI(ENABLE, proto_patt opttext, (<protocol> | \"<pattern>\" | all) [message], [[Enable protocol]])
{ proto_apply_cmd($2, proto_cmd_enable, 1, (uintptr_t) $3); } ;
CF_CLI(RESTART, proto_patt opttext, (<protocol> | \"<pattern>\" | all) [message], [[Restart protocol]])
{ proto_apply_cmd($2, proto_cmd_restart, 1, (uintptr_t) $3); } ;
CF_CLI(RELOAD, proto_patt partial_opt, (<protocol> | \"<pattern>\" | all) [partial <prefix set>], [[Reload protocol]])
{ proto_call_cmd_reload($2, CMD_RELOAD, $3); } ;
CF_CLI(RELOAD IN, proto_patt partial_opt, <protocol> | \"<pattern>\" | all, [[Reload protocol (just imported routes)]])
{ proto_call_cmd_reload($3, CMD_RELOAD_IN, $4); } ;
CF_CLI(RELOAD OUT, proto_patt partial_opt, <protocol> | \"<pattern>\" | all, [[Reload protocol (just exported routes)]])
{ proto_call_cmd_reload($3, CMD_RELOAD_OUT, $4); } ;

CF_CLI_HELP(DEBUG, ..., [[Control protocol debugging via BIRD logs]])
CF_CLI(DEBUG, debug_args, (<protocol> | <channel> | \"<pattern>\" | all) (all | off | { states|routes|filters|interfaces|events|packets [, ...] }), [[Control protocol debugging via BIRD logs]])
{ /* Done in debug_args */  };

debug_args:
   proto_patt debug_mask { proto_apply_cmd($1, proto_cmd_debug, 1, $2);  }
 | channel_arg debug_mask { channel_cmd_debug($1, $2); }
 ;

CF_CLI_HELP(MRTDUMP, ..., [[Control protocol debugging via MRTdump files]])
CF_CLI(MRTDUMP, proto_patt mrtdump_mask, (<protocol> | \"<pattern>\" | all) (all | off | { states|messages [, ...] }), [[Control protocol debugging via MRTdump format]])
{ proto_apply_cmd($2, proto_cmd_mrtdump, 1, $3); } ;

CF_CLI(RESTRICT,,,[[Restrict current CLI session to safe commands]])
{ this_cli->restricted = 1; cli_msg(16, "Access restricted"); } ;

proto_patt:
   CF_SYM_KNOWN { cf_assert_symbol($1, SYM_PROTO); $$.ptr = $1; $$.patt = 0; }
 | ALL  { $$.ptr = NULL; $$.patt = 1; }
 | TEXT { $$.ptr = $1; $$.patt = 1; }
 ;

proto_patt2:
   CF_SYM_KNOWN { cf_assert_symbol($1, SYM_PROTO); $$.ptr = $1; $$.patt = 0; }
 |      { $$.ptr = NULL; $$.patt = 1; }
 | TEXT { $$.ptr = $1; $$.patt = 1; }
 ;

CF_CODE

CF_END<|MERGE_RESOLUTION|>--- conflicted
+++ resolved
@@ -151,13 +151,8 @@
 
 CF_DECLS
 
-<<<<<<< HEAD
 CF_KEYWORDS(ROUTER, ID, HOSTNAME, PROTOCOL, TEMPLATE, PREFERENCE, DISABLED, DEBUG, ALL, OFF, DIRECT, PIPE)
-CF_KEYWORDS(INTERFACE, IMPORT, EXPORT, FILTER, NONE, VRF, DEFAULT, TABLE, STATES, ROUTES, FILTERS)
-=======
-CF_KEYWORDS(ROUTER, ID, HOSTNAME, PROTOCOL, TEMPLATE, PREFERENCE, DISABLED, DEBUG, ALL, OFF, DIRECT)
 CF_KEYWORDS(INTERFACE, IMPORT, EXPORT, FILTER, NONE, VRF, DEFAULT, TABLE, TABLES, STATES, ROUTES, FILTERS)
->>>>>>> db1eb466
 CF_KEYWORDS(IPV4, IPV6, VPN4, VPN6, ROA4, ROA6, FLOW4, FLOW6, SADR, MPLS)
 CF_KEYWORDS(RECEIVE, LIMIT, ACTION, WARN, BLOCK, RESTART, DISABLE, KEEP, FILTERED, RPKI)
 CF_KEYWORDS(PASSWORD, KEY, FROM, PASSIVE, TO, ID, EVENTS, PACKETS, PROTOCOLS, CHANNELS, INTERFACES)
@@ -288,7 +283,6 @@
      this_table->cork_threshold.high = $4; }
  | EXPORT SETTLE TIME settle { this_table->export_settle = $4; }
  | ROUTE REFRESH EXPORT SETTLE TIME settle { this_table->export_rr_settle = $6; }
- | DEBUG bool { this_table->debug = $2; }
  ;
 
 table_opts:
@@ -451,7 +445,6 @@
  | DEBUG CHANNELS debug_mask { new_config->channel_default_debug = $3; }
  | DEBUG TABLES debug_mask { new_config->table_default_debug = $3; }
  | DEBUG COMMANDS expr { new_config->cli_debug = $3; }
- | DEBUG TABLES debug_mask { new_config->table_debug = $3; }
  ;
 
 /* MRTDUMP PROTOCOLS is in systep/unix/config.Y */

/*
 *	BIRD -- Core Configuration
 *
 *	(c) 1998--2000 Martin Mares <mj@ucw.cz>
 *      (c) 2004       Ondrej Filip <feela@network.cz>
 *
 *	Can be freely distributed and used under the terms of the GNU GPL.
 */

CF_HDR

#include "nest/rt-dev.h"
#include "nest/password.h"
#include "nest/cmds.h"
#include "lib/lists.h"
#include "lib/mac.h"

CF_DEFINES

static struct rtable_config *this_table;
static struct proto_config *this_proto;
static struct channel_config *this_channel;
static struct iface_patt *this_ipatt;
static struct iface_patt_node *this_ipn;
/* static struct roa_table_config *this_roa_table; */
static list *this_p_list;
static struct password_item *this_p_item;
static int password_id;
static struct bfd_options *this_bfd_opts;

static void
iface_patt_check(void)
{
  struct iface_patt_node *pn;

  WALK_LIST(pn, this_ipatt->ipn_list)
    if (!pn->pattern || pn->prefix.type)
      cf_error("Interface name/mask expected, not IP prefix");
}

static inline void
init_password_list(void)
{
   if (!this_p_list) {
      this_p_list = cfg_allocz(sizeof(list));
      init_list(this_p_list);
      password_id = 1;
   }
}

static inline void
init_password(const void *key, uint length, uint id)
{
   this_p_item = cfg_allocz(sizeof (struct password_item));
   this_p_item->password = key;
   this_p_item->length = length;
   this_p_item->genfrom = 0;
   this_p_item->gento = TIME_INFINITY;
   this_p_item->accfrom = 0;
   this_p_item->accto = TIME_INFINITY;
   this_p_item->id = id;
   this_p_item->alg = ALG_UNDEFINED;
   add_tail(this_p_list, &this_p_item->n);
}

static inline void
reset_passwords(void)
{
  this_p_list = NULL;
}

static inline list *
get_passwords(void)
{
  list *rv = this_p_list;
  this_p_list = NULL;
  return rv;
}

static inline void
init_bfd_opts(struct bfd_options **opts)
{
  cf_check_bfd(1);

  if (! *opts)
    *opts = bfd_new_options();
}

static inline void
open_bfd_opts(struct bfd_options **opts)
{
  init_bfd_opts(opts);
  this_bfd_opts = *opts;
}

static inline void
close_bfd_opts(void)
{
  this_bfd_opts = NULL;
}

static void
proto_postconfig(void)
{
  CALL(this_proto->protocol->postconfig, this_proto);
  this_channel = NULL;
  this_proto = NULL;
}


#define DIRECT_CFG ((struct rt_dev_config *) this_proto)

CF_DECLS

CF_KEYWORDS(ROUTER, ID, HOSTNAME, PROTOCOL, TEMPLATE, PREFERENCE, DISABLED, DEBUG, ALL, OFF, DIRECT, PIPE)
CF_KEYWORDS(INTERFACE, IMPORT, EXPORT, FILTER, NONE, VRF, DEFAULT, TABLE, STATES, ROUTES, FILTERS)
CF_KEYWORDS(IPV4, IPV6, VPN4, VPN6, ROA4, ROA6, FLOW4, FLOW6, SADR, MPLS)
CF_KEYWORDS(RECEIVE, LIMIT, ACTION, WARN, BLOCK, RESTART, DISABLE, KEEP, FILTERED, RPKI)
CF_KEYWORDS(PASSWORD, KEY, FROM, PASSIVE, TO, ID, EVENTS, PACKETS, PROTOCOLS, CHANNELS, INTERFACES)
CF_KEYWORDS(ALGORITHM, KEYED, HMAC, MD5, SHA1, SHA256, SHA384, SHA512, BLAKE2S128, BLAKE2S256, BLAKE2B256, BLAKE2B512)
CF_KEYWORDS(PRIMARY, STATS, COUNT, FOR, IN, COMMANDS, PREEXPORT, NOEXPORT, EXPORTED, GENERATE)
CF_KEYWORDS(BGP, PASSWORDS, DESCRIPTION)
CF_KEYWORDS(RELOAD, IN, OUT, MRTDUMP, MESSAGES, RESTRICT, MEMORY, CLASS, DSCP)
CF_KEYWORDS(TIMEFORMAT, ISO, SHORT, LONG, ROUTE, PROTOCOL, BASE, LOG, S, MS, US)
CF_KEYWORDS(GRACEFUL, RESTART, WAIT, MAX, AS)
CF_KEYWORDS(MIN, IDLE, RX, TX, INTERVAL, MULTIPLIER, PASSIVE)
CF_KEYWORDS(CHECK, LINK)
CF_KEYWORDS(CORK, SORTED, TRIE, MIN, MAX, ROA, ROUTE, REFRESH, SETTLE, TIME, GC, THRESHOLD, PERIOD)

/* For r_args_channel */
CF_KEYWORDS(IPV4, IPV4_MC, IPV4_MPLS, IPV6, IPV6_MC, IPV6_MPLS, IPV6_SADR, VPN4, VPN4_MC, VPN4_MPLS, VPN6, VPN6_MC, VPN6_MPLS, ROA4, ROA6, FLOW4, FLOW6, MPLS, PRI, SEC)

CF_ENUM(T_ENUM_RTS, RTS_, STATIC, INHERIT, DEVICE, STATIC_DEVICE, REDIRECT,
	RIP, OSPF, OSPF_IA, OSPF_EXT1, OSPF_EXT2, BGP, PIPE, BABEL)
CF_ENUM(T_ENUM_SCOPE, SCOPE_, HOST, LINK, SITE, ORGANIZATION, UNIVERSE, UNDEFINED)
CF_ENUM(T_ENUM_RTD, RTD_, BLACKHOLE, UNREACHABLE, PROHIBIT)
CF_ENUM(T_ENUM_ROA, ROA_, UNKNOWN, VALID, INVALID)
CF_ENUM_PX(T_ENUM_AF, AF_, AFI_, IPV4, IPV6)

%type <i32> idval
%type <f> imexport
%type <r> rtable
%type <s> optproto
%type <ra> r_args
%type <sd> sym_args
%type <i> proto_start debug_mask debug_list debug_flag mrtdump_mask mrtdump_list mrtdump_flag export_mode limit_action net_type tos password_algorithm
%type <ps> proto_patt proto_patt2
%type <cc> channel_start proto_channel
%type <cl> limit_spec
%type <net> r_args_for_val
%type <net_ptr> r_args_for
%type <t> channel_sym
%type <c> channel_arg

CF_GRAMMAR

toksym: MIN | MAX ;

/* Setting of router ID */

conf: rtrid ;

rtrid:
   ROUTER ID idval ';' { new_config->router_id = $3; }
 | ROUTER ID FROM iface_patt ';' { new_config->router_id_from = this_ipatt; }
 ;

idval:
   NUM { $$ = $1; }
 | '(' term ')' { $$ = cf_eval_int($2); }
 | IP4 { $$ = ip4_to_u32($1); }
 | CF_SYM_KNOWN {
     if ($1->class == (SYM_CONSTANT | T_INT) || $1->class == (SYM_CONSTANT | T_QUAD))
       $$ = SYM_VAL($1).i;
     else if (($1->class == (SYM_CONSTANT | T_IP)) && ipa_is_ip4(SYM_VAL($1).ip))
       $$ = ipa_to_u32(SYM_VAL($1).ip);
     else
       cf_error("Number or IPv4 address constant expected");
   }
 ;

conf: hostname_override ;

hostname_override: HOSTNAME text ';' { new_config->hostname = $2; } ;

conf: gr_opts ;

gr_opts: GRACEFUL RESTART WAIT expr ';' { new_config->gr_wait = $4; } ;


/* Network types (for tables, channels) */

net_type:
   IPV4 { $$ = NET_IP4; }
 | IPV6 { $$ = NET_IP6; }
 | IPV6 SADR { $$ = NET_IP6_SADR; }
 | VPN4 { $$ = NET_VPN4; }
 | VPN6 { $$ = NET_VPN6; }
 | ROA4 { $$ = NET_ROA4; }
 | ROA6 { $$ = NET_ROA6; }
 | FLOW4{ $$ = NET_FLOW4; }
 | FLOW6{ $$ = NET_FLOW6; }
 | MPLS { $$ = NET_MPLS; }
 ;

CF_ENUM(T_ENUM_NETTYPE, NET_, IP4, IP6, VPN4, VPN6, ROA4, ROA6, FLOW4, FLOW6, IP6_SADR)


/* Creation of routing tables */

conf: table ;

table: table_start table_sorted table_opt_list ;

table_start: net_type TABLE symbol {
   this_table = rt_new_table($3, $1);
   }
 ;

table_sorted:
   /* empty */
 | SORTED { this_table->sorted = 1; }
 ;

table_opt:
   SORTED bool { this_table->sorted = $2; }
 | TRIE bool {
     if (!net_val_match(this_table->addr_type, NB_IP | NB_VPN | NB_ROA | NB_IP6_SADR))
       cf_error("Trie option not supported for %s table", net_label[this_table->addr_type]);
     this_table->trie_used = $2;
   }
 | GC THRESHOLD expr { this_table->gc_threshold = $3; }
 | GC PERIOD expr_us { this_table->gc_period = (uint) $3; if ($3 > 3600 S_) cf_error("GC period must be at most 3600 s"); }
 | CORK THRESHOLD expr expr {
     if ($3 > $4) cf_error("Cork low threshold must be lower than the high threshold.");
     this_table->cork_threshold.low = $3;
     this_table->cork_threshold.high = $4; }
 | EXPORT SETTLE TIME settle { this_table->export_settle = $4; }
 | ROUTE REFRESH EXPORT SETTLE TIME settle { this_table->export_rr_settle = $6; }
 | DEBUG bool { this_table->debug = $2; }
 ;

table_opts:
   /* empty */
 | table_opts table_opt ';'
 ;

table_opt_list:
   /* empty */
 | '{' table_opts '}'
 ;


/* Definition of protocols */

conf: proto { proto_postconfig(); } ;

proto_start:
   PROTOCOL { $$ = SYM_PROTO; }
 | TEMPLATE { $$ = SYM_TEMPLATE; }
 ;

proto_name:
   /* EMPTY */ {
     struct symbol *s = cf_default_name(this_proto->protocol->template, &this_proto->protocol->name_counter);
     s->class = this_proto->class;
     s->proto = this_proto;
     this_proto->name = s->name;
     }
 | symbol {
     cf_define_symbol($1, this_proto->class, proto, this_proto);
     this_proto->name = $1->name;
   }
 | FROM CF_SYM_KNOWN {
     if (($2->class != SYM_TEMPLATE) && ($2->class != SYM_PROTO)) cf_error("Template or protocol name expected");

     struct symbol *s = cf_default_name(this_proto->protocol->template, &this_proto->protocol->name_counter);
     s->class = this_proto->class;
     s->proto = this_proto;
     this_proto->name = s->name;

     proto_copy_config(this_proto, $2->proto);
   }
 | symbol FROM CF_SYM_KNOWN {
     if (($3->class != SYM_TEMPLATE) && ($3->class != SYM_PROTO)) cf_error("Template or protocol name expected");

     cf_define_symbol($1, this_proto->class, proto, this_proto);
     this_proto->name = $1->name;

     proto_copy_config(this_proto, $3->proto);
   }
 ;

proto_item:
   /* EMPTY */
 | DISABLED bool { this_proto->disabled = $2; }
 | DEBUG debug_mask { this_proto->debug = $2; }
 | MRTDUMP mrtdump_mask { this_proto->mrtdump = $2; }
 | ROUTER ID idval { this_proto->router_id = $3; }
 | DESCRIPTION text { this_proto->dsc = $2; }
 | VRF text { this_proto->vrf = if_get_by_name($2); }
 | VRF DEFAULT { this_proto->vrf = &default_vrf; }
 ;


channel_start: net_type
{
  $$ = this_channel = channel_config_get(NULL, net_label[$1], $1, this_proto);
};

channel_item_:
   TABLE rtable {
     if (this_channel->net_type && ($2->addr_type != this_channel->net_type))
       cf_error("Incompatible table type");
     this_channel->table = $2;
   }
 | IMPORT imexport { this_channel->in_filter = $2; }
 | EXPORT IN net_any imexport {
     if (this_channel->net_type && ($3->type != this_channel->net_type))
       cf_error("Incompatible export prefilter type");
     this_channel->out_subprefix = $3;
     this_channel->out_filter = $4;
   }
 | EXPORT imexport { this_channel->out_filter = $2; }
 | EXPORT BLOCK expr { this_channel->feed_block_size = $3; }
 | RECEIVE LIMIT limit_spec { this_channel->rx_limit = $3; }
 | IMPORT LIMIT limit_spec { this_channel->in_limit = $3; }
 | EXPORT LIMIT limit_spec { this_channel->out_limit = $3; }
 | ROA SETTLE TIME settle { this_channel->roa_settle = $4; }
 | PREFERENCE expr { this_channel->preference = $2; check_u16($2); }
 | IMPORT KEEP FILTERED bool {
     if ($4)
       this_channel->in_keep |= RIK_REJECTED;
     else if ((this_channel->in_keep & RIK_PREFILTER) == RIK_PREFILTER)
       cf_error("Import keep filtered is implied by the import table.");
     else
       this_channel->in_keep &= ~RIK_REJECTED;
   }
 | RPKI RELOAD bool { this_channel->rpki_reload = $3; }
 ;

/* To avoid grammar collision in Pipe protocol */
channel_item:
   channel_item_
 | DEBUG debug_mask { this_channel->debug = $2; }
 ;

channel_opts:
   /* empty */
 | channel_opts channel_item ';'
 ;

channel_opt_list:
   /* empty */
 | '{' channel_opts '}'
 ;

channel_end:
{
  if (!this_channel->table)
    cf_error("Routing table not specified");

  this_channel = NULL;
};

proto_channel: channel_start channel_opt_list channel_end;


rtable: CF_SYM_KNOWN {
  cf_assert_symbol($1, SYM_TABLE);
  if (!$1->table) rt_new_default_table($1);
  $$ = $1->table;
} ;

imexport:
   FILTER filter { $$ = $2; }
 | where_filter
 | ALL { $$ = FILTER_ACCEPT; }
 | NONE { $$ = FILTER_REJECT; }
 ;

limit_action:
   /* default */ { $$ = PLA_DISABLE; }
 | ACTION WARN { $$ = PLA_WARN; }
 | ACTION BLOCK { $$ = PLA_BLOCK; }
 | ACTION RESTART { $$ = PLA_RESTART; }
 | ACTION DISABLE { $$ = PLA_DISABLE; }
 ;

limit_spec:
   expr limit_action { $$ = (struct channel_limit){ .limit = $1, $$.action = $2 }; }
 | OFF { $$ = (struct channel_limit){}; }
 ;


conf: debug_default ;

debug_default:
   DEBUG PROTOCOLS debug_mask { new_config->proto_default_debug = $3; }
 | DEBUG CHANNELS debug_mask { new_config->channel_default_debug = $3; }
 | DEBUG COMMANDS expr { new_config->cli_debug = $3; }
 | DEBUG TABLES debug_mask { new_config->table_debug = $3; }
 ;

/* MRTDUMP PROTOCOLS is in systep/unix/config.Y */

conf: timeformat_base ;

timeformat_which:
   ROUTE { $$ = &new_config->tf_route; }
 | PROTOCOL { $$ = &new_config->tf_proto; }
 | BASE { $$ = &new_config->tf_base; }
 | LOG { $$ = &new_config->tf_log; }
 ;

timeformat_spec:
   timeformat_which TEXT { *$1 = (struct timeformat){$2, NULL, 0}; }
 | timeformat_which TEXT expr TEXT { *$1 = (struct timeformat){$2, $4, (s64) $3 S_}; }
 | timeformat_which ISO SHORT    { *$1 = TM_ISO_SHORT_S; }
 | timeformat_which ISO SHORT MS { *$1 = TM_ISO_SHORT_MS; }
 | timeformat_which ISO SHORT US { *$1 = TM_ISO_SHORT_US; }
 | timeformat_which ISO LONG    { *$1 = TM_ISO_LONG_S; }
 | timeformat_which ISO LONG MS { *$1 = TM_ISO_LONG_MS; }
 | timeformat_which ISO LONG US { *$1 = TM_ISO_LONG_US; }
 ;

timeformat_base:
   TIMEFORMAT timeformat_spec ';'
 ;

/* Interface patterns */

iface_patt_node_init:
   /* EMPTY */ {
     struct iface_patt_node *ipn = cfg_allocz(sizeof(struct iface_patt_node));
     add_tail(&this_ipatt->ipn_list, NODE ipn);
     this_ipn = ipn;
   }
 ;

iface_patt_node_body:
   TEXT { this_ipn->pattern = $1; /* this_ipn->prefix stays zero */ }
 | opttext net_or_ipa { this_ipn->pattern = $1; this_ipn->prefix = $2; }
 ;

iface_negate:
       { this_ipn->positive = 1; }
 | '-' { this_ipn->positive = 0; }
 ;

iface_patt_node:
   iface_patt_node_init iface_negate iface_patt_node_body
 ;


iface_patt_list:
   iface_patt_node
 | iface_patt_list ',' iface_patt_node
 ;

/* For name/mask-only iface patterns */
iface_patt_list_nopx: iface_patt_list { iface_patt_check(); }

iface_patt_init: {
   /* Generic this_ipatt init */
   this_ipatt = cfg_allocz(sizeof(struct iface_patt));
   init_list(&this_ipatt->ipn_list);
 }
 ;

iface_patt:
   iface_patt_init iface_patt_list
 ;

tos:
   CLASS expr { $$ = $2 & 0xfc;        if ($2 > 255) cf_error("TX class must be in range 0-255"); }
 | DSCP expr  { $$ = ($2 & 0x3f) << 2; if ($2 > 63)  cf_error("TX DSCP must be in range 0-63"); }
 ;

/* Direct device route protocol */

proto: dev_proto '}' ;

dev_proto_start: proto_start DIRECT {
     this_proto = proto_config_new(&proto_device, $1);
     init_list(&DIRECT_CFG->iface_list);
     this_proto->late_if_feed = 1;
   }
 ;

dev_proto:
   dev_proto_start proto_name '{'
 | dev_proto proto_item ';'
 | dev_proto proto_channel ';'
 | dev_proto dev_iface_patt ';'
 | dev_proto CHECK LINK bool ';' { DIRECT_CFG->check_link = $4; }
 ;

dev_iface_init:
   /* EMPTY */ {
     this_ipatt = cfg_allocz(sizeof(struct iface_patt));
     add_tail(&DIRECT_CFG->iface_list, NODE this_ipatt);
     init_list(&this_ipatt->ipn_list);
   }
 ;

dev_iface_patt:
   INTERFACE dev_iface_init iface_patt_list
 ;

/* Debug flags */

debug_mask:
   ALL { $$ = ~0; }
 | OFF { $$ = 0; }
 | '{' debug_list '}' { $$ = $2; }
 ;

debug_list:
   debug_flag
 | debug_list ',' debug_flag { $$ = $1 | $3; }
 ;

debug_flag:
   STATES	{ $$ = D_STATES; }
 | ROUTES	{ $$ = D_ROUTES; }
 | FILTERS	{ $$ = D_FILTERS; }
 | INTERFACES	{ $$ = D_IFACES; }
 | EVENTS	{ $$ = D_EVENTS; }
 | PACKETS	{ $$ = D_PACKETS; }
 ;

/* MRTDump flags */

mrtdump_mask:
   ALL { $$ = ~0; }
 | OFF { $$ = 0; }
 | '{' mrtdump_list '}' { $$ = $2; }
 ;

mrtdump_list:
   mrtdump_flag
 | mrtdump_list ',' mrtdump_flag { $$ = $1 | $3; }
 ;

mrtdump_flag:
   STATES	{ $$ = MD_STATES; }
 | MESSAGES	{ $$ = MD_MESSAGES; }
 ;

/* Password lists */

password_list:
   password_list_body
;

password_list_body:
   PASSWORDS '{' password_items '}'
 | password_item
;

password_items:
    /* empty */
  | password_item ';' password_items
;

password_item:
    password_item_begin '{' password_item_params '}' password_item_end
  | password_item_begin password_item_end
;

pass_key: PASSWORD | KEY;

password_item_begin: pass_key bytestring_text
{
  init_password_list();
  if ($2.type == T_BYTESTRING)
    init_password($2.val.bs->data, $2.val.bs->length, password_id++);
  else if ($2.type == T_STRING)
    init_password($2.val.s, strlen($2.val.s), password_id++);
  else bug("Bad bytestring_text");
};

password_item_params:
   /* empty */ { }
 | GENERATE FROM time ';' password_item_params { this_p_item->genfrom = $3; }
 | GENERATE TO time ';' password_item_params { this_p_item->gento = $3; }
 | ACCEPT FROM time ';' password_item_params { this_p_item->accfrom = $3; }
 | ACCEPT TO time ';' password_item_params { this_p_item->accto = $3; }
 | FROM time ';' password_item_params { this_p_item->genfrom = this_p_item->accfrom = $2; }
 | TO time ';' password_item_params { this_p_item->gento = this_p_item->accto = $2; }
 | ID expr ';' password_item_params { this_p_item->id = $2; if ($2 > 255) cf_error("Password ID must be in range 0-255"); }
 | ALGORITHM password_algorithm ';' password_item_params { this_p_item->alg = $2; }
 ;

password_algorithm:
   KEYED MD5	{ $$ = ALG_MD5; }
 | KEYED SHA1	{ $$ = ALG_SHA1; }
 | KEYED SHA256	{ $$ = ALG_SHA256; }
 | KEYED SHA384	{ $$ = ALG_SHA384; }
 | KEYED SHA512	{ $$ = ALG_SHA512; }
 | HMAC MD5	{ $$ = ALG_HMAC_MD5; }
 | HMAC SHA1	{ $$ = ALG_HMAC_SHA1; }
 | HMAC SHA256	{ $$ = ALG_HMAC_SHA256; }
 | HMAC SHA384	{ $$ = ALG_HMAC_SHA384; }
 | HMAC SHA512	{ $$ = ALG_HMAC_SHA512; }
 | BLAKE2S128	{ $$ = ALG_BLAKE2S_128; }
 | BLAKE2S256	{ $$ = ALG_BLAKE2S_256; }
 | BLAKE2B256	{ $$ = ALG_BLAKE2B_256; }
 | BLAKE2B512	{ $$ = ALG_BLAKE2B_512; }
 ;

password_item_end:
{
  password_validate_length(this_p_item);
};


/* BFD options */

bfd_item:
   INTERVAL expr_us { this_bfd_opts->min_rx_int = this_bfd_opts->min_tx_int = $2; }
 | MIN RX INTERVAL expr_us { this_bfd_opts->min_rx_int = $4; }
 | MIN TX INTERVAL expr_us { this_bfd_opts->min_tx_int = $4; }
 | IDLE TX INTERVAL expr_us { this_bfd_opts->idle_tx_int = $4; }
 | MULTIPLIER expr { this_bfd_opts->multiplier = $2; }
 | PASSIVE bool { this_bfd_opts->passive = $2; this_bfd_opts->passive_set = 1; }
 | GRACEFUL { this_bfd_opts->mode = BGP_BFD_GRACEFUL; }
 ;

bfd_items:
   /* empty */
 | bfd_items bfd_item ';'
 ;

bfd_opts:
   '{' bfd_items '}'
 ;

/* Core commands */
CF_CLI_HELP(SHOW, ..., [[Show status information]])

CF_CLI(SHOW STATUS,,, [[Show router status]])
{ cmd_show_status(); } ;

CF_CLI(SHOW MEMORY,,, [[Show memory usage]])
{ cmd_show_memory(); } ;

CF_CLI(SHOW PROTOCOLS, proto_patt2, [<protocol> | \"<pattern>\"], [[Show routing protocols]])
{ proto_apply_cmd($3, proto_cmd_show, 0, 0); } ;

CF_CLI(SHOW PROTOCOLS ALL, proto_patt2, [<protocol> | \"<pattern>\"], [[Show routing protocol details]])
{ proto_apply_cmd($4, proto_cmd_show, 0, 1); } ;

optproto:
   CF_SYM_KNOWN { cf_assert_symbol($1, SYM_PROTO); $$ = $1; }
 | /* empty */ { $$ = NULL; }
 ;

CF_CLI(SHOW INTERFACES,,, [[Show network interfaces]])
{ if_show(); } ;

CF_CLI(SHOW INTERFACES SUMMARY,,, [[Show summary of network interfaces]])
{ if_show_summary(); } ;

CF_CLI_HELP(SHOW ROUTE, ..., [[Show routing table]])
CF_CLI(SHOW ROUTE, r_args, [[[<prefix>|for <prefix>|for <ip>|in <prefix>] [table <t>] [(import|export) table <p>.<c>] [filter <f>|where <cond>] [all] [primary] [filtered] [(export|preexport|noexport) <p>] [protocol <p>] [stats|count]]], [[Show routing table]])
{ rt_show($3); } ;

r_args:
   /* empty */ {
     $$ = cfg_allocz(sizeof(struct rt_show_data));
     init_list(&($$->tables));
     $$->filter = FILTER_ACCEPT;
     $$->running_on_config = config;
<<<<<<< HEAD
     $$->cli = this_cli;
=======
>>>>>>> 58efa944
   }
 | r_args net_any {
     $$ = $1;
     if ($$->addr) cf_error("Only one prefix expected");
     $$->addr = $2;
     $$->addr_mode = TE_ADDR_EQUAL;
   }
 | r_args FOR r_args_for {
     $$ = $1;
     if ($$->addr) cf_error("Only one prefix expected");
     $$->addr = $3;
     $$->addr_mode = TE_ADDR_FOR;
   }
 | r_args IN net_any {
     $$ = $1;
     if ($$->addr) cf_error("Only one prefix expected");
     if (!net_type_match($3, NB_IP)) cf_error("Only IP networks accepted for 'in' argument");
     $$->addr = $3;
     $$->addr_mode = TE_ADDR_IN;
   }
| r_args TABLE symbol_known {
     cf_assert_symbol($3, SYM_TABLE);
     if (!$3->table) cf_error("Table %s not configured", $3->name);
     $$ = $1;
     rt_show_add_table($$, $3->table->table);
     $$->tables_defined_by = RSD_TDB_DIRECT;
   }
 | r_args TABLE ALL {
     struct rtable_config *t;
     $$ = $1;
     WALK_LIST(t, config->tables)
       rt_show_add_table($$, t->table);
     $$->tables_defined_by = RSD_TDB_ALL;
   }
 | r_args IMPORT TABLE channel_arg {
     if (!($4->in_keep & RIK_PREFILTER)) cf_error("No import table in channel %s.%s", $4->proto->name, $4->name);
     RT_LOCKED($4->table, tab)
       rt_show_add_exporter($$, &tab->exporter.e, "import")->prefilter = $4;
     $$->tables_defined_by = RSD_TDB_DIRECT;
   }
 | r_args EXPORT TABLE channel_arg {
     if (!$4->out_table) cf_error("No export table in channel %s.%s", $4->proto->name, $4->name);
     rt_show_add_exporter($$, $4->out_table, "export");
     $$->tables_defined_by = RSD_TDB_DIRECT;
   }
 | r_args FILTER filter {
     $$ = $1;
     if ($$->filter != FILTER_ACCEPT) cf_error("Filter specified twice");
     $$->filter = $3;
   }
 | r_args where_filter {
     $$ = $1;
     if ($$->filter != FILTER_ACCEPT) cf_error("Filter specified twice");
     $$->filter = $2;
   }
 | r_args ALL {
     $$ = $1;
     $$->verbose = 1;
   }
 | r_args PRIMARY {
     $$ = $1;
     $$->primary_only = 1;
   }
 | r_args FILTERED {
     $$ = $1;
     $$->filtered = 1;
   }
 | r_args export_mode symbol_known {
     cf_assert_symbol($3, SYM_PROTO);
     struct proto_config *c = (struct proto_config *) $3->proto;
     $$ = $1;
     if ($$->export_mode) cf_error("Export specified twice");
     if (!c->proto) cf_error("%s is not a protocol", $3->name);
     $$->export_mode = $2;
     $$->export_protocol = c->proto;
     $$->tables_defined_by = RSD_TDB_INDIRECT;
   }
 | r_args export_mode channel_arg {
     $$ = $1;
     if ($$->export_mode) cf_error("Export specified twice");
     $$->export_mode = $2;
     $$->export_channel = $3;
     $$->tables_defined_by = RSD_TDB_INDIRECT;
   }
 | r_args PROTOCOL symbol_known {
     cf_assert_symbol($3, SYM_PROTO);
     struct proto_config *c = (struct proto_config *) $3->proto;
     $$ = $1;
     if ($$->show_protocol) cf_error("Protocol specified twice");
     if (!c->proto) cf_error("%s is not a protocol", $3->name);
     $$->show_protocol = c->proto;
     $$->tables_defined_by = RSD_TDB_INDIRECT;
   }
 | r_args STATS {
     $$ = $1;
     $$->stats = 1;
   }
 | r_args COUNT {
     $$ = $1;
     $$->stats = 2;
   }
 ;

r_args_for:
  r_args_for_val {
    $$ = cfg_alloc($1.length);
    net_copy($$, &$1);
  }
 | net_vpn4_
 | net_vpn6_
 | net_ip6_sadr_
 | VPN_RD IP4 {
    $$ = cfg_alloc(sizeof(net_addr_vpn4));
    net_fill_vpn4($$, $2, IP4_MAX_PREFIX_LENGTH, $1);
  }
 | VPN_RD IP6 {
    $$ = cfg_alloc(sizeof(net_addr_vpn6));
    net_fill_vpn6($$, $2, IP6_MAX_PREFIX_LENGTH, $1);
  }
 | IP6 FROM IP6 {
    $$ = cfg_alloc(sizeof(net_addr_ip6_sadr));
    net_fill_ip6_sadr($$, $1, IP6_MAX_PREFIX_LENGTH, $3, IP6_MAX_PREFIX_LENGTH);
  }
 | CF_SYM_KNOWN {
     if ($1->class == (SYM_CONSTANT | T_IP))
     {
       $$ = cfg_alloc(ipa_is_ip4(SYM_VAL($1).ip) ? sizeof(net_addr_ip4) : sizeof(net_addr_ip6));
       net_fill_ip_host($$, SYM_VAL($1).ip);
     }
     else if (($1->class == (SYM_CONSTANT | T_NET)) && net_type_match(SYM_VAL($1).net, NB_IP | NB_VPN))
       $$ = (net_addr *) SYM_VAL($1).net; /* Avoid const warning */
     else
       cf_error("IP address or network constant expected");
   }
 ;

r_args_for_val:
   net_ip4_
 | net_ip6_
 | IP4 { net_fill_ip4(&($$), $1, IP4_MAX_PREFIX_LENGTH); }
 | IP6 { net_fill_ip6(&($$), $1, IP6_MAX_PREFIX_LENGTH); }

export_mode:
   PREEXPORT	{ $$ = RSEM_PREEXPORT; }
 | EXPORT	{ $$ = RSEM_EXPORT; }
 | NOEXPORT	{ $$ = RSEM_NOEXPORT; }
 | EXPORTED	{ $$ = RSEM_EXPORTED; }
 ;

/* This is ugly hack */
channel_sym:
   IPV4		{ $$ = "ipv4"; }
 | IPV4_MC	{ $$ = "ipv4-mc"; }
 | IPV4_MPLS	{ $$ = "ipv4-mpls"; }
 | IPV6		{ $$ = "ipv6"; }
 | IPV6_MC	{ $$ = "ipv6-mc"; }
 | IPV6_MPLS	{ $$ = "ipv6-mpls"; }
 | IPV6_SADR	{ $$ = "ipv6-sadr"; }
 | VPN4		{ $$ = "vpn4"; }
 | VPN4_MC	{ $$ = "vpn4-mc"; }
 | VPN4_MPLS	{ $$ = "vpn4-mpls"; }
 | VPN6		{ $$ = "vpn6"; }
 | VPN6_MC	{ $$ = "vpn6-mc"; }
 | VPN6_MPLS	{ $$ = "vpn6-mpls"; }
 | ROA4		{ $$ = "roa4"; }
 | ROA6		{ $$ = "roa6"; }
 | FLOW4	{ $$ = "flow4"; }
 | FLOW6	{ $$ = "flow6"; }
 | MPLS		{ $$ = "mpls"; }
 | PRI		{ $$ = "pri"; }
 | SEC		{ $$ = "sec"; }
 ;

channel_arg:
   CF_SYM_KNOWN '.' channel_sym {
     cf_assert_symbol($1, SYM_PROTO);
     struct proto *p =  $1->proto->proto;
     if (!p) cf_error("%s is not a protocol", $1->name);
     $$ = proto_find_channel_by_name(p, $3);
     if (!$$) cf_error("Channel %s.%s not found", $1->name, $3);
   }
 ;

CF_CLI_HELP(SHOW SYMBOLS, ..., [[Show all known symbolic names]])
CF_CLI(SHOW SYMBOLS, sym_args, [table|filter|function|protocol|template|<symbol>], [[Show all known symbolic names]])
{ cmd_show_symbols($3); } ;

sym_args:
   /* empty */ {
     $$ = cfg_allocz(sizeof(struct sym_show_data));
   }
 | sym_args TABLE { $$ = $1; $$->type = SYM_TABLE; }
 | sym_args FUNCTION { $$ = $1; $$->type = SYM_FUNCTION; }
 | sym_args FILTER { $$ = $1; $$->type = SYM_FILTER; }
 | sym_args PROTOCOL { $$ = $1; $$->type = SYM_PROTO; }
 | sym_args TEMPLATE { $$ = $1; $$->type = SYM_TEMPLATE; }
 | sym_args symbol { $$ = $1; $$->sym = $2; }
 ;


CF_CLI_HELP(DUMP, ..., [[Dump debugging information]])
CF_CLI(DUMP RESOURCES,,, [[Dump all allocated resource]])
{ rdump(&root_pool, 0); cli_msg(0, ""); } ;
CF_CLI(DUMP SOCKETS,,, [[Dump open sockets]])
{ sk_dump_all(); cli_msg(0, ""); } ;
CF_CLI(DUMP EVENTS,,, [[Dump event log]])
{ io_log_dump(); cli_msg(0, ""); } ;
CF_CLI(DUMP INTERFACES,,, [[Dump interface information]])
{ if_dump_all(); cli_msg(0, ""); } ;
CF_CLI(DUMP NEIGHBORS,,, [[Dump neighbor cache]])
{ neigh_dump_all(); cli_msg(0, ""); } ;
CF_CLI(DUMP ATTRIBUTES,,, [[Dump attribute cache]])
{ ea_dump_all(); cli_msg(0, ""); } ;
CF_CLI(DUMP ROUTES,,, [[Dump routes]])
{ rt_dump_all(); cli_msg(0, ""); } ;
CF_CLI(DUMP TABLES,,, [[Dump table connections]])
{ rt_dump_hooks_all(); cli_msg(0, ""); } ;
CF_CLI(DUMP PROTOCOLS,,, [[Dump protocol information]])
{ protos_dump_all(); cli_msg(0, ""); } ;
CF_CLI(DUMP FILTER ALL,,, [[Dump all filters in linearized form]])
{ filters_dump_all(); cli_msg(0, ""); } ;

CF_CLI(EVAL, term, <expr>, [[Evaluate an expression]])
{ cmd_eval(f_linearize($2, 1)); } ;

CF_CLI(DISABLE, proto_patt opttext, (<protocol> | \"<pattern>\" | all) [message], [[Disable protocol]])
{ proto_apply_cmd($2, proto_cmd_disable, 1, (uintptr_t) $3); } ;
CF_CLI(ENABLE, proto_patt opttext, (<protocol> | \"<pattern>\" | all) [message], [[Enable protocol]])
{ proto_apply_cmd($2, proto_cmd_enable, 1, (uintptr_t) $3); } ;
CF_CLI(RESTART, proto_patt opttext, (<protocol> | \"<pattern>\" | all) [message], [[Restart protocol]])
{ proto_apply_cmd($2, proto_cmd_restart, 1, (uintptr_t) $3); } ;
CF_CLI(RELOAD, proto_patt, <protocol> | \"<pattern>\" | all, [[Reload protocol]])
{ proto_apply_cmd($2, proto_cmd_reload, 1, CMD_RELOAD); } ;
CF_CLI(RELOAD IN, proto_patt, <protocol> | \"<pattern>\" | all, [[Reload protocol (just imported routes)]])
{ proto_apply_cmd($3, proto_cmd_reload, 1, CMD_RELOAD_IN); } ;
CF_CLI(RELOAD OUT, proto_patt, <protocol> | \"<pattern>\" | all, [[Reload protocol (just exported routes)]])
{ proto_apply_cmd($3, proto_cmd_reload, 1, CMD_RELOAD_OUT); } ;

CF_CLI_HELP(DEBUG, ..., [[Control protocol debugging via BIRD logs]])
CF_CLI(DEBUG, debug_args, (<protocol> | <channel> | \"<pattern>\" | all) (all | off | { states|routes|filters|interfaces|events|packets [, ...] }), [[Control protocol debugging via BIRD logs]])
{ /* Done in debug_args */  };

debug_args:
   proto_patt debug_mask { proto_apply_cmd($1, proto_cmd_debug, 1, $2);  }
 | channel_arg debug_mask { channel_cmd_debug($1, $2); }
 ;

CF_CLI_HELP(MRTDUMP, ..., [[Control protocol debugging via MRTdump files]])
CF_CLI(MRTDUMP, proto_patt mrtdump_mask, (<protocol> | \"<pattern>\" | all) (all | off | { states|messages [, ...] }), [[Control protocol debugging via MRTdump format]])
{ proto_apply_cmd($2, proto_cmd_mrtdump, 1, $3); } ;

CF_CLI(RESTRICT,,,[[Restrict current CLI session to safe commands]])
{ this_cli->restricted = 1; cli_msg(16, "Access restricted"); } ;

proto_patt:
   CF_SYM_KNOWN { cf_assert_symbol($1, SYM_PROTO); $$.ptr = $1; $$.patt = 0; }
 | ALL  { $$.ptr = NULL; $$.patt = 1; }
 | TEXT { $$.ptr = $1; $$.patt = 1; }
 ;

proto_patt2:
   CF_SYM_KNOWN { cf_assert_symbol($1, SYM_PROTO); $$.ptr = $1; $$.patt = 0; }
 |      { $$.ptr = NULL; $$.patt = 1; }
 | TEXT { $$.ptr = $1; $$.patt = 1; }
 ;

CF_CODE

CF_END<|MERGE_RESOLUTION|>--- conflicted
+++ resolved
@@ -153,8 +153,6 @@
 %type <c> channel_arg
 
 CF_GRAMMAR
-
-toksym: MIN | MAX ;
 
 /* Setting of router ID */
 
@@ -673,10 +671,7 @@
      init_list(&($$->tables));
      $$->filter = FILTER_ACCEPT;
      $$->running_on_config = config;
-<<<<<<< HEAD
      $$->cli = this_cli;
-=======
->>>>>>> 58efa944
    }
  | r_args net_any {
      $$ = $1;
@@ -697,7 +692,7 @@
      $$->addr = $3;
      $$->addr_mode = TE_ADDR_IN;
    }
-| r_args TABLE symbol_known {
+| r_args TABLE CF_SYM_KNOWN {
      cf_assert_symbol($3, SYM_TABLE);
      if (!$3->table) cf_error("Table %s not configured", $3->name);
      $$ = $1;
@@ -744,7 +739,7 @@
      $$ = $1;
      $$->filtered = 1;
    }
- | r_args export_mode symbol_known {
+ | r_args export_mode CF_SYM_KNOWN {
      cf_assert_symbol($3, SYM_PROTO);
      struct proto_config *c = (struct proto_config *) $3->proto;
      $$ = $1;
@@ -761,7 +756,7 @@
      $$->export_channel = $3;
      $$->tables_defined_by = RSD_TDB_INDIRECT;
    }
- | r_args PROTOCOL symbol_known {
+ | r_args PROTOCOL CF_SYM_KNOWN {
      cf_assert_symbol($3, SYM_PROTO);
      struct proto_config *c = (struct proto_config *) $3->proto;
      $$ = $1;
@@ -873,7 +868,7 @@
  | sym_args FILTER { $$ = $1; $$->type = SYM_FILTER; }
  | sym_args PROTOCOL { $$ = $1; $$->type = SYM_PROTO; }
  | sym_args TEMPLATE { $$ = $1; $$->type = SYM_TEMPLATE; }
- | sym_args symbol { $$ = $1; $$->sym = $2; }
+ | sym_args CF_SYM_KNOWN { $$ = $1; $$->sym = $2; }
  ;
 
 

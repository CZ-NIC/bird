--- conflicted
+++ resolved
@@ -258,13 +258,8 @@
   image: registry.nic.cz/labs/bird:debian-11-amd64
 
 build-debian-11-i386:
-<<<<<<< HEAD
   <<: *build-linux
   image: registry.nic.cz/labs/bird:debian-11-i386
-=======
- <<: *build-linux
- image: registry.nic.cz/labs/bird:debian-11-i386
->>>>>>> 9fe0a7ba
 
 build-debian-12-amd64:
   <<: *build-linux
@@ -279,13 +274,8 @@
   image: registry.nic.cz/labs/bird:debian-testing-amd64
 
 build-debian-testing-i386:
-<<<<<<< HEAD
   <<: *build-linux
   image: registry.nic.cz/labs/bird:debian-testing-i386
-=======
- <<: *build-linux
- image: registry.nic.cz/labs/bird:debian-testing-i386
->>>>>>> 9fe0a7ba
 
 build-fedora-32-amd64:
   <<: *build-linux
@@ -326,14 +316,39 @@
 build-fedora-41-amd64:
   <<: *build-linux
   image: registry.nic.cz/labs/bird:fedora-41-amd64
-<<<<<<< HEAD
-=======
 
 #installation not available yet
 # build-fedora-42-amd64:
 #   <<: *build-linux
 #   image: registry.nic.cz/labs/bird:fedora-42-amd64
->>>>>>> 9fe0a7ba
+
+build-fedora-35-amd64:
+  <<: *build-linux
+  image: registry.nic.cz/labs/bird:fedora-35-amd64
+
+build-fedora-36-amd64:
+  <<: *build-linux
+  image: registry.nic.cz/labs/bird:fedora-36-amd64
+
+build-fedora-37-amd64:
+  <<: *build-linux
+  image: registry.nic.cz/labs/bird:fedora-37-amd64
+
+build-fedora-38-amd64:
+  <<: *build-linux
+  image: registry.nic.cz/labs/bird:fedora-38-amd64
+
+build-fedora-39-amd64:
+  <<: *build-linux
+  image: registry.nic.cz/labs/bird:fedora-39-amd64
+
+build-fedora-40-amd64:
+  <<: *build-linux
+  image: registry.nic.cz/labs/bird:fedora-40-amd64
+
+build-fedora-41-amd64:
+  <<: *build-linux
+  image: registry.nic.cz/labs/bird:fedora-41-amd64
 
 build-centos-7-amd64:
   <<: *build-linux
@@ -359,9 +374,6 @@
   <<: *build-linux
   image: registry.nic.cz/labs/bird:ubuntu-20.04-amd64
 
-<<<<<<< HEAD
-build-ubuntu-22_04-amd64:
-=======
 build-ubuntu-20_10-amd64:
   <<: *build-linux
   image: registry.nic.cz/labs/bird:ubuntu-20.10-amd64 
@@ -372,12 +384,9 @@
 #   image: registry.nic.cz/labs/bird:ubuntu-21.04-amd64
 
 build-ubuntu-21_10-amd64:
->>>>>>> 9fe0a7ba
   <<: *build-linux
   image: registry.nic.cz/labs/bird:ubuntu-22.04-amd64
 
-<<<<<<< HEAD
-=======
 build-ubuntu-22_04-amd64:
   <<: *build-linux
   image: registry.nic.cz/labs/bird:ubuntu-22.04-amd64
@@ -397,7 +406,6 @@
 #   <<: *build-linux
 #   image: registry.nic.cz/labs/bird:ubuntu-23.10-amd64
 
->>>>>>> 9fe0a7ba
 build-ubuntu-24_04-amd64:
   <<: *build-linux
   image: registry.nic.cz/labs/bird:ubuntu-24.04-amd64
@@ -584,17 +592,6 @@
   needs: [build-debian-11-i386]
   image: registry.nic.cz/labs/bird:debian-11-i386
 
-<<<<<<< HEAD
-pkg-debian-12-amd64:
-  <<: *pkg-deb
-  needs: [build-debian-12-amd64]
-  image: registry.nic.cz/labs/bird:debian-12-amd64
-
-pkg-debian-12-i386:
-  <<: *pkg-deb
-  needs: [build-debian-12-i386]
-  image: registry.nic.cz/labs/bird:debian-12-i386
-=======
 # Removed due to apkg breakage
 # pkg-debian-12-amd64:
 #   <<: *pkg-deb
@@ -618,7 +615,6 @@
 #   <<: *pkg-deb
 #   needs: [build-debian-testing-i386]
 #   image: registry.nic.cz/labs/bird:debian-testing-i386
->>>>>>> 9fe0a7ba
 
 pkg-fedora-32-amd64:
   <<: *pkg-rpm-wa
@@ -636,20 +632,14 @@
   image: registry.nic.cz/labs/bird:fedora-34-amd64
 
 pkg-fedora-35-amd64:
-<<<<<<< HEAD
   <<: *pkg-rpm
-=======
-  <<: *pkg-rpm-wa
->>>>>>> 9fe0a7ba
+  #<<: *pkg-rpm-wa
   needs: [build-fedora-35-amd64]
   image: registry.nic.cz/labs/bird:fedora-35-amd64
 
 pkg-fedora-36-amd64:
-<<<<<<< HEAD
   <<: *pkg-rpm
-=======
-  <<: *pkg-rpm-wa
->>>>>>> 9fe0a7ba
+  #<<: *pkg-rpm-wa
   needs: [build-fedora-36-amd64]
   image: registry.nic.cz/labs/bird:fedora-36-amd64
 
@@ -659,20 +649,14 @@
   image: registry.nic.cz/labs/bird:fedora-37-amd64
 
 pkg-fedora-38-amd64:
-<<<<<<< HEAD
   <<: *pkg-rpm
-=======
-  <<: *pkg-rpm-wa
->>>>>>> 9fe0a7ba
+  #<<: *pkg-rpm-wa
   needs: [build-fedora-38-amd64]
   image: registry.nic.cz/labs/bird:fedora-38-amd64
 
 pkg-fedora-39-amd64:
-<<<<<<< HEAD
   <<: *pkg-rpm
-=======
-  <<: *pkg-rpm-wa
->>>>>>> 9fe0a7ba
+  #<<: *pkg-rpm-wa
   needs: [build-fedora-39-amd64]
   image: registry.nic.cz/labs/bird:fedora-39-amd64
 
@@ -686,7 +670,12 @@
   needs: [build-fedora-41-amd64]
   image: registry.nic.cz/labs/bird:fedora-41-amd64
 
-<<<<<<< HEAD
+#installation not available yet
+# pkg-fedora-42-amd64:
+#   <<: *pkg-rpm
+#   needs: [build-fedora-42-amd64]
+#   image: registry.nic.cz/labs/bird:fedora-42-amd64
+
 pkg-centos-7-amd64:
   <<: *pkg-rpm-wa
   variables:
@@ -695,20 +684,6 @@
     LC_ALL: en_US.UTF-8
   needs: [build-centos-7-amd64]
   image: registry.nic.cz/labs/bird:centos-7-amd64
-=======
-#installation not available yet
-# pkg-fedora-42-amd64:
-#   <<: *pkg-rpm
-#   needs: [build-fedora-42-amd64]
-#   image: registry.nic.cz/labs/bird:fedora-42-amd64
-
-#pkg-centos-7-amd64:
-#  <<: *pkg-rpm-wa
-#  variables:
-#    LC_ALL: en_US.UTF-8
-#  needs: [build-centos-7-amd64]
-#  image: registry.nic.cz/labs/bird:centos-7-amd64
->>>>>>> 9fe0a7ba
 
 # Removed due to apkg breakage
 #pkg-centos-8-amd64:
@@ -733,12 +708,6 @@
   needs: [build-ubuntu-20_04-amd64]
   image: registry.nic.cz/labs/bird:ubuntu-20.04-amd64
 
-<<<<<<< HEAD
-pkg-ubuntu-22.04-amd64:
-  <<: *pkg-deb
-  needs: [build-ubuntu-22_04-amd64]
-  image: registry.nic.cz/labs/bird:ubuntu-22.04-amd64
-=======
 pkg-ubuntu-20.10-amd64:
   <<: *pkg-deb
   needs: [build-ubuntu-20_10-amd64]
@@ -749,19 +718,12 @@
 #   <<: *pkg-deb
 #   needs: [build-ubuntu-21_04-amd64]
 #   image: registry.nic.cz/labs/bird:ubuntu-21.04-amd64
->>>>>>> 9fe0a7ba
-
-pkg-ubuntu-24.04-amd64:
+
+pkg-ubuntu-21.10-amd64:
   <<: *pkg-deb
-  needs: [build-ubuntu-24_04-amd64]
-  image: registry.nic.cz/labs/bird:ubuntu-24.04-amd64
-
-<<<<<<< HEAD
-pkg-ubuntu-24.10-amd64:
-  <<: *pkg-deb
-  needs: [build-ubuntu-24_10-amd64]
-  image: registry.nic.cz/labs/bird:ubuntu-24.10-amd64
-=======
+  needs: [build-ubuntu-22_04-amd64]
+  image: registry.nic.cz/labs/bird:ubuntu-22.04-amd64
+
 pkg-ubuntu-22.04-amd64:
   <<: *pkg-deb
   needs: [build-ubuntu-22_04-amd64]
@@ -796,7 +758,6 @@
 #   <<: *pkg-deb
 #   needs: [build-ubuntu-24_10-amd64]
 #   image: registry.nic.cz/labs/bird:ubuntu-24.10-amd64
->>>>>>> 9fe0a7ba
 
 # Removed due to apkg breakage
 #pkg-opensuse-15.1-amd64:

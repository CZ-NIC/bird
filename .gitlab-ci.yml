--- conflicted
+++ resolved
@@ -302,24 +302,10 @@
   <<: *build-linux
   image: registry.nic.cz/labs/bird:fedora-33-amd64
 
-<<<<<<< HEAD
-=======
-build-centos-7-amd64:
-  <<: *build-linux
-  image: registry.nic.cz/labs/bird:centos-7-amd64
-
->>>>>>> 75aceada
 build-centos-8-amd64:
   <<: *build-linux
   image: registry.nic.cz/labs/bird:centos-8-amd64
 
-<<<<<<< HEAD
-=======
-build-ubuntu-14_04-amd64:
-  <<: *build-linux
-  image: registry.nic.cz/labs/bird:ubuntu-14.04-amd64
-
->>>>>>> 75aceada
 build-ubuntu-16_04-amd64:
   <<: *build-linux
   image: registry.nic.cz/labs/bird:ubuntu-16.04-amd64
@@ -464,16 +450,6 @@
   needs: [build-fedora-34-amd64]
   image: registry.nic.cz/labs/bird:fedora-34-amd64
 
-<<<<<<< HEAD
-=======
-pkg-centos-7-amd64:
-  <<: *pkg-rpm-wa
-  variables:
-    LC_ALL: en_US.UTF-8
-  needs: [build-centos-7-amd64]
-  image: registry.nic.cz/labs/bird:centos-7-amd64
-
->>>>>>> 75aceada
 pkg-centos-8-amd64:
   <<: *pkg-rpm-wa
   needs: [build-centos-8-amd64]

--- conflicted
+++ resolved
@@ -260,26 +260,21 @@
   <<: *build-linux
   image: registry.nic.cz/labs/bird:debian-11-amd64
 
-<<<<<<< HEAD
-=======
+build-debian-12-amd64:
+  <<: *build-linux
+  image: registry.nic.cz/labs/bird:debian-12-amd64
+
 build-debian-11-i386:
   <<: *build-linux
   image: registry.nic.cz/labs/bird:debian-11-i386
 
->>>>>>> a2be93c7
 build-debian-12-amd64:
   <<: *build-linux
   image: registry.nic.cz/labs/bird:debian-12-amd64
 
-<<<<<<< HEAD
-#build-debian-11-i386:
-#  <<: *build-linux
-#  image: registry.nic.cz/labs/bird:debian-11-i386
-=======
 build-debian-12-i386:
   <<: *build-linux
   image: registry.nic.cz/labs/bird:debian-12-i386
->>>>>>> a2be93c7
 
 build-debian-testing-amd64:
   <<: *build-linux
@@ -325,13 +320,10 @@
   <<: *build-linux
   image: registry.nic.cz/labs/bird:fedora-40-amd64
 
-<<<<<<< HEAD
-=======
 build-fedora-41-amd64:
   <<: *build-linux
   image: registry.nic.cz/labs/bird:fedora-41-amd64
 
->>>>>>> a2be93c7
 build-centos-8-amd64:
   <<: *build-linux
   image: registry.nic.cz/labs/bird:centos-8-amd64
@@ -507,22 +499,15 @@
   needs: [build-debian-11-amd64]
   image: registry.nic.cz/labs/bird:debian-11-amd64
 
-<<<<<<< HEAD
 pkg-debian-12-amd64:
   <<: *pkg-deb
   needs: [build-debian-12-amd64]
   image: registry.nic.cz/labs/bird:debian-12-amd64
 
-pkg-fedora-30-amd64:
-  <<: *pkg-rpm-wa
-  needs: [build-fedora-30-amd64]
-  image: registry.nic.cz/labs/bird:fedora-30-amd64
-=======
 pkg-debian-11-i386:
   <<: *pkg-deb
   needs: [build-debian-11-i386]
   image: registry.nic.cz/labs/bird:debian-11-i386
->>>>>>> a2be93c7
 
 pkg-debian-12-amd64:
   <<: *pkg-deb
@@ -549,8 +534,6 @@
   needs: [build-fedora-34-amd64]
   image: registry.nic.cz/labs/bird:fedora-34-amd64
 
-<<<<<<< HEAD
-=======
 pkg-fedora-35-amd64:
   <<: *pkg-rpm
   needs: [build-fedora-35-amd64]
@@ -586,14 +569,6 @@
   needs: [build-fedora-41-amd64]
   image: registry.nic.cz/labs/bird:fedora-41-amd64
 
-#pkg-centos-7-amd64:
-#  <<: *pkg-rpm-wa
-#  variables:
-#    LC_ALL: en_US.UTF-8
-#  needs: [build-centos-7-amd64]
-#  image: registry.nic.cz/labs/bird:centos-7-amd64
-
->>>>>>> a2be93c7
 # Removed due to apkg breakage
 #pkg-centos-8-amd64:
 #  <<: *pkg-rpm-wa

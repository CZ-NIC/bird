--- conflicted
+++ resolved
@@ -132,13 +132,6 @@
   <<: *build-linux
   image: registry.nic.cz/labs/bird:fedora-33-amd64
 
-<<<<<<< HEAD
-=======
-#build-centos-7-amd64:
-#  <<: *build-linux
-#  image: registry.nic.cz/labs/bird:centos-7-amd64
-
->>>>>>> 51211011
 build-centos-8-amd64:
   <<: *build-linux
   image: registry.nic.cz/labs/bird:centos-8-amd64
@@ -261,18 +254,7 @@
 pkg-fedora-34-amd64:
   <<: *pkg-rpm
   needs: [build-fedora-34-amd64]
-<<<<<<< HEAD
-  image: registry.labs.nic.cz/labs/bird:fedora-34-amd64
-=======
   image: registry.nic.cz/labs/bird:fedora-34-amd64
-
-#pkg-centos-7-amd64:
-#  <<: *pkg-rpm-wa
-#  variables:
-#    LC_ALL: en_US.UTF-8
-#  needs: [build-centos-7-amd64]
-#  image: registry.nic.cz/labs/bird:centos-7-amd64
->>>>>>> 51211011
 
 pkg-centos-8-amd64:
   <<: *pkg-rpm-wa

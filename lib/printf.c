/*
 *	BIRD Library -- Formatted Output
 *
 *	(c) 1991, 1992 Lars Wirzenius & Linus Torvalds
 *
 *	Hacked up for BIRD by Martin Mares <mj@ucw.cz>
 *	Buffer size limitation implemented by Martin Mares.
 */

#include "nest/bird.h"
#include "string.h"

#include <errno.h>

#include "nest/iface.h"

/* we use this so that we can do without the ctype library */
#define is_digit(c)	((c) >= '0' && (c) <= '9')

static int skip_atoi(const char **s)
{
	int i=0;

	while (is_digit(**s))
		i = i*10 + *((*s)++) - '0';
	return i;
}

#define ZEROPAD	1		/* pad with zero */
#define SIGN	2		/* unsigned/signed long */
#define PLUS	4		/* show plus */
#define SPACE	8		/* space if plus */
#define LEFT	16		/* left justified */
#define SPECIAL	32		/* 0x */
#define LARGE	64		/* use 'ABCDEF' instead of 'abcdef' */

#define do_div(n,base) ({ \
int __res; \
__res = ((unsigned long) n) % (unsigned) base; \
n = ((unsigned long) n) / (unsigned) base; \
__res; })

static char * number(char * str, long num, int base, int size, int precision,
	int type, int remains)
{
	char c,sign,tmp[66];
	const char *digits="0123456789abcdefghijklmnopqrstuvwxyz";
	int i;

	if (size >= 0 && (remains -= size) < 0)
		return NULL;
	if (type & LARGE)
		digits = "0123456789ABCDEFGHIJKLMNOPQRSTUVWXYZ";
	if (type & LEFT)
		type &= ~ZEROPAD;
	if (base < 2 || base > 36)
		return 0;
	c = (type & ZEROPAD) ? '0' : ' ';
	sign = 0;
	if (type & SIGN) {
		if (num < 0) {
			sign = '-';
			num = -num;
			size--;
		} else if (type & PLUS) {
			sign = '+';
			size--;
		} else if (type & SPACE) {
			sign = ' ';
			size--;
		}
	}
	if (type & SPECIAL) {
		if (base == 16)
			size -= 2;
		else if (base == 8)
			size--;
	}
	i = 0;
	if (num == 0)
		tmp[i++]='0';
	else while (num != 0)
		tmp[i++] = digits[do_div(num,base)];
	if (i > precision)
		precision = i;
	size -= precision;
	if (size < 0 && -size > remains)
		return NULL;
	if (!(type&(ZEROPAD+LEFT)))
		while(size-->0)
			*str++ = ' ';
	if (sign)
		*str++ = sign;
	if (type & SPECIAL) {
		if (base==8)
			*str++ = '0';
		else if (base==16) {
			*str++ = '0';
			*str++ = digits[33];
		}
	}
	if (!(type & LEFT))
		while (size-- > 0)
			*str++ = c;
	while (i < precision--)
		*str++ = '0';
	while (i-- > 0)
		*str++ = tmp[i];
	while (size-- > 0)
		*str++ = ' ';
	return str;
}

/**
 * bvsnprintf - BIRD's vsnprintf()
 * @buf: destination buffer
 * @size: size of the buffer
 * @fmt: format string
 * @args: a list of arguments to be formatted
 *
<<<<<<< HEAD
 * This functions acts like ordinary sprintf() except that it checks available
 * space to avoid buffer overflows and it allows some more format specifiers:
 * |%I| for formatting of IP addresses (width of 1 is automatically replaced by
 * standard IP address width which depends on whether we use IPv4 or IPv6; |%I4|
 * or |%I6| can be used for explicit ip4_addr / ip6_addr arguments, |%N| for
 * generic network addresses (net_addr *), |%R| for Router / Network ID (u32
 * value printed as IPv4 address) and |%m| resp. |%M| for error messages (uses
 * strerror() to translate @errno code to message text). On the other hand, it
 * doesn't support floating point numbers.
=======
 * This functions acts like ordinary sprintf() except that it checks
 * available space to avoid buffer overflows and it allows some more
 * format specifiers: |%I| for formatting of IP addresses (any non-zero
 * width is automatically replaced by standard IP address width which
 * depends on whether we use IPv4 or IPv6; |%#I| gives hexadecimal format),
 * |%R| for Router / Network ID (u32 value printed as IPv4 address)
 * |%lR| for 64bit Router / Network ID (u64 value printed as eight :-separated octets)
 * and |%m| resp. |%M| for error messages (uses strerror() to translate @errno code to
 * message text). On the other hand, it doesn't support floating
 * point numbers.
>>>>>>> 8e433d6a
 *
 * Result: number of characters of the output string or -1 if
 * the buffer space was insufficient.
 */
int bvsnprintf(char *buf, int size, const char *fmt, va_list args)
{
	int len;
	unsigned long num;
	int i, base;
	u32 x;
	u64 X;
	char *str, *start;
	const char *s;
<<<<<<< HEAD
	char ipbuf[NET_MAX_TEXT_LENGTH+1];
=======
	char ipbuf[MAX(STD_ADDRESS_P_LENGTH,ROUTER_ID_64_LENGTH)+1];
>>>>>>> 8e433d6a
	struct iface *iface;

	int flags;		/* flags to number() */

	int field_width;	/* width of output field */
	int precision;		/* min. # of digits for integers; max
				   number of chars for from string */
	int qualifier;		/* 'h', 'l', or 'L' for integer fields */

	for (start=str=buf ; *fmt ; ++fmt, size-=(str-start), start=str) {
		if (*fmt != '%') {
			if (!size)
				return -1;
			*str++ = *fmt;
			continue;
		}

		/* process flags */
		flags = 0;
		repeat:
			++fmt;		/* this also skips first '%' */
			switch (*fmt) {
				case '-': flags |= LEFT; goto repeat;
				case '+': flags |= PLUS; goto repeat;
				case ' ': flags |= SPACE; goto repeat;
				case '#': flags |= SPECIAL; goto repeat;
				case '0': flags |= ZEROPAD; goto repeat;
				}

		/* get field width */
		field_width = -1;
		if (is_digit(*fmt))
			field_width = skip_atoi(&fmt);
		else if (*fmt == '*') {
			++fmt;
			/* it's the next argument */
			field_width = va_arg(args, int);
			if (field_width < 0) {
				field_width = -field_width;
				flags |= LEFT;
			}
		}

		/* get the precision */
		precision = -1;
		if (*fmt == '.') {
			++fmt;
			if (is_digit(*fmt))
				precision = skip_atoi(&fmt);
			else if (*fmt == '*') {
				++fmt;
				/* it's the next argument */
				precision = va_arg(args, int);
			}
			if (precision < 0)
				precision = 0;
		}

		/* get the conversion qualifier */
		qualifier = -1;
		if (*fmt == 'h' || *fmt == 'l' || *fmt == 'L') {
			qualifier = *fmt;
			++fmt;
		}

		/* default base */
		base = 10;

		if (field_width > size)
			return -1;
		switch (*fmt) {
		case 'c':
			if (!(flags & LEFT))
				while (--field_width > 0)
					*str++ = ' ';
			*str++ = (byte) va_arg(args, int);
			while (--field_width > 0)
				*str++ = ' ';
			continue;

		case 'm':
			if (flags & SPECIAL) {
				if (!errno)
					continue;
				if (size < 2)
					return -1;
				*str++ = ':';
				*str++ = ' ';
				start += 2;
				size -= 2;
			}
			s = strerror(errno);
			goto str;
		case 'M':
			s = strerror(va_arg(args, int));
			goto str;
		case 'N': {
			net_addr *n = va_arg(args, net_addr *);
			if (field_width == 1)
				field_width = net_max_text_length[n->type];
			net_format(n, ipbuf, sizeof(ipbuf));
			s = ipbuf;
			goto str;
			}
		case 's':
			s = va_arg(args, char *);
			if (!s)
				s = "<NULL>";

		str:
			len = strlen(s);
			if (precision >= 0 && len > precision)
				len = precision;
			if (len > size)
				return -1;

			if (!(flags & LEFT))
				while (len < field_width--)
					*str++ = ' ';
			for (i = 0; i < len; ++i)
				*str++ = *s++;
			while (len < field_width--)
				*str++ = ' ';
			continue;

		case 'p':
			if (field_width == -1) {
				field_width = 2*sizeof(void *);
				flags |= ZEROPAD;
			}
			str = number(str,
				(unsigned long) va_arg(args, void *), 16,
				field_width, precision, flags, size);
			if (!str)
				return -1;
			continue;


		case 'n':
			if (qualifier == 'l') {
				long * ip = va_arg(args, long *);
				*ip = (str - buf);
			} else {
				int * ip = va_arg(args, int *);
				*ip = (str - buf);
			}
			continue;

		/* IP address */
		case 'I':
			if (fmt[1] == '4') {
				/* Explicit IPv4 address */
				ip4_addr a = va_arg(args, ip4_addr);
				ip4_ntop(a, ipbuf);
				i = IP4_MAX_TEXT_LENGTH;
				fmt++;
			} else if (fmt[1] == '6') {
				/* Explicit IPv6 address */
				ip6_addr a = va_arg(args, ip6_addr);
				ip6_ntop(a, ipbuf);
				i = IP6_MAX_TEXT_LENGTH;
				fmt++;
			} else {
				/* Just IP address */
				ip_addr a = va_arg(args, ip_addr);

				if (ipa_is_ip4(a)) {
					ip4_ntop(ipa_to_ip4(a), ipbuf);
					i = IP4_MAX_TEXT_LENGTH;
				} else {
					ip6_ntop(ipa_to_ip6(a), ipbuf);
					i = IP6_MAX_TEXT_LENGTH;
				}
			}

			s = ipbuf;
			if (field_width == 1)
				field_width = i;

			goto str;

		/* Interface scope after link-local IP address */
		case 'J':
			iface = va_arg(args, struct iface *);
			if (!iface)
				continue;
			if (!size)
				return -1;

			*str++ = '%';
			start++;
			size--;

			s = iface->name;
			goto str;

		/* Router/Network ID - essentially IPv4 address in u32 value */
		case 'R':
<<<<<<< HEAD
			x = va_arg(args, u32);
			ip4_ntop(ip4_from_u32(x), ipbuf);
=======
			if(qualifier == 'l') {
				X = va_arg(args, u64);
				bsprintf(ipbuf, "%02x:%02x:%02x:%02x:%02x:%02x:%02x:%02x",
					((X >> 56) & 0xff),
					((X >> 48) & 0xff),
					((X >> 40) & 0xff),
					((X >> 32) & 0xff),
					((X >> 24) & 0xff),
					((X >> 16) & 0xff),
					((X >> 8) & 0xff),
					(X & 0xff));
			}
			else
			{
				x = va_arg(args, u32);
				bsprintf(ipbuf, "%d.%d.%d.%d",
					((x >> 24) & 0xff),
					((x >> 16) & 0xff),
					((x >> 8) & 0xff),
					(x & 0xff));
			}
>>>>>>> 8e433d6a
			s = ipbuf;
			goto str;

		/* integer number formats - set up the flags and "break" */
		case 'o':
			base = 8;
			break;

		case 'X':
			flags |= LARGE;
		case 'x':
			base = 16;
			break;

		case 'd':
		case 'i':
			flags |= SIGN;
		case 'u':
			break;

		default:
			if (size < 2)
				return -1;
			if (*fmt != '%')
				*str++ = '%';
			if (*fmt)
				*str++ = *fmt;
			else
				--fmt;
			continue;
		}
		if (qualifier == 'l')
			num = va_arg(args, unsigned long);
		else if (qualifier == 'h') {
			num = (unsigned short) va_arg(args, int);
			if (flags & SIGN)
				num = (short) num;
		} else if (flags & SIGN)
			num = va_arg(args, int);
		else
			num = va_arg(args, uint);
		str = number(str, num, base, field_width, precision, flags, size);
		if (!str)
			return -1;
	}
	if (!size)
		return -1;
	*str = '\0';
	return str-buf;
}

/**
 * bvsprintf - BIRD's vsprintf()
 * @buf: buffer
 * @fmt: format string
 * @args: a list of arguments to be formatted
 *
 * This function is equivalent to bvsnprintf() with an infinite
 * buffer size. Please use carefully only when you are absolutely
 * sure the buffer won't overflow.
 */
int bvsprintf(char *buf, const char *fmt, va_list args)
{
  return bvsnprintf(buf, 1000000000, fmt, args);
}

/**
 * bsprintf - BIRD's sprintf()
 * @buf: buffer
 * @fmt: format string
 *
 * This function is equivalent to bvsnprintf() with an infinite
 * buffer size and variable arguments instead of a &va_list.
 * Please use carefully only when you are absolutely
 * sure the buffer won't overflow.
 */
int bsprintf(char * buf, const char *fmt, ...)
{
  va_list args;
  int i;

  va_start(args, fmt);
  i=bvsnprintf(buf, 1000000000, fmt, args);
  va_end(args);
  return i;
}

/**
 * bsnprintf - BIRD's snprintf()
 * @buf: buffer
 * @size: buffer size
 * @fmt: format string
 *
 * This function is equivalent to bsnprintf() with variable arguments instead of a &va_list.
 */
int bsnprintf(char * buf, int size, const char *fmt, ...)
{
  va_list args;
  int i;

  va_start(args, fmt);
  i=bvsnprintf(buf, size, fmt, args);
  va_end(args);
  return i;
}

int
buffer_vprint(buffer *buf, const char *fmt, va_list args)
{
  int i = bvsnprintf((char *) buf->pos, buf->end - buf->pos, fmt, args);
  buf->pos = (i >= 0) ? (buf->pos + i) : buf->end;
  return i;
}

int
buffer_print(buffer *buf, const char *fmt, ...)
{
  va_list args;
  int i;

  va_start(args, fmt);
  i=bvsnprintf((char *) buf->pos, buf->end - buf->pos, fmt, args);
  va_end(args);

  buf->pos = (i >= 0) ? (buf->pos + i) : buf->end;
  return i;
}

void
buffer_puts(buffer *buf, const char *str)
{
  byte *bp = buf->pos;
  byte *be = buf->end;

  while (bp < be && *str)
    *bp++ = *str++;

  if (bp < be)
    *bp = 0;

  buf->pos = bp;
}<|MERGE_RESOLUTION|>--- conflicted
+++ resolved
@@ -118,28 +118,16 @@
  * @fmt: format string
  * @args: a list of arguments to be formatted
  *
-<<<<<<< HEAD
  * This functions acts like ordinary sprintf() except that it checks available
  * space to avoid buffer overflows and it allows some more format specifiers:
  * |%I| for formatting of IP addresses (width of 1 is automatically replaced by
  * standard IP address width which depends on whether we use IPv4 or IPv6; |%I4|
  * or |%I6| can be used for explicit ip4_addr / ip6_addr arguments, |%N| for
  * generic network addresses (net_addr *), |%R| for Router / Network ID (u32
- * value printed as IPv4 address) and |%m| resp. |%M| for error messages (uses
- * strerror() to translate @errno code to message text). On the other hand, it
- * doesn't support floating point numbers.
-=======
- * This functions acts like ordinary sprintf() except that it checks
- * available space to avoid buffer overflows and it allows some more
- * format specifiers: |%I| for formatting of IP addresses (any non-zero
- * width is automatically replaced by standard IP address width which
- * depends on whether we use IPv4 or IPv6; |%#I| gives hexadecimal format),
- * |%R| for Router / Network ID (u32 value printed as IPv4 address)
- * |%lR| for 64bit Router / Network ID (u64 value printed as eight :-separated octets)
- * and |%m| resp. |%M| for error messages (uses strerror() to translate @errno code to
- * message text). On the other hand, it doesn't support floating
- * point numbers.
->>>>>>> 8e433d6a
+ * value printed as IPv4 address), |%lR| for 64bit Router / Network ID (u64
+ * value printed as eight :-separated octets) and |%m| resp. |%M| for error
+ * messages (uses strerror() to translate @errno code to message text). On the
+ * other hand, it doesn't support floating point numbers.
  *
  * Result: number of characters of the output string or -1 if
  * the buffer space was insufficient.
@@ -153,11 +141,7 @@
 	u64 X;
 	char *str, *start;
 	const char *s;
-<<<<<<< HEAD
 	char ipbuf[NET_MAX_TEXT_LENGTH+1];
-=======
-	char ipbuf[MAX(STD_ADDRESS_P_LENGTH,ROUTER_ID_64_LENGTH)+1];
->>>>>>> 8e433d6a
 	struct iface *iface;
 
 	int flags;		/* flags to number() */
@@ -356,11 +340,7 @@
 
 		/* Router/Network ID - essentially IPv4 address in u32 value */
 		case 'R':
-<<<<<<< HEAD
-			x = va_arg(args, u32);
-			ip4_ntop(ip4_from_u32(x), ipbuf);
-=======
-			if(qualifier == 'l') {
+			if (qualifier == 'l') {
 				X = va_arg(args, u64);
 				bsprintf(ipbuf, "%02x:%02x:%02x:%02x:%02x:%02x:%02x:%02x",
 					((X >> 56) & 0xff),
@@ -375,13 +355,8 @@
 			else
 			{
 				x = va_arg(args, u32);
-				bsprintf(ipbuf, "%d.%d.%d.%d",
-					((x >> 24) & 0xff),
-					((x >> 16) & 0xff),
-					((x >> 8) & 0xff),
-					(x & 0xff));
-			}
->>>>>>> 8e433d6a
+				ip4_ntop(ip4_from_u32(x), ipbuf);
+			}
 			s = ipbuf;
 			goto str;
 

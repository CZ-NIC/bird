--- conflicted
+++ resolved
@@ -16,6 +16,9 @@
 #define LIBSSH_LEGACY_0_4
 #include <libssh/libssh.h>
 #endif
+
+struct mif_group;
+struct mif;
 
 #ifdef HAVE_LIBSSH
 struct ssh_sock {
@@ -105,6 +108,7 @@
 int sk_leave_group(sock *s, ip_addr maddr);	/* Leave multicast group on sk iface */
 int sk_set_router_alert(sock *s, int ra);
 int sk_setup_broadcast(sock *s);
+int sk_setup_igmp(sock *s, struct mif_group *grp, struct mif *mif);
 int sk_set_ttl(sock *s, int ttl);	/* Set transmit TTL for given socket */
 int sk_set_min_ttl(sock *s, int ttl);	/* Set minimal accepted TTL for given socket */
 int sk_set_md5_auth(sock *s, ip_addr local, ip_addr remote, struct iface *ifa, char *passwd, int setkey);
@@ -142,12 +146,8 @@
 #define SK_MAGIC	7	   /* Internal use by sysdep code */
 #define SK_UNIX_PASSIVE	8
 #define SK_UNIX		9
-<<<<<<< HEAD
 #define SK_SSH_ACTIVE	10         /* -  -  *  *  -  ?   -	DA = host */
 #define SK_SSH		11
-=======
-#define SK_IGMP		10	   /* ?  -  ?  -  ?  ?   ?	*/
->>>>>>> 76dd4730
 
 /*
  *	Socket subtypes
@@ -178,11 +178,6 @@
  * per-packet basis using platform dependent options (but these are not
  * available in some corner cases). The first way is used when SKF_BIND is
  * specified, the second way is used otherwise.
- *
- *  SK_IGMP sockets are just IP sockets with IPPROTO_IGMP, but does not receive
- *  packets directly from kernel. Instead, bird forwards all packets received
- *  on multicast routing control socket to this socket internally. That means,
- *  all IGMP packets even for groups that noone is joined are received here.
  */
 
 #endif
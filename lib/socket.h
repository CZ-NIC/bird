/*
 *	BIRD Socket Interface
 *
 *	(c) 1998--2004 Martin Mares <mj@ucw.cz>
 *
 *	Can be freely distributed and used under the terms of the GNU GPL.
 */

#ifndef _BIRD_SOCKET_H_
#define _BIRD_SOCKET_H_

#include <errno.h>
#include <sys/socket.h>

#include "lib/resource.h"

typedef struct birdsock {
  resource r;
  pool *pool;				/* Pool where incoming connections should be allocated (for SK_xxx_PASSIVE) */
  int type;				/* Socket type */
  void *data;				/* User data */
  ip_addr saddr, daddr;			/* IPA_NONE = unspecified */
  unsigned sport, dport;		/* 0 = unspecified (for IP: protocol type) */
  int tos;				/* TOS / traffic class, -1 = default */
  int priority;				/* Local socket priority, -1 = default */
  int ttl;				/* Time To Live, -1 = default */
  u32 flags;
  struct iface *iface;			/* Interface; specify this for broad/multicast sockets */

  byte *rbuf, *rpos;			/* NULL=allocate automatically */
  unsigned rbsize;
  int (*rx_hook)(struct birdsock *, int size); /* NULL=receiving turned off, returns 1 to clear rx buffer */

  byte *tbuf, *tpos;			/* NULL=allocate automatically */
  byte *ttx;				/* Internal */
  unsigned tbsize;
  void (*tx_hook)(struct birdsock *);

  void (*err_hook)(struct birdsock *, int); /* errno or zero if EOF */

  /* Information about received datagrams (UDP, RAW), valid in rx_hook */
  ip_addr faddr, laddr;			/* src (From) and dst (Local) address of the datagram */
  unsigned fport;			/* src port of the datagram */
  unsigned lifindex;			/* local interface that received the datagram */
  /* laddr and lifindex are valid only if SKF_LADDR_RX flag is set to request it */

  int fd;				/* System-dependent data */
<<<<<<< HEAD
  int af;				/* Address family (AF_INET, AF_INET6 or 0 for non-IP) of fd */
=======
  int index;				/* Index in poll buffer */
>>>>>>> 6a8d3f1c
  node n;
  void *rbuf_alloc, *tbuf_alloc;
  char *password;				/* Password for MD5 authentication */
} sock;

sock *sock_new(pool *);			/* Allocate new socket */
#define sk_new(X) sock_new(X)		/* Wrapper to avoid name collision with OpenSSL */

int sk_open(sock *);			/* Open socket */
int sk_send(sock *, unsigned len);	/* Send data, <0=err, >0=ok, 0=sleep */
int sk_send_to(sock *, unsigned len, ip_addr to, unsigned port); /* sk_send to given destination */
void sk_reallocate(sock *);		/* Free and allocate tbuf & rbuf */
void sk_dump_all(void);
int sk_set_ttl(sock *s, int ttl);	/* Set transmit TTL for given socket */
int sk_set_min_ttl(sock *s, int ttl);	/* Set minimal accepted TTL for given socket */

/* Add or remove security associations for given passive socket */
int sk_set_md5_auth(sock *s, ip_addr a, struct iface *ifa, char *passwd);
int sk_rx_ready(sock *s);

/* Prepare UDP or IP socket to multicasting. s->iface and s->ttl must be set */
int sk_setup_multicast(sock *s);	
int sk_join_group(sock *s, ip_addr maddr);
int sk_leave_group(sock *s, ip_addr maddr);

int sk_set_ipv6_checksum(sock *s, int offset);
int sk_set_icmp6_filter(sock *s, int p1, int p2);
int sk_set_broadcast(sock *s, int enable);

static inline int sk_send_buffer_empty(sock *sk)
{ return sk->tbuf == sk->tpos; }

static inline int sk_is_ipv4(sock *sk)
{ return sk->af == AF_INET; }

static inline int sk_is_ipv6(sock *sk)
{ return sk->af == AF_INET6; }


extern int sk_priority_control;	/* Suggested priority for control traffic, should be sysdep define */

/* Socket flags */

#define SKF_V4ONLY	0x01	/* Use IPv4 for IP sockets */
#define SKF_V6ONLY	0x02	/* Use IPV6_V6ONLY socket option */
#define SKF_LADDR_RX	0x04	/* Report local address for RX packets */
#define SKF_LADDR_TX	0x08	/* Allow to specify local address for TX packets */
#define SKF_TTL_RX	0x10	/* Report TTL / Hop Limit for RX packets */

#define SKF_THREAD	0x100	/* Socked used in thread, Do not add to main loop */

/*
 *	Socket types		     SA SP DA DP IF  TTL SendTo	(?=may, -=must not, *=must)
 */

#define SK_TCP_PASSIVE	0	   /* ?  *  -  -  -  ?   -	*/
#define SK_TCP_ACTIVE	1          /* ?  ?  *  *  -  ?   -	*/
#define SK_TCP		2
#define SK_UDP		3          /* ?  ?  ?  ?  ?  ?   ?	*/
#define SK_IP		5          /* ?  -  ?  *  ?  ?   ?	*/
#define SK_MAGIC	7	   /* Internal use by sysdep code */
#define SK_UNIX_PASSIVE	8
#define SK_UNIX		9

/*
 *  For SK_UDP or SK_IP sockets setting DA/DP allows to use sk_send(),
 *  otherwise sk_send_to() must be used.
 *
 *  For SK_IP sockets setting DP specifies protocol number, which is used
 *  for both receiving and sending.
 *
 *  For multicast on SK_UDP or SK_IP sockets set IF and TTL,
 *  call sk_setup_multicast() to enable multicast on that socket,
 *  and then use sk_join_group() and sk_leave_group() to manage
 *  a set of received multicast groups.
 */

#endif<|MERGE_RESOLUTION|>--- conflicted
+++ resolved
@@ -45,11 +45,8 @@
   /* laddr and lifindex are valid only if SKF_LADDR_RX flag is set to request it */
 
   int fd;				/* System-dependent data */
-<<<<<<< HEAD
   int af;				/* Address family (AF_INET, AF_INET6 or 0 for non-IP) of fd */
-=======
   int index;				/* Index in poll buffer */
->>>>>>> 6a8d3f1c
   node n;
   void *rbuf_alloc, *tbuf_alloc;
   char *password;				/* Password for MD5 authentication */

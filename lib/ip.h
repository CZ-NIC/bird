--- conflicted
+++ resolved
@@ -385,9 +385,6 @@
 static inline ip6_addr ip6_ntoh(ip6_addr a)
 { return _MI6(ntohl(_I0(a)), ntohl(_I1(a)), ntohl(_I2(a)), ntohl(_I3(a))); }
 
-<<<<<<< HEAD
-#define MPLS_MAX_LABEL_STACK 16
-=======
 #define MPLS_MAX_LABEL 0x100000
 
 #define MPLS_MAX_LABEL_STACK 8
@@ -395,7 +392,6 @@
   uint len;
   u32 stack[MPLS_MAX_LABEL_STACK];
 } mpls_label_stack;
->>>>>>> a0b48352
 
 static inline int
 mpls_get(const char *buf, int buflen, u32 *stack)

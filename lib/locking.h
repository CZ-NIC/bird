/*
 *	BIRD Library -- Locking
 *
 *	(c) 2020--2021 Maria Matejka <mq@jmq.cz>
 *
 *	Can be freely distributed and used under the terms of the GNU GPL.
 */

#ifndef _BIRD_LOCKING_H_
#define _BIRD_LOCKING_H_

struct domain_generic;

/* Here define the global lock order; first to last. */
struct lock_order {
  struct domain_generic *the_bird;
  struct domain_generic *proto;
  struct domain_generic *rtable;
<<<<<<< HEAD
  struct domain_generic *resource;
=======
  struct domain_generic *attrs;
  struct domain_generic *cork;
  struct domain_generic *event;
>>>>>>> f0507f05
};

extern _Thread_local struct lock_order locking_stack;
extern _Thread_local struct domain_generic **last_locked;

#define DOMAIN(type) struct domain__##type
#define DEFINE_DOMAIN(type) DOMAIN(type) { struct domain_generic *type; }
#define DOMAIN_ORDER(type)  OFFSETOF(struct lock_order, type)

#define DOMAIN_NEW(type, name)  (DOMAIN(type)) { .type = domain_new(name, DOMAIN_ORDER(type)) }
struct domain_generic *domain_new(const char *name, uint order);

#define DOMAIN_FREE(type, d)	domain_free((d).type)
void domain_free(struct domain_generic *);

#define DOMAIN_NULL(type)   (DOMAIN(type)) {}

#define LOCK_DOMAIN(type, d)	do_lock(((d).type), &(locking_stack.type))
#define UNLOCK_DOMAIN(type, d)  do_unlock(((d).type), &(locking_stack.type))

#define DOMAIN_IS_LOCKED(type, d) (((d).type) == (locking_stack.type))
#define DG_IS_LOCKED(d)	((d) == *(DG_LSP(d)))

/* Internal for locking */
void do_lock(struct domain_generic *dg, struct domain_generic **lsp);
void do_unlock(struct domain_generic *dg, struct domain_generic **lsp);

uint dg_order(struct domain_generic *dg);

#define DG_LSP(d)	((struct domain_generic **) (((void *) &locking_stack) + dg_order(d)))
#define DG_LOCK(d)	do_lock(d, DG_LSP(d))
#define DG_UNLOCK(d)	do_unlock(d, DG_LSP(d))

/* Use with care. To be removed in near future. */
DEFINE_DOMAIN(the_bird);
extern DOMAIN(the_bird) the_bird_domain;

#define the_bird_lock()		LOCK_DOMAIN(the_bird, the_bird_domain)
#define the_bird_unlock()	UNLOCK_DOMAIN(the_bird, the_bird_domain)
#define the_bird_locked()	DOMAIN_IS_LOCKED(the_bird, the_bird_domain)

#define ASSERT_THE_BIRD_LOCKED	({ if (!the_bird_locked()) bug("The BIRD lock must be locked here: %s:%d", __FILE__, __LINE__); })

#endif<|MERGE_RESOLUTION|>--- conflicted
+++ resolved
@@ -16,13 +16,8 @@
   struct domain_generic *the_bird;
   struct domain_generic *proto;
   struct domain_generic *rtable;
-<<<<<<< HEAD
+  struct domain_generic *attrs;
   struct domain_generic *resource;
-=======
-  struct domain_generic *attrs;
-  struct domain_generic *cork;
-  struct domain_generic *event;
->>>>>>> f0507f05
 };
 
 extern _Thread_local struct lock_order locking_stack;

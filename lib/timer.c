/*
 *	BIRD -- Timers
 *
 *	(c) 2013--2017 Ondrej Zajicek <santiago@crfreenet.org>
 *	(c) 2013--2017 CZ.NIC z.s.p.o.
 *
 *	Can be freely distributed and used under the terms of the GNU GPL.
 */

/**
 * DOC: Timers
 *
 * Timers are resources which represent a wish of a module to call a function at
 * the specified time. The timer code does not guarantee exact timing, only that
 * a timer function will not be called before the requested time.
 *
 * In BIRD, time is represented by values of the &btime type which is signed
 * 64-bit integer interpreted as a relative number of microseconds since some
 * fixed time point in past. The current time can be obtained by current_time()
 * function with reasonable accuracy and is monotonic. There is also a current
 * 'wall-clock' real time obtainable by current_real_time() reported by OS.
 *
 * Each timer is described by a &timer structure containing a pointer to the
 * handler function (@hook), data private to this function (@data), time the
 * function should be called at (@expires, 0 for inactive timers), for the other
 * fields see |timer.h|.
 */

#include <stdio.h>
#include <stdlib.h>
#include <time.h>

#include "nest/bird.h"

#include "lib/heap.h"
#include "lib/resource.h"
#include "lib/timer.h"

#include "conf/conf.h"

#include <pthread.h>

_Atomic btime last_time;
_Atomic btime real_time;

void wakeup_kick_current(void);


#define TIMER_LESS(a,b)		((a)->expires < (b)->expires)
#define TIMER_SWAP(heap,a,b,t)	(t = heap[a], heap[a] = heap[b], heap[b] = t, \
				   heap[a]->index = (a), heap[b]->index = (b))


static void
tm_free(resource *r)
{
  timer *t = (void *) r;

  tm_stop(t);
}

static void
<<<<<<< HEAD
tm_dump(resource *r, unsigned indent UNUSED)
=======
tm_dump(struct dump_request *dreq, resource *r)
>>>>>>> d85fa48e
{
  timer *t = (void *) r;

  RDUMP("(code %p, data %p, ", t->hook, t->data);
  if (t->randomize)
    RDUMP("rand %d, ", t->randomize);
  if (t->recurrent)
    RDUMP("recur %ld, ", t->recurrent);
  if (t->expires)
<<<<<<< HEAD
    debug("in loop %p expires in %ld ms)\n", t->loop, (t->expires - current_time()) TO_MS);
=======
    RDUMP("expires in %ld ms)\n", (t->expires - current_time()) TO_MS);
>>>>>>> d85fa48e
  else
    RDUMP("inactive)\n");
}


static struct resclass tm_class = {
  "Timer",
  sizeof(timer),
  tm_free,
  tm_dump,
  NULL,
  NULL
};

timer *
tm_new(pool *p)
{
  timer *t = ralloc(p, &tm_class);
  t->index = -1;
  return t;
}

static void
tm_set_in_tl(timer *t, btime when, struct timeloop *local_timeloop)
{
  uint tc = timers_count(local_timeloop);

  if (!t->expires)
  {
    t->index = ++tc;
    t->expires = when;
    BUFFER_PUSH(local_timeloop->timers) = t;
    HEAP_INSERT(local_timeloop->timers.data, tc, timer *, TIMER_LESS, TIMER_SWAP);
  }
  else if (t->expires < when)
  {
    t->expires = when;
    HEAP_INCREASE(local_timeloop->timers.data, tc, timer *, TIMER_LESS, TIMER_SWAP, t->index);
  }
  else if (t->expires > when)
  {
    t->expires = when;
    HEAP_DECREASE(local_timeloop->timers.data, tc, timer *, TIMER_LESS, TIMER_SWAP, t->index);
  }

  t->loop = local_timeloop;

  if (t->index == 1)
    birdloop_ping(local_timeloop->loop);
}

void
tm_set_in(timer *t, btime when, struct birdloop *loop)
{
  ASSERT_DIE(birdloop_inside(loop));
  tm_set_in_tl(t, when, birdloop_time_loop(loop));
}

void
tm_stop(timer *t)
{
  if (!t->expires)
    return;

  TLOCK_TIMER_ASSERT(t->loop);

  uint tc = timers_count(t->loop);

  HEAP_DELETE(t->loop->timers.data, tc, timer *, TIMER_LESS, TIMER_SWAP, t->index);
  BUFFER_POP(t->loop->timers);

  t->index = -1;
  t->expires = 0;
  t->loop = NULL;
}

void
timers_init(struct timeloop *loop, pool *p)
{
  TLOCK_TIMER_ASSERT(loop);

  BUFFER_INIT(loop->timers, p, 4);
  BUFFER_PUSH(loop->timers) = NULL;
}

void io_log_event(void *hook, void *data, uint flag);

void
timers_fire(struct timeloop *loop, int io_log)
{
  TLOCK_TIMER_ASSERT(loop);

  btime base_time;
  timer *t;

  times_update();
  base_time = current_time();

  while (t = timers_first(loop))
  {
    if (t->expires > base_time)
      return;

    if (t->recurrent)
    {
      btime when = t->expires + t->recurrent;

      if (when <= base_time)
	when = base_time + t->recurrent;

      if (t->randomize)
	when += random() % (t->randomize + 1);

      tm_set_in_tl(t, when, loop);
    }
    else
      tm_stop(t);

    /* This is ugly hack, we want to log just timers executed from the main I/O loop */
    if (io_log)
      io_log_event(t->hook, t->data, DL_TIMERS);

    t->hook(t);
    tmp_flush();
  }
}


/**
 * tm_parse_time - parse a date and time
 * @x: time string
 *
 * tm_parse_time() takes a textual representation of a date and time
 * (yyyy-mm-dd[ hh:mm:ss[.sss]]) and converts it to the corresponding value of
 * type &btime.
 */
btime
tm_parse_time(const char *x)
{
  struct tm tm = {};
  int usec, n1, n2, n3, r;

  r = sscanf(x, "%d-%d-%d%n %d:%d:%d%n.%d%n",
	     &tm.tm_year, &tm.tm_mon, &tm.tm_mday, &n1,
	     &tm.tm_hour, &tm.tm_min, &tm.tm_sec, &n2,
	     &usec, &n3);

  if ((r == 3) && !x[n1])
    tm.tm_hour = tm.tm_min = tm.tm_sec = usec = 0;
  else if ((r == 6) && !x[n2])
    usec = 0;
  else if ((r == 7) && !x[n3])
  {
    /* Convert subsecond digits to proper precision */
    int digits = n3 - n2 - 1;
    if ((usec < 0) || (usec > 999999) || (digits < 1) || (digits > 6))
      return 0;

    while (digits++ < 6)
      usec *= 10;
  }
  else
    return 0;

  tm.tm_mon--;
  tm.tm_year -= 1900;
  s64 ts = mktime(&tm);
  if ((ts == (s64) (time_t) -1) || (ts < 0) || (ts > ((s64) 1 << 40)))
    return 0;

  return ts S + usec;
}

/**
 * tm_format_time - convert date and time to textual representation
 * @x: destination buffer of size %TM_DATETIME_BUFFER_SIZE
 * @fmt: specification of resulting textual representation of the time
 * @t: time
 *
 * This function formats the given relative time value @t to a textual
 * date/time representation (dd-mm-yyyy hh:mm:ss) in real time.
 */
void
tm_format_time(char *x, struct timeformat *fmt, btime t)
{
  btime dt = current_time() - t;
  btime rt = current_real_time() - dt;
  int v1 = !fmt->limit || (dt < fmt->limit);

  if (!tm_format_real_time(x, TM_DATETIME_BUFFER_SIZE, v1 ? fmt->fmt1 : fmt->fmt2, rt))
    strcpy(x, "<error>");
}

/* Replace %f in format string with usec scaled to requested precision */
static int
strfusec(char *buf, int size, const char *fmt, uint usec)
{
  char *str = buf;
  int parity = 0;

  while (*fmt)
  {
    if (!size)
      return 0;

    if ((fmt[0] == '%') && (!parity) &&
	((fmt[1] == 'f') || (fmt[1] >= '1') && (fmt[1] <= '6') && (fmt[2] == 'f')))
    {
      int digits = (fmt[1] == 'f') ? 6 : (fmt[1] - '0');
      uint d = digits, u = usec;

      /* Convert microseconds to requested precision */
      while (d++ < 6)
	u /= 10;

      int num = bsnprintf(str, size, "%0*u", digits, u);
      if (num < 0)
	return 0;

      fmt += (fmt[1] == 'f') ? 2 : 3;
      ADVANCE(str, size, num);
    }
    else
    {
      /* Handle '%%' expression */
      parity = (*fmt == '%') ? !parity : 0;
      *str++ = *fmt++;
      size--;
    }
  }

  if (!size)
    return 0;

  *str = 0;
  return str - buf;
}

int
tm_format_real_time(char *x, size_t max, const char *fmt, btime t)
{
  s64 t1 = t TO_S;
  s64 t2 = t - t1 S;

  time_t ts = t1;
  struct tm tm;
  if (!localtime_r(&ts, &tm))
    return 0;

  size_t tbuf_size = MIN(max, 4096);
  byte *tbuf = alloca(tbuf_size);
  if (!strfusec(tbuf, tbuf_size, fmt, t2))
    return 0;

  return strftime(x, max, tbuf, &tm);
}<|MERGE_RESOLUTION|>--- conflicted
+++ resolved
@@ -60,11 +60,7 @@
 }
 
 static void
-<<<<<<< HEAD
-tm_dump(resource *r, unsigned indent UNUSED)
-=======
 tm_dump(struct dump_request *dreq, resource *r)
->>>>>>> d85fa48e
 {
   timer *t = (void *) r;
 
@@ -74,11 +70,7 @@
   if (t->recurrent)
     RDUMP("recur %ld, ", t->recurrent);
   if (t->expires)
-<<<<<<< HEAD
-    debug("in loop %p expires in %ld ms)\n", t->loop, (t->expires - current_time()) TO_MS);
-=======
-    RDUMP("expires in %ld ms)\n", (t->expires - current_time()) TO_MS);
->>>>>>> d85fa48e
+    RDUMP("in loop %p expires in %ld ms)\n", t->loop, (t->expires - current_time()) TO_MS);
   else
     RDUMP("inactive)\n");
 }

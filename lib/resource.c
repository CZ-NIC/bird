/*
 *	BIRD Resource Manager
 *
 *	(c) 1998--2000 Martin Mares <mj@ucw.cz>
 *	(c) 2021 Maria Matejka <mq@jmq.cz>
 *
 *	Can be freely distributed and used under the terms of the GNU GPL.
 */

#include <stdio.h>
#include <stdlib.h>
#include <stdint.h>

#include "nest/bird.h"
#include "lib/resource.h"
#include "lib/string.h"
#include "lib/rcu.h"

/**
 * DOC: Resource pools
 *
 * Resource pools (&pool) are just containers holding a list of
 * other resources. Freeing a pool causes all the listed resources
 * to be freed as well. Each existing &resource is linked to some pool
 * except for a root pool which isn't linked anywhere, so all the
 * resources form a tree structure with internal nodes corresponding
 * to pools and leaves being the other resources.
 *
 * Example: Almost all modules of BIRD have their private pool which
 * is freed upon shutdown of the module.
 */

<<<<<<< HEAD
static void pool_dump(resource *, unsigned);
=======
struct pool {
  resource r;
  list inside;
  const char *name;
};

static void pool_dump(struct dump_request *, resource *);
>>>>>>> d85fa48e
static void pool_free(resource *);
static resource *pool_lookup(resource *, unsigned long);
static struct resmem pool_memsize(resource *P);

static struct resclass pool_class = {
  "Pool",
  sizeof(pool),
  pool_free,
  pool_dump,
  pool_lookup,
  pool_memsize
};

pool root_pool;

<<<<<<< HEAD
static void
rp_init(pool *z, struct domain_generic *dom, const char *name)
{
  ASSERT_DIE(DG_IS_LOCKED(dom));

  if (name && !domain_name(dom))
    domain_setup(dom, name, z);

  z->name = name;
  z->domain = dom;
  z->inside = (TLIST_LIST(resource)) {};
}

=======
>>>>>>> d85fa48e
/**
 * rp_new - create a resource pool
 * @p: parent pool
 * @name: pool name (to be included in debugging dumps)
 *
 * rp_new() creates a new resource pool inside the specified
 * parent pool.
 */
pool *
rp_new(pool *p, struct domain_generic *dom, const char *name)
{
  pool *z = ralloc(p, &pool_class);

  if (dg_order(p->domain) > dg_order(dom))
    bug("Requested reverse order pool creation: %s (%s, order %d) can't be a parent of %s (%s, order %d)",
	p->name, domain_name(p->domain), dg_order(p->domain),
	name, domain_name(dom), dg_order(dom));

  if ((dg_order(p->domain) == dg_order(dom)) && (p->domain != dom))
    bug("Requested incomparable order pool creation: %s (%s, order %d) can't be a parent of %s (%s, order %d)",
	p->name, domain_name(p->domain), dg_order(p->domain),
	name, domain_name(dom), dg_order(dom));

  rp_init(z, dom, name);
  return z;
}

pool *
rp_vnewf(pool *p, struct domain_generic *dom, const char *fmt, va_list args)
{
  pool *z = rp_new(p, dom, NULL);
  z->name = mb_vsprintf(z, fmt, args);
  if (!domain_name(dom))
    domain_setup(dom, z->name, z);
  return z;
}

pool *
rp_newf(pool *p, struct domain_generic *dom, const char *fmt, ...)
{
  va_list args;
  va_start(args, fmt);
  pool *z = rp_vnewf(p, dom, fmt, args);
  va_end(args);

  return z;
}

#define POOL_LOCK				\
  struct domain_generic *dom = p->domain;	\
  int locking = !DG_IS_LOCKED(dom);		\
  if (locking)					\
    DG_LOCK(dom);				\

#define POOL_UNLOCK if (locking) DG_UNLOCK(dom);\

void rp_free(pool *p)
{
  ASSERT_DIE(DG_IS_LOCKED(p->domain));
  rfree(p);
}

static void
pool_free(resource *P)
{
  pool *p = (pool *) P;

  POOL_LOCK;
  WALK_TLIST_DELSAFE(resource, r, &p->inside)
    {
      r->class->free(r);
      xfree(r);
    }
  POOL_UNLOCK;
}


static void
<<<<<<< HEAD
pool_dump(resource *P, unsigned indent)
=======
pool_dump(struct dump_request *dreq, resource *P)
>>>>>>> d85fa48e
{
  pool *p = (pool *) P;

  POOL_LOCK;

<<<<<<< HEAD
  debug("%s\n", p->name);
  WALK_TLIST_DELSAFE(resource, r, &p->inside)
    rdump(r, indent + 3);

  POOL_UNLOCK;
=======
  RDUMP("%s\n", p->name);
  dreq->indent += 3;
  WALK_LIST(r, p->inside)
    rdump(dreq, r);
  dreq->indent -= 3;
>>>>>>> d85fa48e
}

static struct resmem
pool_memsize(resource *P)
{
  pool *p = (pool *) P;
  struct resmem sum = {
    .effective = 0,
    .overhead = sizeof(pool) + ALLOC_OVERHEAD,
  };

  POOL_LOCK;

  WALK_TLIST(resource, r, &p->inside)
  {
    struct resmem add = rmemsize(r);
    sum.effective += add.effective;
    sum.overhead += add.overhead;
  }

  POOL_UNLOCK;

  return sum;
}

static resource *
pool_lookup(resource *P, unsigned long a)
{
  pool *p = (pool *) P;
  resource *q = NULL;

  POOL_LOCK;

  WALK_TLIST(resource, r, &p->inside)
    if (r->class->lookup && (q = r->class->lookup(r, a)))
      break;

  POOL_UNLOCK;
  return q;
}

/**
 * rmove - move a resource
 * @res: resource
 * @p: pool to move the resource to
 *
 * rmove() moves a resource from one pool to another.
 */

void rmove(void *res, pool *p)
{
  resource *r = res;
  pool *orig = resource_parent(r);

  ASSERT_DIE(DG_IS_LOCKED(orig->domain));
  ASSERT_DIE(DG_IS_LOCKED(p->domain));

  resource_rem_node(&orig->inside, r);
  resource_add_tail(&p->inside, r);
}

/**
 * rfree - free a resource
 * @res: resource
 *
 * rfree() frees the given resource and all information associated
 * with it. In case it's a resource pool, it also frees all the objects
 * living inside the pool.
 *
 * It works by calling a class-specific freeing function.
 */
void
rfree(void *res)
{
  resource *r = res;

  if (!r)
    return;

  pool *orig = resource_parent(r);
  ASSERT_DIE(DG_IS_LOCKED(orig->domain));
  resource_rem_node(&orig->inside, r);

  r->class->free(r);
  r->class = NULL;
  xfree(r);
}

/**
 * rdump - dump a resource
 * @res: resource
 *
 * This function prints out all available information about the given
 * resource to the debugging output.
 *
 * It works by calling a class-specific dump function.
 */
void
<<<<<<< HEAD
rdump(void *res, unsigned indent)
=======
rdump(struct dump_request *dreq, void *res)
>>>>>>> d85fa48e
{
  char x[16];
  resource *r = res;

  bsprintf(x, "%%%ds%%p ", dreq->indent);
  RDUMP(x, "", r);
  if (r)
    {
<<<<<<< HEAD
      debug("%s ", r->class->name);
      r->class->dump(r, indent);
=======
      RDUMP("%s ", r->class->name);
      r->class->dump(dreq, r);
>>>>>>> d85fa48e
    }
  else
    RDUMP("NULL\n");
}

void page_dump(struct dump_request *req);

void resource_dump(struct dump_request *req)
{
  rdump(req, &root_pool);
  page_dump(req);
}

struct resmem
rmemsize(void *res)
{
  resource *r = res;
  if (!r)
    return (struct resmem) {};
  if (!r->class->memsize)
    return (struct resmem) {
      .effective = r->class->size - sizeof(resource),
      .overhead = ALLOC_OVERHEAD + sizeof(resource),
    };
  return r->class->memsize(r);
}

/**
 * ralloc - create a resource
 * @p: pool to create the resource in
 * @c: class of the new resource
 *
 * This function is called by the resource classes to create a new
 * resource of the specified class and link it to the given pool.
 * Allocated memory is zeroed. Size of the resource structure is taken
 * from the @size field of the &resclass.
 */
void *
ralloc(pool *p, struct resclass *c)
{
  ASSERT_DIE(DG_IS_LOCKED(p->domain));

  resource *r = xmalloc(c->size);
  bzero(r, c->size);

  r->class = c;
  resource_add_tail(&p->inside, r);

  return r;
}

#if 0
/**
 * rlookup - look up a memory location
 * @a: memory address
 *
 * This function examines all existing resources to see whether
 * the address @a is inside any resource. It's used for debugging
 * purposes only.
 *
 * It works by calling a class-specific lookup function for each
 * resource.
 */
void
rlookup(unsigned long a)
{
  resource *r;

  debug("Looking up %08lx\n", a);
  if (r = pool_lookup(&root_pool.r, a))
    rdump(r, 3);
  else
    debug("Not found.\n");
}
#endif

/**
 * resource_init - initialize the resource manager
 *
 * This function is called during BIRD startup. It initializes
 * all data structures of the resource manager and creates the
 * root pool.
 */
void
resource_init(void)
{
  rcu_init();
  resource_sys_init();

  root_pool.r.class = &pool_class;
  rp_init(&root_pool, the_bird_domain.the_bird, "Root");
  tmp_init(&root_pool);
}

_Thread_local linpool *tmp_linpool;

void
tmp_init(pool *p)
{
  ASSERT_DIE(!tmp_linpool);
  tmp_linpool = lp_new_default(p);
}

void
tmp_flush(void)
{
  lp_flush(tmp_linpool);
}


/**
 * DOC: Memory blocks
 *
 * Memory blocks are pieces of contiguous allocated memory.
 * They are a bit non-standard since they are represented not by a pointer
 * to &resource, but by a void pointer to the start of data of the
 * memory block. All memory block functions know how to locate the header
 * given the data pointer.
 *
 * Example: All "unique" data structures such as hash tables are allocated
 * as memory blocks.
 */

struct mblock {
  resource r;
  unsigned size;
  union {
    uintptr_t bigint;
    _Atomic u64 atom;
  } _align[0];
  byte data[0];
};

static void mbl_free(resource *r UNUSED)
{
}

<<<<<<< HEAD
static void mbl_debug(resource *r, unsigned indent UNUSED)
=======
static void mbl_debug(struct dump_request *dreq, resource *r)
>>>>>>> d85fa48e
{
  struct mblock *m = (struct mblock *) r;

  RDUMP("(size=%d)\n", m->size);
}

static resource *
mbl_lookup(resource *r, unsigned long a)
{
  struct mblock *m = (struct mblock *) r;

  if ((unsigned long) m->data <= a && (unsigned long) m->data + m->size > a)
    return r;
  return NULL;
}

static struct resmem
mbl_memsize(resource *r)
{
  struct mblock *m = (struct mblock *) r;
  return (struct resmem) {
    .effective = m->size,
    .overhead = ALLOC_OVERHEAD + sizeof(struct mblock),
  };
}

static struct resclass mb_class = {
  "Memory",
  0,
  mbl_free,
  mbl_debug,
  mbl_lookup,
  mbl_memsize
};

/**
 * mb_alloc - allocate a memory block
 * @p: pool
 * @size: size of the block
 *
 * mb_alloc() allocates memory of a given size and creates
 * a memory block resource representing this memory chunk
 * in the pool @p.
 *
 * Please note that mb_alloc() returns a pointer to the memory
 * chunk, not to the resource, hence you have to free it using
 * mb_free(), not rfree().
 */
void *
mb_alloc(pool *p, unsigned size)
{
  ASSERT_DIE(DG_IS_LOCKED(p->domain));

  struct mblock *b = xmalloc(sizeof(struct mblock) + size);

  b->r.class = &mb_class;
  b->r.n = (struct resource_node) {};
  resource_add_tail(&p->inside, &b->r);
  b->size = size;
  return b->data;
}

/**
 * mb_allocz - allocate and clear a memory block
 * @p: pool
 * @size: size of the block
 *
 * mb_allocz() allocates memory of a given size, initializes it to
 * zeroes and creates a memory block resource representing this memory
 * chunk in the pool @p.
 *
 * Please note that mb_allocz() returns a pointer to the memory
 * chunk, not to the resource, hence you have to free it using
 * mb_free(), not rfree().
 */
void *
mb_allocz(pool *p, unsigned size)
{
  void *x = mb_alloc(p, size);
  bzero(x, size);
  return x;
}

/**
 * mb_realloc - reallocate a memory block
 * @m: memory block
 * @size: new size of the block
 *
 * mb_realloc() changes the size of the memory block @m to a given size.
 * The contents will be unchanged to the minimum of the old and new sizes;
 * newly allocated memory will be uninitialized. Contrary to realloc()
 * behavior, @m must be non-NULL, because the resource pool is inherited
 * from it.
 *
 * Like mb_alloc(), mb_realloc() also returns a pointer to the memory
 * chunk, not to the resource, hence you have to free it using
 * mb_free(), not rfree().
 */
void *
mb_realloc(void *m, unsigned size)
{
  SKIP_BACK_DECLARE(struct mblock, b, data, m);
  struct pool *p = resource_parent(&b->r);

  ASSERT_DIE(DG_IS_LOCKED(p->domain));

  b = xrealloc(b, sizeof(struct mblock) + size);
  b->size = size;

  resource_update_node(&p->inside, &b->r);
  return b->data;
}


/**
 * mb_free - free a memory block
 * @m: memory block
 *
 * mb_free() frees all memory associated with the block @m.
 */
void
mb_free(void *m)
{
  if (!m)
    return;

  SKIP_BACK_DECLARE(struct mblock, b, data, m);
  rfree(&b->r);
}



#define STEP_UP(x) ((x) + (x)/2 + 4)

void
buffer_realloc(void **buf, unsigned *size, unsigned need, unsigned item_size)
{
  unsigned nsize = MIN(*size, need);

  while (nsize < need)
    nsize = STEP_UP(nsize);

  *buf = mb_realloc(*buf, nsize * item_size);
  *size = nsize;
}<|MERGE_RESOLUTION|>--- conflicted
+++ resolved
@@ -30,17 +30,7 @@
  * is freed upon shutdown of the module.
  */
 
-<<<<<<< HEAD
-static void pool_dump(resource *, unsigned);
-=======
-struct pool {
-  resource r;
-  list inside;
-  const char *name;
-};
-
 static void pool_dump(struct dump_request *, resource *);
->>>>>>> d85fa48e
 static void pool_free(resource *);
 static resource *pool_lookup(resource *, unsigned long);
 static struct resmem pool_memsize(resource *P);
@@ -56,7 +46,6 @@
 
 pool root_pool;
 
-<<<<<<< HEAD
 static void
 rp_init(pool *z, struct domain_generic *dom, const char *name)
 {
@@ -70,8 +59,6 @@
   z->inside = (TLIST_LIST(resource)) {};
 }
 
-=======
->>>>>>> d85fa48e
 /**
  * rp_new - create a resource pool
  * @p: parent pool
@@ -148,31 +135,20 @@
   POOL_UNLOCK;
 }
 
-
 static void
-<<<<<<< HEAD
-pool_dump(resource *P, unsigned indent)
-=======
 pool_dump(struct dump_request *dreq, resource *P)
->>>>>>> d85fa48e
 {
   pool *p = (pool *) P;
 
   POOL_LOCK;
 
-<<<<<<< HEAD
-  debug("%s\n", p->name);
-  WALK_TLIST_DELSAFE(resource, r, &p->inside)
-    rdump(r, indent + 3);
-
-  POOL_UNLOCK;
-=======
   RDUMP("%s\n", p->name);
   dreq->indent += 3;
-  WALK_LIST(r, p->inside)
+  WALK_TLIST_DELSAFE(resource, r, &p->inside)
     rdump(dreq, r);
   dreq->indent -= 3;
->>>>>>> d85fa48e
+
+  POOL_UNLOCK;
 }
 
 static struct resmem
@@ -271,11 +247,7 @@
  * It works by calling a class-specific dump function.
  */
 void
-<<<<<<< HEAD
-rdump(void *res, unsigned indent)
-=======
 rdump(struct dump_request *dreq, void *res)
->>>>>>> d85fa48e
 {
   char x[16];
   resource *r = res;
@@ -284,13 +256,8 @@
   RDUMP(x, "", r);
   if (r)
     {
-<<<<<<< HEAD
-      debug("%s ", r->class->name);
-      r->class->dump(r, indent);
-=======
       RDUMP("%s ", r->class->name);
       r->class->dump(dreq, r);
->>>>>>> d85fa48e
     }
   else
     RDUMP("NULL\n");
@@ -428,11 +395,7 @@
 {
 }
 
-<<<<<<< HEAD
-static void mbl_debug(resource *r, unsigned indent UNUSED)
-=======
 static void mbl_debug(struct dump_request *dreq, resource *r)
->>>>>>> d85fa48e
 {
   struct mblock *m = (struct mblock *) r;
 

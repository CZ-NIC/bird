--- conflicted
+++ resolved
@@ -168,16 +168,6 @@
   u32 used_bits[0];
 };
 
-<<<<<<< HEAD
-struct sl_alignment {			/* Magic structure for testing of alignment */
-  byte data;
-  int x[0];
-  _Atomic u64 y[0];
-  void *z[0];
-};
-
-=======
->>>>>>> abecb5bb
 #define TLIST_PREFIX sl_head
 #define TLIST_TYPE   struct sl_head
 #define TLIST_ITEM   n

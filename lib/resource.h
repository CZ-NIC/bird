--- conflicted
+++ resolved
@@ -42,11 +42,7 @@
   char *name;				/* Resource class name */
   unsigned size;			/* Standard size of single resource */
   void (*free)(resource *);		/* Freeing function */
-<<<<<<< HEAD
-  void (*dump)(resource *, unsigned indent);		/* Dump to debug output */
-=======
   void (*dump)(struct dump_request *, resource *);	/* Dump to debug output */
->>>>>>> d85fa48e
   resource *(*lookup)(resource *, unsigned long);	/* Look up address (only for debugging) */
   struct resmem (*memsize)(resource *);	/* Return size of memory used by the resource, may be NULL */
 };
@@ -66,14 +62,10 @@
 
 void resource_init(void);
 void rfree(void *);			/* Free single resource */
-<<<<<<< HEAD
-void rdump(void *, unsigned indent);	/* Dump to debug output */
-=======
 
 struct dump_request;
 void rdump(struct dump_request *, void *);	/* Dump to debug output */
 void resource_dump(struct dump_request *);	/* Dump the root pool */
->>>>>>> d85fa48e
 struct resmem rmemsize(void *res);		/* Return size of memory used by the resource */
 void rlookup(unsigned long);		/* Look up address (only for debugging) */
 void rmove(void *, pool *);		/* Move to a different pool */

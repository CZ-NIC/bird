/*
 *	BIRD Library -- Linked Lists
 *
 *	(c) 1998 Martin Mares <mj@ucw.cz>
 *
 *	Can be freely distributed and used under the terms of the GNU GPL.
 */

/**
 * DOC: Linked lists
 *
 * The BIRD library provides a set of functions for operating on linked
 * lists. The lists are internally represented as standard doubly linked
 * lists with synthetic head and tail which makes all the basic operations
 * run in constant time and contain no extra end-of-list checks. Each list
 * is described by a &list structure, nodes can have any format as long
 * as they start with a &node structure. If you want your nodes to belong
 * to multiple lists at once, you can embed multiple &node structures in them
 * and use the SKIP_BACK() macro to calculate a pointer to the start of the
 * structure from a &node pointer, but beware of obscurity.
 *
 * There also exist safe linked lists (&slist, &snode and all functions
 * being prefixed with |s_|) which support asynchronous walking very
 * similar to that used in the &fib structure.
 */

#define _BIRD_LISTS_C_

#include "lib/birdlib.h"
#include "lib/lists.h"

LIST_INLINE int
check_list(list *l, node *n)
{
  if (!l)
  {
    ASSERT_DIE(n);

    node *nn = n;
<<<<<<< HEAD
    while (nn->prev)
      nn = nn->prev;
=======
    do { nn = nn->prev; } while (nn->prev);
>>>>>>> 0bb04d53

    l = SKIP_BACK(list, head_node, nn);
  }

  int seen = 0;

  ASSERT_DIE(l->null == NULL);
  ASSERT_DIE(l->head != NULL);
  ASSERT_DIE(l->tail != NULL);

  node *prev = &l->head_node, *cur = l->head, *next = l->head->next;
  while (next)
  {
    if (cur == n)
      seen++;
    ASSERT_DIE(cur->prev == prev);
    prev = cur;
    cur = next;
    next = next->next;
  }

  ASSERT_DIE(cur == &(l->tail_node));
  ASSERT_DIE(!n || (seen == 1) || (n == &l->head_node) || (n == &l->tail_node));

  return 1;
}

/**
 * add_tail - append a node to a list
 * @l: linked list
 * @n: list node
 *
 * add_tail() takes a node @n and appends it at the end of the list @l.
 */
LIST_INLINE void
add_tail(list *l, node *n)
{
  EXPENSIVE_CHECK(check_list(l, NULL));
  ASSUME(n->prev == NULL);
  ASSUME(n->next == NULL);

  node *z = l->tail;

  n->next = &l->tail_node;
  n->prev = z;
  z->next = n;
  l->tail = n;
}

/**
 * add_head - prepend a node to a list
 * @l: linked list
 * @n: list node
 *
 * add_head() takes a node @n and prepends it at the start of the list @l.
 */
LIST_INLINE void
add_head(list *l, node *n)
{
  EXPENSIVE_CHECK(check_list(l, NULL));
  ASSUME(n->prev == NULL);
  ASSUME(n->next == NULL);

  node *z = l->head;

  n->next = z;
  n->prev = &l->head_node;
  z->prev = n;
  l->head = n;
}

/**
 * insert_node - insert a node to a list
 * @n: a new list node
 * @after: a node of a list
 *
 * Inserts a node @n to a linked list after an already inserted
 * node @after.
 */
LIST_INLINE void
insert_node(node *n, node *after)
{
<<<<<<< HEAD
  EXPENSIVE_CHECK(check_list(NULL, after));
=======
  EXPENSIVE_CHECK((after->prev == NULL) || check_list(NULL, after));
>>>>>>> 0bb04d53
  ASSUME(n->prev == NULL);
  ASSUME(n->next == NULL);

  node *z = after->next;

  n->next = z;
  n->prev = after;
  after->next = n;
  z->prev = n;
}

/**
 * rem_node - remove a node from a list
 * @n: node to be removed
 *
 * Removes a node @n from the list it's linked in. Afterwards, node @n is cleared.
 */
LIST_INLINE void
rem_node(node *n)
{
<<<<<<< HEAD
  EXPENSIVE_CHECK((n == n->prev) && (n == n->next) || check_list(NULL, n));
=======
  EXPENSIVE_CHECK((n->prev == n) && (n->next == n) || check_list(NULL, n));
>>>>>>> 0bb04d53

  node *z = n->prev;
  node *x = n->next;

  z->next = x;
  x->prev = z;
  n->next = NULL;
  n->prev = NULL;
}

/**
 * update_node - update node after calling realloc on it
 * @n: node to be updated
 *
 * Fixes neighbor pointers.
 */
LIST_INLINE void
update_node(node *n)
{
  ASSUME(n->next->prev == n->prev->next);

  n->next->prev = n;
  n->prev->next = n;

  EXPENSIVE_CHECK(check_list(NULL, n));
}

/**
 * init_list - create an empty list
 * @l: list
 *
 * init_list() takes a &list structure and initializes its
 * fields, so that it represents an empty list.
 */
LIST_INLINE void
init_list(list *l)
{
  l->head = &l->tail_node;
  l->null = NULL;
  l->tail = &l->head_node;
}

/**
 * add_tail_list - concatenate two lists
 * @to: destination list
 * @l: source list
 *
 * This function appends all elements of the list @l to
 * the list @to in constant time.
 */
LIST_INLINE void
add_tail_list(list *to, list *l)
{
  EXPENSIVE_CHECK(check_list(to, NULL));
  EXPENSIVE_CHECK(check_list(l, NULL));

  node *p = to->tail;
  node *q = l->head;

  p->next = q;
  q->prev = p;
  q = l->tail;
  q->next = &to->tail_node;
  to->tail = q;

  EXPENSIVE_CHECK(check_list(to, NULL));
}

LIST_INLINE uint
list_length(list *l)
{
  uint len = 0;
  node *n;

  EXPENSIVE_CHECK(check_list(l, NULL));

  WALK_LIST(n, *l)
    len++;

  return len;
}<|MERGE_RESOLUTION|>--- conflicted
+++ resolved
@@ -35,14 +35,10 @@
   if (!l)
   {
     ASSERT_DIE(n);
+    ASSERT_DIE(n->prev);
 
     node *nn = n;
-<<<<<<< HEAD
-    while (nn->prev)
-      nn = nn->prev;
-=======
     do { nn = nn->prev; } while (nn->prev);
->>>>>>> 0bb04d53
 
     l = SKIP_BACK(list, head_node, nn);
   }
@@ -65,7 +61,7 @@
   }
 
   ASSERT_DIE(cur == &(l->tail_node));
-  ASSERT_DIE(!n || (seen == 1) || (n == &l->head_node) || (n == &l->tail_node));
+  ASSERT_DIE(!n || (seen == 1));
 
   return 1;
 }
@@ -125,11 +121,7 @@
 LIST_INLINE void
 insert_node(node *n, node *after)
 {
-<<<<<<< HEAD
-  EXPENSIVE_CHECK(check_list(NULL, after));
-=======
   EXPENSIVE_CHECK((after->prev == NULL) || check_list(NULL, after));
->>>>>>> 0bb04d53
   ASSUME(n->prev == NULL);
   ASSUME(n->next == NULL);
 
@@ -150,11 +142,7 @@
 LIST_INLINE void
 rem_node(node *n)
 {
-<<<<<<< HEAD
-  EXPENSIVE_CHECK((n == n->prev) && (n == n->next) || check_list(NULL, n));
-=======
   EXPENSIVE_CHECK((n->prev == n) && (n->next == n) || check_list(NULL, n));
->>>>>>> 0bb04d53
 
   node *z = n->prev;
   node *x = n->next;

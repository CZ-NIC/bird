/*
 *	BIRD Library
 *
 *	(c) 1998--2004 Martin Mares <mj@ucw.cz>
 *
 *	Can be freely distributed and used under the terms of the GNU GPL.
 */

#ifndef _BIRD_BIRDLIB_H_
#define _BIRD_BIRDLIB_H_

#include <stddef.h>
#include <setjmp.h>

#include "sysdep/config.h"
#include "lib/alloca.h"
<<<<<<< HEAD
#include "lib/macro.h"

=======
#include <stddef.h>
>>>>>>> abecb5bb
#include <stdarg.h>
#include <stdalign.h>

/* Ugly structure offset handling macros */

<<<<<<< HEAD
#define SAME_TYPE(a, b)	({ int _ = ((a) != (b)); !_; })
#define TYPE_CAST(from, to, what) ( SAME_TYPE(((from) NULL), (what)), ((to) (what)))

#ifdef offsetof
#define OFFSETOF offsetof
#else
=======
>>>>>>> abecb5bb
#define OFFSETOF(s, i) ((size_t) &((s *)0)->i)
#endif

#define SKIP_BACK(s, i, p) ({ \
    typeof(p) _orig = p; \
    s *_ptr = ((s *)((char *)_orig - OFFSETOF(s, i))); \
    SAME_TYPE(&_ptr->i, _orig); \
    _ptr; })
#define SKIP_BACK_DECLARE(s, n, i, p) s *n = SKIP_BACK(s, i, p)
#define BIRD_ALIGN(s, a) (((s)+a-1)&~(a-1))
<<<<<<< HEAD
#define BIRD_SET_ALIGNED_POINTER(ptr, val)  do { \
  size_t _alignment = _Alignof(typeof(*ptr)); \
  ptr = (typeof(ptr)) BIRD_ALIGN((uintptr_t)(val), _alignment); \
} while (0)
#define CPU_STRUCT_ALIGN  (MAX_(_Alignof(void*), _Alignof(u64)))
#define BIRD_CPU_ALIGN(s) BIRD_ALIGN((s), CPU_STRUCT_ALIGN)

/* Structure item alignment macros */

#define PADDING_NAME(id)	_padding_##id
#define PADDING_(id, sz)	u8 PADDING_NAME(id)[sz]

#if CPU_POINTER_ALIGNMENT == 4
#define PADDING(id, n32, n64)	PADDING_(id, n32)
#elif CPU_POINTER_ALIGNMENT == 8
#define PADDING(id, n32, n64)	PADDING_(id, n64)
#else
#error "Strange CPU pointer alignment: " CPU_POINTER_ALIGNMENT
#endif
=======
#define CPU_STRUCT_ALIGN (alignof(max_align_t))
>>>>>>> abecb5bb

/* Utility macros */

#define MIN_(a,b) (((a)<(b))?(a):(b))
#define MAX_(a,b) (((a)>(b))?(a):(b))

#ifndef PARSER
#undef MIN
#undef MAX
#define MIN(a,b) MIN_(a,b)
#define MAX(a,b) MAX_(a,b)
#endif

#define ROUND_DOWN_POW2(a,b)  ((a) & ~((b)-1))
#define ROUND_UP_POW2(a,b)  (((a)+((b)-1)) & ~((b)-1))

#define U64(c) UINT64_C(c)
#define ABS(a)   ((a)>=0 ? (a) : -(a))
#define DELTA(a,b) (((a)>=(b))?(a)-(b):(b)-(a))
#define ARRAY_SIZE(a) (sizeof(a)/sizeof(*(a)))
#define BYTES(n) ((((uint) (n)) + 7) / 8)
#define CALL(fn, args...) ({ if (fn) fn(args); })
#define ADVANCE(w, r, l) ({ r -= (l); w += (l); })

static inline int uint_cmp(uint i1, uint i2)
{ return (int)(i1 > i2) - (int)(i1 < i2); }

static inline int u64_cmp(u64 i1, u64 i2)
{ return (int)(i1 > i2) - (int)(i1 < i2); }


/* Bitfield macros */

/* b is u32 array (or ptr), l is size of it in bits (multiple of 32), p is 0..(l-1) */
#define BIT32_VAL(p)		(((u32) 1) << ((p) % 32))
#define BIT32_TEST(b,p)		((b)[(p)/32] & BIT32_VAL(p))
#define BIT32_SET(b,p)		((b)[(p)/32] |= BIT32_VAL(p))
#define BIT32_CLR(b,p)		((b)[(p)/32] &= ~BIT32_VAL(p))
#define BIT32_ZERO(b,l)		memset((b), 0, (l)/8)

/* The same, but counting bits from MSB */
#define BIT32R_VAL(p)		((((u32) 1) << 31) >> ((p) % 32))
#define BIT32R_TEST(b,p)	((b)[(p)/32] & BIT32R_VAL(p))
#define BIT32R_SET(b,p)		((b)[(p)/32] |= BIT32R_VAL(p))
#define BIT32R_CLR(b,p)		((b)[(p)/32] &= ~BIT32R_VAL(p))
#define BIT32R_ZERO(b,l)	memset((b), 0, (l)/8)

/* Short Bitmask Constructor */
#define BIT32_ALL_HELPER(x)	(1 << (x)) |
#define BIT32_ALL(...)		(MACRO_FOREACH(BIT32_ALL_HELPER, __VA_ARGS__) 0)

#ifndef NULL
#define NULL ((void *) 0)
#endif

/* Macros for gcc attributes */

#define NORET __attribute__((noreturn))
#define USE_RESULT __atribute__((warn_unused_result))
#define UNUSED __attribute__((unused))
#define PACKED __attribute__((packed))
#define NONNULL(...) __attribute__((nonnull(__VA_ARGS__)))
#define ALLOC_SIZE(...) __attribute__((alloc_size(__VA_ARGS__)))
#define CLEANUP(fun) __attribute__((cleanup(fun)))

#if __GNUC__ >= 10
#define ACCESS_READ(...) __attribute__((access(read_only, __VA_ARGS__)))
#define ACCESS_WRITE(...) __attribute__((access(write_only, __VA_ARGS__)))
#define ACCESS_RW(...) __attribute__((access(read_write, __VA_ARGS__)))
#else
#define ACCESS_READ(...)
#define ACCESS_WRITE(...)
#define ACCESS_RW(...)
#endif

#define STATIC_ASSERT(EXP) _Static_assert(EXP, #EXP)
#define STATIC_ASSERT_MSG(EXP,MSG) _Static_assert(EXP, MSG)

/* Microsecond time */

typedef s64 btime;
//typedef s64 bird_clock_t;

#define S_	* (btime) 1000000
#define MS_	* (btime) 1000
#define US_	* (btime) 1
#define TO_S	/1000000
#define TO_MS	/1000
#define TO_US	/1
#define TO_NS	* (btime) 1000

#ifndef PARSER
#define S	S_
#define MS	MS_
#define US	US_
#define NS	/1000
#endif

#define TIME_INFINITY ((s64) 0x7fffffffffffffff)


/* Rate limiting */

struct tbf {
  btime timestamp;			/* Last update */
  u64 count;				/* Available micro-tokens */
  u16 burst;				/* Max number of tokens */
  u16 rate;				/* Rate of replenishment (tokens / sec) */
  u32 drop;				/* Number of failed request since last successful */
};

/* Default TBF values for rate limiting log messages */
#define TBF_DEFAULT_LOG_LIMITS { .rate = 1, .burst = 5 }

int tbf_limit(struct tbf *f);


/* Logging and dying */

typedef struct buffer {
  byte *start;
  byte *pos;
  byte *end;
} buffer;

#define LOG_BUFFER_SIZE 2560

enum log_buffer_pos {
  LBP_TIMESTAMP = 0,
  LBP_UDP_HEADER,
  LBP_THREAD_ID,
  LBP_CLASS,
  LBP_MSG,
  LBP__MAX,
  LBPP_TERMINAL,
};

typedef struct log_buffer {
  struct buffer buf;
  byte *pos[LBP__MAX+1];
  int class;
  char block[LOG_BUFFER_SIZE];
} log_buffer;

#define STACK_BUFFER_INIT(buf,size)		\
  do {						\
    buf.start = alloca(size);			\
    buf.pos = buf.start;			\
    buf.end = buf.start + size;			\
  } while(0)

#define log log_msg
void log_prepare(log_buffer *buf, int class);
void log_commit(log_buffer *buf);
void log_msg(const char *msg, ...);
void log_rl(struct tbf *rl, const char *msg, ...);
void die(const char *msg, ...) NORET;
void bug(const char *msg, ...) NORET;
void vlog(int class, const char *msg, va_list args);

#define L_DEBUG "\001"			/* Debugging messages */
#define L_TRACE "\002"			/* Protocol tracing */
#define L_INFO "\003"			/* Informational messages */
#define L_REMOTE "\004"			/* Remote protocol errors */
#define L_WARN "\005"			/* Local warnings */
#define L_ERR "\006"			/* Local errors */
#define L_AUTH "\007"			/* Authorization failed etc. */
#define L_FATAL "\010"			/* Fatal errors */
#define L_BUG "\011"			/* BIRD bugs */

void debug(const char *msg, ...);	/* Printf to debug output */
void debug_safe(const char *msg);	/* Printf to debug output, async-safe */

/* Internal thread ID, useful for logging */
extern _Atomic uint max_thread_id;
extern _Thread_local uint this_thread_id;
#define THIS_THREAD_ID  (this_thread_id ?: (this_thread_id = atomic_fetch_add_explicit(&max_thread_id, 1, memory_order_acq_rel)))


/* Debugging */

#if defined(LOCAL_DEBUG) || defined(GLOBAL_DEBUG)
#define DBG(x, y...) debug(x, ##y)
#define DBGL(x, y...) debug(x "\n", ##y)
#elif defined(DEBUG_TO_LOG)
#define DBG(...) do { } while (0)
#define DBGL(...) log(L_DEBUG __VA_ARGS__)
#else
#define DBG(...) do { } while(0)
#define DBGL(...) do { } while (0)
#endif

#define ASSERT_DIE(x) do { if (!(x)) bug("Assertion '%s' failed at %s:%d", #x, __FILE__, __LINE__); } while(0)

#define EXPENSIVE_CHECK(x) /* intentionally left blank */

#ifdef DEBUGGING
#define ASSERT(x) ASSERT_DIE(x)
#define ASSUME(x) ASSERT_DIE(x)
#ifdef ENABLE_EXPENSIVE_CHECKS
#undef EXPENSIVE_CHECK
#define EXPENSIVE_CHECK(x) ASSERT_DIE(x)
#endif
#else
#define ASSERT(x) do { if (!(x)) log(L_BUG "Assertion '%s' failed at %s:%d", #x, __FILE__, __LINE__); } while(0)
#define ASSUME(x) /* intentionally left blank */
#endif


#ifdef DEBUGGING
asm(
    ".pushsection \".debug_gdb_scripts\", \"MS\",@progbits,1\n"
    ".byte 1\n" /* Python */
    ".asciz \"bird-gdb.py\"\n"
    ".popsection\n"
   );
#endif


/* Pseudorandom numbers */

u32 random_u32(void);
void random_init(void);
void random_bytes(void *buf, size_t size);


/* Hashing */

/* Constant parameter for non-parametrized hashes */
#define HASH_PARAM 2902958171u

/* Precomputed powers of HASH_PARAM */
#define HASH_PARAM1 ((u64) HASH_PARAM)
#define HASH_PARAM2 (HASH_PARAM1 * HASH_PARAM)
#define HASH_PARAM3 (HASH_PARAM2 * HASH_PARAM)
#define HASH_PARAM4 (HASH_PARAM3 * HASH_PARAM)

/* Reduce intermediate 64-bit value to final 32-bit value */
static inline u32 hash_value(u64 a)
{ return ((u32) a) ^ ((u32) (a >> 32)); }

static inline u64 u32_hash0(u32 v, u32 p, u64 acc)
{ return (acc + v) * p; }

static inline u64 u64_hash0(u64 v, u32 p, u64 acc)
{ return u32_hash0(v >> 32, p, u32_hash0(v, p, acc)); }

static inline u32 u64_hash(u64 v)
{ return hash_value(u64_hash0(v, HASH_PARAM, 0)); }


/* Yield for a little while. Use only in special cases. */
void birdloop_yield(void);


/* Dumping */
struct dump_request {
  u64 size;
  btime begin;
  uint indent, offset;
  void (*write)(struct dump_request *, const char *fmt, ...);
  void (*report)(struct dump_request *, int state, const char *fmt, ...);
};

#define RDUMP(...)  dreq->write(dreq, __VA_ARGS__)

#endif<|MERGE_RESOLUTION|>--- conflicted
+++ resolved
@@ -14,26 +14,19 @@
 
 #include "sysdep/config.h"
 #include "lib/alloca.h"
-<<<<<<< HEAD
 #include "lib/macro.h"
 
-=======
-#include <stddef.h>
->>>>>>> abecb5bb
 #include <stdarg.h>
 #include <stdalign.h>
 
 /* Ugly structure offset handling macros */
 
-<<<<<<< HEAD
 #define SAME_TYPE(a, b)	({ int _ = ((a) != (b)); !_; })
 #define TYPE_CAST(from, to, what) ( SAME_TYPE(((from) NULL), (what)), ((to) (what)))
 
 #ifdef offsetof
 #define OFFSETOF offsetof
 #else
-=======
->>>>>>> abecb5bb
 #define OFFSETOF(s, i) ((size_t) &((s *)0)->i)
 #endif
 
@@ -44,12 +37,11 @@
     _ptr; })
 #define SKIP_BACK_DECLARE(s, n, i, p) s *n = SKIP_BACK(s, i, p)
 #define BIRD_ALIGN(s, a) (((s)+a-1)&~(a-1))
-<<<<<<< HEAD
 #define BIRD_SET_ALIGNED_POINTER(ptr, val)  do { \
   size_t _alignment = _Alignof(typeof(*ptr)); \
   ptr = (typeof(ptr)) BIRD_ALIGN((uintptr_t)(val), _alignment); \
 } while (0)
-#define CPU_STRUCT_ALIGN  (MAX_(_Alignof(void*), _Alignof(u64)))
+#define CPU_STRUCT_ALIGN (alignof(max_align_t))
 #define BIRD_CPU_ALIGN(s) BIRD_ALIGN((s), CPU_STRUCT_ALIGN)
 
 /* Structure item alignment macros */
@@ -64,9 +56,6 @@
 #else
 #error "Strange CPU pointer alignment: " CPU_POINTER_ALIGNMENT
 #endif
-=======
-#define CPU_STRUCT_ALIGN (alignof(max_align_t))
->>>>>>> abecb5bb
 
 /* Utility macros */
 

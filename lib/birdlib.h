--- conflicted
+++ resolved
@@ -194,14 +194,11 @@
 void debug(const char *msg, ...);	/* Printf to debug output */
 void debug_safe(const char *msg);	/* Printf to debug output, async-safe */
 
-<<<<<<< HEAD
 /* Internal thread ID, useful for logging */
 extern _Atomic uint max_thread_id;
 extern _Thread_local uint this_thread_id;
 #define THIS_THREAD_ID  (this_thread_id ?: (this_thread_id = atomic_fetch_add_explicit(&max_thread_id, 1, memory_order_acq_rel)))
 
-=======
->>>>>>> 51211011
 
 /* Debugging */
 

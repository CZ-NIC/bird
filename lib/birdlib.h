/*
 *	BIRD Library
 *
 *	(c) 1998--2004 Martin Mares <mj@ucw.cz>
 *
 *	Can be freely distributed and used under the terms of the GNU GPL.
 */

#ifndef _BIRD_BIRDLIB_H_
#define _BIRD_BIRDLIB_H_

#include <stddef.h>
#include <setjmp.h>

#include "sysdep/config.h"
#include "lib/alloca.h"
#include "lib/macro.h"

#include <stdarg.h>

/* Ugly structure offset handling macros */

#define SAME_TYPE(a, b)	({ int _ = ((a) != (b)); !_; })
#define TYPE_CAST(from, to, what) ( SAME_TYPE(((from) NULL), (what)), ((to) (what)))

#ifdef offsetof
#define OFFSETOF offsetof
#else
#define OFFSETOF(s, i) ((size_t) &((s *)0)->i)
#endif

#define SKIP_BACK(s, i, p) ({ \
    typeof(p) _orig = p; \
    s *_ptr = ((s *)((char *)_orig - OFFSETOF(s, i))); \
    SAME_TYPE(&_ptr->i, _orig); \
    _ptr; })
#define SKIP_BACK_DECLARE(s, n, i, p) s *n = SKIP_BACK(s, i, p)
#define BIRD_ALIGN(s, a) (((s)+a-1)&~(a-1))
#define BIRD_SET_ALIGNED_POINTER(ptr, val)  do { \
  size_t _alignment = _Alignof(typeof(*ptr)); \
  ptr = (typeof(ptr)) BIRD_ALIGN((uintptr_t)(val), _alignment); \
} while (0)
#define CPU_STRUCT_ALIGN  (MAX_(_Alignof(void*), _Alignof(u64)))
#define BIRD_CPU_ALIGN(s) BIRD_ALIGN((s), CPU_STRUCT_ALIGN)

/* Structure item alignment macros */

#define PADDING_NAME(id)	_padding_##id
#define PADDING_(id, sz)	u8 PADDING_NAME(id)[sz]

#if CPU_POINTER_ALIGNMENT == 4
#define PADDING(id, n32, n64)	PADDING_(id, n32)
#elif CPU_POINTER_ALIGNMENT == 8
#define PADDING(id, n32, n64)	PADDING_(id, n64)
#else
#error "Strange CPU pointer alignment: " CPU_POINTER_ALIGNMENT
#endif

/* Utility macros */

#define MIN_(a,b) (((a)<(b))?(a):(b))
#define MAX_(a,b) (((a)>(b))?(a):(b))

#ifndef PARSER
#undef MIN
#undef MAX
#define MIN(a,b) MIN_(a,b)
#define MAX(a,b) MAX_(a,b)
#endif

#define ROUND_DOWN_POW2(a,b)  ((a) & ~((b)-1))
#define ROUND_UP_POW2(a,b)  (((a)+((b)-1)) & ~((b)-1))

#define U64(c) UINT64_C(c)
#define ABS(a)   ((a)>=0 ? (a) : -(a))
#define DELTA(a,b) (((a)>=(b))?(a)-(b):(b)-(a))
#define ARRAY_SIZE(a) (sizeof(a)/sizeof(*(a)))
#define BYTES(n) ((((uint) (n)) + 7) / 8)
#define CALL(fn, args...) ({ if (fn) fn(args); })
#define ADVANCE(w, r, l) ({ r -= (l); w += (l); })

static inline int uint_cmp(uint i1, uint i2)
{ return (int)(i1 > i2) - (int)(i1 < i2); }

static inline int u64_cmp(u64 i1, u64 i2)
{ return (int)(i1 > i2) - (int)(i1 < i2); }


/* Bitfield macros */

/* b is u32 array (or ptr), l is size of it in bits (multiple of 32), p is 0..(l-1) */
#define BIT32_VAL(p)		(((u32) 1) << ((p) % 32))
#define BIT32_TEST(b,p)		((b)[(p)/32] & BIT32_VAL(p))
#define BIT32_SET(b,p)		((b)[(p)/32] |= BIT32_VAL(p))
#define BIT32_CLR(b,p)		((b)[(p)/32] &= ~BIT32_VAL(p))
#define BIT32_ZERO(b,l)		memset((b), 0, (l)/8)

/* The same, but counting bits from MSB */
#define BIT32R_VAL(p)		((((u32) 1) << 31) >> ((p) % 32))
#define BIT32R_TEST(b,p)	((b)[(p)/32] & BIT32R_VAL(p))
#define BIT32R_SET(b,p)		((b)[(p)/32] |= BIT32R_VAL(p))
#define BIT32R_CLR(b,p)		((b)[(p)/32] &= ~BIT32R_VAL(p))
#define BIT32R_ZERO(b,l)	memset((b), 0, (l)/8)

/* Short Bitmask Constructor */
#define BIT32_ALL_HELPER(x)	(1 << (x)) |
#define BIT32_ALL(...)		(MACRO_FOREACH(BIT32_ALL_HELPER, __VA_ARGS__) 0)

#ifndef NULL
#define NULL ((void *) 0)
#endif

/* Macros for gcc attributes */

#define NORET __attribute__((noreturn))
#define USE_RESULT __atribute__((warn_unused_result))
#define UNUSED __attribute__((unused))
#define PACKED __attribute__((packed))
#define NONNULL(...) __attribute__((nonnull(__VA_ARGS__)))
#define ALLOC_SIZE(...) __attribute__((alloc_size(__VA_ARGS__)))
#define CLEANUP(fun) __attribute__((cleanup(fun)))

#if __GNUC__ >= 10
#define ACCESS_READ(...) __attribute__((access(read_only, __VA_ARGS__)))
#define ACCESS_WRITE(...) __attribute__((access(write_only, __VA_ARGS__)))
#define ACCESS_RW(...) __attribute__((access(read_write, __VA_ARGS__)))
#else
#define ACCESS_READ(...)
#define ACCESS_WRITE(...)
#define ACCESS_RW(...)
#endif

#define STATIC_ASSERT(EXP) _Static_assert(EXP, #EXP)
#define STATIC_ASSERT_MSG(EXP,MSG) _Static_assert(EXP, MSG)

/* Microsecond time */

typedef s64 btime;
//typedef s64 bird_clock_t;

#define S_	* (btime) 1000000
#define MS_	* (btime) 1000
#define US_	* (btime) 1
#define TO_S	/1000000
#define TO_MS	/1000
#define TO_US	/1
#define TO_NS	* (btime) 1000

#ifndef PARSER
#define S	S_
#define MS	MS_
#define US	US_
#define NS	/1000
#endif

#define TIME_INFINITY ((s64) 0x7fffffffffffffff)


/* Rate limiting */

struct tbf {
  btime timestamp;			/* Last update */
  u64 count;				/* Available micro-tokens */
  u16 burst;				/* Max number of tokens */
  u16 rate;				/* Rate of replenishment (tokens / sec) */
  u32 drop;				/* Number of failed request since last successful */
};

/* Default TBF values for rate limiting log messages */
#define TBF_DEFAULT_LOG_LIMITS { .rate = 1, .burst = 5 }

int tbf_limit(struct tbf *f);


/* Logging and dying */

typedef struct buffer {
  byte *start;
  byte *pos;
  byte *end;
} buffer;

#define LOG_BUFFER_SIZE 2560

enum log_buffer_pos {
  LBP_TIMESTAMP = 0,
  LBP_UDP_HEADER,
  LBP_THREAD_ID,
  LBP_CLASS,
  LBP_MSG,
  LBP__MAX,
  LBPP_TERMINAL,
};

typedef struct log_buffer {
  struct buffer buf;
  byte *pos[LBP__MAX+1];
  int class;
  char block[LOG_BUFFER_SIZE];
} log_buffer;

#define STACK_BUFFER_INIT(buf,size)		\
  do {						\
    buf.start = alloca(size);			\
    buf.pos = buf.start;			\
    buf.end = buf.start + size;			\
  } while(0)

#define log log_msg
void log_prepare(log_buffer *buf, int class);
void log_commit(log_buffer *buf);
void log_msg(const char *msg, ...);
void log_rl(struct tbf *rl, const char *msg, ...);
void die(const char *msg, ...) NORET;
void bug(const char *msg, ...) NORET;
void vlog(int class, const char *msg, va_list args);

#define L_DEBUG "\001"			/* Debugging messages */
#define L_TRACE "\002"			/* Protocol tracing */
#define L_INFO "\003"			/* Informational messages */
#define L_REMOTE "\004"			/* Remote protocol errors */
#define L_WARN "\005"			/* Local warnings */
#define L_ERR "\006"			/* Local errors */
#define L_AUTH "\007"			/* Authorization failed etc. */
#define L_FATAL "\010"			/* Fatal errors */
#define L_BUG "\011"			/* BIRD bugs */

void debug(const char *msg, ...);	/* Printf to debug output */
void debug_safe(const char *msg);	/* Printf to debug output, async-safe */

/* Internal thread ID, useful for logging */
extern _Atomic uint max_thread_id;
extern _Thread_local uint this_thread_id;
#define THIS_THREAD_ID  (this_thread_id ?: (this_thread_id = atomic_fetch_add_explicit(&max_thread_id, 1, memory_order_acq_rel)))


/* Debugging */

#if defined(LOCAL_DEBUG) || defined(GLOBAL_DEBUG)
#define DBG(x, y...) debug(x, ##y)
#define DBGL(x, y...) debug(x "\n", ##y)
#elif defined(DEBUG_TO_LOG)
#define DBG(...) do { } while (0)
#define DBGL(...) log(L_DEBUG __VA_ARGS__)
#else
#define DBG(...) do { } while(0)
#define DBGL(...) do { } while (0)
#endif

#define ASSERT_DIE(x) do { if (!(x)) bug("Assertion '%s' failed at %s:%d", #x, __FILE__, __LINE__); } while(0)

#define EXPENSIVE_CHECK(x) /* intentionally left blank */

#ifdef DEBUGGING
#define ASSERT(x) ASSERT_DIE(x)
#define ASSUME(x) ASSERT_DIE(x)
#ifdef ENABLE_EXPENSIVE_CHECKS
#undef EXPENSIVE_CHECK
#define EXPENSIVE_CHECK(x) ASSERT_DIE(x)
#endif
#else
#define ASSERT(x) do { if (!(x)) log(L_BUG "Assertion '%s' failed at %s:%d", #x, __FILE__, __LINE__); } while(0)
#define ASSUME(x) /* intentionally left blank */
#endif


#ifdef DEBUGGING
asm(
    ".pushsection \".debug_gdb_scripts\", \"MS\",@progbits,1\n"
    ".byte 1\n" /* Python */
    ".asciz \"bird-gdb.py\"\n"
    ".popsection\n"
   );
#endif


/* Pseudorandom numbers */

u32 random_u32(void);
void random_init(void);
void random_bytes(void *buf, size_t size);


/* Hashing */

/* Constant parameter for non-parametrized hashes */
#define HASH_PARAM 2902958171u

/* Precomputed powers of HASH_PARAM */
#define HASH_PARAM1 ((u64) HASH_PARAM)
#define HASH_PARAM2 (HASH_PARAM1 * HASH_PARAM)
#define HASH_PARAM3 (HASH_PARAM2 * HASH_PARAM)
#define HASH_PARAM4 (HASH_PARAM3 * HASH_PARAM)

/* Reduce intermediate 64-bit value to final 32-bit value */
static inline u32 hash_value(u64 a)
{ return ((u32) a) ^ ((u32) (a >> 32)); }

static inline u64 u32_hash0(u32 v, u32 p, u64 acc)
{ return (acc + v) * p; }

static inline u64 u64_hash0(u64 v, u32 p, u64 acc)
{ return u32_hash0(v >> 32, p, u32_hash0(v, p, acc)); }

static inline u32 u64_hash(u64 v)
{ return hash_value(u64_hash0(v, HASH_PARAM, 0)); }

<<<<<<< HEAD

/* Yield for a little while. Use only in special cases. */
void birdloop_yield(void);

=======
/* Dumping */
struct dump_request {
  u64 size;
  btime begin;
  uint indent, offset;
  void (*write)(struct dump_request *, const char *fmt, ...);
  void (*report)(struct dump_request *, int state, const char *fmt, ...);
};

#define RDUMP(...)  dreq->write(dreq, __VA_ARGS__)
>>>>>>> d85fa48e

#endif<|MERGE_RESOLUTION|>--- conflicted
+++ resolved
@@ -305,12 +305,11 @@
 static inline u32 u64_hash(u64 v)
 { return hash_value(u64_hash0(v, HASH_PARAM, 0)); }
 
-<<<<<<< HEAD
 
 /* Yield for a little while. Use only in special cases. */
 void birdloop_yield(void);
 
-=======
+
 /* Dumping */
 struct dump_request {
   u64 size;
@@ -321,6 +320,5 @@
 };
 
 #define RDUMP(...)  dreq->write(dreq, __VA_ARGS__)
->>>>>>> d85fa48e
 
 #endif
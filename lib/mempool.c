--- conflicted
+++ resolved
@@ -27,13 +27,8 @@
 
 struct lp_chunk {
   struct lp_chunk *next;
-<<<<<<< HEAD
   struct linpool *lp;
-  uintptr_t data_align[0];
-  _Atomic u64 data_align_atomic[0];
-=======
   max_align_t data_align[0];
->>>>>>> abecb5bb
   byte data[0];
 };
 

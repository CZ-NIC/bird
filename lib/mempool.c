--- conflicted
+++ resolved
@@ -46,11 +46,7 @@
 
 static void *lp_alloc_slow(struct linpool *, uint);
 static void lp_free(resource *);
-<<<<<<< HEAD
-static void lp_dump(resource *, unsigned);
-=======
 static void lp_dump(struct dump_request *, resource *);
->>>>>>> d85fa48e
 static resource *lp_lookup(resource *, unsigned long);
 static struct resmem lp_memsize(resource *r);
 
@@ -282,32 +278,6 @@
 }
 
 static void
-<<<<<<< HEAD
-lp_dump(resource *r, unsigned indent)
-{
-  linpool *m = (linpool *) r;
-  struct lp_chunk *c;
-  int cnt, cntl;
-  char x[32];
-
-  for(cnt=0, c=m->first; c; c=c->next, cnt++)
-    ;
-  for(cntl=0, c=m->first_large; c; c=c->next, cntl++)
-    ;
-  debug("(count=%d+%d total=%d+%d)\n",
-	cnt,
-	cntl,
-	m->total,
-	m->total_large);
-
-  bsprintf(x, "%%%dschunk %%p\n", indent + 2);
-  for (c=m->first; c; c=c->next)
-    debug(x, "", c);
-
-  bsprintf(x, "%%%dslarge %%p\n", indent + 2);
-  for (c=m->first_large; c; c=c->next)
-    debug(x, "", c);
-=======
 lp_dump(struct dump_request *dreq, resource *r)
 {
   linpool *m = (linpool *) r;
@@ -329,7 +299,6 @@
     large++;
   }
   RDUMP("%*scount=%d total=%d\n", dreq->indent+3, "", large, m->total_large);
->>>>>>> d85fa48e
 }
 
 static struct resmem

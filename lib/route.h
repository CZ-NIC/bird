--- conflicted
+++ resolved
@@ -298,7 +298,7 @@
 
 /* IGP metric: second-order comparison */
 extern struct ea_class ea_gen_igp_metric;
-u32 rt_get_igp_metric(rte *rt);
+u32 rt_get_igp_metric(const rte *rt);
 #define IGP_METRIC_UNKNOWN 0x80000000	/* Default igp_metric used when no other
 					   protocol-specific metric is availabe */
 
@@ -333,9 +333,4 @@
 void rta_dump_all(void);
 void rta_show(struct cli *, rta *);
 
-<<<<<<< HEAD
-u32 rt_get_igp_metric(const rte *rt);
-
-=======
->>>>>>> 337c04c4
 #endif
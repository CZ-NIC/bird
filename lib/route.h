--- conflicted
+++ resolved
@@ -18,19 +18,11 @@
 
 
 typedef struct rte {
-<<<<<<< HEAD
-  struct rta *attrs;			/* Attributes of this route */
+  struct ea_list *attrs;		/* Attributes of this route */
   const net_addr *net;			/* Network this RTE belongs to */
   struct rte_src *src;			/* Route source that created the route */
   struct rt_import_hook *sender;	/* Import hook used to send the route to the routing table */
   btime lastmod;			/* Last modified (set by table) */
-=======
-  struct rte *next;
-  struct network *net;			/* Network this RTE belongs to */
-  struct rte_src *src;			/* Route source that created the route */
-  struct channel *sender;		/* Channel used to send the route to the routing table */
-  struct ea_list *attrs;		/* Attributes of this route */
->>>>>>> 938742de
   u32 id;				/* Table specific route id */
   byte flags;				/* Table-specific flags */
   byte pflags;				/* Protocol-specific flags */
@@ -337,13 +329,8 @@
 /* Source: An old method to devise the route source protocol and kind.
  * To be superseded in a near future by something more informative. */
 extern struct ea_class ea_gen_source;
-<<<<<<< HEAD
 static inline u32 rt_get_source_attr(const rte *rt)
-{ return ea_get_int(rt->attrs->eattrs, &ea_gen_source, 0); }
-=======
-static inline u32 rt_get_source_attr(rte *rt)
 { return ea_get_int(rt->attrs, &ea_gen_source, 0); }
->>>>>>> 938742de
 
 /* Flowspec validation result */
 enum flowspec_valid {
@@ -358,13 +345,8 @@
 { return (v < FLOWSPEC__MAX) ? flowspec_valid_names[v] : "???"; }
 
 extern struct ea_class ea_gen_flowspec_valid;
-<<<<<<< HEAD
 static inline enum flowspec_valid rt_get_flowspec_valid(rte *rt)
-{ return ea_get_int(rt->attrs->eattrs, &ea_gen_flowspec_valid, FLOWSPEC_UNKNOWN); }
-=======
-static inline u32 rt_get_flowspec_valid(rte *rt)
 { return ea_get_int(rt->attrs, &ea_gen_flowspec_valid, FLOWSPEC_UNKNOWN); }
->>>>>>> 938742de
 
 /* Next hop: For now, stored as adata */
 extern struct ea_class ea_gen_nexthop;

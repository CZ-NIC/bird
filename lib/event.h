/*
 *	BIRD Library -- Event Processing
 *
 *	(c) 1999 Martin Mares <mj@ucw.cz>
 *
 *	Can be freely distributed and used under the terms of the GNU GPL.
 */

#ifndef _BIRD_EVENT_H_
#define _BIRD_EVENT_H_

#include "lib/resource.h"
#include "lib/locking.h"
<<<<<<< HEAD
=======
#include "lib/rcu.h"
>>>>>>> 67256d50

#include <stdatomic.h>

struct birdloop;

typedef struct event {
  resource r;
  void (*hook)(void *);
  void *data;
  struct event * _Atomic next;
<<<<<<< HEAD
} event;

typedef union event_list {
  struct {
    event * _Atomic receiver;	/* Event receive list */
    event * _Atomic _executor;	/* Event execute list */
    const char *name;
    struct birdloop *loop;	/* The executor loop */
    char _end[0];
  };
  event _sentinel;	/* Sentinel node to actively detect list end */
=======
  struct event_list * _Atomic list;
} event;

typedef struct event_list {
  event * _Atomic receiver;	/* Event receive list */
  event * _Atomic _executor;	/* Event execute list */
  const char *name;
  struct birdloop *loop;	/* The executor loop */
>>>>>>> 67256d50
} event_list;

extern event_list global_event_list;
extern event_list global_work_list;

event *ev_new(pool *);
void ev_run(event *);
void ev_init_list(event_list *, struct birdloop *loop, const char *name);
void ev_enqueue(event_list *, event *);
#define ev_send ev_enqueue
#define ev_send_loop(l, e) ev_send(birdloop_event_list((l)), (e))

#define ev_schedule(e) ({ ASSERT_THE_BIRD_LOCKED; if (!ev_active((e))) ev_send(&global_event_list, (e)); })
#define ev_schedule_work(e) ({ ASSERT_THE_BIRD_LOCKED; if (!ev_active((e))) ev_send(&global_work_list, (e)); })

void ev_postpone(event *);
int ev_run_list_limited(event_list *, uint);
#define ev_run_list(l)	ev_run_list_limited((l), ~0)

#define LEGACY_EVENT_LIST(l)  (((l) == &global_event_list) || ((l) == &global_work_list))

static inline int
ev_active(event *e)
{
<<<<<<< HEAD
  return atomic_load_explicit(&e->next, memory_order_relaxed) != NULL;
=======
  return atomic_load_explicit(&e->list, memory_order_acquire) != NULL;
>>>>>>> 67256d50
}

static inline event_list *
ev_get_list(event *e)
{
<<<<<<< HEAD
  /* We are looking for the sentinel node at the list end.
   * After this, we have s->next == NULL */
  event *s = e;
  for (event *sn; sn = atomic_load_explicit(&s->next, memory_order_acquire); s = sn)
    ;

  /* No sentinel, no list. */
  if (s == e)
    return NULL;
  else
    return SKIP_BACK(event_list, _sentinel, s);
=======
  return atomic_load_explicit(&e->list, memory_order_acquire);
>>>>>>> 67256d50
}

static inline event*
ev_new_init(pool *p, void (*hook)(void *), void *data)
{
  event *e = ev_new(p);
  e->hook = hook;
  e->data = data;
  return e;
}


#endif<|MERGE_RESOLUTION|>--- conflicted
+++ resolved
@@ -11,10 +11,7 @@
 
 #include "lib/resource.h"
 #include "lib/locking.h"
-<<<<<<< HEAD
-=======
 #include "lib/rcu.h"
->>>>>>> 67256d50
 
 #include <stdatomic.h>
 
@@ -25,19 +22,6 @@
   void (*hook)(void *);
   void *data;
   struct event * _Atomic next;
-<<<<<<< HEAD
-} event;
-
-typedef union event_list {
-  struct {
-    event * _Atomic receiver;	/* Event receive list */
-    event * _Atomic _executor;	/* Event execute list */
-    const char *name;
-    struct birdloop *loop;	/* The executor loop */
-    char _end[0];
-  };
-  event _sentinel;	/* Sentinel node to actively detect list end */
-=======
   struct event_list * _Atomic list;
 } event;
 
@@ -46,7 +30,6 @@
   event * _Atomic _executor;	/* Event execute list */
   const char *name;
   struct birdloop *loop;	/* The executor loop */
->>>>>>> 67256d50
 } event_list;
 
 extern event_list global_event_list;
@@ -71,31 +54,13 @@
 static inline int
 ev_active(event *e)
 {
-<<<<<<< HEAD
-  return atomic_load_explicit(&e->next, memory_order_relaxed) != NULL;
-=======
   return atomic_load_explicit(&e->list, memory_order_acquire) != NULL;
->>>>>>> 67256d50
 }
 
 static inline event_list *
 ev_get_list(event *e)
 {
-<<<<<<< HEAD
-  /* We are looking for the sentinel node at the list end.
-   * After this, we have s->next == NULL */
-  event *s = e;
-  for (event *sn; sn = atomic_load_explicit(&s->next, memory_order_acquire); s = sn)
-    ;
-
-  /* No sentinel, no list. */
-  if (s == e)
-    return NULL;
-  else
-    return SKIP_BACK(event_list, _sentinel, s);
-=======
   return atomic_load_explicit(&e->list, memory_order_acquire);
->>>>>>> 67256d50
 }
 
 static inline event*

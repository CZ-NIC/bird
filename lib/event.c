/*
 *	BIRD Library -- Event Processing
 *
 *	(c) 1999 Martin Mares <mj@ucw.cz>
 *
 *	Can be freely distributed and used under the terms of the GNU GPL.
 */

/**
 * DOC: Events
 *
 * Events are there to keep track of deferred execution.
 * Since BIRD is single-threaded, it requires long lasting tasks to be split to smaller
 * parts, so that no module can monopolize the CPU. To split such a task, just create
 * an &event resource, point it to the function you want to have called and call ev_schedule()
 * to ask the core to run the event when nothing more important requires attention.
 *
 * You can also define your own event lists (the &event_list structure), enqueue your
 * events in them and explicitly ask to run them.
 */

#undef LOCAL_DEBUG

#include "nest/bird.h"
#include "lib/event.h"
#include "lib/io-loop.h"
#include "conf/conf.h"

event_list global_event_list;
event_list global_work_list;

//#ifdef DEBUGGING
#if 0
#define EDL_MAX		16384
enum edl_caller {
  EDL_REMOVE_FROM = 1,
  EDL_POSTPONE = 2,
  EDL_RUN = 3,
  EDL_SEND = 4, 
  EDL_RUN_LIST = 5,
} caller;
static struct event_debug_log {
  event_list *target_list;
  event *event;
  event *receiver;
  uint pos;
  uint prev_edl_pos;
  uint thread;
  enum edl_caller caller;
} edl[EDL_MAX];
static _Atomic uint edl_cnt;
_Thread_local static uint edl_thread;
_Thread_local static uint prev_edl_pos = ~0;
static inline void edlog(event_list *list, event *e, event *receiver, uint pos, enum edl_caller caller)
{
  uint edl_pos = atomic_fetch_add_explicit(&edl_cnt, 1, memory_order_acq_rel);
  if (!edl_thread)
    edl_thread = edl_pos;

  edl[edl_pos % EDL_MAX] = (struct event_debug_log) {
    .target_list = list,
    .event = e,
    .receiver = receiver,
    .pos = pos,
    .prev_edl_pos = prev_edl_pos,
    .thread = edl_thread,
    .caller = caller,
  };

  prev_edl_pos = edl_pos;
}
#else
#define edlog(...)
#endif


void
ev_init_list(event_list *el, struct birdloop *loop, const char *name)
{
  el->name = name;
  el->loop = loop;

  atomic_store_explicit(&el->receiver, NULL, memory_order_release);
  atomic_store_explicit(&el->_executor, NULL, memory_order_release);
}

/*
 * The event list should work as a message passing point. Sending a message
 * must be a fairly fast process with no locks and low waiting times. OTOH,
 * processing messages always involves running the assigned code and the
 * receiver is always a single one thread with no concurrency at all. There is
 * also a postponing requirement to synchronously remove an event from a queue,
 * yet we allow this only when the caller has its receiver event loop locked.
 * It still means that the event may get postponed from other event in the same
 * list, therefore we have to be careful.
 */

static inline int
ev_remove_from(event *e, event * _Atomic * head)
{
  /* The head pointer stores where cur is pointed to from */
  event * _Atomic *prev = head;

  /* The current event in queue to check */
  event *cur = atomic_load_explicit(prev, memory_order_acquire);

  /* This part of queue is empty! */
  if (!cur)
    return 0;

  edlog(NULL, e, cur, 1, EDL_REMOVE_FROM);
  while (cur)
  {
    /* Pre-loaded next pointer */
    event *next = atomic_load_explicit(&cur->next, memory_order_acquire);

    if (e == cur)
    {
      edlog(NULL, e, next, 3, EDL_REMOVE_FROM);

      /* Check whether we have collided with somebody else
       * adding an item to the queue. */
      if (!atomic_compare_exchange_strong_explicit(
	    prev, &cur, next,
	    memory_order_acq_rel, memory_order_acquire))
      {
	/* This may happen only on list head */
	ASSERT_DIE(prev == head);

	/* Restart. The collision should never happen again. */
	return ev_remove_from(e, head);
      }

      /* Successfully removed from the list; inactivate this event. */
      atomic_store_explicit(&cur->next, NULL, memory_order_release);
      return 1;
    }

    edlog(NULL, e, next, 2, EDL_REMOVE_FROM);

    /* Go to the next event. */
    prev = &cur->next;
    cur = next;
  }

  edlog(NULL, e, cur, 4, EDL_REMOVE_FROM);

  return 0;
}

inline void
ev_postpone(event *e)
{
  /* Find the list to remove the event from */
  event_list *sl = ev_get_list(e);
  edlog(sl, e, NULL, 1, EDL_POSTPONE);
  if (!sl)
    return;

  /* Postponing allowed only from the target loop */
  ASSERT_DIE(birdloop_inside(sl->loop));

  /* Remove from one of these lists. */
  while (
      !ev_remove_from(e, &sl->_executor) &&
      !ev_remove_from(e, &sl->receiver))
    /* We may need to wait until the sender actually puts the event inside */
    birdloop_yield();

  /* Mark as inactive */
  ASSERT_DIE(sl == atomic_exchange_explicit(&e->list, NULL, memory_order_acq_rel));
  edlog(sl, e, NULL, 2, EDL_POSTPONE);
}

static void
<<<<<<< HEAD
ev_dump(resource *r, unsigned indent UNUSED)
=======
ev_dump(struct dump_request *dreq, resource *r)
>>>>>>> d85fa48e
{
  event *e = (event *) r;

  RDUMP("(code %p, data %p, %s)\n",
	e->hook,
	e->data,
	atomic_load_explicit(&e->next, memory_order_relaxed) ? "scheduled" : "inactive");
}

static struct resclass ev_class = {
  "Event",
  sizeof(event),
  (void (*)(resource *)) ev_postpone,
  ev_dump,
  NULL,
  NULL
};

/**
 * ev_new - create a new event
 * @p: resource pool
 *
 * This function creates a new event resource. To use it,
 * you need to fill the structure fields and call ev_schedule().
 */
event *
ev_new(pool *p)
{
  event *e = ralloc(p, &ev_class);
  return e;
}

/**
 * ev_run - run an event
 * @e: an event
 *
 * This function explicitly runs the event @e (calls its hook
 * function) and removes it from an event list if it's linked to any.
 *
 * From the hook function, you can call ev_enqueue() or ev_schedule()
 * to re-add the event.
 */
inline void
ev_run(event *e)
{
  edlog(NULL, e, NULL, 1, EDL_RUN);
  ev_postpone(e);
  e->hook(e->data);
  edlog(NULL, e, NULL, 2, EDL_RUN);
}

/**
 * ev_enqueue - enqueue an event
 * @l: an event list
 * @e: an event
 *
 * ev_enqueue() stores the event @e to the specified event
 * list @l which can be run by calling ev_run_list().
 */
inline void
ev_send(event_list *l, event *e)
{
  edlog(l, e, NULL, 1, EDL_SEND);
  /* Set the target list */
  event_list *ol = NULL;
  if (!atomic_compare_exchange_strong_explicit(
	&e->list, &ol, l,
	memory_order_acq_rel, memory_order_acquire))
    if (ol == l)
      return;
    else
      bug("Queuing an already queued event to another queue is not supported.");

  /* Here should be no concurrent senders of this event */
  event *next = atomic_load_explicit(&l->receiver, memory_order_acquire);
  edlog(l, e, next, 2, EDL_SEND);
  event *old_next = NULL;
  do
    if (!atomic_compare_exchange_strong_explicit(
	  &e->next, &old_next, next,
	  memory_order_acq_rel, memory_order_acquire))
      bug("Event %p in inconsistent state");
    else
    {
      old_next = next;
      edlog(l, old_next, next, 3, EDL_SEND);
    }
  while (!atomic_compare_exchange_strong_explicit(
	&l->receiver, &next, e,
	memory_order_acq_rel, memory_order_acquire));

  edlog(l, e, next, 4, EDL_SEND);
  if (l->loop) birdloop_ping(l->loop);
}

void io_log_event(void *hook, void *data, uint flag);

/**
 * ev_run_list - run an event list
 * @l: an event list
 *
 * This function calls ev_run() for all events enqueued in the list @l.
 */
int
ev_run_list_limited(event_list *l, uint limit)
{
  event * _Atomic *ep = &l->_executor;
  edlog(l, NULL, NULL, 1, EDL_RUN_LIST);

  /* No pending events, refill the queue. */
  if (!atomic_load_explicit(ep, memory_order_acquire))
  {
    /* Move the current event list aside and create a new one. */
    event *received = atomic_exchange_explicit(&l->receiver, NULL, memory_order_acq_rel);
    edlog(l, NULL, received, 2, EDL_RUN_LIST);

    /* No event to run. */
    if (!received)
      return 0;

    /* Setup the executor queue */
    event *head = NULL;

    /* Flip the order of the events by relinking them one by one (push-pop) */
    while (received)
    {
      event *cur = received;
      received = atomic_exchange_explicit(&cur->next, head, memory_order_acq_rel);
      edlog(l, head, received, 3, EDL_RUN_LIST);
      head = cur;
    }

    /* Store the executor queue to its designated place */
    ASSERT_DIE(atomic_exchange_explicit(ep, head, memory_order_acq_rel) == NULL);
    edlog(l, NULL, head, 4, EDL_RUN_LIST);
  }

  /* Run the events in order. */
  event *e;
  while (e = atomic_load_explicit(ep, memory_order_acquire))
    {
      edlog(l, e, NULL, 5, EDL_RUN_LIST);
      /* Check limit */
      if (!--limit)
	return 1;

      /* This is ugly hack, we want to log just events executed from the main I/O loop */
      if ((l == &global_event_list) || (l == &global_work_list))
	io_log_event(e->hook, e->data, DL_EVENTS);

      edlog(l, e, NULL, 6, EDL_RUN_LIST);
      /* Inactivate the event */
      event *next = atomic_load_explicit(&e->next, memory_order_relaxed);
      ASSERT_DIE(e == atomic_exchange_explicit(ep, next, memory_order_acq_rel));
      ASSERT_DIE(next == atomic_exchange_explicit(&e->next, NULL, memory_order_acq_rel));
      ASSERT_DIE(l == atomic_exchange_explicit(&e->list, NULL, memory_order_acq_rel));
      edlog(l, e, next, 7, EDL_RUN_LIST);

      /* Run the event */
      e->hook(e->data);
      tmp_flush();

      edlog(l, e, next, 8, EDL_RUN_LIST);
    }

  return !!atomic_load_explicit(&l->receiver, memory_order_acquire);
}<|MERGE_RESOLUTION|>--- conflicted
+++ resolved
@@ -173,11 +173,7 @@
 }
 
 static void
-<<<<<<< HEAD
-ev_dump(resource *r, unsigned indent UNUSED)
-=======
 ev_dump(struct dump_request *dreq, resource *r)
->>>>>>> d85fa48e
 {
   event *e = (event *) r;
 

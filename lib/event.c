--- conflicted
+++ resolved
@@ -28,35 +28,6 @@
 event_list global_event_list;
 event_list global_work_list;
 
-<<<<<<< HEAD
-STATIC_ASSERT(OFFSETOF(event_list, _sentinel.next) >= OFFSETOF(event_list, _end[0]));
-
-void
-ev_init_list(event_list *el, struct birdloop *loop, const char *name)
-{
-  el->name = name;
-  el->loop = loop;
-
-  atomic_store_explicit(&el->receiver, &el->_sentinel, memory_order_relaxed);
-  atomic_store_explicit(&el->_executor, &el->_sentinel, memory_order_relaxed);
-  atomic_store_explicit(&el->_sentinel.next, NULL, memory_order_relaxed);
-}
-
-/*
- * The event list should work as a message passing point. Sending a message
- * must be a fairly fast process with no locks and low waiting times. OTOH,
- * processing messages always involves running the assigned code and the
- * receiver is always a single one thread with no concurrency at all. There is
- * also a postponing requirement to synchronously remove an event from a queue,
- * yet we allow this only when the caller has its receiver event loop locked.
- * It still means that the event may get postponed from other event in the same
- * list, therefore we have to be careful.
- */
-
-static inline int
-ev_remove_from(event *e, event * _Atomic * head)
-{
-=======
 //#ifdef DEBUGGING
 #if 0
 #define EDL_MAX		16384
@@ -126,22 +97,12 @@
 static inline int
 ev_remove_from(event *e, event * _Atomic * head)
 {
->>>>>>> 67256d50
   /* The head pointer stores where cur is pointed to from */
   event * _Atomic *prev = head;
 
   /* The current event in queue to check */
   event *cur = atomic_load_explicit(prev, memory_order_acquire);
 
-<<<<<<< HEAD
-  /* Pre-loaded next pointer; if NULL, this is sentinel */
-  event *next = atomic_load_explicit(&cur->next, memory_order_acquire);
-
-  while (next)
-  {
-    if (e == cur)
-    {
-=======
   /* This part of queue is empty! */
   if (!cur)
     return 0;
@@ -156,7 +117,6 @@
     {
       edlog(NULL, e, next, 3, EDL_REMOVE_FROM);
 
->>>>>>> 67256d50
       /* Check whether we have collided with somebody else
        * adding an item to the queue. */
       if (!atomic_compare_exchange_strong_explicit(
@@ -175,14 +135,6 @@
       return 1;
     }
 
-<<<<<<< HEAD
-    /* Go to the next event. */
-    prev = &cur->next;
-    cur = next;
-    next = atomic_load_explicit(&cur->next, memory_order_acquire);
-  }
-
-=======
     edlog(NULL, e, next, 2, EDL_REMOVE_FROM);
 
     /* Go to the next event. */
@@ -192,7 +144,6 @@
 
   edlog(NULL, e, cur, 4, EDL_REMOVE_FROM);
 
->>>>>>> 67256d50
   return 0;
 }
 
@@ -201,10 +152,7 @@
 {
   /* Find the list to remove the event from */
   event_list *sl = ev_get_list(e);
-<<<<<<< HEAD
-=======
   edlog(sl, e, NULL, 1, EDL_POSTPONE);
->>>>>>> 67256d50
   if (!sl)
     return;
 
@@ -213,13 +161,10 @@
 
   /* Remove from one of these lists. */
   ASSERT(ev_remove_from(e, &sl->_executor) || ev_remove_from(e, &sl->receiver));
-<<<<<<< HEAD
-=======
 
   /* Mark as inactive */
   ASSERT_DIE(sl == atomic_exchange_explicit(&e->list, NULL, memory_order_acq_rel));
   edlog(sl, e, NULL, 2, EDL_POSTPONE);
->>>>>>> 67256d50
 }
 
 static void
@@ -286,16 +231,6 @@
 inline void
 ev_send(event_list *l, event *e)
 {
-<<<<<<< HEAD
-  event_list *sl = ev_get_list(e);
-  if (sl == l)
-    return;
-  if (sl)
-    bug("Queuing an already queued event to another queue is not supported.");
-
-  event *next = atomic_load_explicit(&l->receiver, memory_order_acquire);
-  do atomic_store_explicit(&e->next, next, memory_order_relaxed);
-=======
   edlog(l, e, NULL, 1, EDL_SEND);
   /* Set the target list */
   event_list *ol = NULL;
@@ -321,15 +256,11 @@
       old_next = next;
       edlog(l, old_next, next, 3, EDL_SEND);
     }
->>>>>>> 67256d50
   while (!atomic_compare_exchange_strong_explicit(
 	&l->receiver, &next, e,
 	memory_order_acq_rel, memory_order_acquire));
 
-<<<<<<< HEAD
-=======
   edlog(l, e, next, 4, EDL_SEND);
->>>>>>> 67256d50
   birdloop_ping(l->loop);
 }
 
@@ -345,28 +276,6 @@
 ev_run_list_limited(event_list *l, uint limit)
 {
   event * _Atomic *ep = &l->_executor;
-<<<<<<< HEAD
-
-  /* No pending events, refill the queue. */
-  if (atomic_load_explicit(ep, memory_order_relaxed) == &l->_sentinel)
-  {
-    /* Move the current event list aside and create a new one. */
-    event *received = atomic_exchange_explicit(
-	&l->receiver, &l->_sentinel, memory_order_acq_rel);
-
-    /* No event to run. */
-    if (received == &l->_sentinel)
-      return 0;
-
-    /* Setup the executor queue */
-    event *head = &l->_sentinel;
-
-    /* Flip the order of the events by relinking them one by one (push-pop) */
-    while (received != &l->_sentinel)
-    {
-      event *cur = received;
-      received = atomic_exchange_explicit(&cur->next, head, memory_order_relaxed);
-=======
   edlog(l, NULL, NULL, 1, EDL_RUN_LIST);
 
   /* No pending events, refill the queue. */
@@ -389,29 +298,19 @@
       event *cur = received;
       received = atomic_exchange_explicit(&cur->next, head, memory_order_acq_rel);
       edlog(l, head, received, 3, EDL_RUN_LIST);
->>>>>>> 67256d50
       head = cur;
     }
 
     /* Store the executor queue to its designated place */
-<<<<<<< HEAD
-    atomic_store_explicit(ep, head, memory_order_relaxed);
-=======
     ASSERT_DIE(atomic_exchange_explicit(ep, head, memory_order_acq_rel) == NULL);
     edlog(l, NULL, head, 4, EDL_RUN_LIST);
->>>>>>> 67256d50
   }
 
   /* Run the events in order. */
   event *e;
-<<<<<<< HEAD
-  while ((e = atomic_load_explicit(ep, memory_order_relaxed)) != &l->_sentinel)
-    {
-=======
   while (e = atomic_load_explicit(ep, memory_order_acquire))
     {
       edlog(l, e, NULL, 5, EDL_RUN_LIST);
->>>>>>> 67256d50
       /* Check limit */
       if (!--limit)
 	return 1;
@@ -420,11 +319,6 @@
       if ((l == &global_event_list) || (l == &global_work_list))
 	io_log_event(e->hook, e->data);
 
-<<<<<<< HEAD
-      /* Inactivate the event */
-      atomic_store_explicit(ep, atomic_load_explicit(&e->next, memory_order_relaxed), memory_order_relaxed);
-      atomic_store_explicit(&e->next, NULL, memory_order_relaxed);
-=======
       edlog(l, e, NULL, 6, EDL_RUN_LIST);
       /* Inactivate the event */
       event *next = atomic_load_explicit(&e->next, memory_order_relaxed);
@@ -432,20 +326,13 @@
       ASSERT_DIE(next == atomic_exchange_explicit(&e->next, NULL, memory_order_acq_rel));
       ASSERT_DIE(l == atomic_exchange_explicit(&e->list, NULL, memory_order_acq_rel));
       edlog(l, e, next, 7, EDL_RUN_LIST);
->>>>>>> 67256d50
 
       /* Run the event */
       e->hook(e->data);
       tmp_flush();
-<<<<<<< HEAD
-    }
-
-  return atomic_load_explicit(&l->receiver, memory_order_relaxed) != &l->_sentinel;
-=======
 
       edlog(l, e, next, 8, EDL_RUN_LIST);
     }
 
   return !!atomic_load_explicit(&l->receiver, memory_order_acquire);
->>>>>>> 67256d50
 }
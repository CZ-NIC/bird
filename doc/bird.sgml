--- conflicted
+++ resolved
@@ -2822,44 +2822,6 @@
 
 <p>
 <itemize>
-<<<<<<< HEAD
-<item> <rfc id="4271"> &ndash; Border Gateway Protocol 4 (BGP)
-<item> <rfc id="1997"> &ndash; BGP Communities Attribute
-<item> <rfc id="2385"> &ndash; Protection of BGP Sessions via TCP MD5 Signature
-<item> <rfc id="2545"> &ndash; Use of BGP Multiprotocol Extensions for IPv6
-<item> <rfc id="2918"> &ndash; Route Refresh Capability
-<item> <rfc id="3107"> &ndash; Carrying Label Information in BGP
-<item> <rfc id="4360"> &ndash; BGP Extended Communities Attribute
-<item> <rfc id="4364"> &ndash; BGP/MPLS IPv4 Virtual Private Networks
-<item> <rfc id="4456"> &ndash; BGP Route Reflection
-<item> <rfc id="4486"> &ndash; Subcodes for BGP Cease Notification Message
-<item> <rfc id="4659"> &ndash; BGP/MPLS IPv6 Virtual Private Networks
-<item> <rfc id="4724"> &ndash; Graceful Restart Mechanism for BGP
-<item> <rfc id="4760"> &ndash; Multiprotocol extensions for BGP
-<item> <rfc id="4798"> &ndash; Connecting IPv6 Islands over IPv4 MPLS
-<item> <rfc id="5065"> &ndash; AS confederations for BGP
-<item> <rfc id="5082"> &ndash; Generalized TTL Security Mechanism
-<item> <rfc id="5492"> &ndash; Capabilities Advertisement with BGP
-<item> <rfc id="5575"> &ndash; Dissemination of Flow Specification Rules
-<item> <rfc id="5668"> &ndash; 4-Octet AS Specific BGP Extended Community
-<item> <rfc id="6286"> &ndash; AS-Wide Unique BGP Identifier
-<item> <rfc id="6608"> &ndash; Subcodes for BGP Finite State Machine Error
-<item> <rfc id="6793"> &ndash; BGP Support for 4-Octet AS Numbers
-<item> <rfc id="7311"> &ndash; Accumulated IGP Metric Attribute for BGP
-<item> <rfc id="7313"> &ndash; Enhanced Route Refresh Capability for BGP
-<item> <rfc id="7606"> &ndash; Revised Error Handling for BGP UPDATE Messages
-<item> <rfc id="7911"> &ndash; Advertisement of Multiple Paths in BGP
-<item> <rfc id="7947"> &ndash; Internet Exchange BGP Route Server
-<item> <rfc id="8092"> &ndash; BGP Large Communities Attribute
-<item> <rfc id="8203"> &ndash; BGP Administrative Shutdown Communication
-<item> <rfc id="8212"> &ndash; Default EBGP Route Propagation Behavior without Policies
-<item> <rfc id="8654"> &ndash; Extended Message Support for BGP
-<item> <rfc id="8950"> &ndash; Advertising IPv4 NLRI with an IPv6 Next Hop
-<item> <rfc id="9072"> &ndash; Extended Optional Parameters Length for BGP OPEN Message
-<item> <rfc id="9117"> &ndash; Revised Validation Procedure for BGP Flow Specifications
-<item> <rfc id="9234"> &ndash; Route Leak Prevention and Detection Using Roles
-<item> <rfc id="9687"> &ndash; Send Hold Timer
-=======
 <item> <rfc id="4271"> - Border Gateway Protocol 4 (BGP)
 <item> <rfc id="1997"> - BGP Communities Attribute
 <item> <rfc id="2385"> - Protection of BGP Sessions via TCP MD5 Signature
@@ -2899,7 +2861,6 @@
 <item> <rfc id="9234"> - Route Leak Prevention and Detection Using Roles
 <item> <rfc id="9494"> - Long-Lived Graceful Restart for BGP
 <item> <rfc id="9687"> - Send Hold Timer
->>>>>>> e69d80c9
 </itemize>
 
 <sect1>Route selection rules

<!doctype birddoc system>

<!--
	BIRD 3.0 documentation

This documentation can have 4 forms: sgml (this is master copy), html, ASCII
text and dvi/postscript (generated from sgml using sgmltools). You should always
edit master copy.

This is a slightly modified linuxdoc dtd. Anything in <descrip> tags is
considered definition of configuration primitives, <cf> is fragment of
configuration within normal text, <m> is "meta" information within fragment of
configuration - something in config which is not keyword.

    (set-fill-column 80)

    Copyright 1999 - 2022 CZ.NIC, z.s.p.o , distribute under GPL version 2 or later.

 -->

<book>

<title>BIRD 3.0 User's Guide
<author>
Ondrej Filip <it/&lt;feela@network.cz&gt;/,
Martin Mares <it/&lt;mj@ucw.cz&gt;/,
Maria Matejka <it/&lt;mq@jmq.cz&gt;/,
Ondrej Zajicek <it/&lt;santiago@crfreenet.org&gt;/
</author>

<abstract>
This document contains user documentation for the BIRD Internet Routing Daemon project.
</abstract>

<!-- Table of contents -->
<toc>

<!-- Begin the document -->


<chapt>Introduction
<label id="intro">

<sect>What is BIRD
<label id="what-is-bird">

<p>The name `BIRD' is actually an acronym standing for `BIRD Internet Routing
Daemon'. Let's take a closer look at the meaning of the name:

<p><em/BIRD/: Well, we think we have already explained that. It's an acronym
standing for `BIRD Internet Routing Daemon', you remember, don't you? :-)

<p><em/Internet Routing/: It's a program (well, a daemon, as you are going to
discover in a moment) which works as a dynamic router in an Internet type
network (that is, in a network running either the IPv4 or the IPv6 protocol).
Routers are devices which forward packets between interconnected networks in
order to allow hosts not connected directly to the same local area network to
communicate with each other. They also communicate with the other routers in the
Internet to discover the topology of the network which allows them to find
optimal (in terms of some metric) rules for forwarding of packets (which are
called routing tables) and to adapt themselves to the changing conditions such
as outages of network links, building of new connections and so on. Most of
these routers are costly dedicated devices running obscure firmware which is
hard to configure and not open to any changes (on the other hand, their special
hardware design allows them to keep up with lots of high-speed network
interfaces, better than general-purpose computer does). Fortunately, most
operating systems of the UNIX family allow an ordinary computer to act as a
router and forward packets belonging to the other hosts, but only according to a
statically configured table.

<p>A <em/Routing Daemon/ is in UNIX terminology a non-interactive program
running on background which does the dynamic part of Internet routing, that is
it communicates with the other routers, calculates routing tables and sends them
to the OS kernel which does the actual packet forwarding. There already exist
other such routing daemons: routed (RIP only), GateD (non-free),
<HTMLURL URL="http://www.zebra.org" name="Zebra"> and
<HTMLURL URL="http://sourceforge.net/projects/mrt" name="MRTD">,
but their capabilities are limited and they are relatively hard to configure
and maintain.

<p>BIRD is an Internet Routing Daemon designed to avoid all of these shortcomings,
to support all the routing technology used in the today's Internet or planned to
be used in near future and to have a clean extensible architecture allowing new
routing protocols to be incorporated easily. Among other features, BIRD
supports:

<itemize>
	<item>both IPv4 and IPv6 protocols
	<item>multiple routing tables
	<item>the Border Gateway Protocol (BGPv4)
	<item>the Routing Information Protocol (RIPv2, RIPng)
	<item>the Open Shortest Path First protocol (OSPFv2, OSPFv3)
	<item>the Babel Routing Protocol
	<item>the Router Advertisements for IPv6 hosts
	<item>a virtual protocol for exchange of routes between different
		routing tables on a single host
	<item>a command-line interface allowing on-line control and inspection
		of status of the daemon
	<item>soft reconfiguration (no need to use complex online commands to
		change the configuration, just edit the configuration file and
		notify BIRD to re-read it and it will smoothly switch itself to
		the new configuration, not disturbing routing protocols unless
		they are affected by the configuration changes)
	<item>a powerful language for route filtering
</itemize>

<p>BIRD has been developed at the Faculty of Math and Physics, Charles
University, Prague, Czech Republic as a student project. It can be freely
distributed under the terms of the GNU General Public License.

<p>BIRD has been designed to work on all UNIX-like systems. It has been
developed and tested under Linux 2.0 to 2.6, and then ported to FreeBSD, NetBSD
and OpenBSD, porting to other systems (even non-UNIX ones) should be relatively
easy due to its highly modular architecture.

<p>BIRD 1.x supported either IPv4 or IPv6 protocol, but had to be compiled separately
for each one. BIRD~2 supports both of them with a possibility of further extension.
BIRD~2 supports Linux at least 3.16, FreeBSD 10, NetBSD 7.0, and OpenBSD 5.8.
Anyway, it will probably work well also on older systems.

<sect>Installing BIRD
<label id="install">

<p>On a recent UNIX system with GNU development tools (GCC, binutils, m4, make)
and Perl, installing BIRD should be as easy as:

<code>
./configure
make
make install
vi /usr/local/etc/bird.conf
bird
</code>

<p>You can use <tt>./configure --help</tt> to get a list of configure
options. The most important ones are: <tt/--with-protocols=/ to produce a slightly smaller
BIRD executable by configuring out routing protocols you don't use, and
<tt/--prefix=/ to install BIRD to a place different from <file>/usr/local</file>.


<sect>Running BIRD
<label id="argv">

<p>You can pass several command-line options to bird:

<descrip>
	<tag><label id="argv-config">-c <m/config name/</tag>
	use given configuration file instead of <it/prefix/<file>/etc/bird.conf</file>.

	<tag><label id="argv-debug">-d</tag>
	enable debug messages to stderr, and run bird in foreground.

	<tag><label id="argv-debug-file">-D <m/filename of debug log/</tag>
	enable debug messages to given file.

	<tag><label id="argv-foreground">-f</tag>
	run bird in foreground.

	<tag><label id="argv-group">-g <m/group/</tag>
	use that group ID, see the next section for details.

	<tag><label id="argv-help">-h, --help</tag>
	display command-line options to bird.

	<tag><label id="argv-local">-l</tag>
	look for a configuration file and a communication socket in the current
	working directory instead of in default system locations. However, paths
	specified by options <cf/-c/, <cf/-s/ have higher priority.

	<tag><label id="argv-parse">-p</tag>
	just parse the config file and exit. Return value is zero if the config
	file is valid, nonzero if there are some errors.

	<tag><label id="argv-pid">-P <m/name of PID file/</tag>
	create a PID file with given filename.

	<tag><label id="argv-recovery">-R</tag>
	apply graceful restart recovery after start.

	<tag><label id="argv-socket">-s <m/name of communication socket/</tag>
	use given filename for a socket for communications with the client,
	default is <it/prefix/<file>/var/run/bird.ctl</file>.

	<tag><label id="argv-user">-u <m/user/</tag>
	drop privileges and use that user ID, see the next section for details.

	<tag><label id="argv-version">--version</tag>
	display bird version.
</descrip>

<p>BIRD writes messages about its work to log files or syslog (according to config).


<sect>Privileges
<label id="privileges">

<p>BIRD, as a routing daemon, uses several privileged operations (like setting
routing table and using raw sockets). Traditionally, BIRD is executed and runs
with root privileges, which may be prone to security problems. The recommended
way is to use a privilege restriction (options <cf/-u/, <cf/-g/). In that case
BIRD is executed with root privileges, but it changes its user and group ID to
an unprivileged ones, while using Linux capabilities to retain just required
privileges (capabilities CAP_NET_*). Note that the control socket is created
before the privileges are dropped, but the config file is read after that. The
privilege restriction is not implemented in BSD port of BIRD.

<p>An unprivileged user (as an argument to <cf/-u/ options) may be the user
<cf/nobody/, but it is suggested to use a new dedicated user account (like
<cf/bird/). The similar considerations apply for the group option, but there is
one more condition -- the users in the same group can use <file/birdc/ to
control BIRD.

<p>Finally, there is a possibility to use external tools to run BIRD in an
environment with restricted privileges. This may need some configuration, but it
is generally easy -- BIRD needs just the standard library, privileges to read
the config file and create the control socket and the CAP_NET_* capabilities.


<chapt>Architecture
<label id="architecture">

<sect>Routing tables
<label id="routing-tables">

<p>The heart of BIRD is a routing table. BIRD has several independent routing tables;
each of them contains routes of exactly one <m/nettype/ (see below). There are two
default tables -- <cf/master4/ for IPv4 routes and <cf/master6/ for IPv6 routes.
Other tables must be explicitly configured.

<p>
These routing tables are not kernel forwarding tables. No forwarding is done by
BIRD. If you want to forward packets using the routes in BIRD tables, you may
use the Kernel protocol (see below) to synchronize them with kernel FIBs.

<p>
Every nettype defines a (kind of) primary key on routes. Every route source can
supply one route for every possible primary key; new route announcement replaces
the old route from the same source, keeping other routes intact. BIRD always
chooses the best route for each primary key among the known routes and keeps the
others as suboptimal. When the best route is retracted, BIRD re-runs the best
route selection algorithm to find the current best route.

<p>
The global best route selection algorithm is (roughly) as follows:

<itemize>
	<item>Preferences of the routes are compared.
	<item>Source protocol instance preferences are compared.
	<item>If source protocols are the same (e.g. BGP vs. BGP), the protocol's route selection algorithm is invoked.
	<item>If source protocols are different (e.g. BGP vs. OSPF), result of the algorithm is undefined.
</itemize>

<p><label id="dsc-table-sorted">Usually, a routing table just chooses a selected
route from a list of entries for one network. Optionally, these lists of entries
are kept completely sorted (according to preference or some protocol-dependent
metric). See <ref id="rtable-sorted" name="sorted"> table option for details.

<sect>Routes and network types
<label id="routes">

<p>BIRD works with several types of routes. Some of them are typical IP routes,
others are better described as forwarding rules. We call them all routes,
regardless of this difference.

<p>Every route consists of several attributes (read more about them in the
<ref id="route-attributes" name="Route attributes"> section); the common for all
routes are:

<itemize>
	<item>IP address of router which told us about this route
	<item>Source protocol instance
	<item>Route preference
	<item>Optional attributes defined by protocols
</itemize>

<p>Other attributes depend on nettypes. Some of them are part of the primary key, these are marked (PK).

<sect1>IPv4 and IPv6 routes
<label id="ip-routes">

<p>The traditional routes. Configuration keywords are <cf/ipv4/ and <cf/ipv6/.

<itemize>
	<item>(PK) Route destination (IP prefix together with its length)
	<item>Route next hops (see below)
</itemize>

<sect1>IPv6 source-specific routes
<label id="ip-sadr-routes">

<p>The IPv6 routes containing both destination and source prefix. They are used
for source-specific routing (SSR), also called source-address dependent routing
(SADR), see <rfc id="8043">. Currently limited mostly to the Babel protocol.
Configuration keyword is <cf/ipv6 sadr/.

<itemize>
	<item>(PK) Route destination (IP prefix together with its length)
	<item>(PK) Route source (IP prefix together with its length)
	<item>Route next hops (see below)
</itemize>

<sect1>VPN IPv4 and IPv6 routes
<label id="vpn-routes">

<p>Routes for IPv4 and IPv6 with VPN Route Distinguisher (<rfc id="4364">).
Configuration keywords are <cf/vpn4/ and <cf/vpn6/.

<itemize>
	<item>(PK) Route destination (IP prefix together with its length)
	<item>(PK) Route distinguisher (according to <rfc id="4364">)
	<item>Route next hops
</itemize>

<sect1>Route Origin Authorization for IPv4 and IPv6
<label id="roa-routes">

<p>These entries can be used to validate route origination of BGP routes.
A ROA entry specifies prefixes which could be originated by an AS number.
Their keywords are <cf/roa4/ and <cf/roa6/.

<itemize>
	<item>(PK) IP prefix together with its length
	<item>(PK) Matching prefix maximal length
	<item>(PK) AS number
</itemize>

<sect1>Flowspec for IPv4 and IPv6
<label id="flow-routes">

<p>Flowspec rules are a form of firewall and traffic flow control rules
distributed mostly via BGP. These rules may help the operators stop various
network attacks in the beginning before eating up the whole bandwidth.
Configuration keywords are <cf/flow4/ and <cf/flow6/.

<itemize>
	<item>(PK) IP prefix together with its length
	<item>(PK) Flow definition data
	<item>Flow action (encoded internally as BGP communities according to <rfc id="5575">)
</itemize>

<sect1>MPLS switching rules
<label id="mpls-routes">

<p>MPLS routes control MPLS forwarding in the same way as IP routes control IP
forwarding. MPLS-aware routing protocols produce both labeled IP routes and
corresponding MPLS routes. Configuration keyword is <cf/mpls/.

<itemize>
	<item>(PK) MPLS label
	<item>Route next hops
</itemize>

<sect1>Route next hops
<label id="route-next-hop">

<p>This is not a nettype. The route next hop is a complex attribute common for many
nettypes as you can see before. Every next hop has its assigned device
(either assumed from its IP address or set explicitly). It may have also
an IP address and an MPLS stack (one or both independently).
Maximal MPLS stack depth is set (in compile time) to 8 labels.

<p>Every route (when eligible to have a next hop) can have more than one next hop.
In that case, every next hop has also its weight.

<sect>Protocols and channels
<label id="protocols-concept">

<p>BIRD protocol is an abstract class of producers and consumers of the routes.
Each protocol may run in multiple instances and bind on one side to route
tables via channels, on the other side to specified listen sockets (BGP),
interfaces (Babel, OSPF, RIP), APIs (Kernel, Direct), or nothing (Static, Pipe).

<p>There are also two protocols that do not have any channels -- BFD and Device.
Both of them are kind of service for other protocols.

<p>Each protocol is connected to a routing table through a channel. Some protocols
support only one channel (OSPF, RIP), some protocols support more channels (BGP, Direct).
Each channel has two filters which can accept, reject and modify the routes.
An <it/export/ filter is applied to routes passed from the routing table to the protocol,
an <it/import/ filter is applied to routes in the opposite direction.

<sect>Graceful restart
<label id="graceful-restart">

<p>When BIRD is started after restart or crash, it repopulates routing tables in
an uncoordinated manner, like after clean start. This may be impractical in some
cases, because if the forwarding plane (i.e. kernel routing tables) remains
intact, then its synchronization with BIRD would temporarily disrupt packet
forwarding until protocols converge. Graceful restart is a mechanism that could
help with this issue. Generally, it works by starting protocols and letting them
repopulate routing tables while deferring route propagation until protocols
acknowledge their convergence. Note that graceful restart behavior have to be
configured for all relevant protocols and requires protocol-specific support
(currently implemented for Kernel and BGP protocols), it is activated for
particular boot by option <cf/-R/.

<p>Some protocols (e.g. BGP) could be restarted gracefully after both
intentional outage and crash, while others (e.g. OSPF) after intentional outage
only. For planned graceful restart, BIRD must be shut down by
<ref id="cli-graceful-restart" name="graceful restart"> command instead of
regular <ref id="cli-down" name="down"> command. In this way routing neighbors
are notified about planned graceful restart and routes are kept in kernel table
after shutdown.

<sect>MPLS
<label id="mpls">

<p>Multiprotocol Label Switching (MPLS) is a networking technology which works
below IP routing but above the link (e.g. ethernet) layer. It is described in
<rfc id="3031">.

In regular IP forwarding, the destination address of a packet is independently
examined in each hop, a route with longest prefix match is selected from the
routing table, and packet is processed accordingly. In general, there is no
difference between border routers and internal routers w.r.t. IP forwarding.

In MPLS forwarding, when a packet enters the network, it is classified (based on
destination address, ingress interface and other factors) into one of forwarding
equivalence classes (FECs), then a header with a MPLS label identifying the FEC
is attached to it, and the packet is forwarded. In internal routers, only the
MPLS label is examined, the matching MPLS route is selected from the MPLS
routing table, and the packet is processed accordingly. The specific value of
MPLS label has local meaning only and may change between hops (that is why it is
called label switching). When the packet leaves the network, the MPLS header is
removed.

The advantage of the MPLS approach is that other factors than the destination
address can be considered and used consistently in the whole network, for
example IP traffic with multiple overlapping private address ranges could be
mixed together, or particular paths for specific flows could be defined. Another
advantage is that MPLS forwarding by internal routers can be much simpler than
IP forwarding, as instead of the longest prefix match algorithm it uses simpler
exact match for MPLS route selection. The disadvantage is additional complexity
in signaling. For further details, see <rfc id="3031">.

MPLS-aware routing protocols not only distribute IP routing information, but
they also distribute labels. Therefore, they produce labeled routes - routes
representing label switched paths (LSPs) through the MPLS domain. Such routes
have IP prefix and next hop address like regular (non-labeled) routes, but they
also have local MPLS label (in route attribute <ref id="rta-mpls-label"
name="mpls_label">) and outgoing MPLS label (as a part of the next hop). They
are stored in regular IP routing tables.

Labeled routes are used for exchange of routing information between routing
protocols and for ingress (IP -&gt; MPLS) forwarding, but they are not directly
used for MPLS forwarding. For that purpose <ref id="mpls-routes" name="MPLS
routes"> are used. These are routes that have local MPLS label as a primary key
and they are stored in the MPLS routing table.

In BIRD, the whole process generally works this way: A MPLS-aware routing
protocol (say BGP) receives routing information including remote label. It
produces a route with attribute <ref id="rta-mpls-policy" name="mpls_policy">
specifying desired <ref id="mpls-channel-label-policy" name="MPLS label policy">.
Such route then passes the import filter (which could modify the MPLS label
policy or perhaps assign a static label) and when it is accepted, a local MPLS
label is selected (according to the label policy) and attached to the route,
producing labeled route. When a new MPLS label is allocated, the MPLS-aware
protocol automatically produces corresponding MPLS route. When all labeled
routes that use specific local MPLS label are retracted, the corresponding MPLS
route is retracted too.

There are three important concepts for MPLS in BIRD: MPLS domains, MPLS tables
and MPLS channels. MPLS domain represents an independent label space, all
MPLS-aware protocols are associated with some MPLS domain. It is responsible for
label management, handling label allocation requests from MPLS-aware protocols.
MPLS table is just a routing table for MPLS routes. Routers usually have one
MPLS domain and one MPLS table, with Kernel protocol to export MPLS routes into
kernel FIB.

MPLS channels make protocols MPLS-aware, they are responsible for keeping track
of active FECs (and corresponding allocated labels), selecting FECs / local
labels for labeled routes, and maintaining correspondence between labeled routes
and MPLS routes.

Note that local labels are allocated to individual MPLS-aware protocols and
therefore it is not possible to share local labels between different protocols.


<chapt>Configuration
<label id="config">

<sect>Introduction
<label id="config-intro">

<p>BIRD is configured using a text configuration file. Upon startup, BIRD reads
<it/prefix/<file>/etc/bird.conf</file> (unless the <tt/-c/ command line option
is given). Configuration may be changed at user's request: if you modify the
config file and then signal BIRD with <tt/SIGHUP/, it will adjust to the new
config. Then there's the client which allows you to talk with BIRD in an
extensive way.

<p>In the config, everything on a line after <cf/#/ or inside <cf>/* */</cf> is
a comment, whitespace characters are treated as a single space. If there's a
variable number of options, they are grouped using the <cf/{ }/ brackets. Each
option is terminated by a <cf/;/. Configuration is case sensitive. There are two
ways how to name symbols (like protocol names, filter names, constants etc.).
You can either use a simple string starting with a letter (or underscore)
followed by any combination of letters, numbers and underscores (e.g. <cf/R123/,
<cf/my_filter/, <cf/bgp5/) or you can enclose the name into apostrophes (<cf/'/)
and than you can use any combination of numbers, letters, underscores, hyphens,
dots and colons (e.g.  <cf/'1:strange-name'/, <cf/'-NAME-'/, <cf/'cool::name'/).

<p>Here is an example of a simple config file. It enables synchronization of
routing tables with OS kernel, learns network interfaces and runs RIP on all
network interfaces found.

<code>
protocol kernel {
	ipv4 {
		export all;	# Default is export none
	};
	persist;		# Don't remove routes on BIRD shutdown
}

protocol device {
}

protocol rip {
	ipv4 {
		import all;
		export all;
	};
	interface "*";
}
</code>


<sect>Global options
<label id="global-opts">

<p><descrip>
	<tag><label id="opt-include">include "<m/filename/";</tag>
	This statement causes inclusion of a new file. The <m/filename/ could
	also be a wildcard, in that case matching files are included in
	alphabetic order. The maximal depth is 8. Note that this statement can
	be used anywhere in the config file, even inside other options, but
	always on the beginning of line. In the following example, the first
	semicolon belongs to the <cf/include/, the second to <cf/ipv6 table/.
	If the <file/tablename.conf/ contains exactly one token (the name of the
	table), this construction is correct:
<code>
ipv6 table
include "tablename.conf";;
</code>

	<tag><label id="opt-log">log "<m/filename/" [<m/limit/ "<m/backup/"] | fixed "<m/filename/" <m/size/ | syslog [name <m/name/] | stderr | udp <m/address/ [port <m/port/] all|{ <m/list of classes/ }</tag>
	Set logging of messages having the given class (either <cf/all/ or <cf>{
	error|trace [, <m/.../] }</cf> etc.) into selected destination - a file
	specified as a filename string (with optional log rotation information),
	syslog (with optional name argument), the stderr output, or as a UDP
	message (in <rfc id="3164"> syslog format).

	Classes are:
	<cf/info/, <cf/warning/, <cf/error/ and <cf/fatal/ for messages about local problems,
	<cf/debug/ for debugging messages,
	<cf/trace/ when you want to know what happens in the network,
	<cf/remote/ for messages about misbehavior of remote machines,
	<cf/auth/ about authentication failures,
	<cf/bug/ for internal BIRD bugs.

	Logging directly to file supports basic log rotation -- there is an
	optional log file limit and a backup filename, when log file reaches the
	limit, the current log file is renamed to the backup filename and a new
	log file is created. It's also possible to log to a single file behaving
	as a ring buffer with a fixed size.

	You may specify more than one <cf/log/ line to establish logging to
	multiple destinations. Default: log everything to the system log, or
	to the debug output if debugging is enabled by <cf/-d//<cf/-D/
	command-line option.

	<tag><label id="opt-debug-protocols">debug protocols all|off|{ states|routes|filters|interfaces|events|packets [, <m/.../] }</tag>
	Set global defaults of protocol debugging options.
	See <ref id="proto-debug" name="debug"> in the following section.
	Default: off.

	<tag><label id="opt-debug-channels">debug channels all|off|{ states|routes|filters|events [, <m/.../] }</tag>
	Set global defaults of channel debugging options.
	See <ref id="channel-debug" name="debug"> in the channel section.
	Default: off.

	<tag><label id="opt-debug-tables">debug tables all|off|{ states|routes|filters|events [, <m/.../] }</tag>
	Set global defaults of table debugging options.
	See <ref id="rtable-debug" name="debug"> in the table section.
	Default: off.

	<tag><label id="opt-debug-commands">debug commands <m/number/</tag>
	Control logging of client connections (0 for no logging, 1 for logging
	of connects and disconnects, 2 and higher for logging of all client
	commands). Default: 0.

	<tag><label id="opt-debug-latency">debug latency all|off|{ ping|wakeup|scheduling|sockets|events|timers }</tag>
	Activate tracking of internal scheduler actions. This is a developer
	and technical support tool for cases when internal events are missed.
	You should keep this off unless you know what you are doing. Default: off.

	<tag><label id="opt-debug-latency-limit">debug latency limit <m/time/</tag>
	If <cf/debug latency/ is enabled, this option allows to specify a limit
	for elapsed time. Events exceeding the limit are logged. Default: 1 s.

	<tag><label id="opt-watchdog-warn">watchdog warning <m/time/</tag>
	Set time limit for I/O loop cycle. If one iteration took more time to
	complete, a warning is logged. Default: 5 s.

	<tag><label id="opt-watchdog-timeout">watchdog timeout <m/time/</tag>
	Set time limit for I/O loop cycle. If the limit is breached, BIRD is
	killed by abort signal. The timeout has effective granularity of
	seconds, zero means disabled. Default: disabled (0).

	<tag><label id="opt-threads">threads <m/number/</tag>
	Set how many worker threads should BIRD spawn. Tests show that every
        thread can utilize one complete CPU core, therefore you probably want to
        keep at least one free core. The maximum feasible thread count heavily
        depends on the actual workload and must be determined by testing or estimation. Default: 1

	<tag><label id="opt-mrtdump">mrtdump "<m/filename/"</tag>
	Set MRTdump file name. This option must be specified to allow MRTdump
	feature. Default: no dump file.

	<tag><label id="opt-mrtdump-protocols">mrtdump protocols all|off|{ states|messages [, <m/.../] }</tag>
	Set global defaults of MRTdump options. See <cf/mrtdump/ in the
	following section. Default: off.

	<tag><label id="opt-filter">filter <m/name local variables/{ <m/commands/ }</tag>
	Define a filter. You can learn more about filters in the following
	chapter.

	<tag><label id="opt-function">function <m/name/ (<m/parameters/) [ -&gt; <m/return type/ ] <m/local variables/ { <m/commands/ }</tag>
	Define a function. You can learn more about functions in the following chapter.

	<tag><label id="opt-protocol">protocol rip|ospf|bgp|<m/.../ [<m/name/ [from <m/name2/]] { <m>protocol options</m> }</tag>
	Define a protocol instance called <cf><m/name/</cf> (or with a name like
	"rip5" generated automatically if you don't specify any
	<cf><m/name/</cf>). You can learn more about configuring protocols in
	their own chapters. When <cf>from <m/name2/</cf> expression is used,
	initial protocol options are taken from protocol or template
	<cf><m/name2/</cf> You can run more than one instance of most protocols
	(like RIP or BGP). By default, no instances are configured.

	<tag><label id="opt-template">template rip|ospf|bgp|<m/.../ [<m/name/ [from <m/name2/]] { <m>protocol options</m> }</tag>
	Define a protocol template instance called <m/name/ (or with a name like
	"bgp1" generated automatically if you don't specify any	<m/name/).
	Protocol templates can be used to group common options when many
	similarly configured protocol instances are to be defined. Protocol
	instances (and other templates) can use templates by using <cf/from/
	expression and the name of the template. At the moment templates (and
	<cf/from/ expression) are not implemented for OSPF protocol.

	<tag><label id="opt-define">define <m/constant/ = <m/expression/</tag>
	Define a constant. You can use it later in every place you could use a
	value of the same type. Besides, there are some predefined numeric
	constants based on /etc/iproute2/rt_* files. A list of defined constants
	can be seen (together with other symbols) using 'show symbols' command.

	<tag><label id="opt-attribute">attribute <m/type/ <m/name/</tag>
	Declare a custom route attribute. You can set and get it in filters like
	any other route attribute. This feature is intended for marking routes
	in import filters for export filtering purposes instead of locally
	assigned BGP communities which have to be deleted in export filters.

	<tag><label id="opt-router-id">router id <m/IPv4 address/</tag>
	Set BIRD's router ID. It's a world-wide unique identification of your
	router, usually one of router's IPv4 addresses. Default: the lowest
	IPv4 address of a non-loopback interface.

	<tag><label id="opt-router-id-from">router id from [-] [ "<m/mask/" ] [ <m/prefix/ ] [, <m/.../]</tag>
	Set BIRD's router ID based on an IPv4 address of an interface specified by
	an interface pattern.
	See <ref id="proto-iface" name="interface"> section for detailed
	description of interface patterns with extended clauses.

	<tag><label id="opt-hostname">hostname "<m/name/"</tag>
	Set hostname. Default: node name as returned by `uname -n'.

	<tag><label id="opt-graceful-restart">graceful restart wait <m/number/</tag>
	During graceful restart recovery, BIRD waits for convergence of routing
	protocols. This option allows to specify a timeout for the recovery to
	prevent waiting indefinitely if some protocols cannot converge. Default:
	240 seconds.

	<tag><label id="opt-timeformat">timeformat route|protocol|base|log "<m/format1/" [<m/limit/ "<m/format2/"]</tag>
	This option allows to specify a format of date/time used by BIRD. The
	first argument specifies for which purpose such format is used.
	<cf/route/ is a format used in 'show route' command output,
	<cf/protocol/ is used in 'show protocols' command output, <cf/base/ is
	used for other commands and <cf/log/ is used in a log file.

	"<m/format1/" is a format string using <it/strftime(3)/ notation (see
	<it/man strftime/ for details). It is extended to support sub-second
	time part with variable precision (up to microseconds) using "%f"
	conversion code (e.g., "%T.%3f" is hh:mm:ss.sss time). <m/limit/ and
	"<m/format2/" allow to specify the second format string for times in
	past deeper than <m/limit/ seconds.

	There are several shorthands: <cf/iso long/ is a ISO 8601 date/time
	format (YYYY-MM-DD hh:mm:ss) that can be also specified using <cf/"%F
	%T"/. Similarly, <cf/iso long ms/ and <cf/iso long us/ are ISO 8601
	date/time formats with millisecond or microsecond precision.
	<cf/iso short/ is a variant of ISO 8601 that uses just the time format
	(hh:mm:ss) for near times (up to 20 hours in the past) and the date
	format (YYYY-MM-DD) for far times. This is a shorthand for <cf/"%T"
	72000 "%F"/. And there are also <cf/iso short ms/ and <cf/iso short us/
	high-precision variants of that.

	By default, BIRD uses the <cf/iso short ms/ format for <cf/route/ and
	<cf/protocol/ times, and the <cf/iso long ms/ format for <cf/base/ and
	<cf/log/ times.

	<tag><label id="opt-table"><m/nettype/ table <m/name/ [ { <m/option/; [<m/.../] } ]</tag>
	Define a new routing table. The default routing tables <cf/master4/ and
	<cf/master6/ are defined implicitly, other routing tables have to be
	defined by this option. See the <ref id="rtable-opts"
	name="routing table configuration section"> for routing table options.

	<tag><label id="opt-mpls-domain">mpls domain <m/name/ [ { <m/option/; [<m/.../] } ]</tag>
	Define a new MPLS domain. MPLS domains represent independent label
	spaces and are responsible for MPLS label management. All MPLS-aware
	protocols are associated with some MPLS domain. See the <ref id="mpls-opts"
	name="MPLS configuration section"> for MPLS domain options.

	<tag><label id="opt-eval">eval <m/expr/</tag>
	Evaluates given filter expression. It is used by the developers for testing of filters.
</descrip>


<sect>Routing table options
<label id="rtable-opts">

<p>Most routing tables do not need any options and are defined without an option
block, but there are still some options to tweak routing table behavior. Note
that implicit tables (<cf/master4/ and <cf/master6/) can be redefined in order
to set options.

<descrip>
	<tag><label id="rtable-sorted">sorted <m/switch/</tag>
	Usually, a routing table just chooses the selected (best) route from a
	list of routes for each network, while keeping remaining routes unsorted.
	If enabled, these lists of routes are kept completely sorted (according
	to preference or some protocol-dependent metric).

	This is needed for some protocol features (e.g. <cf/secondary/ option of
	BGP protocol, which allows to accept not just a selected route, but the
	first route (in the sorted list) that is accepted by filters), but it is
	incompatible with some other features (e.g. <cf/deterministic med/
	option of BGP protocol, which activates a way of choosing selected route
	that cannot be described using comparison and ordering). Minor advantage
	is that routes are shown sorted in <cf/show route/, minor disadvantage
	is that it is slightly more computationally expensive. Default: off.

	<tag><label id="rtable-trie">trie <m/switch/</tag>
	BIRD routing tables are implemented with hash tables, which is efficient
	for exact-match lookups, but inconvenient for longest-match lookups or
	interval lookups (finding superprefix or subprefixes). This option
	activates additional trie structure that is used to accelerate these
	lookups, while using the hash table for exact-match lookups.

	This has advantage for <ref id="rpki" name="RPKI"> (on ROA tables),
	for <ref id="bgp-gateway" name="recursive next-hops"> (on IGP tables),
	and is required for <ref id="bgp-validate" name="flowspec validation">
	(on base IP tables). Another advantage is that interval results (like
	from <cf/show route in .../ command) are lexicographically sorted. The
	disadvantage is that trie-enabled routing tables require more memory,
	which may be an issue especially in multi-table setups. Default: off.

<<<<<<< HEAD
=======
	<tag><label id="rtable-min-settle-time">min settle time <m/time/</tag>
	Specify a minimum value of the settle time. When a ROA table changes,
	automatic <ref id="proto-rpki-reload" name="RPKI reload"> may be
	triggered, after a short settle time. Minimum settle time is a delay
	from the last ROA table change to wait for more updates. Default: 1 s.

	<tag><label id="rtable-max-settle-time">max settle time <m/time/</tag>
	Specify a maximum value of the settle time. When a ROA table changes,
	automatic <ref id="proto-rpki-reload" name="RPKI reload"> may be
	triggered, after a short settle time. Maximum settle time is an upper
	limit to the settle time from the initial ROA table change even if
	there are consecutive updates gradually renewing the settle time.
	Default: 20 s.

>>>>>>> 997d2f57
	<tag><label id="rtable-gc-threshold">gc threshold <m/number/</tag>
	Specify a minimum amount of removed networks that triggers a garbage
	collection (GC) cycle. Default: 1000.

	<tag><label id="rtable-gc-period">gc period <m/time/</tag>
	Specify a period of time between consecutive GC cycles. When there is a
	significant amount of route withdraws, GC cycles are executed repeatedly
	with given period time (with some random factor). When there is just
	small amount of changes, GC cycles are not executed. In extensive route
	server setups, running GC on hundreds of full BGP routing tables can
	take significant amount of time, therefore they should use higher GC
	periods. Default: adaptive, based on number of routing tables in the
	configuration. From 10 s (with <= 25 routing tables) up to 600 s (with
	>= 1500 routing tables).

	<tag><label id="rtable-cork-threshold">cork threshold <m/number/ <m/number/</tag>
	Too many pending exports may lead to memory bloating. In such cases,
        BIRD tries to relieve the memory pressure by pausing some routines until
        the queue sizes get low enough. This option allows the user to set the
        thresholds; first value is the low threshold (when to resume), the
        second one is the high threshold (when to pause). The higher is the
        threshold, the more memory can get used. In most cases, the defaults
	should work for you but if you experience memory bloating on import
	surges, this knob is the first to turn down. Default: 333300 1011010.

	<tag><label id="rtable-export-settle-time">export settle time <m/time/ <m/time/</tag>
	Minimum and maximum settle times, respectively, for export announcements.
	When multiple routes are changing, this mechanism waits for the changes
	to settle before waking up sleeping export threads but if the changes are coming
	steadily, BIRD isn't waiting forever; at most the maximum time.
	Default values: <cf/1 ms 100 ms/. You have to always provide both values.

	<tag><label id="rtable-route-refresh-export-settle-time">route refresh export settle time <m/time/ <m/time/</tag>
	Minimum and maximum settle times, respectively, for export announcements
	(the same as above), valid when any channel is currently doing a route refresh.
	This serves a purpose of even more aggresive change bundling, knowing that there
	is some active process generating changes in a fast pace. If you don't want
	this feature, set this to the same values as <ref id="rtable-export-settle-time" name="export settle time">.
	Default values: <cf/100 ms 3 s/.

	<tag><label id="rtable-digest-settle-time">digest settle time <m/time/ <m/time/</tag>
	Minimum and maximum settle times, respectively, for table change digests.
	This settle time applies to ROA table changes where a trie is generated
	containing all changed ROAs to automatically reload depending channels.
	Default values: <cf/1 s 20 s/.

	<tag><label id="rtable-debug">debug all|off|{ states|routes|events [, <m/.../] }</tag>
	Set table debugging options. Each table can write some trace messages
	into log with category <cf/trace/. You can request <cf/all/ trace messages
	or select some types: <cf/states/ for table state changes and auxiliary
	processes, <cf/routes/ for auxiliary route notifications (next hop update,
        flowspec revalidation) and <cf/events/ for more detailed auxiliary routine
	debug. See also <ref id="channel-debug" name="channel debugging option">.
	Default: off.

</descrip>


<sect>Protocol options
<label id="protocol-opts">

<p>For each protocol instance, you can configure a bunch of options. Some of
them (those described in this section) are generic, some are specific to the
protocol (see sections talking about the protocols).

<p>Several options use a <m/switch/ argument. It can be either <cf/on/,
<cf/yes/ or a numeric expression with a non-zero value for the option to be
enabled or <cf/off/, <cf/no/ or a numeric expression evaluating to zero to
disable it. An empty <m/switch/ is equivalent to <cf/on/ ("silence means
agreement").

<descrip>
	<tag><label id="proto-disabled">disabled <m/switch/</tag>
	Disables the protocol. You can change the disable/enable status from the
	command line interface without needing to touch the configuration.
	Disabled protocols are not activated. Default: protocol is enabled.

	<tag><label id="proto-restart-limit">restart time limit <m/time/</tag>
	Set time limit for subsequent automatic restarts of the protocol.
        If the protocol hits the limit (with a restart action) before this time
        elapses from starting the protocol, the protocol is disabled with
	an error message in the config file. This doesn't apply to manual
	restarts or reconfiguration. Default: 5 s.

	<tag><label id="proto-debug">debug all|off|{ states|routes|filters|interfaces|events|packets [, <m/.../] }</tag>
	Set protocol debugging options. If asked, each protocol is capable of
	writing trace messages about its work to the log (with category
	<cf/trace/). You can either request printing of <cf/all/ trace messages
	or only of the selected types: <cf/states/ for protocol state changes
	(protocol going up, down, starting, stopping etc.), <cf/routes/ for
	routes exchanged with the routing table, <cf/filters/ for details on
	route filtering, <cf/interfaces/ for interface change events sent to
	the protocol, <cf/events/ for events internal to the protocol and
	<cf/packets/ for packets sent and received by the protocol. Classes
	<cf/routes/ and <cf/filters/ can be also set per-channel using
	<ref id="channel-debug" name="channel debugging option">) Default: off.

	<tag><label id="proto-mrtdump">mrtdump all|off|{ states|messages [, <m/.../] }</tag>
	Set protocol MRTdump flags. MRTdump is a standard binary format for
	logging information from routing protocols and daemons. These flags
	control what kind of information is logged from the protocol to the
	MRTdump file (which must be specified by global <cf/mrtdump/ option, see
	the previous section). Although these flags are similar to flags of
	<cf/debug/ option, their meaning is different and protocol-specific. For
	BGP protocol, <cf/states/ logs BGP state changes and <cf/messages/ logs
	received BGP messages. Other protocols does not support MRTdump yet.

	<tag><label id="proto-router-id">router id <m/IPv4 address/</tag>
	This option can be used to override global router id for a given
	protocol. Default: uses global router id.

	<tag><label id="proto-description">description "<m/text/"</tag>
	This is an optional description of the protocol. It is displayed as a
	part of the output of 'show protocols all' command.

	<tag><label id="proto-vrf">vrf "<m/text/"|default</tag>
	Associate the protocol with specific VRF. The protocol will be
	restricted to interfaces assigned to the VRF and will use sockets bound
	to the VRF. A corresponding VRF interface must exist on OS level. For
	kernel protocol, an appropriate table still must be explicitly selected
	by <cf/table/ option.

	By selecting <cf/default/, the protocol is associated with the default
	VRF; i.e., it will be restricted to interfaces not assigned to any
	regular VRF. That is different from not specifying <cf/vrf/ at all, in
	which case the protocol may use any interface regardless of its VRF
	status.

	Note that for proper VRF support it is necessary to use Linux kernel
	version at least 4.14, older versions have limited VRF implementation.
	Before Linux kernel 5.0, a socket bound to a port in default VRF collide
	with others in regular VRFs. In BGP, this can be avoided by using
	<ref id="bgp-strict-bind" name="strict bind"> option.

	<tag><label id="proto-channel"><m/channel name/ [{<m/channel config/}]</tag>
	Every channel must be explicitly stated. See the protocol-specific
	configuration for the list of supported channel names. See the
	<ref id="channel-opts" name="channel configuration section"> for channel
	definition.
</descrip>

<p>There are several options that give sense only with certain protocols:

<descrip>
	<tag><label id="proto-iface">interface [-] [ "<m/mask/" ] [ <m/prefix/ ] [, <m/.../] [ { <m/option/; [<m/.../] } ]</tag>
	Specifies a set of interfaces on which the protocol is activated with
	given interface-specific options. A set of interfaces specified by one
	interface option is described using an interface pattern. The interface
	pattern consists of a sequence of clauses (separated by commas), each
	clause is a mask specified as a shell-like pattern. Interfaces are
	matched by their name.

	An interface matches the pattern if it matches any of its clauses. If
	the clause begins with <cf/-/, matching interfaces are excluded. Patterns
	are processed left-to-right, thus <cf/interface "eth0", -"eth*", "*";/
	means eth0 and all non-ethernets.

	Some protocols (namely OSPFv2 and Direct) support extended clauses that
	may contain a mask, a prefix, or both of them. An interface matches such
	clause if its name matches the mask (if specified) and its address
	matches the prefix (if specified). Extended clauses are used when the
	protocol handles multiple addresses on an interface independently.

	An interface option can be used more times with different interface-specific
	options, in that case for given interface the first matching interface
	option is used.

	This option is allowed in Babel, BFD, Device, Direct, OSPF, RAdv and RIP
	protocols. In OSPF protocol it is used in the <cf/area/ subsection.

	Default: none.

	Examples:

	<cf>interface "*" { type broadcast; };</cf> - start the protocol on all
	interfaces with <cf>type broadcast</cf> option.

	<cf>interface "eth1", "eth4", "eth5" { type ptp; };</cf> - start the
	protocol on enumerated interfaces with <cf>type ptp</cf> option.

	<cf>interface -192.168.1.0/24, 192.168.0.0/16;</cf> - start the protocol
	on all interfaces that have address from 192.168.0.0/16, but not from
	192.168.1.0/24.

	<cf>interface "eth*" 192.168.1.0/24;</cf> - start the protocol on all
	ethernet interfaces that have address from 192.168.1.0/24.

	<tag><label id="proto-tx-class">tx class|dscp <m/num/</tag>
	This option specifies the value of ToS/DS/Class field in IP headers of
	the outgoing protocol packets. This may affect how the protocol packets
	are processed by the network relative to the other network traffic. With
	<cf/class/ keyword, the value (0-255) is used for the whole ToS/Class
	octet (but two bits reserved for ECN are ignored). With	<cf/dscp/
	keyword, the value (0-63) is used just for the DS field in the octet.
	Default value is 0xc0 (DSCP 0x30 - CS6).

	<tag><label id="proto-tx-priority">tx priority <m/num/</tag>
	This option specifies the local packet priority. This may affect how the
	protocol packets are processed in the local TX queues. This option is
	Linux specific. Default value is 7 (highest priority, privileged traffic).

	<tag><label id="proto-pass">password "<m/password/" | <m/bytestring/ [ { <m>password options</m> } ] </tag>
	Specifies a password that can be used by the protocol as a shared secret
	key. Password option can be used more times to specify more passwords.
	If more passwords are specified, it is a protocol-dependent decision
	which one is really used. Specifying passwords does not mean that
	authentication is enabled, authentication can be enabled by separate,
	protocol-dependent <cf/authentication/ option.

	A password can be specified as a string or as a sequence of hexadecimal
	digit pairs (<ref id="type-bytestring" name="bytestring">).

	This option is allowed in BFD, OSPF, RIP, and Babel protocols. BGP has
	also <cf/password/ option, but it is slightly different and described
	separately. Default: none.
</descrip>

<p>Password option can contain section with some (not necessary all) password sub-options:

<descrip>
	<tag><label id="proto-pass-id">id <M>num</M></tag>
	ID of the password, (0-255). If it is not specified, BIRD will choose ID
	based on an order of the password item in the interface, starting from
	1. For example, second password item in one interface will have default
	ID 2. ID 0 is allowed by BIRD, but some other implementations may not
	allow it. ID is used by some routing protocols to identify which
	password was used to authenticate protocol packets.

	<tag><label id="proto-pass-gen-from">generate from "<m/time/"</tag>
	The start time of the usage of the password for packet signing.
	The format of <cf><m/time/</cf> is <tt>YYYY-MM-DD [hh:mm:ss[.sss]]</tt>.

	<tag><label id="proto-pass-gen-to">generate to "<m/time/"</tag>
	The last time of the usage of the password for packet signing.

	<tag><label id="proto-pass-accept-from">accept from "<m/time/"</tag>
	The start time of the usage of the password for packet verification.

	<tag><label id="proto-pass-accept-to">accept to "<m/time/"</tag>
	The last time of the usage of the password for packet verification.

	<tag><label id="proto-pass-from">from "<m/time/"</tag>
	Shorthand for setting both <cf/generate from/ and <cf/accept from/.

	<tag><label id="proto-pass-to">to "<m/time/"</tag>
	Shorthand for setting both <cf/generate to/ and <cf/accept to/.

	<tag><label id="proto-pass-algorithm">algorithm ( keyed md5 | keyed sha1 | hmac sha1 | hmac sha256 | hmac sha384 | hmac sha512 | blake2s128 | blake2s256 | blake2b256 | blake2b512 )</tag>
	The message authentication algorithm for the password when cryptographic
	authentication is enabled. The default value depends on the protocol.
	For RIP and OSPFv2 it is Keyed-MD5 (for compatibility), for OSPFv3 and
	Babel it is HMAC-SHA-256.

</descrip>


<sect>Channel options
<label id="channel-opts">

<p>Every channel belongs to a protocol and is configured inside its block. The
minimal channel config is empty, then it uses default values. The name of the
channel implies its nettype. Channel definitions can be inherited from protocol
templates. Multiple definitions of the same channel are forbidden, but channels
inherited from templates can be updated by new definitions.

<descrip>
	<tag><label id="channel-debug">debug all|off|{ states|routes|filters [, <m/.../] }</tag>
	Set channel debugging options. Like in <ref id="proto-debug"
	name="protocol debugging">, channels are capable of writing trace
	messages about its work to the log (with category <cf/trace/). You can
	either request printing of <cf/all/ trace messages or only of the
	selected types: <cf/states/ for channel state changes (channel going up,
	down, feeding, reloading etc.), <cf/routes/ for routes propagated
	through the channel, <cf/filters/ for details on route filtering,
	remaining debug flags are not used in channel debug. Default: off.

	<tag><label id="proto-table">table <m/name/</tag>
	Specify a table to which the channel is connected. Default: the first
	table of given nettype.

	<tag><label id="proto-preference">preference <m/expr/</tag>
	Sets the preference of routes generated by the protocol and imported
	through this channel. Default: protocol dependent.

	<tag><label id="proto-import">import all | none | filter <m/name/ | filter { <m/filter commands/ } | where <m/boolean filter expression/</tag>
	Specify a filter to be used for filtering routes coming from the
	protocol to the routing table. <cf/all/ is for keeping all routes,
	<cf/none/ is for dropping all routes. Default: <cf/all/ (except for
	EBGP).

	<tag><label id="proto-export">export [ in <m/prefix/ ] <m/filter/</tag>
	This is similar to the <cf>import</cf> keyword, except that it works in
	the direction from the routing table to the protocol. If <cf/in/ keyword is used,
	only routes inside the given prefix are exported. Other routes are completely
	ignored (e.g. no logging and no statistics).
	Default: <cf/none/ (except for EBGP and L3VPN).

	<tag><label id="proto-import-keep-filtered">import keep filtered <m/switch/</tag>
	Usually, if an import filter rejects a route, the route is forgotten.
	When this option is active, these routes are kept in the routing table,
	but they are hidden and not propagated to other protocols. But it is
	possible to show them using <cf/show route filtered/. Note that this
	option does not work for the pipe protocol. Default: off.

	<tag><label id="proto-rpki-reload">rpki reload <m/switch/</tag>
	Import or export filters may depend on route RPKI status (using
<<<<<<< HEAD
	<cf/roa_check()/ operator). In contrast to to other filter operators,
	this status for the same route may change as the content of ROA tables
	changes. When this option is active, BIRD activates automatic reload of
	the appropriate subset of prefixes imported or exported by the channels
	whenever ROA tables are updated (after a short settle
	time). When disabled, route reloads have to be requested manually. The
	option is ignored if <cf/roa_check()/ is not used in channel filters.
	Note that for BGP channels, automatic reload requires
=======
	<cf/roa_check()/ or <cf/aspa_check()/ operators). In contrast to other
	filter operators, this status for the same route may change as the
	content of ROA and ASPA tables changes. When this option is active, BIRD
	activates automatic reload of affected channels whenever ROA and ASPA
	tables are updated (after a short settle time). When disabled, route
	reloads have to be requested manually. The option is ignored if neither
	<cf/roa_check()/ nor <cf/aspa_check()/ is used in channel filters. Note
	that for BGP channels, automatic reload requires
>>>>>>> 997d2f57
	<ref id="bgp-import-table" name="import table"> or
	<ref id="bgp-export-table" name="export table"> (for respective
	direction). Default: on.

	<tag><label id="proto-import-limit">import limit [<m/number/ | off ] [action warn | block | restart | disable]</tag>
	Specify an import route limit (a maximum number of routes imported from
	the protocol) and optionally the action to be taken when the limit is
	hit. Warn action just prints warning log message. Block action discards
	new routes coming from the protocol. Restart and disable actions shut
	the protocol down like appropriate commands. Disable is the default
	action if an action is not explicitly specified. Note that limits are
	reset during protocol reconfigure, reload or restart. Default: <cf/off/.

	<tag><label id="proto-receive-limit">receive limit [<m/number/ | off ] [action warn | block | restart | disable]</tag>
	Specify an receive route limit (a maximum number of routes received from
	the protocol and remembered). It works almost identically to <cf>import
	limit</cf> option, the only difference is that if <cf/import keep
	filtered/ option is active, filtered routes are counted towards the
	limit and blocked routes are forgotten, as the main purpose of the
	receive limit is to protect routing tables from overflow. Import limit,
	on the contrary, counts accepted routes only and routes blocked by the
	limit are handled like filtered routes. Default: <cf/off/.

	<tag><label id="proto-export-limit">export limit [ <m/number/ | off ] [action warn | block | restart | disable]</tag>
	Specify an export route limit, works similarly to the <cf>import
	limit</cf> option, but for the routes exported to the protocol. This
	option is experimental, there are some problems in details of its
	behavior -- the number of exported routes can temporarily exceed the
	limit without triggering it during protocol reload, exported routes
	counter ignores route blocking and block action also blocks route
	updates of already accepted routes -- and these details will probably
	change in the future. Default: <cf/off/.

	<tag><label id="proto-export-block">export block <m/number/</tag>
        Set the minimum amount of routes exported at once when feeding or
	if `merge paths` or `secondary` is selected. This affects overall latency.
	Basically, when your export filters are very expensive, processing
	the whole block of routes may take too much time. In such cases, you may need to
        shrink this value to improve responsiveness. Default: <cf/16384/.
</descrip>

<p>This is a trivial example of RIP configured for IPv6 on all interfaces:
<code>
protocol rip ng {
	ipv6;
	interface "*";
}
</code>

<p>This is a non-trivial example.
<code>
protocol rip ng {
	ipv6 {
		table mytable6;
		import filter { ... };
		export filter { ... };
		import limit 50;
	};
	interface "*";
}
</code>

<p>And this is even more complicated example using templates.
<code>
template bgp {
	local 198.51.100.14 as 65000;

	ipv4 {
		table mytable4;
		import filter { ... };
		export none;
	};
	ipv6 {
		table mytable6;
		import filter { ... };
		export none;
	};
}

protocol bgp from  {
	neighbor 198.51.100.130 as 64496;

	# IPv4 channel is inherited as-is, while IPv6
	# channel is adjusted by export filter option
	ipv6 {
		export filter { ... };
	};
}
</code>


<sect>MPLS options
<label id="mpls-opts">

<p>The MPLS domain definition is mandatory for a MPLS router. All MPLS channels
and MPLS-aware protocols are associated with some MPLS domain (although usually
implicitly with the sole one). In the MPLS domain definition you can configure
details of MPLS label allocation. Currently, there is just one option,
<cf/label range/.

<p>Note that the MPLS subsystem is experimental, it is likely that there will be
some backward-incompatible changes in the future.

<descrip>
	<tag><label id="mpls-domain-label-range">label range <m/name/ { start <m/number/; length <m/number/; [<m/.../] }</tag>
	Define a new label range, or redefine implicit label ranges <cf/static/
	and <cf/dynamic/. MPLS channels use configured label ranges for dynamic
	label allocation, while <cf/static/ label range is used for static label
	allocation. The label range definition must specify the extent of the
	range. By default, the range <cf/static/ is 16-1000, while the range
	<cf/dynamic/ is 1000-10000.
</descrip>

<p>MPLS channel should be defined in each MPLS-aware protocol in addition to its
regular channels. It is responsible for label allocation and for announcing MPLS
routes to the MPLS routing table. Besides common <ref id="channel-opts"
name="channel options">, MPLS channels have some specific options:

<descrip>
	<tag><label id="mpls-channel-domain">domain <m/name/</tag>
	Specify a MPLS domain to which this channel and protocol belongs.
	Default: The first defined MPLS domain.

	<tag><label id="mpls-channel-label-range">label range <m/name/</tag>
	Use specific label range for dynamic label allocation. Note that static
	labels always use the range <cf/static/. Default: the range <cf/dynamic/.

	<tag><label id="mpls-channel-label-policy">label policy static|prefix|aggregate|vrf</tag>
	Label policy specifies how routes are grouped to forwarding equivalence
	classes (FECs) and how labels are assigned to them.

	The policy <cf/static/ means no dynamic label allocation is done, and
	static labels must be set in import filters using the route attribute
	<ref id="rta-mpls-label" name="mpls_label">.

	The policy <cf/prefix/ means each prefix uses separate label associated
	with that prefix. When a labeled route is updated, it keeps the label.
	This policy is appropriate for IGPs.

	The policy <cf/aggregate/ means routes are grouped to FECs according to
	their next hops (including next hop labels), and one label is used for
	all routes in the same FEC. When a labeled route is updated, it may
	change next hop, change FEC and therefore change label. This policy is
	appropriate for BGP.

	The policy <cf/vrf/ is only valid in L3VPN protocols. It uses one label
	for all routes from a VRF, while replacing the original next hop with
	lookup in the VRF.

	Default: <cf/prefix/.
</descrip>

<p>This is a trivial example of MPLS setup:
<code>
mpls domain mdom {
	label range bgprange { start 2000; length 1000;	};
}

mpls table mtab;

protocol static {
	ipv6;
	mpls;

	route 2001:db8:1:1/64 mpls 100 via 2001:db8:1:2::1/64 mpls 200;
}

protocol bgp {
	# regular channels
	ipv6 mpls { ...	};
	vpn6 mpls { ... };

	# MPLS channel
	mpls {
		# domain mdom;
		# table mtab;
		label range bgprange;
		label policy aggregate;
	};

	...
}
</code>


<chapt>Remote control
<label id="remote-control">

<sect>Overview
<label id="remote-control-overview">

<p>You can use the command-line client <file>birdc</file> to talk with a running
BIRD. Communication is done using the appropriate UNIX domain socket. The
commands can perform simple actions such as enabling/disabling of protocols,
telling BIRD to show various information, telling it to show routing table
filtered by filter, or asking BIRD to reconfigure. Press <tt/?/ at any time to
get online help. Option <tt/-r/ can be used to enable a restricted mode of BIRD
client, which allows just read-only commands (<cf/show .../). Option <tt/-v/ can
be passed to the client, to make it dump numeric return codes along with the
messages. You do not necessarily need to use <file/birdc/ to talk to BIRD, your
own applications could do that, too -- the format of communication between BIRD
and <file/birdc/ is stable (see the programmer's documentation).

<p>There is also lightweight variant of BIRD client called <file/birdcl/, which
does not support command line editing and history and has minimal dependencies.
This is useful for running BIRD in resource constrained environments, where
Readline library (required for regular BIRD client) is not available.

<sect>Configuration
<label id="remote-control-configuration">

<p>By default, BIRD opens <file/bird.ctl/ UNIX domain socket and the CLI tool
connects to it. If changed on the command line by the <tt/-s/ option,
BIRD or the CLI tool connects there instead.

<p>It's also possible to configure additional remote control sockets in the
configuration file by <cf/cli "name";/ and you can open how many
sockets you wish. There are no checks whether the user configured the same
socket multiple times and BIRD may behave weirdly if this happens. On shutdown,
the additional sockets get removed immediately and only the main socket stays
until the very end.

<p>The remote control socket can be also set as restricted by
<cf/cli "name" { restrict; };/ instead of sending the <cf/restrict/ command
after connecting. The user may still overload the daemon by requesting insanely
complex filters so you shouldn't expose this socket to public anyway.

<sect>Usage
<label id="remote-control-usage">

<p>Here is a brief list of supported functions.

<p>Note: Many commands have the <m/name/ of the protocol instance as an argument.
This argument can be omitted if there exists only a single instance.

<descrip>
	<tag><label id="cli-show-status">show status</tag>
	Show router status, that is BIRD version, uptime and time from last
	reconfiguration.

	<tag><label id="cli-show-interfaces">show interfaces [summary]</tag>
	Show the list of interfaces. For each interface, print its type, state,
	MTU and addresses assigned.

	<tag><label id="cli-show-protocols">show protocols [all]</tag>
	Show list of protocol instances along with tables they are connected to
	and protocol status, possibly giving verbose information, if <cf/all/ is
	specified.

	<!-- TODO: Move these protocol-specific remote control commands to the protocol sections -->
	<tag><label id="cli-reload-bgp">reload bgp [in|out] [<m/name/]</tag>
        Manually request (in) or send (out) route refresh (or both) on the
        given BGP protocol(s).

	<tag><label id="cli-show-ospf-iface">show ospf interface [<m/name/] ["<m/interface/"]</tag>
	Show detailed information about OSPF interfaces.

	<tag><label id="cli-show-ospf-neighbors">show ospf neighbors [<m/name/] ["<m/interface/"]</tag>
	Show a list of OSPF neighbors and a state of adjacency to them.

	<tag><label id="cli-show-ospf-state">show ospf state [all] [<m/name/]</tag>
	Show detailed information about OSPF areas based on a content of the
	link-state database. It shows network topology, stub networks,
	aggregated networks and routers from other areas and external routes.
	The command shows information about reachable network nodes, use option
	<cf/all/ to show information about all network nodes in the link-state
	database.

	<tag><label id="cli-show-ospf-topology">show ospf topology [all] [<m/name/]</tag>
	Show a topology of OSPF areas based on a content of the link-state
	database. It is just a stripped-down version of 'show ospf state'.

	<tag><label id="cli-show-ospf-lsadb">show ospf lsadb [global | area <m/id/ | link] [type <m/num/] [lsid <m/id/] [self | router <m/id/] [<m/name/] </tag>
	Show contents of an OSPF LSA database. Options could be used to filter
	entries.

	<tag><label id="cli-show-rip-interfaces">show rip interfaces [<m/name/] ["<m/interface/"]</tag>
	Show detailed information about RIP interfaces.

	<tag><label id="cli-show-rip-neighbors">show rip neighbors [<m/name/] ["<m/interface/"]</tag>
	Show a list of RIP neighbors and associated state.

	<tag><label id="cli-show-static">show static [<m/name/]</tag>
	Show detailed information about static routes.

	<tag><label id="cli-show-bfd-sessions">show bfd sessions [<m/name/] [address (<m/IP/|<m/prefix/)] [(interface|dev) "<m/name/"] [ipv4|ipv6] [direct|multihop] [all]</tag>
	Show information about BFD sessions. Options could be used to filter
	entries, or in the case of the option <cf/all/ to give verbose output.

	<tag><label id="cli-show-symbols">show symbols [table|filter|function|protocol|template|roa|<m/symbol/]</tag>
	Show the list of symbols defined in the configuration (names of
	protocols, routing tables etc.).

	<tag><label id="cli-show-route">show route [[(for|in)] <m/prefix/|for <m/IP/] [table (<m/t/|all)] [(import|export) table <m/p/.<m/c/] [filter <m/f/|where <m/cond/] [(export|preexport|noexport) <m/p/] [protocol <m/p/] [(stats|count)] [<m/options/]</tag>
	Show contents of specified routing tables, that is routes, their metrics
	and (in case the <cf/all/ switch is given) all their attributes.

	<p>You can specify a <m/prefix/ if you want to print routes for a
	specific network. If you use <cf>for <m/prefix or IP/</cf>, you'll get
	the entry which will be used for forwarding of packets to the given
	destination. Finally, if you use <cf>in <m/prefix/</cf>, you get all
	prefixes covered by the given prefix.
	By default, all routes for each network are printed with
	the selected one at the top, unless <cf/primary/ is given in which case
	only the selected route is shown.

	<p>The <cf/show route/ command can process one or multiple routing
	tables. The set of selected tables is determined on three levels: First,
	tables can be explicitly selected by <cf/table/ switch, which could be
	used multiple times, all tables are specified by <cf/table all/. Second,
	tables can be implicitly selected by channels or protocols that are
	arguments of several other switches (e.g., <cf/export/, <cf/protocol/).
	Last, the set of default tables is used: <cf/master4/, <cf/master6/ and
	each first table of any other network type.

	<p>There are internal tables when <cf/(import|export) table/ options
	are used for some channels. They can be selected explicitly with
	<cf/(import|export) table/ switch, specifying protocol <m/p/ and
	channel name <m/c/.

	<p>You can also ask for printing only routes processed and accepted by
	a given filter (<cf>filter <m/name/</cf> or <cf>filter { <m/filter/ }
	</cf> or matching a given condition (<cf>where <m/condition/</cf>).

	The <cf/export/, <cf/preexport/ and <cf/noexport/ switches ask for
	printing of routes that are exported to the specified protocol or
	channel. With <cf/preexport/, the export filter of the channel is
	skipped. With <cf/noexport/, routes rejected by the export filter are
	printed instead. Note that routes not exported for other reasons
	(e.g. secondary routes or routes imported from that protocol) are not
	printed even with <cf/noexport/. These switches also imply that
	associated routing tables are selected instead of default ones.

	<p>You can also select just routes added by a specific protocol.
	<cf>protocol <m/p/</cf>. This switch also implies that associated
	routing tables are selected instead of default ones.

	<p>If BIRD is configured to keep filtered routes (see <cf/import keep
	filtered/ option), you can show them instead of routes by using
	<cf/filtered/ switch.

	<p>The <cf/stats/ switch requests showing of route statistics (the
	number of networks, number of routes before and after filtering). If
	you use <cf/count/ instead, only the statistics will be printed.

	<tag><label id="cli-mrt-dump">mrt dump table <m/name/|"<m/pattern/" to "<m/filename/" [filter <m/f/|where <m/c/]</tag>
	Dump content of a routing table to a specified file in MRT table dump
	format. See <ref id="mrt" name="MRT protocol"> for details.

	<tag><label id="cli-configure">configure [soft] ["<m/config file/"] [timeout [<m/num/]]</tag>
	Reload configuration from a given file. BIRD will smoothly switch itself
	to the new configuration, protocols are reconfigured if possible,
	restarted otherwise. Changes in filters usually lead to restart of
	affected protocols.

	The previous configuration is saved and the user can switch back to it
	with <ref id="cli-configure-undo" name="configure undo"> command. The
	old saved configuration is released (even if the reconfiguration attempt
	fails due to e.g. a syntax error).

	If <cf/soft/ option is used, changes in filters does not cause BIRD to
	restart affected protocols, therefore already accepted routes (according
	to old filters) would be still propagated, but new routes would be
	processed according to the new filters.

	If <cf/timeout/ option is used, config timer is activated. The new
	configuration could be either confirmed using <cf/configure confirm/
	command, or it will be reverted to the old one when the config timer
	expires. This is useful for cases when reconfiguration breaks current
	routing and a router becomes inaccessible for an administrator. The
	config timeout expiration is equivalent to <cf/configure undo/
	command. The timeout duration could be specified, default is 300 s.

	<tag><label id="cli-configure-confirm">configure confirm</tag>
	Deactivate the config undo timer and therefore confirm the current
	configuration.

	<tag><label id="cli-configure-undo">configure undo</tag>
	Undo the last configuration change and smoothly switch back to the
	previous (stored) configuration. If the last configuration change was
	soft, the undo change is also soft. There is only one level of undo, but
	in some specific cases when several reconfiguration requests are given
	immediately in a row and the intermediate ones are skipped then the undo
	also skips them back.

	<tag><label id="cli-configure-check">configure check ["<m/config file/"]</tag>
	Read and parse given config file, but do not use it. useful for checking
	syntactic and some semantic validity of an config file.

	<tag><label id="cli-enable-disable-restart">enable|disable|restart <m/name/|"<m/pattern/"|all</tag>
	Enable, disable or restart a given protocol instance, instances matching
	the <cf><m/pattern/</cf> or <cf/all/ instances.

	<tag><label id="cli-reload">reload filters [in|out] (<m/name/|"<m/pattern/"|all) [partial prefix] </tag>
	Reload a given protocol instance, that means re-import routes from the
	protocol instance and re-export preferred routes to the instance. If
	<cf/in/ or <cf/out/ options are used, the command is restricted to one
	direction (re-import or re-export).

	This command is useful if appropriate filters have changed but the
	protocol instance was not restarted (or reloaded), therefore it still
	propagates the old set of routes. For example when <cf/configure soft/
	command was used to change filters.

	If <cf/partial prefix/ option is used, only corresponding routes are reloaded.
	Protocol BGP does partial reload only if it has import table enabled, otherwise partial reload for BGP is refused.

	Re-export always succeeds, but re-import is protocol-dependent and might
	fail (for example, if BGP neighbor does not support route-refresh
	extension). In that case, re-export is also skipped. Note that for the
	pipe protocol, both directions are always reloaded together (<cf/in/ or
	<cf/out/ options are ignored in that case).

	<tag><label id="cli-timeformat">timeformat "<m/format1/" [<m/limit/ "<m/format2/"]</tag>
	Override format of date/time used by BIRD in this CLI session.

	Meaning of "<m/format1/", <m/limit/, and "<m/format2/" is the same as in the
	<ref id="opt-timeformat" name="timeformat"> configuration option. Also, the
	same <cf/iso .../ shorthands may be used.

	<tag><label id="cli-down">down</tag>
	Shut BIRD down.

	<tag><label id="cli-graceful-restart">graceful restart</tag>
	Shut BIRD down for graceful restart. See <ref id="graceful-restart"
	name="graceful restart"> section for details.

	<tag><label id="cli-debug">debug <m/protocol/|<m/pattern/|all all|off|{ states|routes|filters|events|packets [, <m/.../] }</tag>
	Control protocol debugging.

	<tag><label id="cli-dump">dump resources|sockets|interfaces|neighbors|attributes|routes|protocols</tag>
	Dump contents of internal data structures to the debugging output.

	<tag><label id="cli-echo">echo all|off|{ <m/list of log classes/ } [ <m/buffer-size/ ]</tag>
	Control echoing of log messages to the command-line output.
	See <ref id="opt-log" name="log option"> for a list of log classes.

	<tag><label id="cli-eval">eval <m/expr/</tag>
	Evaluate given expression.
</descrip>


<chapt>Filters
<label id="filters">

<sect>Introduction
<label id="filters-intro">

<p>BIRD contains a simple programming language. (No, it can't yet read mail :-).
There are two objects in this language: filters and functions. Filters are
interpreted by BIRD core when a route is being passed between protocols and
routing tables. The filter language contains control structures such as if's and
switches, but it allows no loops. An example of a filter using many features can
be found in <file>filter/test.conf</file>.

<p>Filter gets the route, looks at its attributes and modifies some of them if
it wishes. At the end, it decides whether to pass the changed route through
(using <cf/accept/) or whether to <cf/reject/ it. A simple filter looks like
this:

<code>
filter not_too_far
{
	int var;
	if defined( rip_metric ) then
		var = rip_metric;
	else {
		var = 1;
		rip_metric = 1;
	}
	if rip_metric &gt; 10 then
		reject "RIP metric is too big";
	else
		accept "ok";
}
</code>

<p>As you can see, a filter has a header, a list of local variables, and a body.
The header consists of the <cf/filter/ keyword followed by a (unique) name of
filter. The list of local variables consists of <cf><M>type name</M>;</cf>
pairs where each pair declares one local variable. The body consists of <cf>
{ <M>statements</M> }</cf>. Each <m/statement/ is terminated by a <cf/;/. You
can group several statements to a single compound statement by using braces
(<cf>{ <M>statements</M> }</cf>) which is useful if you want to make a bigger
block of code conditional.

<p>BIRD supports functions, so that you don not have to repeat the same blocks
of code over and over. Functions can have zero or more parameters and they can
have local variables. If the function returns value, then you should always
specify its return type. Direct recursion is possible. Function definitions look
like this:

<code>
function name() -> int
{
	int local_variable;
	int another_variable = 5;
	return 42;
}

function with_parameters(int parameter) -> pair
{
	print parameter;
	return (1, 2);
}
</code>

<p>Like in C programming language, variables are declared inside function body,
either at the beginning, or mixed with other statements. Declarations may
contain initialization. You can also declare variables in nested blocks, such
variables have scope restricted to such block. There is a deprecated syntax to
declare variables after the <cf/function/ line, but before the first <cf/{/.
Functions are called like in C: <cf>name(); with_parameters(5);</cf>. Function
may return values using the <cf>return <m/[expr]/</cf> command. Returning a
value exits from current function (this is similar to C).

<p>Filters are defined in a way similar to functions except they cannot have
explicit parameters and cannot return. They get a route table entry as an implicit parameter, it
is also passed automatically to any functions called. The filter must terminate
with either <cf/accept/ or <cf/reject/ statement. If there is a runtime error in
filter, the route is rejected.

<p>A nice trick to debug filters is to use <cf>show route filter <m/name/</cf>
from the command line client. An example session might look like:

<code>
pavel@bug:~/bird$ ./birdc -s bird.ctl
BIRD 0.0.0 ready.
bird> show route
10.0.0.0/8         dev eth0 [direct1 23:21] (240)
195.113.30.2/32    dev tunl1 [direct1 23:21] (240)
127.0.0.0/8        dev lo [direct1 23:21] (240)
bird> show route ?
show route [<prefix>] [table <t>] [filter <f>] [all] [primary]...
bird> show route filter { if 127.0.0.5 &tilde; net then accept; }
127.0.0.0/8        dev lo [direct1 23:21] (240)
bird>
</code>


<sect>Data types
<label id="data-types">

<p>Each variable and each value has certain type. Booleans, integers and enums
are incompatible with each other (that is to prevent you from shooting oneself
in the foot).

<descrip>
	<tag><label id="type-bool">bool</tag>
	This is a boolean type, it can have only two values, <cf/true/ and
	<cf/false/. Boolean is the only type you can use in <cf/if/ statements.

	<tag><label id="type-int">int</tag>
	This is a general integer type. It is an unsigned 32bit type; i.e., you
	can expect it to store values from 0 to 4294967295. Overflows are not
	checked. You can use <cf/0x1234/ syntax to write hexadecimal values.

	<tag><label id="type-pair">pair</tag>
	This is a pair of two short integers. Each component can have values
	from 0 to 65535. Literals of this type are written as <cf/(1234,5678)/.
	The same syntax can also be used to construct a pair from two arbitrary
	integer expressions (for example <cf/(1+2,a)/).

	Operators <cf/.asn/ and <cf/.data/ can be used to extract corresponding
	components of a pair: <cf>(<m/asn/, <m/data/)</cf>.

	<tag><label id="type-quad">quad</tag>
	This is a dotted quad of numbers used to represent router IDs (and
	others). Each component can have a value from 0 to 255. Literals of
	this type are written like IPv4 addresses.

	<tag><label id="type-string">string</tag>
	This is a string of characters. There are no ways to modify strings in
	filters. You can pass them between functions, assign them to variables
	of type <cf/string/, print such variables, use standard string
	comparison operations (e.g. <cf/=, !=, &lt;, &gt;, &lt;=, &gt;=/), but
	you can't concatenate two strings. String literals are written as
	<cf/"This is a string constant"/. Additionally matching (<cf/&tilde;,
	!&tilde;/) operators could be used to match a string value against
	a shell pattern (represented also as a string).

	<tag><label id="type-bytestring">bytestring</tag>
	This is a sequence of arbitrary bytes. There are no ways to modify
	bytestrings in filters. You can pass them between functions, assign
	them to variables of type <cf/bytestring/, print such values, and
	compare bytestings (<cf/=, !=/).

	Bytestring literals are written as a sequence of hexadecimal digit
	pairs, optionally colon-separated. A bytestring specified this way
	must be either at least 16 bytes (32 digits) long, or prefixed by the
	<cf/hex:/ prefix: <cf/01:23:45:67:89:ab:cd:ef:01:23:45:67:89:ab:cd:ef/,
	<cf/0123456789abcdef0123456789abcdef/, <cf/hex:/, <cf/hex:12:34:56/,
	<cf/hex:12345678/.

	A bytestring can be made from a hex string using <cf/from_hex()/
	function. Source strings can use any number of dots, colons, hyphens
	and spaces as byte separators: <cf/from_hex(" 12.34 56:78 ab-cd-ef ")/.

	<tag><label id="type-ip">ip</tag>
	This type can hold a single IP address. The IPv4 addresses are stored as
	IPv4-Mapped IPv6 addresses so one data type for both of them is used.
	Whether the address is IPv4 or not may be checked by <cf>.is_v4</cf>
	which returns a <cf/bool/. IP addresses are written in the standard
	notation (<cf/10.20.30.40/ or <cf/fec0:3:4::1/). You can apply special
	operator <cf>.mask(<M>num</M>)</cf> on values of type ip. It masks out
	all but first <cf><M>num</M></cf> bits from the IP address. So
	<cf/1.2.3.4.mask(8) = 1.0.0.0/ is true.

	<tag><label id="type-prefix">prefix</tag>
	This type can hold a network prefix consisting of IP address, prefix
	length and several other values. This is the key in route tables.

	Prefixes may be of several types, which can be determined by the special
	operator <cf/.type/. The type may be:

	<cf/NET_IP4/ and <cf/NET_IP6/ prefixes hold an IP prefix. The literals
	are written as <cf><m/ipaddress//<m/pxlen/</cf>. There are two special
	operators on these: <cf/.ip/ which extracts the IP address from the
	pair, and <cf/.len/, which separates prefix length from the pair.
	So <cf>1.2.0.0/16.len = 16</cf> is true.

	<cf/NET_IP6_SADR/ nettype holds both destination and source IPv6
	prefix. The literals are written as <cf><m/ipaddress//<m/pxlen/ from
	<m/ipaddress//<m/pxlen/</cf>, where the first part is the destination
	prefix and the second art is the source prefix. They support the same
	operators as IP prefixes, but just for the destination part. They also
	support <cf/.src/ and <cf/.dst/ operators to get respective parts of the
	address as separate <cf/NET_IP6/ values.

	<cf/NET_VPN4/ and <cf/NET_VPN6/ prefixes hold an IP prefix with VPN
	Route Distinguisher (<rfc id="4364">). They support the same special
	operators as IP prefixes, and also <cf/.rd/ which extracts the Route
	Distinguisher. Their literals are written
	as <cf><m/rd/ <m/ipprefix/</cf>

	<cf/NET_ROA4/ and <cf/NET_ROA6/ prefixes hold an IP prefix range
	together with an ASN. They support the same special operators as IP
	prefixes, and also <cf/.maxlen/ which extracts maximal prefix length,
	and <cf/.asn/ which extracts the ASN.

	<cf/NET_FLOW4/ and <cf/NET_FLOW6/ hold an IP prefix together with a
	flowspec rule. Filters currently do not support much flowspec parsing,
	only <cf/.src/ and <cf/.dst/ operators to get source and destination
	parts of the flowspec as separate <cf/NET_IP4/ / <cf/NET_IP6/ values.

	<cf/NET_MPLS/ holds a single MPLS label and its handling is currently
	not implemented.

	<tag><label id="type-rd"><label id="type-vpnrd">rd</tag>
	This is a route distinguisher according to <rfc id="4364">. There are
	three kinds of RDs: <cf><m/asn/:<m/32bit int/</cf>, <cf><m/asn4/:<m/16bit int/</cf>
	and <cf><m/IPv4 address/:<m/32bit int/</cf>

	<tag><label id="type-ec">ec</tag>
	This is a specialized type used to represent BGP extended community
	values. It is essentially a 64bit value, literals of this type are
	usually written as <cf>(<m/kind/, <m/key/, <m/value/)</cf>, where
	<cf/kind/ is a kind of extended community (e.g. <cf/rt/ / <cf/ro/ for a
	route target / route origin communities), the format and possible values
	of <cf/key/ and <cf/value/ are usually integers, but it depends on the
	used kind. Similarly to pairs, ECs can be constructed using expressions
	for <cf/key/ and <cf/value/ parts, (e.g. <cf/(ro, myas, 3*10)/, where
	<cf/myas/ is an integer variable).

	<tag><label id="type-lc">lc</tag>
	This is a specialized type used to represent BGP large community
	values. It is essentially a triplet of 32bit values, where the first
	value is reserved for the AS number of the issuer, while meaning of
	remaining parts is defined by the issuer. Literals of this type are
	written as <cf/(123, 456, 789)/, with any integer values. Similarly to
	pairs, LCs can be constructed using expressions for its parts, (e.g.
	<cf/(myas, 10+20, 3*10)/, where <cf/myas/ is an integer variable).

	Operators <cf/.asn/, <cf/.data1/, and <cf/.data2/ can be used
	to extract corresponding components of LCs:
	<cf>(<m/asn/, <m/data1/, <m/data2/)</cf>.

	<tag><label id="type-set">int|pair|quad|ip|prefix|ec|lc|rd|enum set</tag>
	Filters recognize several types of sets. Sets are similar to strings: you
	can pass them around but you cannot modify them. Literals of type <cf>int
	set</cf> look like <cf> [ 1, 2, 5..7 ]</cf>. As you can see, both simple
	values and ranges are permitted in sets.

	For pair sets, expressions like <cf/(123,*)/ can be used to denote
	ranges (in that case <cf/(123,0)..(123,65535)/). You can also use
	<cf/(123,5..100)/ for range <cf/(123,5)..(123,100)/. You can also use
	<cf/*/ and <cf/a..b/ expressions in the first part of a pair, note that
	such expressions are translated to a set of intervals, which may be
	memory intensive. E.g. <cf/(*,4..20)/ is translated to <cf/(0,4..20),
	(1,4..20), (2,4..20), ... (65535, 4..20)/.

	EC sets use similar expressions like pair sets, e.g. <cf/(rt, 123,
	10..20)/ or <cf/(ro, 123, *)/. Expressions requiring the translation
	(like <cf/(rt, *, 3)/) are not allowed (as they usually have 4B range
	for ASNs).

	Also LC sets use similar expressions like pair sets. You can use ranges
	and wildcards, but if one field uses that, more specific (later) fields
	must be wildcards. E.g., <cf/(10, 20..30, *)/ or <cf/(10, 20, 30..40)/
	is valid, while <cf/(10, *, 20..30)/ or <cf/(10, 20..30, 40)/ is not
	valid.

	You can also use named constants or compound expressions for non-prefix
	set values. However, it must be possible to evaluate these expressions
	before daemon boots. So you can use only constants inside them. Also,
	in case of compound expressions, they require parentheses around them.
	E.g.

<code>
define one=1;
define myas=64500;

int set odds = [ one, (2+1), (6-one), (2*2*2-1), 9, 11 ];
pair set ps = [ (1,one+one), (3,4)..(4,8), (5,*), (6,3..6), (7..9,*) ];
ec set es = [ (rt, myas, *), (rt, myas+2, 0..16*16*16-1) ];
</code>

	Sets of prefixes are special: their literals does not allow ranges, but
	allows prefix patterns that are written
	as <cf><M>ipaddress</M>/<M>pxlen</M>{<M>low</M>,<M>high</M>}</cf>.
	Prefix <cf><m>ip1</m>/<m>len1</m></cf> matches prefix
	pattern <cf><m>ip2</m>/<m>len2</m>{<m>l</m>,<m>h</m>}</cf> if the
	first <cf>min(len1, len2)</cf> bits of <cf/ip1/ and <cf/ip2/ are
	identical and <cf>l &lt;= len1 &lt;= h</cf>. A valid prefix pattern
	has to satisfy <cf>low &lt;= high</cf>, but <cf/pxlen/ is not
	constrained by <cf/low/ or <cf/high/. Obviously, a prefix matches a
	prefix set literal if it matches any prefix pattern in the prefix set
	literal.

	There are also two shorthands for prefix patterns: <cf><m/address//<m/len/+</cf>
	is a shorthand for <cf><m/address//<m/len/{<m/len/,<m/maxlen/}</cf>
	(where <cf><m/maxlen/</cf> is 32 for IPv4 and 128 for IPv6), that means
	network prefix <cf><m/address//<m/len/</cf> and all its	subnets.
	<cf><m/address//<m/len/-</cf> is a shorthand for
	<cf><m/address//<m/len/{0,<m/len/}</cf>, that means network prefix
	<cf><m/address//<m/len/</cf> and all its supernets (network prefixes
	that contain it).

	For example, <cf>[ 1.0.0.0/8, 2.0.0.0/8+, 3.0.0.0/8-, 4.0.0.0/8{16,24}
	]</cf> matches prefix <cf>1.0.0.0/8</cf>, all subprefixes of
	<cf>2.0.0.0/8</cf>, all superprefixes of <cf>3.0.0.0/8</cf> and prefixes
	<cf/4.X.X.X/ whose prefix length is 16 to 24. <cf>[ 0.0.0.0/0{20,24} ]</cf>
	matches all prefixes (regardless of IP address) whose prefix length is
	20 to 24, <cf>[ 1.2.3.4/32- ]</cf> matches any prefix that contains IP
	address <cf>1.2.3.4</cf>. <cf>1.2.0.0/16 &tilde; [ 1.0.0.0/8{15,17} ]</cf>
	is true, but <cf>1.0.0.0/16 &tilde; [ 1.0.0.0/8- ]</cf> is false.

	Cisco-style patterns like <cf>10.0.0.0/8 ge 16 le 24</cf> can be expressed
	in BIRD as <cf>10.0.0.0/8{16,24}</cf>, <cf>192.168.0.0/16 le 24</cf> as
	<cf>192.168.0.0/16{16,24}</cf> and <cf>192.168.0.0/16 ge 24</cf> as
	<cf>192.168.0.0/16{24,32}</cf>.

	It is not possible to mix IPv4 and IPv6 prefixes in a prefix set. It is
	currently possible to mix IPv4 and IPv6 addresses in an ip set, but that
	behavior may change between versions without any warning; don't do it
	unless you are more than sure what you are doing. (Really, don't do it.)

	<tag><label id="type-enum">enum</tag>
	Enumeration types are fixed sets of possibilities. You can't define your
	own variables of such type, but some route attributes are of enumeration
	type. Enumeration types are incompatible with each other.

	<tag><label id="type-bgppath">bgppath</tag>
	BGP path is a list of autonomous system numbers. You can't write
	literals of this type. There are several special operators on bgppaths:

	<cf><m/P/.first</cf> returns the first ASN (the neighbor ASN) in path <m/P/.

	<cf><m/P/.last</cf> returns the last ASN (the source ASN) in path <m/P/.

	<cf><m/P/.last_nonaggregated</cf> returns the last ASN in the non-aggregated part of the path <m/P/.

	Both <cf/first/ and <cf/last/ return zero if there is no appropriate
	ASN, for example if the path contains an AS set element as the first (or
	the last) part. If the path ends with an AS set, <cf/last_nonaggregated/
	may be used to get last ASN before any AS set.

	<cf><m/P/.len</cf> returns the length of path <m/P/.

	<cf><m/P/.empty</cf> makes the path <m/P/ empty. Can't be used as a value, always modifies the object.

	<cf><m/P/.prepend(<m/A/)</cf> prepends ASN <m/A/ to path <m/P/ and
	returns the result.

	<cf><m/P/.delete(<m/A/)</cf> deletes all instances of ASN <m/A/ from
	from path <m/P/ and returns the result. <m/A/ may also be an integer
	set, in that case the operator deletes all ASNs from path <m/P/ that are
	also members of set <m/A/.

	<cf><m/P/.filter(<m/A/)</cf> deletes all ASNs from path <m/P/ that are
	not members of integer set <m/A/, and returns the result.
	I.e., <cf/filter/ do the same as <cf/delete/ with inverted set <m/A/.

	Methods <cf>prepend</cf>, <cf>delete</cf> and <cf>filter</cf> keep the
	original object intact as long as you use the result in any way. You can
	also write e.g. <cf><m/P/.prepend(<m/A/);</cf> as a standalone statement.
	This variant does modify the original object with the result of the operation.

	<tag><label id="type-bgpmask">bgpmask</tag>
	BGP masks are patterns used for BGP path matching (using <cf>path
	&tilde; [= 2 3 5 * =]</cf> syntax). The masks resemble wildcard patterns
	as used by UNIX shells. Autonomous system numbers match themselves,
	<cf/*/ matches any (even empty) sequence of arbitrary AS numbers and
	<cf/?/ matches one arbitrary AS number. For example, if <cf>bgp_path</cf>
 	is 4 3 2 1, then: <tt>bgp_path &tilde; [= * 4 3 * =]</tt> is true,
	but <tt>bgp_path &tilde; [= * 4 5 * =]</tt> is false. There is also
	<cf/+/ operator which matches one or multiple instances of previous
	expression, e.g. <tt>[= 1 2+ 3 =]</tt> matches both path 1 2 3 and path
	1 2 2 2 3, but not 1 3 nor 1 2 4 3. Note that while <cf/*/ and <cf/?/
	are wildcard-style operators, <cf/+/ is regex-style operator.

	BGP mask expressions can also contain integer expressions enclosed in
	parenthesis and integer variables, for example <tt>[= * 4 (1+2) a =]</tt>.
	You can also use ranges (e.g. <tt>[= * 3..5 2 100..200 * =]</tt>)
	and sets (e.g. <tt>[= 1 2 [3, 5, 7] * =]</tt>).

	<tag><label id="type-clist">clist</tag>
	Clist is similar to a set, except that unlike other sets, it can be
	modified. The type is used for community list (a set of pairs) and for
	cluster list (a set of quads). There exist no literals of this type.
	There are special operators on clists:

	<cf><m/C/.len</cf> returns the length of clist <m/C/.

	<cf><m/C/.empty</cf> makes the list <m/C/ empty. Can't be used as a value, always modifies the object.

	<cf><m/C/.add(<m/P/)</cf> adds pair (or quad) <m/P/ to clist <m/C/ and
	returns the result. If item <m/P/ is already in clist <m/C/, it does
	nothing. <m/P/ may also be a clist, in that case all its members are
	added; i.e., it works as clist union.

	<cf><m/C/.delete(<m/P/)</cf> deletes pair (or quad) <m/P/ from clist
	<m/C/ and returns the result. If clist <m/C/ does not contain item
	<m/P/, it does nothing. <m/P/ may also be a pair (or quad) set, in that
	case the operator deletes all items from clist <m/C/ that are also
	members of set <m/P/. Moreover, <m/P/ may also be a clist, which works
	analogously; i.e., it works as clist difference.

	<cf><m/C/.filter(<m/P/)</cf> deletes all items from clist <m/C/ that are
	not members of pair (or quad) set <m/P/, and returns the result. I.e., <cf/filter/ do the same
	as <cf/delete/ with inverted set <m/P/. <m/P/ may also be a clist, which
	works analogously; i.e., it works as clist intersection.

	Methods <cf>add</cf>, <cf>delete</cf> and <cf>filter</cf> keep the
	original object intact as long as you use the result in any way. You can
	also write e.g. <cf><m/P/.add(<m/A/);</cf> as a standalone statement.
	This variant does modify the original object with the result of the operation.

	<cf><m/C/.min</cf> returns the minimum element of clist <m/C/.

	<cf><m/C/.max</cf> returns the maximum element of clist <m/C/.

	Operators <cf/.min/, <cf/.max/ can be used together with <cf/filter/
	to extract the community from the specific subset of communities
	(e.g. localpref or prepend) without the need to check every possible
	value (e.g. <cf/filter(bgp_community, [(23456, 1000..1099)]).min/).

	<tag><label id="type-eclist">eclist</tag>
	Eclist is a data type used for BGP extended community lists. Eclists
	are very similar to clists, but they are sets of ECs instead of pairs.
	The same operations (like <cf/add/, <cf/delete/ or <cf/&tilde;/ and
	<cf/!&tilde;/ membership operators) can be used to modify or test
	eclists, with ECs instead of pairs as arguments.

	<tag><label id="type-lclist">lclist</tag>
	Lclist is a data type used for BGP large community lists. Like eclists,
	lclists are very similar to clists, but they are sets of LCs instead of
	pairs. The same operations (like <cf/add/, <cf/delete/ or <cf/&tilde;/
	and <cf/!&tilde;/ membership operators) can be used to modify or test
	lclists, with LCs instead of pairs as arguments.
</descrip>


<sect>Operators
<label id="operators">

<p>The filter language supports common integer operators <cf>(+,-,*,/)</cf>,
parentheses <cf/(a*(b+c))/, comparison <cf/(a=b, a!=b, a&lt;b, a&gt;=b)/.</p>

<p>Logical operations include unary not (<cf/!/), and (<cf/&amp;&amp;/), and or
(<cf/&verbar;&verbar;/).</p>

<p>Special operators include (<cf/&tilde;/, <cf/!&tilde;/) for "is (not) element
of a set" operation - it can be used on:
<itemize>
  <item>element and set of elements of the same type (returning true if
    element is contained in the given set)
  <item>two strings (returning true if the first string matches a shell-like
    pattern stored in the second string)
  <item>IP and prefix (returning true if IP is within the range defined by
    that prefix)
  <item>prefix and prefix (returning true if the first prefix is more specific
    than the second one)
  <item>bgppath and bgpmask (returning true if the path matches the mask)
  <item>number and bgppath (returning true if the number is in the path)
  <item>bgppath and int (number) set (returning true if any ASN from the
    path is in the set)
  <item>pair/quad and clist (returning true if the pair/quad is element of
    the clist)
  <item>clist and pair/quad set (returning true if there is an element of the
    clist that is also a member of the pair/quad set).
</itemize>

<p>There are also operators related to RPKI infrastructure used to run
<rfc id="6483"> route origin validation and (draft) AS path validation.

<itemize>
  <item><cf>roa_check(<m/table/)</cf> checks the current route in the specified
  ROA table and returns <cf>ROA_UNKNOWN</cf>, <cf>ROA_INVALID</cf> or <cf>ROA_VALID</cf>,
  if the validation result is unknown, invalid, or valid, respectively. The result is
  valid if there is a matching ROA, it is invalid if there is either matching ROA
  with a different ASN, or any covering ROA with shorter maximal prefix length.

  <item><cf>roa_check(<m/table/, <m/prefix/, <m/asn/)</cf> is an explicit version
  of the ROA check if the user for whatever reason needs to check a different prefix
  or different ASN than the default one. The equivalent call of the short variant
  is <cf>roa_check(<m/table/, net, bgp_path.last)</cf> and it is faster
  to call the short variant.

  <item><cf>aspa_check_downstream(<m/table/)</cf> checks the current route
  in the specified ASPA table and returns <cf>ASPA_UNKNOWN</cf>, <cf>ASPA_INVALID</cf>,
  or <cf>ASPA_VALID</cf> if the validation result is unknown, invalid, or valid,
  respectively. The result is valid if there is a full coverage of matching
  ASPA records according to the Algorithm for Downstream Paths by the (draft).
  This operator is not present if BGP is not compiled in.

  <item><cf>aspa_check_upstream(<m/table/)</cf> checks the current route
  in the specified ASPA table as the former operator, but it applies the
  (stricter) Algorithm for Upstream Paths by the (draft).
  This operator is not present if BGP is not compiled in.

  <item><cf>aspa_check(<m/table/, <m/path/, <m/is_upstream/)</cf> is
  an explicit version of the former two ASPA check operators. The equivalent
  of <cf>aspa_check_downstream</cf> is <cf>aspa_check(<m/table/, bgp_path, false)</cf>
  and for <cf>aspa_check_upstream</cf> it is
  <cf>aspa_check(<m/table/, bgp_path, true)</cf>.
  Note: the ASPA check does not include the local ASN in the AS path.
  Also, <cf>ASPA_INVALID</cf> is returned for an empty AS path
  or for AS path containing <cf>CONFED_SET</cf> or <cf>CONFED_SEQUENCE</cf> blocks,
  as the (draft) stipulates.
</itemize>

<p>The following example checks for ROA and ASPA on routes from a customer:

<code>
roa6 table r6;
aspa table at;
attribute int valid_roa;
attribute int valid_aspa;

filter customer_check {
  case roa_check(r6) {
    ROA_INVALID: reject "Invalid ROA";
    ROA_VALID: valid_roa = 1;
  }

  case aspa_check_upstream(at) {
    ASPA_INVALID: reject "Invalid ASPA";
    ASPA_VALID: valid_aspa = 1;
  }

  accept;
}
</code>

<sect>Control structures
<label id="control-structures">

<p>Filters support several control structures: conditions, for loops and case
switches.

<p>Syntax of a condition is: <cf>if <M>boolean expression</M> then <m/commandT/;
else <m/commandF/;</cf> and you can use <cf>{ <m/command1/; <m/command2/;
<M>...</M> }</cf> instead of either command. The <cf>else</cf> clause may be
omitted. If the <cf><m>boolean expression</m></cf> is true, <m/commandT/ is
executed, otherwise <m/commandF/ is executed.

<p>For loops allow to iterate over elements in compound data like BGP paths or
community lists. The syntax is: <cf>for [ <m/type/ ] <m/variable/ in <m/expr/
do <m/command/;</cf> and you can also use compound command like in conditions.
The expression is evaluated to a compound data, then for each element from such
data the command is executed with the item assigned to the variable. A variable
may be an existing one (when just name is used) or a locally defined (when type
and name is used). In both cases, it must have the same type as elements.

<p>The <cf>case</cf> is similar to case from Pascal. Syntax is <cf>case
<m/expr/ { else: | <m/set_body_expr/ /: <m/statement/ ; [... ] }</cf>.
The expression after <cf>case</cf> can be of any type that could be a member of
a set, while the <m/set_body_expr/ before <cf/:/ can be anything (constants,
intervals, expressions) that could be a part of a set literal. One exception is
prefix type, which can be used in sets bud not in <cf/case/ structure. Multiple
commands must be grouped by <cf/{}/. If <cf><m/expr/</cf> matches one
of the <cf/:/ clauses, the statement or block after it is
executed. If <cf><m/expr/</cf> matches neither of the <cf/:/ clauses, the
statement or block after <cf/else:/ is executed.

<p>Here is example that uses <cf/if/ and <cf/case/ structures:

<code>
if 1234 = i then printn "."; else {
	print "not 1234";
	print "You need {} around multiple commands";
}

for int asn in bgp_path do {
	printn "ASN: ", asn;
	if asn < 65536 then print " (2B)"; else print " (4B)";
}

case arg1 {
	2: { print "two"; print "Multiple commands must brace themselves."; }
	3 .. 5: print "three to five";
	else: print "something else";
}
</code>


<sect>Route attributes
<label id="route-attributes">

<p>A filter is implicitly passed a route, and it can access its attributes just
like it accesses variables. There are common route attributes, protocol-specific
route attributes and custom route attributes. Most common attributes are
mandatory (always defined), while remaining are optional.  Attempts to access
undefined attribute result in a runtime error; you can check if an attribute is
defined by using the <cf>defined( <m>attribute</m> )</cf> operator. One notable
exception to this rule are attributes of bgppath and *clist types, where
undefined value is regarded as empty bgppath/*clist for most purposes.

Attributes can be defined by just setting them in filters. Custom attributes
have to be first declared by <ref id="opt-attribute" name="attribute"> global
option. You can also undefine optional attribute back to non-existence by using
the <cf>unset( <m/attribute/ )</cf> operator.

Common route attributes are:

<descrip>
	<tag><label id="rta-net"><m/prefix/ net</tag>
	The network prefix or anything else the route is talking about. The
	primary key of the routing table. Read-only. (See the <ref id="routes"
	name="chapter about routes">.)

	<tag><label id="rta-preference"><m/int/ preference</tag>
	Preference of the route.

	<tag><label id="rta-from"><m/ip/ from</tag>
	The router which the route has originated from.

	<tag><label id="rta-gw"><m/ip/ gw</tag>
	Next hop packets routed using this route should be forwarded to.

	<tag><label id="rta-proto"><m/string/ proto</tag>
	The name of the protocol which the route has been imported from.
	Read-only.

	<tag><label id="rta-source"><m/enum/ source</tag>
	what protocol has told me about this route. Possible values:
	<cf/RTS_STATIC/, <cf/RTS_INHERIT/, <cf/RTS_DEVICE/,
	<cf/RTS_RIP/, <cf/RTS_OSPF/, <cf/RTS_OSPF_IA/, <cf/RTS_OSPF_EXT1/,
	<cf/RTS_OSPF_EXT2/, <cf/RTS_BGP/, <cf/RTS_PIPE/, <cf/RTS_BABEL/.

	<tag><label id="rta-dest"><m/enum/ dest</tag>
	Type of destination the packets should be sent to
	(<cf/RTD_ROUTER/ for forwarding to a neighboring router,
	<cf/RTD_DEVICE/ for routing to a directly-connected network,
	<cf/RTD_MULTIPATH/ for multipath destinations,
	<cf/RTD_BLACKHOLE/ for packets to be silently discarded,
	<cf/RTD_UNREACHABLE/, <cf/RTD_PROHIBIT/ for packets that should be
	returned with ICMP host unreachable / ICMP administratively prohibited
	messages). Can be changed, but only to <cf/RTD_BLACKHOLE/,
	<cf/RTD_UNREACHABLE/ or <cf/RTD_PROHIBIT/.

	<tag><label id="rta-ifname"><m/string/ ifname</tag>
	Name of the outgoing interface. Sink routes (like blackhole, unreachable
	or prohibit) and multipath routes have no interface associated with
	them, so <cf/ifname/ returns an empty string for such routes. Setting it
	would also change route to a direct one (remove gateway).

	<tag><label id="rta-ifindex"><m/int/ ifindex</tag>
	Index of the outgoing interface. System wide index of the interface. May
	be used for interface matching, however indexes might change on interface
	creation/removal. Zero is returned for routes with undefined outgoing
	interfaces. Read-only.

	<tag><label id="rta-weight"><m/int/ weight</tag>
	Multipath weight of route next hops. Valid values are 1-256. Reading
	returns the weight of the first next hop, setting it sets weights of all
	next hops to the specified value. Therefore, this attribute is not much
	useful for manipulating individual next hops of an ECMP route, but can
	be used in BGP multipath setup to set weights of individual routes that
	are merged to one ECMP route during export to the Kernel protocol
	(with active <ref id="krt-merge-paths" name="marge paths"> option).

	<tag><label id="rta-gw-mpls"><m/int/ gw_mpls</tag>
	Outgoing MPLS label attached to route (i.e., incoming MPLS label on the
	next hop router for this label-switched path). Reading returns the label
	value and setting it sets it to the start of the label stack. Setting
	implicit-NULL label (3) disables the MPLS label stack. Only the first
	next hop and only one label in the label stack supported right now. This
	is experimental option, will be likely changed in the future to handle
	full MPLS label stack.

	<tag><label id="rta-igp-metric"><m/int/ igp_metric</tag>
	The optional attribute that can be used to specify a distance to the
	network for routes that do not have a native protocol metric attribute
	(like <cf/ospf_metric1/ for OSPF routes). It is used mainly by BGP to
	compare internal distances to boundary routers (see below).

	<tag><label id="rta-mpls-label"><m/int/ mpls_label</tag>
	Local MPLS label attached to the route. This attribute is produced by
	MPLS-aware protocols for labeled routes. It can also be set in import
	filters to assign static labels, but that also requires static MPLS
	label policy.

	<tag><label id="rta-mpls-policy"><m/enum/ mpls_policy</tag>
	For MPLS-aware protocols, this attribute defines which
	<ref id="mpls-channel-label-policy" name="MPLS label policy"> will be
	used for the route. It can be set in import filters to change it on
	per-route basis. Valid values are <cf/MPLS_POLICY_NONE/ (no label),
	<cf/MPLS_POLICY_STATIC/ (static label), <cf/MPLS_POLICY_PREFIX/
	(per-prefix label), <cf/MPLS_POLICY_AGGREGATE/ (aggregated label),
	and <cf/MPLS_POLICY_VRF/ (per-VRF label). See <ref
	id="mpls-channel-label-policy" name="MPLS label policy"> for details.

	<tag><label id="rta-mpls-class"><m/int/ mpls_class</tag>
	When <ref id="mpls-channel-label-policy" name="MPLS label policy"> is
	set to <cf/aggregate/, it may be useful to apply more fine-grained
	aggregation than just one based on next hops. When routes have different
	value of this attribute, they will not be aggregated under one local
	label even if they have the same next hops.
</descrip>

<p>Protocol-specific route attributes are described in the corresponding
protocol sections.


<sect>Other statements
<label id="other-statements">

<p>The following statements are available:

<descrip>
	<tag><label id="assignment"><m/variable/ = <m/expr/</tag>
	Set variable (or route attribute) to a given value.

	<tag><label id="filter-accept-reject">accept|reject [ <m/expr/ ]</tag>
	Accept or reject the route, possibly printing <cf><m>expr</m></cf>.

	<tag><label id="return">return <m/expr/</tag>
	Return <cf><m>expr</m></cf> from the current function, the function ends
	at this point.

	<tag><label id="print">print|printn <m/expr/ [<m/, expr.../]</tag>
	Prints given expressions; useful mainly while debugging filters. The
	<cf/printn/ variant does not terminate the line.
</descrip>


<chapt>Protocols
<label id="protocols">

<sect>Aggregator
<label id="aggregator">

<sect1>Introduction
<label id="aggregator-intro">
<p>The Aggregator protocol explicitly merges routes by the given rules. There
   are four phases of aggregation. First routes are filtered, then sorted into buckets,
   then buckets are merged and finally the results are filtered once again.
   Aggregating an already aggregated route is forbidden.

<p>This is an experimental protocol, use with caution.

<sect1>Configuration
<label id="aggregator-config">
<p><descrip>
	<tag><label id="aggregator-table">table <m/table/</tag>
	The table from which routes are exported to get aggregated.

	<tag><label id="aggregator-export">export <m/.../</tag>
	A standard channel's <cf/export/ clause, defining which routes are accepted into aggregation.

	<tag><label id="aggregator-rule">aggregate on <m/expr/ | <m/attribute/ [<m/, .../]</tag>
	All the given filter expressions and route attributes are evaluated for each route. Then routes
	are sorted into buckets where <em/all/ values are the same. Note: due to performance reasons,
        all filter expressions must return a compact type, e.g. integer, a BGP
        (standard, extended, large) community or an IP address. If you need to compare e.g. modified
	AS Paths in the aggregation rule, you can define a custom route attribute and set this attribute
	in the export filter. For now, it's mandatory to say <cf/net/ here, we can't merge prefixes yet.

	<tag><label id="aggregation-merge">merge by { <m/filter code/ }</tag>
	The given filter code has an extra symbol defined: <cf/routes/. By iterating over <cf/routes/,
	you get all the routes in the bucket and you can construct your new route. All attributes
	selected in <cf/aggregate on/ are already set to the common values. For now, it's not possible
	to use a named filter here. You have to finalize the route by calling <cf/accept/.

	<tag><label id="aggregator-import">import <m/.../</tag>
	Filter applied to the route after <cf/merge by/. Here you can use a named filter.

	<tag><label id="aggregator-peer-table">peer table <m/table/</tag>
	The table to which aggregated routes are imported. It may be the same table
	as <cf/table/.
</descrip>

<sect1>Example
<label id="aggregator-example">

<p><code>
protocol aggregator {
  table master6;
  export where defined(bgp_path);
  /* Merge all routes with the same AS Path length */
  aggregate on net, bgp_path.len;
  merge by {
    for route r in routes do {
      if ! defined(bgp_path) then { bgp_path = r.bgp_path }
      bgp_community = bgp_community.add(r.bgp_community);
    }
    accept;
  };
  import all;
  peer table agr_result;
}
</code>

<sect>Babel
<label id="babel">

<sect1>Introduction
<label id="babel-intro">

<p>The Babel protocol
(<rfc id="8966">) is a loop-avoiding distance-vector routing protocol that is
robust and efficient both in ordinary wired networks and in wireless mesh
networks. Babel is conceptually very simple in its operation and "just works"
in its default configuration, though some configuration is possible and in some
cases desirable.

<p>The Babel protocol is dual stack; i.e., it can carry both IPv4 and IPv6
routes over the same IPv6 transport. For sending and receiving Babel packets,
only a link-local IPv6 address is needed.

<p>BIRD implements an extension for IPv6 source-specific routing (SSR or SADR),
but must be configured accordingly to use it. SADR-enabled Babel router can
interoperate with non-SADR Babel router, but the later would ignore routes
with specific (non-zero) source prefix.

<sect1>Configuration
<label id="babel-config">

<p>The Babel protocol support both IPv4 and IPv6 channels; both can be
configured simultaneously. It can also be configured with <ref
id="ip-sadr-routes" name="IPv6 SADR"> channel instead of regular IPv6
channel, in such case SADR support is enabled. Babel supports no global
configuration options apart from those common to all other protocols, but
supports the following per-interface configuration options:

<code>
protocol babel [<name>] {
	ipv4 { <channel config> };
	ipv6 [sadr] { <channel config> };
        randomize router id <switch>;
	interface <interface pattern> {
		type <wired|wireless|tunnel>;
		rxcost <number>;
		limit <number>;
		hello interval <time>;
		update interval <time>;
		port <number>;
		tx class|dscp <number>;
		tx priority <number>;
		rx buffer <number>;
		tx length <number>;
		check link <switch>;
		next hop ipv4 <address>;
		next hop ipv6 <address>;
		extended next hop <switch>;
		rtt cost <number>;
		rtt min <time>;
		rtt max <time>;
		rtt decay <number>;
		send timestamps <switch>;
		authentication none|mac [permissive];
		password "&lt;text&gt;";
		password "&lt;text&gt;" {
			id &lt;num&gt;;
			generate from "&lt;date&gt;";
			generate to "&lt;date&gt;";
			accept from "&lt;date&gt;";
			accept to "&lt;date&gt;";
			from "&lt;date&gt;";
			to "&lt;date&gt;";
			algorithm ( hmac sha1 | hmac sha256 | hmac sha384 |
	hmac sha512 | blake2s128 | blake2s256 | blake2b256 | blake2b512 );
		};
	};
}
</code>

<descrip>
      <tag><label id="babel-channel">ipv4 | ipv6 [sadr] <m/channel config/</tag>
      The supported channels are IPv4, IPv6, and IPv6 SADR.

      <tag><label id="babel-random-router-id">randomize router id <m/switch/</tag>
      If enabled, Bird will randomize the top 32 bits of its router ID whenever
      the protocol instance starts up. If a Babel node restarts, it loses its
      sequence number, which can cause its routes to be rejected by peers until
      the state is cleared out by other nodes in the network (which can take on
      the order of minutes). Enabling this option causes Bird to pick a random
      router ID every time it starts up, which avoids this problem at the cost
      of not having stable router IDs in the network. Default: no.

      <tag><label id="babel-type">type wired|wireless|tunnel </tag>
      This option specifies the interface type: Wired, wireless or tunnel. On
      wired interfaces a neighbor is considered unreachable after a small number
      of Hello packets are lost, as described by <cf/limit/ option. On wireless
      interfaces the ETX link quality estimation technique is used to compute
      the metrics of routes discovered over this interface. This technique will
      gradually degrade the metric of routes when packets are lost rather than
      the more binary up/down mechanism of wired type links. A tunnel is like a
      wired interface, but turns on RTT-based metrics with a default cost of 96.
      Default: <cf/wired/.

      <tag><label id="babel-rxcost">rxcost <m/num/</tag>
      This option specifies the nominal RX cost of the interface. The effective
      neighbor costs for route metrics will be computed from this value with a
      mechanism determined by the interface <cf/type/. Note that in contrast to
      other routing protocols like RIP or OSPF, the <cf/rxcost/ specifies the
      cost of RX instead of TX, so it affects primarily neighbors' route
      selection and not local route selection. Default: 96 for wired interfaces,
      256 for wireless.

      <tag><label id="babel-limit">limit <m/num/</tag>
      BIRD keeps track of received Hello messages from each neighbor to
      establish neighbor reachability. For wired type interfaces, this option
      specifies how many of last 16 hellos have to be correctly received in
      order to neighbor is assumed to be up. The option is ignored on wireless
      type interfaces, where gradual cost degradation is used instead of sharp
      limit. Default: 12.

      <tag><label id="babel-hello">hello interval <m/time/ s|ms</tag>
      Interval at which periodic Hello messages are sent on this interface,
      with time units. Default: 4 seconds.

      <tag><label id="babel-update">update interval <m/time/ s|ms</tag>
      Interval at which periodic (full) updates are sent, with time
      units. Default: 4 times the hello interval.

      <tag><label id="babel-port">port <m/number/</tag>
      This option selects an UDP port to operate on. The default is to operate
      on port 6696 as specified in the Babel RFC.

      <tag><label id="babel-tx-class">tx class|dscp|priority <m/number/</tag>
      These options specify the ToS/DiffServ/Traffic class/Priority of the
      outgoing Babel packets. See <ref id="proto-tx-class" name="tx class"> common
      option for detailed description.

      <tag><label id="babel-rx-buffer">rx buffer <m/number/</tag>
      This option specifies the size of buffers used for packet processing.
      The buffer size should be bigger than maximal size of received packets.
      The default value is the interface MTU, and the value will be clamped to a
      minimum of 512 bytes + IP packet overhead.

      <tag><label id="babel-tx-length">tx length <m/number/</tag>
      This option specifies the maximum length of generated Babel packets. To
      avoid IP fragmentation, it should not exceed the interface MTU value.
      The default value is the interface MTU value, and the value will be
      clamped to a minimum of 512 bytes + IP packet overhead.

      <tag><label id="babel-check-link">check link <m/switch/</tag>
      If set, the hardware link state (as reported by OS) is taken into
      consideration. When the link disappears (e.g. an ethernet cable is
      unplugged), neighbors are immediately considered unreachable and all
      routes received from them are withdrawn. It is possible that some
      hardware drivers or platforms do not implement this feature. Default:
      yes.

      <tag><label id="babel-next-hop-ipv4">next hop ipv4 <m/address/</tag>
      Set the next hop address advertised for IPv4 routes advertised on this
      interface. Default: the preferred IPv4 address of the interface.

      <tag><label id="babel-next-hop-ipv6">next hop ipv6 <m/address/</tag>
      Set the next hop address advertised for IPv6 routes advertised on this
      interface. If not set, the same link-local address that is used as the
      source for Babel packets will be used. In normal operation, it should not
      be necessary to set this option.

      <tag><label id="babel-extended-next-hop">extended next hop <m/switch/</tag>
      If enabled, BIRD will accept and emit IPv4 routes with an IPv6 next
      hop when IPv4 addresses are absent from the interface as described in
      <rfc id="9229">. Default: yes.

      <tag><label id="babel-rtt-cost">rtt cost <m/number/</tag>
      The RTT-based cost that will be applied to all routes from each neighbour
      based on the measured RTT to that neighbour. If this value is set,
      timestamps will be included in generated Babel Hello and IHU messages, and
      (if the neighbours also have timestamps enabled), the RTT to each
      neighbour will be computed. An additional cost is added to a neighbour if
      its RTT is above the <ref id="babel-rtt-min" name="rtt min"> value
      configured on the interface. The added cost scales linearly from 0 up to
      the RTT cost configured in this option; the full cost is applied if the
      neighbour RTT reaches the RTT configured in the <ref id="babel-rtt-max"
      name="rtt max"> option (and for all RTTs above this value). Default: 0
      (disabled), except for tunnel interfaces, where it is 96.

      <tag><label id="babel-rtt-min">rtt min <m/time/ s|ms</tag>
      The minimum RTT above which the RTT cost will start to be applied (scaling
      linearly from zero up to the full cost). Default: 10 ms

      <tag><label id="babel-rtt-max">rtt max <m/time/ s|ms</tag>
      The maximum RTT above which the full RTT cost will start be applied.
      Default: 120 ms

      <tag><label id="babel-rtt-decay">rtt decay <m/number/</tag>
      The decay factor used for the exponentional moving average of the RTT
      samples from each neighbour, in units of 1/256. Higher values discards old
      RTT samples faster. Must be between 1 and 256. Default: 42

      <tag><label id="babel-send-timestamps">send timestamps <m/switch/</tag>
      Whether to send the timestamps used for RTT calculation on this interface.
      Sending the timestamps enables peers to calculate an RTT to this node,
      even if no RTT cost is applied to the route metrics. Default: yes.

      <tag><label id="babel-authentication">authentication none|mac [permissive]</tag>
      Selects authentication method to be used. <cf/none/ means that packets
      are not authenticated at all, <cf/mac/ means MAC authentication is
      performed as described in <rfc id="8967">. If MAC authentication is
      selected, the <cf/permissive/ suffix can be used to select an operation
      mode where outgoing packets are signed, but incoming packets will be
      accepted even if they fail authentication. This can be useful for
      incremental deployment of MAC authentication across a network. If MAC
      authentication is selected, a key must be specified with the
      <cf/password/ configuration option. Default: none.

      <tag><label id="babel-password">password "<m/text/"</tag>
      Specifies a password used for authentication. See the <ref id="proto-pass"
      name="password"> common option for a detailed description. The Babel
      protocol will only accept HMAC-based algorithms or one of the Blake
      algorithms, and the length of the supplied password string must match the
      key size used by the selected algorithm.
</descrip>

<sect1>Attributes
<label id="babel-attr">

<p>Babel defines just one attribute: the internal babel metric of the route. It
is exposed as the <cf/babel_metric/ attribute and has range from 1 to infinity
(65535).

<sect1>Example
<label id="babel-exam">

<p><code>
protocol babel {
	interface "eth*" {
		type wired;
	};
	interface "wlan0", "wlan1" {
		type wireless;
		hello interval 1;
		rxcost 512;
	};
	interface "tap0";

	# This matches the default of babeld: redistribute all addresses
	# configured on local interfaces, plus re-distribute all routes received
	# from other babel peers.

	ipv4 {
		export where (source = RTS_DEVICE) || (source = RTS_BABEL);
	};
	ipv6 {
		export where (source = RTS_DEVICE) || (source = RTS_BABEL);
	};
}
</code>

<sect1>Known issues
<label id="babel-issues">

<p>When retracting a route, Babel generates an unreachable route for a little
while (according to RFC). The interaction of this behavior with other protocols
is not well tested and strange things may happen.


<sect>BFD
<label id="bfd">

<sect1>Introduction
<label id="bfd-intro">

<p>Bidirectional Forwarding Detection (BFD) is not a routing protocol itself, it
is an independent tool providing liveness and failure detection. Routing
protocols like OSPF and BGP use integrated periodic "hello" messages to monitor
liveness of neighbors, but detection times of these mechanisms are high (e.g. 40
seconds by default in OSPF, could be set down to several seconds). BFD offers
universal, fast and low-overhead mechanism for failure detection, which could be
attached to any routing protocol in an advisory role.

<p>BFD consists of mostly independent BFD sessions. Each session monitors an
unicast bidirectional path between two BFD-enabled routers. This is done by
periodically sending control packets in both directions. BFD does not handle
neighbor discovery, BFD sessions are created on demand by request of other
protocols (like OSPF or BGP), which supply appropriate information like IP
addresses and associated interfaces. When a session changes its state, these
protocols are notified and act accordingly (e.g. break an OSPF adjacency when
the BFD session went down).

<p>BIRD implements basic BFD behavior as defined in <rfc id="5880"> (some
advanced features like the echo mode are not implemented), IP transport for BFD
as defined in <rfc id="5881"> and <rfc id="5883"> and interaction with client
protocols as defined in <rfc id="5882">.

<p>BFD packets are sent with a dynamic source port number. Linux systems use by
default a bit different dynamic port range than the IANA approved one
(49152-65535). If you experience problems with compatibility, please adjust
<cf>/proc/sys/net/ipv4/ip_local_port_range</cf>.

<sect1>Configuration
<label id="bfd-config">

<p>BFD configuration consists mainly of multiple definitions of interfaces.
Most BFD config options are session specific. When a new session is requested
and dynamically created, it is configured from one of these definitions. For
sessions to directly connected neighbors, <cf/interface/ definitions are chosen
based on the interface associated with the session, while <cf/multihop/
definition is used for multihop sessions. If no definition is relevant, the
session is just created with the default configuration. Therefore, an empty BFD
configuration is often sufficient.

<p>Note that to use BFD for other protocols like OSPF or BGP, these protocols
also have to be configured to request BFD sessions, usually by <cf/bfd/ option.
In BGP case, it is also possible to specify per-peer BFD session options (e.g.
rx/tx intervals) as a part of the <cf/bfd/ option.

<p>A BFD instance not associated with any VRF handles session requests from all
other protocols, even ones associated with a VRF. Such setup would work for
single-hop BFD sessions if <cf/net.ipv4.udp_l3mdev_accept/ sysctl is enabled,
but does not currently work for multihop sessions. Another approach is to
configure multiple BFD instances, one for each VRF (including the default VRF).
Each BFD instance associated with a VRF (regular or default) only handles
session requests from protocols in the same VRF.

<p>Some of BFD session options require <m/time/ value, which has to be specified
with the appropriate unit: <m/num/ <cf/s/|<cf/ms/|<cf/us/. Although microseconds
are allowed as units, practical minimum values are usually in order of tens of
milliseconds.

<code>
protocol bfd [&lt;name&gt;] {
	accept [ipv4|ipv6] [direct|multihop];
	strict bind &lt;switch&gt;;
	zero udp6 checksum rx &lt;switch&gt;;
	interface &lt;interface pattern&gt; {
		interval &lt;time&gt;;
		min rx interval &lt;time&gt;;
		min tx interval &lt;time&gt;;
		idle tx interval &lt;time&gt;;
		multiplier &lt;num&gt;;
		passive &lt;switch&gt;;
		authentication none;
		authentication simple;
		authentication [meticulous] keyed md5|sha1;
		password "&lt;text&gt;";
		password "&lt;text&gt;" {
			id &lt;num&gt;;
			generate from "&lt;date&gt;";
			generate to "&lt;date&gt;";
			accept from "&lt;date&gt;";
			accept to "&lt;date&gt;";
			from "&lt;date&gt;";
			to "&lt;date&gt;";
		};
	};
	multihop {
		interval &lt;time&gt;;
		min rx interval &lt;time&gt;;
		min tx interval &lt;time&gt;;
		idle tx interval &lt;time&gt;;
		multiplier &lt;num&gt;;
		passive &lt;switch&gt;;
	};
	neighbor &lt;ip&gt; [dev "&lt;interface&gt;"] [local &lt;ip&gt;] [multihop &lt;switch&gt;];
}
</code>

<descrip>
	<tag><label id="bfd-accept">accept [ipv4|ipv6] [direct|multihop]</tag>
	A BFD protocol instance accepts (by default) all BFD session requests
	(with regard to VRF restrictions, see above). This option controls
	whether IPv4 / IPv6 and direct / multihop session requests are accepted
	(and which listening sockets are opened). It can be used, for example,
	to configure separate BFD protocol instances for IPv4 and for IPv6
	sessions.

	<tag><label id="bfd-strict-bind">strict bind <m/switch/</tag>
	Specify whether each BFD interface should use a separate listening
	socket bound to its local address, or just use a shared listening socket
	accepting all addresses. Binding to a specific address could be useful
	in cases like running multiple BIRD instances on a machine, each
	handling a different set of interfaces. Default: disabled.

	<tag><label id="bfd-zero-udp6-checksum-rx">zero udp6 checksum rx <m/switch/</tag>
	UDP checksum computation is optional in IPv4 while it is mandatory in
	IPv6. Some BFD implementations send UDP datagrams with zero (blank)
	checksum even in IPv6 case. This option configures BFD listening sockets
	to accept such datagrams. It is available only on platforms that support
	the relevant socket option (e.g. <cf/UDP_NO_CHECK6_RX/ on Linux).
	Default: disabled.

	<tag><label id="bfd-iface">interface <m/pattern/ [, <m/.../] { <m/options/ }</tag>
	Interface definitions allow to specify options for sessions associated
	with such interfaces and also may contain interface specific options.
	See <ref id="proto-iface" name="interface"> common option for a detailed
	description of interface patterns. Note that contrary to the behavior of
	<cf/interface/ definitions of other protocols, BFD protocol would accept
	sessions (in default configuration) even on interfaces not covered by
	such definitions.

	<tag><label id="bfd-multihop">multihop { <m/options/ }</tag>
	Multihop definitions allow to specify options for multihop BFD sessions,
	in the same manner as <cf/interface/ definitions are used for directly
	connected sessions. Currently only one such definition (for all multihop
	sessions) could be used.

	<tag><label id="bfd-neighbor">neighbor <m/ip/ [dev "<m/interface/"] [local <m/ip/] [multihop <m/switch/]</tag>
	BFD sessions are usually created on demand as requested by other
	protocols (like OSPF or BGP). This option allows to explicitly add
	a BFD session to the specified neighbor regardless of such requests.

	The session is identified by the IP address of the neighbor, with
	optional specification of used interface and local IP. By default
	the neighbor must be directly connected, unless the session is
	configured as multihop. Note that local IP must be specified for
	multihop sessions.
</descrip>

<p>Session specific options (part of <cf/interface/ and <cf/multihop/ definitions):

<descrip>
	<tag><label id="bfd-interval">interval <m/time/</tag>
	BFD ensures availability of the forwarding path associated with the
	session by periodically sending BFD control packets in both
	directions. The rate of such packets is controlled by two options,
	<cf/min rx interval/ and <cf/min tx interval/ (see below). This option
	is just a shorthand to set both of these options together.

	<tag><label id="bfd-min-rx-interval">min rx interval <m/time/</tag>
	This option specifies the minimum RX interval, which is announced to the
	neighbor and used there to limit the neighbor's rate of generated BFD
	control packets. Default: 10 ms.

	<tag><label id="bfd-min-tx-interval">min tx interval <m/time/</tag>
	This option specifies the desired TX interval, which controls the rate
	of generated BFD control packets (together with <cf/min rx interval/
	announced by the neighbor). Note that this value is used only if the BFD
	session is up, otherwise the value of <cf/idle tx interval/ is used
	instead. Default: 100 ms.

	<tag><label id="bfd-idle-tx-interval">idle tx interval <m/time/</tag>
	In order to limit unnecessary traffic in cases where a neighbor is not
	available or not running BFD, the rate of generated BFD control packets
	is lower when the BFD session is not up. This option specifies the
	desired TX interval in such cases instead of <cf/min tx interval/.
	Default: 1 s.

	<tag><label id="bfd-multiplier">multiplier <m/num/</tag>
	Failure detection time for BFD sessions is based on established rate of
	BFD control packets (<cf>min rx/tx interval</cf>) multiplied by this
	multiplier, which is essentially (ignoring jitter) a number of missed
	packets after which the session is declared down. Note that rates and
	multipliers could be different in each direction of a BFD session.
	Default: 5.

	<tag><label id="bfd-passive">passive <m/switch/</tag>
	Generally, both BFD session endpoints try to establish the session by
	sending control packets to the other side. This option allows to enable
	passive mode, which means that the router does not send BFD packets
	until it has received one from the other side. Default: disabled.

	<tag>authentication none</tag>
	No passwords are sent in BFD packets. This is the default value.

	<tag>authentication simple</tag>
	Every packet carries 16 bytes of password. Received packets lacking this
	password are ignored. This authentication mechanism is very weak.

	<tag>authentication [meticulous] keyed md5|sha1</tag>
	An authentication code is appended to each packet. The cryptographic
	algorithm is keyed MD5 or keyed SHA-1. Note that the algorithm is common
	for all keys (on one interface), in contrast to OSPF or RIP, where it
	is a per-key option. Passwords (keys) are not sent open via network.

	The <cf/meticulous/ variant means that cryptographic sequence numbers
	are increased for each sent packet, while in the basic variant they are
	increased about once per second. Generally, the <cf/meticulous/ variant
	offers better resistance to replay attacks but may require more
	computation.

	<tag>password "<M>text</M>"</tag>
	Specifies a password used for authentication. See <ref id="proto-pass"
	name="password"> common option for detailed description. Note that
	password option <cf/algorithm/ is not available in BFD protocol. The
	algorithm is selected by <cf/authentication/ option for all passwords.

</descrip>

<sect1>Example
<label id="bfd-exam">

<p><code>
protocol bfd {
	interface "eth*" {
		min rx interval 20 ms;
		min tx interval 50 ms;
		idle tx interval 300 ms;
	};
	interface "gre*" {
		interval 200 ms;
		multiplier 10;
		passive;
	};
	multihop {
		interval 200 ms;
		multiplier 10;
	};

	neighbor 192.168.1.10;
	neighbor 192.168.2.2 dev "eth2";
	neighbor 192.168.10.1 local 192.168.1.1 multihop;
}
</code>


<sect>BGP
<label id="bgp">

<p>The Border Gateway Protocol is the routing protocol used for backbone level
routing in the today's Internet. Contrary to other protocols, its convergence
does not rely on all routers following the same rules for route selection,
making it possible to implement any routing policy at any router in the network,
the only restriction being that if a router advertises a route, it must accept
and forward packets according to it.

<p>BGP works in terms of autonomous systems (often abbreviated as AS). Each AS
is a part of the network with common management and common routing policy. It is
identified by a unique 16-bit number (ASN). Routers within each AS usually
exchange AS-internal routing information with each other using an interior
gateway protocol (IGP, such as OSPF or RIP). Boundary routers at the border of
the AS communicate global (inter-AS) network reachability information with their
neighbors in the neighboring AS'es via exterior BGP (eBGP) and redistribute
received information to other routers in the AS via interior BGP (iBGP).

<p>Each BGP router sends to its neighbors updates of the parts of its routing
table it wishes to export along with complete path information (a list of AS'es
the packet will travel through if it uses the particular route) in order to
avoid routing loops.

<sect1>Supported standards
<label id="bgp-standards">

<p>
<itemize>
<item> <rfc id="4271"> - Border Gateway Protocol 4 (BGP)
<item> <rfc id="1997"> - BGP Communities Attribute
<item> <rfc id="2385"> - Protection of BGP Sessions via TCP MD5 Signature
<item> <rfc id="2545"> - Use of BGP Multiprotocol Extensions for IPv6
<item> <rfc id="2918"> - Route Refresh Capability
<item> <rfc id="3107"> - Carrying Label Information in BGP
<item> <rfc id="4360"> - BGP Extended Communities Attribute
<item> <rfc id="4364"> - BGP/MPLS IPv4 Virtual Private Networks
<item> <rfc id="4456"> - BGP Route Reflection
<item> <rfc id="4486"> - Subcodes for BGP Cease Notification Message
<item> <rfc id="4659"> - BGP/MPLS IPv6 Virtual Private Networks
<item> <rfc id="4724"> - Graceful Restart Mechanism for BGP
<item> <rfc id="4760"> - Multiprotocol extensions for BGP
<item> <rfc id="4798"> - Connecting IPv6 Islands over IPv4 MPLS
<item> <rfc id="5065"> - AS confederations for BGP
<item> <rfc id="5082"> - Generalized TTL Security Mechanism
<item> <rfc id="5492"> - Capabilities Advertisement with BGP
<item> <rfc id="5575"> - Dissemination of Flow Specification Rules
<item> <rfc id="5668"> - 4-Octet AS Specific BGP Extended Community
<item> <rfc id="6286"> - AS-Wide Unique BGP Identifier
<item> <rfc id="6608"> - Subcodes for BGP Finite State Machine Error
<item> <rfc id="6793"> - BGP Support for 4-Octet AS Numbers
<item> <rfc id="7311"> - Accumulated IGP Metric Attribute for BGP
<item> <rfc id="7313"> - Enhanced Route Refresh Capability for BGP
<item> <rfc id="7606"> - Revised Error Handling for BGP UPDATE Messages
<item> <rfc id="7911"> - Advertisement of Multiple Paths in BGP
<item> <rfc id="7947"> - Internet Exchange BGP Route Server
<item> <rfc id="8092"> - BGP Large Communities Attribute
<item> <rfc id="8203"> - BGP Administrative Shutdown Communication
<item> <rfc id="8212"> - Default EBGP Route Propagation Behavior without Policies
<item> <rfc id="8654"> - Extended Message Support for BGP
<item> <rfc id="8950"> - Advertising IPv4 NLRI with an IPv6 Next Hop
<item> <rfc id="9072"> - Extended Optional Parameters Length for BGP OPEN Message
<item> <rfc id="9117"> - Revised Validation Procedure for BGP Flow Specifications
<item> <rfc id="9234"> - Route Leak Prevention and Detection Using Roles
<item> <rfc id="9687"> - Send Hold Timer
</itemize>

<sect1>Route selection rules
<label id="bgp-route-select-rules">

<p>BGP doesn't have any simple metric, so the rules for selection of an optimal
route among multiple BGP routes with the same preference are a bit more complex
and they are implemented according to the following algorithm. It starts the
first rule, if there are more "best" routes, then it uses the second rule to
choose among them and so on.

<itemize>
	<item>Prefer route with the highest Local Preference attribute.
	<item>Prefer route with the shortest AS path.
	<item>Prefer IGP origin over EGP and EGP origin over incomplete.
	<item>Prefer the lowest value of the Multiple Exit Discriminator.
	<item>Prefer routes received via eBGP over ones received via iBGP.
	<item>Prefer routes with lower internal distance to a boundary router.
	<item>Prefer the route with the lowest value of router ID of the
	advertising router.
</itemize>

<sect1>IGP routing table
<label id="bgp-igp-routing-table">

<p>BGP is mainly concerned with global network reachability and with routes to
other autonomous systems. When such routes are redistributed to routers in the
AS via BGP, they contain IP addresses of a boundary routers (in route attribute
NEXT_HOP). BGP depends on existing IGP routing table with AS-internal routes to
determine immediate next hops for routes and to know their internal distances to
boundary routers for the purpose of BGP route selection. In BIRD, there is
usually one routing table used for both IGP routes and BGP routes.

<sect1>Protocol configuration
<label id="bgp-proto-config">

<p>Each instance of the BGP corresponds to one neighboring router. This allows
to set routing policy and all the other parameters differently for each neighbor
using the following configuration parameters:

<descrip>
	<tag><label id="bgp-local">local [<m/ip/] [port <m/number/] [as <m/number/]</tag>
	Define which AS we are part of. (Note that contrary to other IP routers,
	BIRD is able to act as a router located in multiple AS'es simultaneously,
	but in such cases you need to tweak the BGP paths manually in the filters
	to get consistent behavior.) Optional <cf/ip/ argument specifies a source
	address, equivalent to the <cf/source address/ option (see below).
	Optional <cf/port/ argument specifies the local BGP port instead of
	standard port 179. The parameter may be used multiple times with
	different sub-options (e.g., both <cf/local 10.0.0.1 as 65000;/ and
	<cf/local 10.0.0.1; local as 65000;/ are valid). This parameter is
	mandatory.

	<tag><label id="bgp-neighbor">neighbor [<m/ip/ | range <m/prefix/] [port <m/number/] [as <m/number/] [internal|external]</tag>
	Define neighboring router this instance will be talking to and what AS
	it is located in. In case the neighbor is in the same AS as we are, we
	automatically switch to IBGP. Alternatively, it is possible to specify
	just <cf/internal/ or <cf/external/ instead of AS number, in that case
	either local AS number, or any external AS number is accepted.
	Optionally, the remote port may also be specified. Like <cf/local/
	parameter, this parameter may also be used multiple times with different
	sub-options. This parameter is mandatory.

	It is possible to specify network prefix (with <cf/range/ keyword)
	instead of explicit neighbor IP address. This enables dynamic BGP
	behavior, where the BGP instance listens on BGP port, but new BGP
	instances are spawned for incoming BGP connections (if source address
	matches the network prefix). It is possible to mix regular BGP instances
	with dynamic BGP instances and have multiple dynamic BGP instances with
	different ranges.

	<tag><label id="bgp-iface">interface <m/string/</tag>
	Define interface we should use for link-local BGP IPv6 sessions.
	Interface can also be specified as a part of <cf/neighbor address/
	(e.g., <cf/neighbor fe80::1234%eth0 as 65000;/). The option may also be
	used for non link-local sessions when it is necessary to explicitly
	specify an interface, but only for direct (not multihop) sessions.

	<tag><label id="bgp-direct">direct</tag>
	Specify that the neighbor is directly connected. The IP address of the
	neighbor must be from a directly reachable IP range (i.e. associated
	with one of your router's interfaces), otherwise the BGP session
	wouldn't start but it would wait for such interface to appear. The
	alternative is the <cf/multihop/ option. Default: enabled for eBGP.

	<tag><label id="bgp-multihop">multihop [<m/number/]</tag>
	Configure multihop BGP session to a neighbor that isn't directly
	connected. Accurately, this option should be used if the configured
	neighbor IP address does not match with any local network subnets. Such
	IP address have to be reachable through system routing table. The
	alternative is the <cf/direct/ option. For multihop BGP it is
	recommended to explicitly configure the source address to have it
	stable. Optional <cf/number/ argument can be used to specify the number
	of hops (used for TTL). Note that the number of networks (edges) in a
	path is counted; i.e., if two BGP speakers are separated by one router,
	the number of hops is 2. Default: enabled for iBGP.

	<tag><label id="bgp-source-address">source address <m/ip/</tag>
	Define local address we should use as a source address for the BGP
	session. Default: the address of the local end of the interface our
	neighbor is connected to.

	<tag><label id="bgp-dynamic-name">dynamic name "<m/text/"</tag>
	Define common prefix of names used for new BGP instances spawned when
	dynamic BGP behavior is active. Actual names also contain numeric
	index to distinguish individual instances.  Default: "dynbgp".

	<tag><label id="bgp-dynamic-name-digits">dynamic name digits <m/number/</tag>
	Define minimum number of digits for index in names of spawned dynamic
	BGP instances. E.g., if set to 2, then the first name would be
	"dynbgp01". Default: 0.

	<tag><label id="bgp-strict-bind">strict bind <m/switch/</tag>
	Specify whether BGP listening socket should be bound to a specific local
	address (the same as the <cf/source address/) and associated interface,
	or to all addresses. Binding to a specific address could be useful in
	cases like running multiple BIRD instances on a machine, each using its
	IP address. Note that listening sockets bound to a specific address and
	to all addresses collide, therefore either all BGP protocols (of the
	same address family and using the same local port) should have set
	<cf/strict bind/, or none of them. Default: disabled.

	<tag><label id="bgp-free-bind">free bind <m/switch/</tag>
	Use IP_FREEBIND socket option for the listening socket, which allows
	binding to an IP address not (yet) assigned to an interface. Note that
	all BGP instances that share a listening socket should have the same
	value of the <cf/freebind/ option. Default: disabled.

	<tag><label id="bgp-check-link">check link <M>switch</M></tag>
	BGP could use hardware link state into consideration.  If enabled,
	BIRD tracks the link state of the associated interface and when link
	disappears (e.g. an ethernet cable is unplugged), the BGP session is
	immediately shut down. Note that this option cannot be used with
	multihop BGP. Default: enabled for direct BGP, disabled otherwise.

	<tag><label id="bgp-bfd">bfd <M>switch</M>|graceful| { <m/options/ }</tag>
	BGP could use BFD protocol as an advisory mechanism for neighbor
	liveness and failure detection. If enabled, BIRD setups a BFD session
	for the BGP neighbor and tracks its liveness by it. This has an
	advantage of an order of magnitude lower detection times in case of
	failure. When a neighbor failure is detected, the BGP session is
	restarted. Optionally, it can be configured (by <cf/graceful/ argument)
	to trigger graceful restart instead of regular restart. It is also
	possible to specify section with per-peer BFD session options instead of
	just the switch argument. All BFD session-specific options are allowed
	here. Note that BFD protocol also has to be configured, see
	<ref id="bfd" name="BFD"> section for details. Default: disabled.

	<tag><label id="bgp-ttl-security">ttl security <m/switch/</tag>
	Use GTSM (<rfc id="5082"> - the generalized TTL security mechanism). GTSM
	protects against spoofed packets by ignoring received packets with a
	smaller than expected TTL. To work properly, GTSM have to be enabled on
	both sides of a BGP session. If both <cf/ttl security/ and
	<cf/multihop/ options are enabled, <cf/multihop/ option should specify
	proper hop value to compute expected TTL. Kernel support required:
	Linux: 2.6.34+ (IPv4), 2.6.35+ (IPv6), BSD: since long ago, IPv4 only.
	Note that full (ICMP protection, for example) <rfc id="5082"> support is
	provided by Linux only. Default: disabled.

	<tag><label id="bgp-password">password <m/string/</tag>
	Use this password for MD5 authentication of BGP sessions (<rfc id="2385">). When
	used on BSD systems, see also <cf/setkey/ option below. Default: no
	authentication.

	<tag><label id="bgp-setkey">setkey <m/switch/</tag>
	On BSD systems, keys for TCP MD5 authentication are stored in the global
	SA/SP database, which can be accessed by external utilities (e.g.
	setkey(8)). BIRD configures security associations in the SA/SP database
	automatically based on <cf/password/ options (see above), this option
	allows to disable automatic updates by BIRD when manual configuration by
	external utilities is preferred. Note that automatic SA/SP database
	updates are currently implemented only for FreeBSD. Passwords have to be
	set manually by an external utility on NetBSD and OpenBSD. Default:
	enabled (ignored on non-FreeBSD).

	<tag><label id="bgp-passive">passive <m/switch/</tag>
	Standard BGP behavior is both initiating outgoing connections and
	accepting incoming connections. In passive mode, outgoing connections
	are not initiated. Default: off.

	<tag><label id="bgp-confederation">confederation <m/number/</tag>
	BGP confederations (<rfc id="5065">) are collections of autonomous
	systems that act as one entity to external systems, represented by one
	confederation identifier (instead of AS numbers). This option allows to
	enable BGP confederation behavior and to specify the local confederation
	identifier. When BGP confederations are used, all BGP speakers that are
	members of the BGP confederation should have the same confederation
	identifier configured. Default: 0 (no confederation).

	<tag><label id="bgp-confederation-member">confederation member <m/switch/</tag>
	When BGP confederations are used, this option allows to specify whether
	the BGP neighbor is a member of the same confederation as the local BGP
	speaker. The option is unnecessary (and ignored) for IBGP sessions, as
	the same AS number implies the same confederation. Default: no.

	<tag><label id="bgp-rr-client">rr client</tag>
	Be a route reflector and treat the neighbor as a route reflection
	client. Default: disabled.

	<tag><label id="bgp-rr-cluster-id">rr cluster id <m/IPv4 address/</tag>
	Route reflectors use cluster id to avoid route reflection loops. When
	there is one route reflector in a cluster it usually uses its router id
	as a cluster id, but when there are more route reflectors in a cluster,
	these need to be configured (using this option) to use a common cluster
	id. Clients in a cluster need not know their cluster id and this option
	is not allowed for them. Default: the same as router id.

	<tag><label id="bgp-rs-client">rs client</tag>
	Be a route server and treat the neighbor as a route server client.
	A route server is used as a replacement for full mesh EBGP routing in
	Internet exchange points in a similar way to route reflectors used in
	IBGP routing. BIRD does not implement obsoleted <rfc id="1863">, but
	uses ad-hoc implementation, which behaves like plain EBGP but reduces
	modifications to advertised route attributes to be transparent (for
	example does not prepend its AS number to AS PATH attribute and
	keeps MED attribute). Default: disabled.

	<tag><label id="bgp-allow-local-pref">allow bgp_local_pref <m/switch/</tag>
	Standard BGP implementations do not send the Local Preference attribute
	to EBGP neighbors and ignore this attribute if received from EBGP
	neighbors, as per <rfc id="4271">.  When this option is enabled on an
	EBGP session, this attribute will be sent to and accepted from the peer,
	which is useful for example if you have a setup like in <rfc id="7938">.
	The option does not affect IBGP sessions. Default: off.

	<tag><label id="bgp-allow-med">allow bgp_med <m/switch/</tag>
	Standard BGP implementations do not propagate the MULTI_EXIT_DESC
	attribute unless it is configured locally. When this option is enabled
	on an EBGP session, this attribute will be sent to the peer regardless,
	which is useful for example if you have a setup like in <rfc id="7938">.
	The option does not affect IBGP sessions. Default: off.

	<tag><label id="bgp-allow-local-as">allow local as [<m/number/]</tag>
	BGP prevents routing loops by rejecting received routes with the local
	AS number in the AS path. This option allows to loose or disable the
	check. Optional <cf/number/ argument can be used to specify the maximum
	number of local ASNs in the AS path that is allowed for received
	routes. When the option is used without the argument, the check is
	completely disabled and you should ensure loop-free behavior by some
	other means. Default: 0 (no local AS number allowed).

	<tag><label id="bgp-allow-as-sets">allow as sets [<m/switch/]</tag>
	AS path attribute received with BGP routes may contain not only
	sequences of AS numbers, but also sets of AS numbers. These rarely used
	artifacts are results of inter-AS route aggregation. AS sets are
	deprecated (<rfc id="6472">), and likely to be rejected in the future,
	as they complicate security features like RPKI validation. When this
	option is disabled, then received AS paths with AS sets are rejected as
	malformed and corresponding BGP updates are treated as withdraws.
	Default: on.

	<tag><label id="bgp-enforce-first-as">enforce first as [<m/switch/]</tag>
	Routes received from an EBGP neighbor are generally expected to have the
	first (leftmost) AS number in their AS path equal to the neighbor AS
	number. This is not enforced by default as there are legitimate cases
	where it is not true, e.g. connections to route servers. When this
	option is enabled, routes with non-matching first AS number are rejected
	and corresponding updates are treated as withdraws. The option is valid
	on EBGP sessions only. Default: off.

	<tag><label id="bgp-enable-route-refresh">enable route refresh <m/switch/</tag>
	After the initial route exchange, BGP protocol uses incremental updates
	to keep BGP speakers synchronized. Sometimes (e.g., if BGP speaker
	changes its import filter, or if there is suspicion of inconsistency) it
	is necessary to do a new complete route exchange. BGP protocol extension
	Route Refresh (<rfc id="2918">) allows BGP speaker to request
	re-advertisement of all routes from its neighbor. This option
	specifies whether BIRD advertises this capability and supports
	related procedures. Note that even when disabled, BIRD can send route
	refresh requests. Disabling Route Refresh also disables Enhanced Route Refresh.
	Default: on.

	<tag><label id="bgp-require-route-refresh">require route refresh <m/switch/</tag>
	If enabled, the BGP Route Refresh capability (<rfc id="2918">) must be
	announced by the BGP neighbor, otherwise the BGP session will not be
	established. Default: off.

	<tag><label id="bgp-enable-enhanced-route-refresh">enable enhanced route refresh <m/switch/</tag>
	BGP protocol extension Enhanced Route Refresh (<rfc id="7313">)
	specifies explicit begin and end for Route Refresh (see previous
	option), therefore the receiver can remove stale routes that were not
	advertised during the exchange. This option specifies whether BIRD
	advertises this capability and supports related procedures. Default: on.

	<tag><label id="bgp-require-enhanced-route-refresh">require enhanced route refresh <m/switch/</tag>
	If enabled, the BGP Enhanced Route Refresh capability (<rfc id="7313">)
	must be announced by the BGP neighbor, otherwise the BGP session
	will not be established. Default: off.

	<tag><label id="bgp-graceful-restart">graceful restart <m/switch/|aware</tag>
	When a BGP speaker restarts or crashes, neighbors will discard all
	received paths from the speaker, which disrupts packet forwarding even
	when the forwarding plane of the speaker remains intact. <rfc id="4724">
	specifies an optional graceful restart mechanism to alleviate this
	issue. This option controls the mechanism. It has three states:
	Disabled, when no support is provided. Aware, when the graceful restart
	support is announced and the support for restarting neighbors is
	provided, but no local graceful restart is allowed (i.e. receiving-only
	role). Enabled, when the full graceful restart support is provided
	(i.e. both restarting and receiving role). Restarting role could be also
	configured per-channel. Note that proper support for local graceful
	restart requires also configuration of other protocols. Default: aware.

	<tag><label id="bgp-graceful-restart-time">graceful restart time <m/number/</tag>
	The restart time is announced in the BGP Graceful Restart capability
	and specifies how long the neighbor would wait for the BGP session to
	re-establish after a restart before deleting stale routes. Default:
	120 seconds.

	<tag><label id="bgp-require-graceful-restart">require graceful restart <m/switch/</tag>
	If enabled, the BGP Graceful Restart capability (<rfc id="4724">)
	must be announced by the BGP neighbor, otherwise the BGP session
	will not be established. Default: off.

	<tag><label id="bgp-long-lived-graceful-restart">long lived graceful restart <m/switch/|aware</tag>
	The long-lived graceful restart is an extension of the traditional
	<ref id="bgp-graceful-restart" name="BGP graceful restart">, where stale
	routes are kept even after the <ref id="bgp-graceful-restart-time"
	name="restart time"> expires for additional long-lived stale time, but
	they are marked with the LLGR_STALE community, depreferenced, and
	withdrawn from routers not supporting LLGR. Like traditional BGP
	graceful restart, it has three states: disabled, aware (receiving-only),
	and enabled. Note that long-lived graceful restart requires at least
	aware level of traditional BGP graceful restart. Default: aware, unless
	graceful restart is disabled.

	<tag><label id="bgp-long-lived-stale-time">long lived stale time <m/number/</tag>
	The long-lived stale time is announced in the BGP Long-lived Graceful
	Restart capability and specifies how long the neighbor would keep stale
	routes depreferenced during long-lived graceful restart until either the
	session is re-stablished and synchronized or the stale time expires and
	routes are removed. Default: 3600 seconds.

	<tag><label id="bgp-require-long-lived-graceful-restart">require long lived graceful restart <m/switch/</tag>
	If enabled, the BGP Long-lived Graceful Restart capability (draft)
	must be announced by the BGP neighbor, otherwise the BGP session
	will not be established. Default: off.

	<tag><label id="bgp-interpret-communities">interpret communities <m/switch/</tag>
	<rfc id="1997"> demands that BGP speaker should process well-known
	communities like no-export (65535, 65281) or no-advertise (65535,
	65282). For example, received route carrying a no-advertise community
	should not be advertised to any of its neighbors. If this option is
	enabled (which is by default), BIRD has such behavior automatically (it
	is evaluated when a route is exported to the BGP protocol just before
	the export filter).  Otherwise, this integrated processing of
	well-known communities is disabled. In that case, similar behavior can
	be implemented in the export filter.  Default: on.

	<tag><label id="bgp-enable-as4">enable as4 <m/switch/</tag>
	BGP protocol was designed to use 2B AS numbers and was extended later to
	allow 4B AS number. BIRD supports 4B AS extension, but by disabling this
	option it can be persuaded not to advertise it and to maintain old-style
	sessions with its neighbors. This might be useful for circumventing bugs
	in neighbor's implementation of 4B AS extension. Even when disabled
	(off), BIRD behaves internally as AS4-aware BGP router. Default: on.

	<tag><label id="bgp-require-as4">require as4 <m/switch/</tag>
	If enabled, the BGP 4B AS number capability (<rfc id="6793">) must be
	announced by the BGP neighbor, otherwise the BGP session will not be
	established. Default: off.

	<tag><label id="bgp-enable-extended-messages">enable extended messages <m/switch/</tag>
	The BGP protocol uses maximum message length of 4096 bytes. This option
	provides an extension (<rfc id="8654">) to allow extended messages with
	length up to 65535 bytes. Default: off.

	<tag><label id="bgp-require-extended-messages">require extended messages <m/switch/</tag>
	If enabled, the BGP Extended Message capability (<rfc id="8654">) must
	be announced by the BGP neighbor, otherwise the BGP session will not be
	established. Default: off.

	<tag><label id="bgp-capabilities">capabilities <m/switch/</tag>
	Use capability advertisement to advertise optional capabilities. This is
	standard behavior for newer BGP implementations, but there might be some
	older BGP implementations that reject such connection attempts. When
	disabled (off), features that request it (4B AS support) are also
	disabled. Default: on, with automatic fallback to off when received
	capability-related error.

	<tag><label id="bgp-advertise-hostname">advertise hostname <m/switch/</tag>
	Advertise the hostname capability along with the hostname. Default: off.

	<tag><label id="bgp-require-hostname">require hostname <m/switch/</tag>
	If enabled, the hostname capability must be announced by the BGP
	neighbor, otherwise the BGP session negotiation fails. Default: off.

	<tag><label id="bgp-disable-after-error">disable after error <m/switch/</tag>
	When an error is encountered (either locally or by the other side),
	disable the instance automatically and wait for an administrator to fix
	the problem manually. Default: off.

	<tag><label id="bgp-disable-after-cease">disable after cease <m/switch/|<m/set-of-flags/</tag>
	When a Cease notification is received, disable the instance
	automatically and wait for an administrator to fix the problem manually.
	When used with <m/switch/ argument, it means handle every Cease subtype
	with the exception of <cf/connection collision/. Default: off.

	The <m/set-of-flags/ allows to narrow down relevant Cease subtypes. The
	syntax is <cf>{<m/flag/ [, <m/.../] }</cf>, where flags are: <cf/cease/,
	<cf/prefix limit hit/, <cf/administrative shutdown/,
	<cf/peer deconfigured/, <cf/administrative reset/,
	<cf/connection rejected/, <cf/configuration change/,
	<cf/connection collision/, <cf/out of resources/.

	<tag><label id="bgp-hold-time">hold time <m/number/</tag>
	Time in seconds to wait for a Keepalive message from the other side
	before considering the connection stale. The effective value is
	negotiated during session establishment and it is a minimum of this
	configured value and the value proposed by the peer. The zero value has
	a special meaning, signifying that no keepalives are used. Default: 240
	seconds.

	<tag><label id="bgp-min-hold-time">min hold time <m/number/</tag>
	Minimum value of the hold time that is accepted during session negotiation.
	If the peer proposes a lower value, the session is rejected with error.
	Default: none.

	<tag><label id="bgp-startup-hold-time">startup hold time <m/number/</tag>
	Value of the hold timer used before the routers have a chance to exchange
	open messages and agree on the real value. Default: 240	seconds.

	<tag><label id="bgp-keepalive-time">keepalive time <m/number/</tag>
	Delay in seconds between sending of two consecutive Keepalive messages.
	The effective value depends on the negotiated hold time, as it is scaled
	to maintain proportion between the keepalive time and the hold time.
	Default: One third of the hold time.

	<tag><label id="bgp-min-keepalive-time">min keepalive time <m/number/</tag>
	Minimum value of the keepalive time that is accepted during session
	negotiation. If the proposed hold time would lead to a lower value of
	the keepalive time, the session is rejected with error. Default: none.

	<tag><label id="bgp-send-hold-time">send hold time <m/number/</tag>
	Maximum time in seconds betweeen successfull transmissions of BGP messages.
	Send hold timer drops the session if the neighbor is sending keepalives,
	but does not receive our messages, causing the TCP connection to stall.
	This may happen due to malfunctioning or overwhelmed neighbor. See
	<rfc id="9687"> for more details.

	Like the option <cf/keepalive time/, the effective value depends on the
	negotiated hold time, as it is scaled to maintain proportion between the
	send hold time and the keepalive time. If it is set to zero, the timer
	is disabled. Default: double of the hold timer limit.

	The option <cf/disable rx/ is intended only for testing this feature and
	should not be used anywhere else. It discards received messages and
	disables the hold timer.

	<tag><label id="bgp-connect-delay-time">connect delay time <m/number/</tag>
	Delay in seconds between protocol startup and the first attempt to
	connect. Default: 5 seconds.

	<tag><label id="bgp-connect-retry-time">connect retry time <m/number/</tag>
	Time in seconds to wait before retrying a failed attempt to connect.
	Default: 120 seconds.

	<tag><label id="bgp-error-wait-time">error wait time <m/number/,<m/number/</tag>
	Minimum and maximum delay in seconds between a protocol failure (either
	local or reported by the peer) and automatic restart. Doesn not apply
	when <cf/disable after error/ is configured. If consecutive errors
	happen, the delay is increased exponentially until it reaches the
	maximum. Default: 60, 300.

	<tag><label id="bgp-error-forget-time">error forget time <m/number/</tag>
	Maximum time in seconds between two protocol failures to treat them as a
	error sequence which makes <cf/error wait time/ increase exponentially.
	Default: 300 seconds.

	<tag><label id="bgp-path-metric">path metric <m/switch/</tag>
	Enable comparison of path lengths when deciding which BGP route is the
	best one. Default: on.

	<tag><label id="bgp-med-metric">med metric <m/switch/</tag>
	Enable comparison of MED attributes (during best route selection) even
	between routes received from different ASes. This may be useful if all
	MED attributes contain some consistent metric, perhaps enforced in
	import filters of AS boundary routers. If this option is disabled, MED
	attributes are compared only if routes are received from the same AS
	(which is the standard behavior). Default: off.

	<tag><label id="bgp-deterministic-med">deterministic med <m/switch/</tag>
	BGP route selection algorithm is often viewed as a comparison between
	individual routes (e.g. if a new route appears and is better than the
	current best one, it is chosen as the new best one). But the proper
	route selection, as specified by <rfc id="4271">, cannot be fully
	implemented in that way. The problem is mainly in handling the MED
	attribute. BIRD, by default, uses an simplification based on individual
	route comparison, which in some cases may lead to temporally dependent
	behavior (i.e. the selection is dependent on the order in which routes
	appeared). This option enables a different (and slower) algorithm
	implementing proper <rfc id="4271"> route selection, which is
	deterministic. Alternative way how to get deterministic behavior is to
	use <cf/med metric/ option. This option is incompatible with <ref
	id="dsc-table-sorted" name="sorted tables">.  Default: off.

	<tag><label id="bgp-igp-metric">igp metric <m/switch/</tag>
	Enable comparison of internal distances to boundary routers during best
	route selection. Default: on.

	<tag><label id="bgp-prefer-older">prefer older <m/switch/</tag>
	Standard route selection algorithm breaks ties by comparing router IDs.
	This changes the behavior to prefer older routes (when both are external
	and from different peer). For details, see <rfc id="5004">. Default: off.

	<tag><label id="bgp-default-med">default bgp_med <m/number/</tag>
	Value of the Multiple Exit Discriminator to be used during route
	selection when the MED attribute is missing. Default: 0.

	<tag><label id="bgp-default-local-pref">default bgp_local_pref <m/number/</tag>
	A default value for the Local Preference attribute. It is used when
	a new Local Preference attribute is attached to a route by the BGP
	protocol itself (for example, if a route is received through eBGP and
	therefore does not have such attribute). Default: 100 (0 in pre-1.2.0
	versions of BIRD).

	<tag><label id="bgp-local-role">local role <m/role-name/</tag>
	BGP roles are a mechanism for route leak prevention and automatic route
	filtering based on common BGP topology relationships. They are defined
	in <rfc id="9234">. Instead of manually configuring filters and
	communities, automatic filtering is done with the help of the OTC
	attribute - a flag for routes that should be sent only to customers.
	The same attribute is also used to automatically detect and filter route
	leaks created by third parties.

	This option is valid for EBGP sessions, but it is not recommended to be
	used within AS confederations (which would require manual filtering of
	<cf/bgp_otc/ attribute on confederation boundaries).

	Possible <cf><m/role-name/</cf> values are: <cf/provider/,
	<cf/rs_server/, <cf/rs_client/, <cf/customer/ and <cf/peer/.
	Default: No local role assigned.

	<tag><label id="bgp-require-roles">require roles <m/switch/</tag>
	If this option is set, the BGP roles must be defined on both sides,
	otherwise the session will not be established. This behavior is defined
	in <rfc id="9234"> as "strict mode" and is used to enforce corresponding
	configuration at your conterpart side. Default: disabled.
</descrip>

<sect1>Channel configuration
<label id="bgp-channel-config">

<p>BGP supports several AFIs and SAFIs over one connection. Every AFI/SAFI
announced to the peer corresponds to one channel. The table of supported AFI/SAFIs
together with their appropriate channels follows.

<table loc="h">
<tabular ca="l|l|l|r|r">
  <bf/Channel name/   | <bf/Table nettype/ | <bf/IGP table allowed/  | <bf/AFI/ | <bf/SAFI/
@<hline>
  <cf/ipv4/	      | <cf/ipv4/          | <cf/ipv4/ and <cf/ipv6/ | 1        | 1
@ <cf/ipv6/           | <cf/ipv6/          | <cf/ipv4/ and <cf/ipv6/ | 2        | 1
@ <cf/ipv4 multicast/ | <cf/ipv4/          | <cf/ipv4/ and <cf/ipv6/ | 1        | 2
@ <cf/ipv6 multicast/ | <cf/ipv6/          | <cf/ipv4/ and <cf/ipv6/ | 2        | 2
@ <cf/ipv4 mpls/      | <cf/ipv4/          | <cf/ipv4/ and <cf/ipv6/ | 1        | 4
@ <cf/ipv6 mpls/      | <cf/ipv6/          | <cf/ipv4/ and <cf/ipv6/ | 2        | 4
@ <cf/vpn4 mpls/      | <cf/vpn4/          | <cf/ipv4/ and <cf/ipv6/ | 1        | 128
@ <cf/vpn6 mpls/      | <cf/vpn6/          | <cf/ipv4/ and <cf/ipv6/ | 2        | 128
@ <cf/vpn4 multicast/ | <cf/vpn4/          | <cf/ipv4/ and <cf/ipv6/ | 1        | 129
@ <cf/vpn6 multicast/ | <cf/vpn6/          | <cf/ipv4/ and <cf/ipv6/ | 2        | 129
@ <cf/flow4/	      | <cf/flow4/         | ---                     | 1        | 133
@ <cf/flow6/          | <cf/flow6/         | ---                     | 2        | 133
</tabular>
</table>

<p>The BGP protocol can be configured as MPLS-aware (by defining both AFI/SAFI
channels and the MPLS channel). In such case the BGP protocol assigns labels to
routes imported from MPLS-aware SAFIs (i.e. <cf/ipvX mpls/ and <cf/vpnX mpls/)
and automatically announces corresponding MPLS route for each labeled route. As
BGP generally processes a large amount of routes, it is suggested to set MPLS
label policy to <cf/aggregate/.

<p>Note that even BGP instances without MPLS channel and without local MPLS
configuration can still propagate third-party MPLS labels, e.g. as route
reflectors, they just will not assign local labels to imported routes and will
not announce MPLS routes for local MPLS forwarding.

<p>Due to <rfc id="8212">, external BGP protocol requires explicit configuration
of import and export policies (in contrast to other protocols, where default
policies of <cf/import all/ and <cf/export none/ are used in absence of explicit
configuration). Note that blanket policies like <cf/all/ or <cf/none/ can still
be used in explicit configuration.

<p>BGP channels have additional config options (together with the common ones):

<descrip>
	<tag><label id="bgp-mandatory">mandatory <m/switch/</tag>
	When local and neighbor sets of configured AFI/SAFI pairs differ,
	capability negotiation ensures that a common subset is used. For
	mandatory channels their associated AFI/SAFI must be negotiated
	(i.e., also announced by the neighbor), otherwise BGP session
	negotiation fails with <it/'Required capability missing'/ error.
	Regardless, at least one AFI/SAFI must be negotiated in order to BGP
	session be successfully established. Default: off.

	<tag><label id="bgp-next-hop-keep">next hop keep <m/switch/|ibgp|ebgp</tag>
	Do not modify the Next Hop attribute and advertise the current one
	unchanged even in cases where our own local address should be used
	instead. This is necessary when the BGP speaker does not forward network
	traffic (route servers and some route reflectors) and also can be useful
	in some other cases (e.g. multihop EBGP sessions). Can be enabled for
	all routes, or just for routes received from IBGP / EBGP neighbors.
	Default: disabled for regular BGP, enabled for route servers,
	<cf/ibgp/ for route reflectors.

	<tag><label id="bgp-next-hop-self">next hop self <m/switch/|ibgp|ebgp</tag>
	Always advertise our own local address as a next hop, even in cases
	where the current Next Hop attribute should be used unchanged. This is
	sometimes used for routes propagated from EBGP to IBGP when IGP routing
	does not cover inter-AS links, therefore IP addreses of EBGP neighbors
	are not resolvable through IGP. Can be enabled for all routes, or just
	for routes received from IBGP / EBGP neighbors. Default: disabled.

	<tag><label id="bgp-next-hop-address">next hop address <m/ip/</tag>
	Specify which address to use when our own local address should be
	announced in the Next Hop attribute. Default: the source address of the
	BGP session (if acceptable), or the preferred address of an associated
	interface.

	<tag><label id="bgp-next-hop-prefer">next hop prefer global</tag>
	Prefer global IPv6 address to link-local IPv6 address for immediate next
	hops of received routes. For IPv6 routes, the Next Hop attribute may
	contain both a global IP address and a link-local IP address. For IBGP
	sessions, the global IP address is resolved (<ref id="bgp-gateway"
	name="gateway recursive">) through an IGP routing table
	(<ref id="bgp-igp-table" name="igp table">) to get an immediate next
	hop. If the resulting IGP route is a direct route (i.e., the next hop is
	a direct neighbor), then the link-local IP address from the Next Hop
	attribute is used as the immediate next hop. This option change it to
	use the global IP address instead. Note that even with this option
	enabled a route may end with a link-local immediate next hop when the
	IGP route has one. Default: disabled.

	<tag><label id="bgp-gateway">gateway direct|recursive</tag>
	For received routes, their <cf/gw/ (immediate next hop) attribute is
	computed from received <cf/bgp_next_hop/ attribute. This option
	specifies how it is computed. Direct mode means that the IP address from
	<cf/bgp_next_hop/ is used and must be directly reachable. Recursive mode
	means that the gateway is computed by an IGP routing table lookup for
	the IP address from <cf/bgp_next_hop/. Note that there is just one level
	of indirection in recursive mode - the route obtained by the lookup must
	not be recursive itself, to prevent mutually recursive routes.

	Recursive mode is the behavior specified by the BGP
	standard. Direct mode is simpler, does not require any routes in a
	routing table, and was used in older versions of BIRD, but does not
	handle well nontrivial iBGP setups and multihop. Recursive mode is
	incompatible with <ref id="dsc-table-sorted" name="sorted tables">. Default:
	<cf/direct/ for direct sessions, <cf/recursive/ for multihop sessions.

	<tag><label id="bgp-igp-table">igp table <m/name/</tag>
	Specifies a table that is used as an IGP routing table. The type of this
	table must be as allowed in the table above. This option is allowed once
	for every allowed table type. Default: the same as the main table
	the channel is connected to (if eligible).

	<tag><label id="bgp-import-table">import table <m/switch/</tag>
	A BGP import table contains all received routes from given BGP neighbor,
	before application of import filters. It is also called <em/Adj-RIB-In/
	in BGP terminology. BIRD BGP by default operates without import tables,
	in which case received routes are just processed by import filters,
	accepted ones are stored in the master table, and the rest is forgotten.
	Enabling <cf/import table/ allows to store unprocessed routes, which can
	be examined later by <cf/show route/, and can be used to reconfigure
	import filters without full route refresh. Default: off.

	<tag><label id="bgp-export-table">export table <m/switch/</tag>
	A BGP export table contains all routes sent to given BGP neighbor, after
	application of export filters. It is also called <em/Adj-RIB-Out/ in BGP
	terminology. BIRD BGP by default operates without export tables, in
	which case routes from master table are just processed by export filters
	and then announced by BGP. Enabling <cf/export table/ allows to store
	routes after export filter processing, so they can be examined later by
	<cf/show route/, and can be used to eliminate unnecessary updates or
	withdraws. Default: off.

	<tag><label id="rtable-export-settle-time">export settle time <m/time/ <m/time/</tag>
        Minimum and maximum settle times, respectively, for announcements from
        export table to external readers. These values don't apply for regular TX,
        just for side channel exports. You will probably never need to change
        these values.
	Default values: <cf/10 ms 100 ms/. You have to always provide both values.

	<tag><label id="bgp-secondary">secondary <m/switch/</tag>
	Usually, if an export filter rejects a selected route, no other route is
	propagated for that network. This option allows to try the next route in
	order until one that is accepted is found or all routes for that network
	are rejected. This can be used for route servers that need to propagate
	different tables to each client but do not want to have these tables
	explicitly (to conserve memory). This option requires that the connected
	routing table is <ref id="dsc-table-sorted" name="sorted">. Default: off.

	<tag><label id="bgp-validate">validate <m/switch/</tag>
	Apply flowspec validation procedure as described in <rfc id="8955">
	section 6 and <rfc id="9117">. The Validation procedure enforces that
	only routers in the forwarding path for a network can originate flowspec
	rules for that network. The validation procedure should be used for EBGP
	to prevent injection of malicious flowspec rules from outside, but it
	should also be used for IBGP to ensure that selected flowspec rules are
	consistent with selected IP routes. The validation procedure uses an IP
	routing table (<ref id="bgp-base-table" name="base table">, see below)
	against which flowspec rules are validated. This option is limited to
	flowspec channels. Default: off (for compatibility reasons).

	Note that currently the flowspec validation does not work reliably
	together with <ref id="bgp-import-table" name="import table"> option
	enabled on flowspec channels.

	<tag><label id="bgp-base-table">base table <m/name/</tag>
	Specifies an IP table used for the flowspec validation procedure. The
	table must have enabled <cf/trie/ option, otherwise the validation
	procedure would not work. The type of the table must be <cf/ipv4/ for
	<cf/flow4/ channels and <cf/ipv6/ for <cf/flow6/ channels. This option
	is limited to flowspec channels. Default: the main table of the
	<cf/ipv4/ / <cf/ipv6/ channel of the same BGP instance, or the
	<cf/master4/ / <cf/master6/ table if there is no such channel.

	<tag><label id="bgp-extended-next-hop">extended next hop <m/switch/</tag>
	BGP expects that announced next hops have the same address family as
	associated network prefixes. This option provides an extension to use
	IPv4 next hops with IPv6 prefixes and vice versa. For IPv4 / VPNv4
	channels, the behavior is controlled by the Extended Next Hop Encoding
	capability, as described in <rfc id="8950">. For IPv6 / VPNv6 channels,
	just IPv4-mapped IPv6 addresses are used, as described in
	<rfc id="4798"> and <rfc id="4659">. Default: off.

	<tag><label id="bgp-require-extended-next-hop">require extended next hop <m/switch/</tag>
	If enabled, the BGP Extended Next Hop Encoding capability (<rfc id="8950">)
	must be announced by the BGP neighbor, otherwise the BGP session will
	not be established. Note that this option is relevant just for IPv4 /
	VPNv4 channels, as IPv6 / VPNv6 channels use a different mechanism not
	signalled by a capability. Default: off.

	<tag><label id="bgp-add-paths">add paths <m/switch/|rx|tx</tag>
	Standard BGP can propagate only one path (route) per destination network
	(usually the selected one). This option controls the ADD-PATH protocol
	extension, which allows to advertise any number of paths to a
	destination. Note that to be active, ADD-PATH has to be enabled on both
	sides of the BGP session, but it could be enabled separately for RX and
	TX direction. When active, all available routes accepted by the export
	filter are advertised to the neighbor. Default: off.

	<tag><label id="bgp-require-add-paths">require add paths <m/switch/</tag>
	If enabled, the BGP ADD-PATH capability (<rfc id="7911">) must be
	announced by the BGP neighbor, otherwise the BGP session will not be
	established. Announced directions in the capability must be compatible
	with locally configured directions. E.g., If <cf/add path tx/ is
	configured locally, then the neighbor capability must announce RX.
	Default: off.

	<tag><label id="bgp-aigp">aigp <m/switch/|originate</tag>
	The BGP protocol does not use a common metric like other routing
	protocols, instead it uses a set of criteria for route selection
	consisting both overall AS path length and a distance to the nearest AS
	boundary router. Assuming that metrics of different autonomous systems
	are incomparable, once a route is propagated from an AS to a next one,
	the distance in the old AS does not matter.

	The AIGP extension (<rfc id="7311">) allows to propagate accumulated
	IGP metric (in the AIGP attribute) through both IBGP and EBGP links,
	computing total distance through multiple autonomous systems (assuming
	they use comparable IGP metric). The total AIGP metric is compared in
	the route selection process just after Local Preference comparison (and
	before AS path length comparison).

	This option controls whether AIGP attribute propagation is allowed on
	the session. Optionally, it can be set to <cf/originate/, which not only
	allows AIGP attribute propagation, but also new AIGP attributes are
	automatically attached to non-BGP routes with valid IGP metric (e.g.
	<cf/ospf_metric1/) as they are exported to the BGP session. Default:
	enabled for IBGP (and intra-confederation EBGP), disabled for regular
	EBGP.

	<tag><label id="bgp-cost">cost <m/number/</tag>
	When BGP <ref id="bgp-gateway" name="gateway mode"> is <cf/recursive/
	(mainly multihop IBGP sessions), then the distance to BGP next hop is
	based on underlying IGP metric. This option specifies the distance to
	BGP next hop for BGP sessions in direct gateway mode (mainly direct
	EBGP sessions).

	<tag><label id="bgp-graceful-restart-c">graceful restart <m/switch/</tag>
	Although BGP graceful restart is configured mainly by protocol-wide
	<ref id="bgp-graceful-restart" name="options">, it is possible to
	configure restarting role per AFI/SAFI pair by this channel option.
	The option is ignored if graceful restart is disabled by protocol-wide
	option. Default: off in aware mode, on in full mode.

	<tag><label id="bgp-long-lived-graceful-restart-c">long lived graceful restart <m/switch/</tag>
	BGP long-lived graceful restart is configured mainly by protocol-wide
	<ref id="bgp-long-lived-graceful-restart" name="options">, but the
	restarting role can be set per AFI/SAFI pair by this channel option.
	The option is ignored if long-lived graceful restart is disabled by
	protocol-wide option. Default: off in aware mode, on in full mode.

	<tag><label id="bgp-long-lived-stale-time-c">long lived stale time <m/number/</tag>
	Like previous graceful restart channel options, this option allows to
	set <ref id="bgp-long-lived-stale-time" name="long lived stale time">
	per AFI/SAFI pair instead of per protocol. Default: set by protocol-wide
	option.
</descrip>

<sect1>Attributes
<label id="bgp-attr">

<p>BGP defines several route attributes. Some of them (those marked with
`<tt/I/' in the table below) are available on internal BGP connections only,
some of them (marked with `<tt/O/') are optional.

<descrip>
	<tag><label id="rta-bgp-path">bgppath bgp_path</tag>
	Sequence of AS numbers describing the AS path the packet will travel
	through when forwarded according to the particular route. In case of
	internal BGP it doesn't contain the number of the local AS.

	<tag><label id="rta-bgp-local-pref">int bgp_local_pref [I]</tag>
	Local preference value used for selection among multiple BGP routes (see
	the selection rules above). It's used as an additional metric which is
	propagated through the whole local AS.

	<tag><label id="rta-bgp-med">int bgp_med [O]</tag>
	The Multiple Exit Discriminator of the route is an optional attribute
	which is used on external (inter-AS) links to convey to an adjacent AS
	the optimal entry point into the local AS. The received attribute is
	also propagated over internal BGP links. The attribute value is zeroed
	when a route is exported to an external BGP instance to ensure that the
	attribute received from a neighboring AS is not propagated to other
	neighboring ASes. A new value might be set in the export filter of an
	external BGP instance. See <rfc id="4451"> for further discussion of
	BGP MED attribute.

	<tag><label id="rta-bgp-origin">enum bgp_origin</tag>
	Origin of the route: either <cf/ORIGIN_IGP/ if the route has originated
	in an interior routing protocol or <cf/ORIGIN_EGP/ if it's been imported
	from the <tt>EGP</tt> protocol (nowadays it seems to be obsolete) or
	<cf/ORIGIN_INCOMPLETE/ if the origin is unknown.

	<tag><label id="rta-bgp-next-hop">ip bgp_next_hop</tag>
	Next hop to be used for forwarding of packets to this destination. On
	internal BGP connections, it's an address of the originating router if
	it's inside the local AS or a boundary router the packet will leave the
	AS through if it's an exterior route, so each BGP speaker within the AS
	has a chance to use the shortest interior path possible to this point.

	<tag><label id="rta-bgp-atomic-aggr">void bgp_atomic_aggr [O]</tag>
	This is an optional attribute which carries no value, but the sole
	presence of which indicates that the route has been aggregated from
	multiple routes by some router on the path from the originator.

	<tag><label id="rta-bgp-aggregator">void bgp_aggregator [O]</tag>
	This is an optional attribute specifying AS number and IP address of the
	BGP router that created the route by aggregating multiple BGP routes.
	Currently, the attribute is not accessible from filters.

	<tag><label id="rta-bgp-community">clist bgp_community [O]</tag>
	List of community values associated with the route. Each such value is a
	pair (represented as a <cf/pair/ data type inside the filters) of 16-bit
	integers, the first of them containing the number of the AS which
	defines the community and the second one being a per-AS identifier.
	There are lots of uses of the community mechanism, but generally they
	are used to carry policy information like "don't export to USA peers".
	As each AS can define its own routing policy, it also has a complete
	freedom about which community attributes it defines and what will their
	semantics be.

	<tag><label id="rta-bgp-ext-community">eclist bgp_ext_community [O]</tag>
	List of extended community values associated with the route. Extended
	communities have similar usage as plain communities, but they have an
	extended range (to allow 4B ASNs) and a nontrivial structure with a type
	field. Individual community values are represented using an <cf/ec/ data
	type inside the filters.

	<tag><label id="rta-bgp-large-community">lclist bgp_large_community [O]</tag>
	List of large community values associated with the route. Large BGP
	communities is another variant of communities, but contrary to extended
	communities they behave very much the same way as regular communities,
	just larger -- they are uniform untyped triplets of 32bit numbers.
	Individual community values are represented using an <cf/lc/ data type
	inside the filters.

	<tag><label id="rta-bgp-originator-id">quad bgp_originator_id [I, O]</tag>
	This attribute is created by the route reflector when reflecting the
	route and contains the router ID of the originator of the route in the
	local AS.

	<tag><label id="rta-bgp-cluster-list">clist bgp_cluster_list [I, O]</tag>
	This attribute contains a list of cluster IDs of route reflectors. Each
	route reflector prepends its cluster ID when reflecting the route.

	<tag><label id="rta-bgp-aigp">void bgp_aigp [O]</tag>
	This attribute contains accumulated IGP metric, which is a total
	distance to the destination through multiple autonomous systems.
	Currently, the attribute is not accessible from filters.

	<tag><label id="bgp-otc">int bgp_otc [O]</tag>
	This attribute is defined in <rfc id="9234">. OTC is a flag that marks
	routes that should be sent only to customers. If <ref id="bgp-local-role"
	name="local role"> is configured it set automatically.
</descrip>

<p>For attributes unknown by BIRD, the user can assign a name (on top level) to
an attribute by its number. This defined name can be used then to get, set (as a
bytestring, transitive) or unset the given attribute even though BIRD knows
nothing about it.

<p>Note that it is not possible to define an attribute with the same number
as one known by BIRD, therefore use of this statement carries a risk of
incompatibility with future BIRD versions.

<tt><label id="bgp-attribute-custom">attribute bgp <m/number/ bytestring <m/name/;</tt>

<sect1>Example
<label id="bgp-exam">

<p><code>
protocol bgp {
	local 198.51.100.14 as 65000;	     # Use a private AS number
	neighbor 198.51.100.130 as 64496;    # Our neighbor ...
	multihop;			     # ... which is connected indirectly
	ipv4 {
		export filter {			     # We use non-trivial export rules
			if source = RTS_STATIC then { # Export only static routes
				# Assign our community
				bgp_community.add((65000,64501));
				# Artificially increase path length
				# by advertising local AS number twice
				if bgp_path ~ [= 65000 =] then
					bgp_path.prepend(65000);
				accept;
			}
			reject;
		};
		import all;
		next hop self; # advertise this router as next hop
		igp table myigptable4; # IGP table for routes with IPv4 nexthops
		igp table myigptable6; # IGP table for routes with IPv6 nexthops
	};
	ipv6 {
		export filter mylargefilter; # We use a named filter
		import all;
		missing lladdr self;
		igp table myigptable4; # IGP table for routes with IPv4 nexthops
		igp table myigptable6; # IGP table for routes with IPv6 nexthops
	};
	ipv4 multicast {
		import all;
		export filter someotherfilter;
		table mymulticasttable4; # Another IPv4 table, dedicated for multicast
		igp table myigptable4;
	};
}
</code>


<sect>BMP
<label id="bmp">

<p>The BGP Monitoring Protocol is used for monitoring BGP sessions and obtaining
routing table data. The current implementation in BIRD is a preliminary release
with a limited feature set, it will be subject to significant changes in the
future. It is not ready for production usage and therefore it is not compiled
by default and have to be enabled during installation by the configure option
<tt/--with-protocols=/.

<p>The implementation supports monitoring protocol state changes, pre-policy
routes (in <ref id="bgp-import-table" name="BGP import tables">) and post-policy
routes (in regular routing tables). All BGP protocols are monitored automatically.

<sect1>Example
<label id="bmp-exam">

<p><code>
protocol bmp {
	# The monitoring station to connect to
	station address ip 198.51.100.10 port 1790;

	# Monitor received routes (in import table)
	monitoring rib in pre_policy;

	# Monitor accepted routes (passed import filters)
	monitoring rib in post_policy;
}
</code>


<sect>Device
<label id="device">

<p>The Device protocol is not a real routing protocol. It doesn't generate any
routes and it only serves as a module for getting information about network
interfaces from the kernel. This protocol supports no channel.

<p>Except for very unusual circumstances, you probably should include this
protocol in the configuration since almost all other protocols require network
interfaces to be defined for them to work with.

<sect1>Configuration
<label id="device-config">

<p><descrip>
	<tag><label id="device-scan-time">scan time <m/number/</tag>
	Time in seconds between two scans of the network interface list. On
	systems where we are notified about interface status changes
	asynchronously (such as newer versions of Linux), we need to scan the
	list only in order to avoid confusion by lost notification messages,
	so the default time is set to a large value.

	<tag><label id="device-iface">interface <m/pattern/ [, <m/.../]</tag>
	By default, the Device protocol handles all interfaces without any
	configuration. Interface definitions allow to specify optional
	parameters for specific interfaces. See <ref id="proto-iface"
	name="interface"> common option for detailed description. Currently only
	one interface option is available:

	<tag><label id="device-preferred">preferred <m/ip/</tag>
	If a network interface has more than one IP address, BIRD chooses one of
	them as a preferred one. Preferred IP address is used as source address
	for packets or announced next hop by routing protocols. Precisely, BIRD
	chooses one preferred IPv4 address, one preferred IPv6 address and one
	preferred link-local IPv6 address. By default, BIRD chooses the first
	found IP address as the preferred one.

	This option allows to specify which IP address should be preferred. May
	be used multiple times for different address classes (IPv4, IPv6, IPv6
	link-local). In all cases, an address marked by operating system as
	secondary cannot be chosen as the primary one.
</descrip>

<p>As the Device protocol doesn't generate any routes, it cannot have
any attributes. Example configuration looks like this:

<p><code>
protocol device {
	scan time 10;		# Scan the interfaces often
	interface "eth0" {
		preferred 192.168.1.1;
		preferred 2001:db8:1:10::1;
	};
}
</code>


<sect>Direct
<label id="direct">

<p>The Direct protocol is a simple generator of device routes for all the
directly connected networks according to the list of interfaces provided by the
kernel via the Device protocol. The Direct protocol supports both IPv4 and IPv6
channels; both can be configured simultaneously. It can also be configured with
<ref id="ip-sadr-routes" name="IPv6 SADR"> channel instead of regular IPv6
channel in order to be used together with SADR-enabled Babel protocol.

<p>The question is whether it is a good idea to have such device routes in BIRD
routing table. OS kernel usually handles device routes for directly connected
networks by itself so we don't need (and don't want) to export these routes to
the kernel protocol. OSPF protocol creates device routes for its interfaces
itself and BGP protocol is usually used for exporting aggregate routes. But the
Direct protocol is necessary for distance-vector protocols like RIP or Babel to
announce local networks.

<p>There are just few configuration options for the Direct protocol:

<p><descrip>
	<tag><label id="direct-iface">interface <m/pattern/ [, <m/.../]</tag>
	By default, the Direct protocol will generate device routes for all the
	interfaces available. If you want to restrict it to some subset of
	interfaces or addresses (e.g. if you're using multiple routing tables
	for policy routing and some of the policy domains don't contain all
	interfaces), just use this clause. See <ref id="proto-iface" name="interface">
	common option for detailed description. The Direct protocol uses
	extended interface clauses.

	<tag><label id="direct-check-link">check link <m/switch/</tag>
	If enabled, a hardware link state (reported by OS) is taken into
	consideration. Routes for directly connected networks are generated only
	if link up is reported and they are withdrawn when link disappears
	(e.g., an ethernet cable is unplugged). Default value is no.
</descrip>

<p>Direct device routes don't contain any specific attributes.

<p>Example config might look like this:

<p><code>
protocol direct {
	ipv4;
	ipv6;
	interface "-arc*", "*";		# Exclude the ARCnets
}
</code>


<sect>Kernel
<label id="krt">

<p>The Kernel protocol is not a real routing protocol. Instead of communicating
with other routers in the network, it performs synchronization of BIRD's routing
tables with the OS kernel. Basically, it sends all routing table updates to the
kernel and from time to time it scans the kernel tables to see whether some
routes have disappeared (for example due to unnoticed up/down transition of an
interface) or whether an `alien' route has been added by someone else (depending
on the <cf/learn/ switch, such routes are either ignored or accepted to our
table).

<p>Note that routes created by OS kernel itself, namely direct routes
representing IP subnets of associated interfaces, are imported only with
<cf/learn all/ enabled.

<p>If your OS supports only a single routing table, you can configure only one
instance of the Kernel protocol. If it supports multiple tables (in order to
allow policy routing; such an OS is for example Linux), you can run as many
instances as you want, but each of them must be connected to a different BIRD
routing table and to a different kernel table.

<p>Because the kernel protocol is partially integrated with the connected
routing table, there are two limitations - it is not possible to connect more
kernel protocols to the same routing table and changing route destination
(gateway) in an export filter of a kernel protocol does not work. Both
limitations can be overcome using another routing table and the pipe protocol.

<p>The Kernel protocol supports both IPv4 and IPv6 channels; only one channel
can be configured in each protocol instance. On Linux, it also supports <ref
id="ip-sadr-routes" name="IPv6 SADR"> and <ref id="mpls-routes" name="MPLS">
channels.

<sect1>Configuration
<label id="krt-config">

<p><descrip>
	<tag><label id="krt-persist">persist <m/switch/</tag>
	Tell BIRD to leave all its routes in the routing tables when it exits
	(instead of cleaning them up).

	<tag><label id="krt-scan-time">scan time <m/number/</tag>
	Time in seconds between two consecutive scans of the kernel routing
	table.

	<tag><label id="krt-learn">learn <m/switch/|all</tag>
	Enable learning of routes added to the kernel routing tables by other
	routing daemons or by the system administrator. This is possible only on
	systems which support identification of route authorship. By default,
	routes created by kernel (marked as "proto kernel") are not imported.
	Use <cf/learn all/ option to import even these routes.

	<tag><label id="krt-kernel-table">kernel table <m/number/</tag>
	Select which kernel table should this particular instance of the Kernel
	protocol work with. Available only on systems supporting multiple
	routing tables.

	<tag><label id="krt-metric">metric <m/number/</tag> (Linux)
	Use specified value as a kernel metric (priority) for all routes sent to
	the kernel. When multiple routes for the same network are in the kernel
	routing table, the Linux kernel chooses one with lower metric. Also,
	routes with different metrics do not clash with each other, therefore
	using dedicated metric value is a reliable way to avoid overwriting
	routes from other sources (e.g. kernel device routes). Metric 0 has a
	special meaning of undefined metric, in which either OS default is used,
	or per-route metric can be set using <cf/krt_metric/ attribute. Default:
	32.

	<tag><label id="krt-graceful-restart">graceful restart <m/switch/</tag>
	Participate in graceful restart recovery. If this option is enabled and
	a graceful restart recovery is active, the Kernel protocol will defer
	synchronization of routing tables until the end of the recovery. Note
	that import of kernel routes to BIRD is not affected.

	<tag><label id="krt-merge-paths">merge paths <M>switch</M> [limit <M>number</M>]</tag>
	Usually, only best routes are exported to the kernel protocol. With path
	merging enabled, both best routes and equivalent non-best routes are
	merged during export to generate one ECMP (equal-cost multipath) route
	for each network. This is useful e.g. for BGP multipath. Note that best
	routes are still pivotal for route export (responsible for most
	properties of resulting ECMP routes), while exported non-best routes are
	responsible just for additional multipath next hops. This option also
	allows to specify a limit on maximal number of nexthops in one route. By
	default, multipath merging is disabled. If enabled, default value of the
	limit is 16.

	<tag><label id="krt-netlink-rx-buffer">netlink rx buffer <m/number/</tag> (Linux)
	Set kernel receive buffer size (in bytes) for the netlink socket. The default
	value is OS-dependent (from the <file>/proc/sys/net/core/rmem_default</file>
	file), If you get some "Kernel dropped some netlink message ..." warnings,
	you may increase this value.
</descrip>

<sect1>Attributes
<label id="krt-attr">

<p>The Kernel protocol defines several attributes. These attributes are
translated to appropriate system (and OS-specific) route attributes. We support
these attributes:

<descrip>
	<tag><label id="rta-krt-source">int krt_source</tag>
	The original source of the imported kernel route. The value is
	system-dependent. On Linux, it is a value of the protocol field of the
	route. See /etc/iproute2/rt_protos for common values. On BSD, it is
	based on STATIC and PROTOx flags. The attribute is read-only.

	<tag><label id="rta-krt-metric">int krt_metric</tag> (Linux)
	The kernel metric of the route. When multiple same routes are in a
	kernel routing table, the Linux kernel chooses one with lower metric.
	Note that preferred way to set kernel metric is to use protocol option
	<cf/metric/, unless per-route metric values are needed.

	<tag><label id="rta-krt-prefsrc">ip krt_prefsrc</tag> (Linux)
	The preferred source address. Used in source address selection for
	outgoing packets. Has to be one of the IP addresses of the router.

	<tag><label id="rta-krt-realm">int krt_realm</tag> (Linux)
	The realm of the route. Can be used for traffic classification.

	<tag><label id="rta-krt-scope">int krt_scope</tag> (Linux IPv4)
	The scope of the route. Valid values are 0-254, although Linux kernel
	may reject some values depending on route type and nexthop. It is
	supposed to represent `indirectness' of the route, where nexthops of
	routes are resolved through routes with a higher scope, but in current
	kernels anything below <it/link/ (253) is treated as <it/global/ (0).
	When not present, global scope is implied for all routes except device
	routes, where link scope is used by default.
</descrip>

<p>In Linux, there is also a plenty of obscure route attributes mostly focused
on tuning TCP performance of local connections. BIRD supports most of these
attributes, see Linux or iproute2 documentation for their meaning. Attributes
<cf/krt_lock_*/ and <cf/krt_feature_*/ have type bool, <cf/krt_congctl/ has type
string, others have type int. Supported attributes are:

<cf/krt_mtu/, <cf/krt_lock_mtu/, <cf/krt_window/, <cf/krt_lock_window/,
<cf/krt_rtt/, <cf/krt_lock_rtt/, <cf/krt_rttvar/, <cf/krt_lock_rttvar/,
<cf/krt_ssthresh/, <cf/krt_lock_ssthresh/, <cf/krt_cwnd/, <cf/krt_lock_cwnd/,
<cf/krt_advmss/, <cf/krt_lock_advmss/, <cf/krt_reordering/, <cf/krt_lock_reordering/,
<cf/krt_hoplimit/, <cf/krt_lock_hoplimit/, <cf/krt_rto_min/, <cf/krt_lock_rto_min/,
<cf/krt_initcwnd/, <cf/krt_lock_initcwnd/, <cf/krt_initrwnd/, <cf/krt_lock_initrwnd/,
<cf/krt_quickack/, <cf/krt_lock_quickack/, <cf/krt_congctl/, <cf/krt_lock_congctl/,
<cf/krt_fastopen_no_cookie/, <cf/krt_lock_fastopen_no_cookie/,
<cf/krt_feature_ecn/, <cf/krt_feature_allfrag/

<sect1>Example
<label id="krt-exam">

<p>A simple configuration can look this way:

<p><code>
protocol kernel {
	export all;
}
</code>

<p>Or for a system with two routing tables:

<p><code>
protocol kernel {		# Primary routing table
	learn;			# Learn alien routes from the kernel
	persist;		# Do not remove routes on bird shutdown
	scan time 10;		# Scan kernel routing table every 10 seconds
	ipv4 {
		import all;
		export all;
	};
}

protocol kernel {		# Secondary routing table
	kernel table 100;
	ipv4 {
		table auxtable;
		export all;
	};
}
</code>


<sect>L3VPN
<label id="l3vpn">

<sect1>Introduction
<label id="l3vpn-intro">

<p>The L3VPN protocol serves as a translator between IP routes and VPN
routes. It is a component for BGP/MPLS IP VPNs (<rfc id="4364">) and implements
policies defined there. In import direction (VPN -&gt; IP), VPN routes matching
import target specification are stripped of route distinguisher and MPLS labels
and announced as IP routes, In export direction (IP -&gt; VPN), IP routes are
expanded with specific route distinguisher, export target communities and MPLS
label and announced as labeled VPN routes. Unlike the Pipe protocol, the L3VPN
protocol propagates just the best route for each network.

<p>In BGP/MPLS IP VPNs, route distribution is controlled by Route Targets (RT).
VRFs are associated with one or more RTs. Routes are also associated with one or
more RTs, which are encoded as route target extended communities
in <ref id="rta-bgp-ext-community" name="bgp_ext_community">. A route is then
imported into each VRF that shares an associated Route Target. The L3VPN
protocol implements this mechanism through mandatory <cf/import target/ and
<cf/export target/ protocol options.

<sect1>Configuration
<label id="l3vpn-config">

<p>L3VPN configuration consists of a few mandatory options and multiple channel
definitions. For convenience, the default export filter in L3VPN channels is
<cf/all/, as the primary way to control import and export of routes is through
protocol options <cf/import target/ and <cf/export target/. If custom filters
are used, note that the export filter of the input channel is applied before
the route translation, while the import filter of the output channel is applied
after that.

<p>In contrast to the Pipe protocol, the L3VPN protocol can handle both IPv4 and
IPv6 routes in one instance, also both IP side and VPN side are represented as
separate channels, although that may change in the future. The L3VPN is always
MPLS-aware protocol, therefore a MPLS channel is mandatory. Altogether, L3VPN
could have up to 5 channels: <cf/ipv4/, <cf/ipv6/, <cf/vpn4/, <cf/vpn6/, and
<cf/mpls/.

<p><descrip>
	<tag><label id="l3vpn-route-distinguisher">route distinguisher <m/rd/</tag>
	The route distinguisher that is attached to routes in the export
	direction. Mandatory.

	<tag><label id="l3vpn-rd">rd <m/rd/</tag>
	A shorthand for the option <cf/route distinguisher/.

	<tag><label id="l3vpn-import-target">import target <m/ec/|<m/ec-set/</tag>
	Route target extended communities specifying which routes should be
	imported. Either one community or a set. A route is imported if there is
	non-empty intersection between extended communities of the route and the
	import target of the L3VPN protocol. Mandatory.

	<tag><label id="l3vpn-export-target">export target <m/ec/|<m/ec-set/</tag>
	Route target extended communities that are attached to the route in the
	export direction. Either one community or a set. Other route target
	extended communities are removed. Mandatory.

	<tag><label id="l3vpn-route-target">route target <m/ec/|<m/ec-set/</tag>
	A shorthand for both <cf/import target/ and <cf/export target/.
</descrip>

<sect1>Attributes
<label id="l3vpn-attr">

<p>The L3VPN protocol does not define any route attributes.

<sect1>Example
<label id="l3vpn-exam">

<p>Here is an example of L3VPN setup with one VPN and BGP uplink. IP routes
learned from a customer in the VPN are stored in <cf/vrf0vX/ tables, which are
mapped to kernel VRF vrf0. Routes can also be exchanged through BGP with
different sites hosting that VPN. Forwarding of VPN traffic through the network
is handled by MPLS.

<p>Omitted from the example are some routing protocol to exchange routes with
the customer and some sort of MPLS-aware IGP to resolve next hops for BGP VPN
routes.

<code>
# MPLS basics
mpls domain mdom;
mpls table  mtab;

protocol kernel krt_mpls {
	mpls { table mtab; export all; };
}

vpn4 table vpntab4;
vpn6 table vpntab6;

# Exchange VPN routes through BGP
protocol bgp {
	vpn4 { table vpntab4; import all; export all; };
	vpn6 { table vpntab6; import all; export all; };
	mpls { label policy aggregate; };
	local 10.0.0.1 as 10;
	neighbor 10.0.0.2 as 10;
}

# VRF 0
ipv4 table vrf0v4;
ipv6 table vrf0v6;

protocol kernel kernel0v4 {
        vrf "vrf0";
        ipv4 { table vrf0v4; export all; };
        kernel table 100;
}

protocol kernel kernel0v6 {
        vrf "vrf0";
        ipv6 { table vrf0v6; export all; };
        kernel table 100;
}

protocol l3vpn l3vpn0 {
        vrf "vrf0";
        ipv4 { table vrf0v4; };
        ipv6 { table vrf0v6; };
        vpn4 { table vpntab4; };
        vpn6 { table vpntab6; };
        mpls { label policy vrf; };

        rd 10:12;
        import target [(rt, 10, 32..40)];
        export target [(rt, 10, 30), (rt, 10, 31)];
}
</code>


<sect>MRT
<label id="mrt">

<sect1>Introduction
<label id="mrt-intro">

<p>The MRT protocol is a component responsible for handling the Multi-Threaded
Routing Toolkit (MRT) routing information export format, which is mainly used
for collecting and analyzing of routing information from BGP routers. The MRT
protocol can be configured to do periodic dumps of routing tables, created MRT
files can be analyzed later by other tools. Independent MRT table dumps can also
be requested from BIRD client. There is also a feature to save incoming BGP
messages in MRT files, but it is controlled by <ref id="proto-mrtdump"
name="mrtdump"> options independently of MRT protocol, although that might
change in the future.

BIRD implements the main MRT format specification as defined in <rfc id="6396">
and the ADD_PATH extension (<rfc id="8050">).

<sect1>Configuration
<label id="mrt-config">

<p>MRT configuration consists of several statements describing routing table
dumps. Multiple independent periodic dumps can be done as multiple MRT protocol
instances. The MRT protocol does not use channels. There are two mandatory
statements: <cf/filename/ and <cf/period/.

The behavior can be modified by following configuration parameters:

<descrip>
	<tag><label id="mrt-table">table <m/name/ | "<m/pattern/"</tag>
	Specify a routing table (or a set of routing tables described by a
	wildcard pattern) that are to be dumped by the MRT protocol instance.
	Default: the master table.

	<tag><label id="mrt-filter">filter { <m/filter commands/ }</tag>
	The MRT protocol allows to specify a filter that is applied to routes as
	they are dumped. Rejected routes are ignored and not saved to the MRT
	dump file. Default: no filter.

	<tag><label id="mrt-where">where <m/filter expression/</tag>
	An alternative way to specify a filter for the MRT protocol.

	<tag><label id="mrt-filename">filename "<m/filename/"</tag>
	Specify a filename for MRT dump files. The filename may contain time
	format sequences with <it/strftime(3)/ notation (see <it/man strftime/
	for details), there is also a sequence "%N" that is expanded to the name
	of dumped table. Therefore, each periodic dump of each table can be
	saved to a different file. Mandatory, see example below.

	<tag><label id="mrt-period">period <m/number/</tag>
	Specify the time interval (in seconds) between periodic dumps.
	Mandatory.

	<tag><label id="mrt-always-add-path">always add path <m/switch/</tag>
	The MRT format uses special records (specified in <rfc id="8050">) for
	routes received using BGP ADD_PATH extension to keep Path ID, while
	other routes use regular records. This has advantage of better
	compatibility with tools that do not know special records, but it loses
	information about which route is the best route. When this option is
	enabled, both ADD_PATH and non-ADD_PATH routes are stored in ADD_PATH
	records and order of routes for network is preserved. Default: disabled.
</descrip>

<sect1>Example
<label id="mrt-exam">

<p><code>
protocol mrt {
	table "tab*";
	where source = RTS_BGP;
	filename "/var/log/bird/%N_%F_%T.mrt";
	period 300;
}
</code>


<sect>OSPF
<label id="ospf">

<sect1>Introduction
<label id="ospf-intro">

<p>Open Shortest Path First (OSPF) is a quite complex interior gateway
protocol. The current IPv4 version (OSPFv2) is defined in <rfc id="2328"> and
the current IPv6 version (OSPFv3) is defined in <rfc id="5340"> It's a link
state (a.k.a. shortest path first) protocol -- each router maintains a database
describing the autonomous system's topology. Each participating router has an
identical copy of the database and all routers run the same algorithm
calculating a shortest path tree with themselves as a root. OSPF chooses the
least cost path as the best path.

<p>In OSPF, the autonomous system can be split to several areas in order to
reduce the amount of resources consumed for exchanging the routing information
and to protect the other areas from incorrect routing data. Topology of the area
is hidden to the rest of the autonomous system.

<p>Another very important feature of OSPF is that it can keep routing information
from other protocols (like Static or BGP) in its link state database as external
routes. Each external route can be tagged by the advertising router, making it
possible to pass additional information between routers on the boundary of the
autonomous system.

<p>OSPF quickly detects topological changes in the autonomous system (such as
router interface failures) and calculates new loop-free routes after a short
period of convergence. Only a minimal amount of routing traffic is involved.

<p>Each router participating in OSPF routing periodically sends Hello messages
to all its interfaces. This allows neighbors to be discovered dynamically. Then
the neighbors exchange theirs parts of the link state database and keep it
identical by flooding updates. The flooding process is reliable and ensures that
each router detects all changes.

<sect1>Configuration
<label id="ospf-config">

<p>First, the desired OSPF version can be specified by using <cf/ospf v2/ or
<cf/ospf v3/ as a protocol type. By default, OSPFv2 is used. In the main part of
configuration, there can be multiple definitions of OSPF areas, each with a
different id. These definitions includes many other switches and multiple
definitions of interfaces. Definition of interface may contain many switches and
constant definitions and list of neighbors on nonbroadcast networks.

<p>OSPFv2 needs one IPv4 channel. OSPFv3 needs either one IPv6 channel, or one
IPv4 channel (<rfc id="5838">). Therefore, it is possible to use OSPFv3 for both
IPv4 and Pv6 routing, but it is necessary to have two protocol instances anyway.
If no channel is configured, appropriate channel is defined with default
parameters.

<code>
protocol ospf [v2|v3] &lt;name&gt; {
	rfc1583compat &lt;switch&gt;;
	rfc5838 &lt;switch&gt;;
	instance id &lt;num&gt;;
	stub router &lt;switch&gt;;
	tick &lt;num&gt;;
	ecmp &lt;switch&gt; [limit &lt;num&gt;];
	merge external &lt;switch&gt;;
	graceful restart &lt;switch&gt;|aware;
	graceful restart time &lt;num&gt;;
	area &lt;id&gt; {
		stub;
		nssa;
		summary &lt;switch&gt;;
		default nssa &lt;switch&gt;;
		default cost &lt;num&gt;;
		default cost2 &lt;num&gt;;
		translator &lt;switch&gt;;
		translator stability &lt;num&gt;;

                networks {
			&lt;prefix&gt;;
			&lt;prefix&gt; hidden;
		};
                external {
			&lt;prefix&gt;;
			&lt;prefix&gt; hidden;
			&lt;prefix&gt; tag &lt;num&gt;;
		};
		stubnet &lt;prefix&gt;;
		stubnet &lt;prefix&gt; {
			hidden &lt;switch&gt;;
			summary &lt;switch&gt;;
			cost &lt;num&gt;;
		};
		interface &lt;interface pattern&gt; [instance &lt;num&gt;] {
			cost &lt;num&gt;;
			stub &lt;switch&gt;;
			hello &lt;num&gt;;
			poll &lt;num&gt;;
			retransmit &lt;num&gt;;
			priority &lt;num&gt;;
			wait &lt;num&gt;;
			dead count &lt;num&gt;;
			dead &lt;num&gt;;
			secondary &lt;switch&gt;;
			rx buffer [normal|large|&lt;num&gt;];
			tx length &lt;num&gt;;
			type [broadcast|bcast|pointopoint|ptp|
				nonbroadcast|nbma|pointomultipoint|ptmp];
			link lsa suppression &lt;switch&gt;;
			strict nonbroadcast &lt;switch&gt;;
			real broadcast &lt;switch&gt;;
			ptp netmask &lt;switch&gt;;
			ptp address &lt;switch&gt;;
			check link &lt;switch&gt;;
			bfd &lt;switch&gt;;
			ecmp weight &lt;num&gt;;
			ttl security [&lt;switch&gt;; | tx only]
			tx class|dscp &lt;num&gt;;
			tx priority &lt;num&gt;;
			authentication none|simple|cryptographic;
			password "&lt;text&gt;";
			password "&lt;text&gt;" {
				id &lt;num&gt;;
				generate from "&lt;date&gt;";
				generate to "&lt;date&gt;";
				accept from "&lt;date&gt;";
				accept to "&lt;date&gt;";
				from "&lt;date&gt;";
				to "&lt;date&gt;";
				algorithm ( keyed md5 | keyed sha1 | hmac sha1 | hmac sha256 | hmac sha384 | hmac sha512 );
			};
			neighbors {
				&lt;ip&gt;;
				&lt;ip&gt; eligible;
			};
		};
		virtual link &lt;id&gt; [instance &lt;num&gt;] {
			hello &lt;num&gt;;
			retransmit &lt;num&gt;;
			wait &lt;num&gt;;
			dead count &lt;num&gt;;
			dead &lt;num&gt;;
			authentication none|simple|cryptographic;
			password "&lt;text&gt;";
			password "&lt;text&gt;" {
				id &lt;num&gt;;
				generate from "&lt;date&gt;";
				generate to "&lt;date&gt;";
				accept from "&lt;date&gt;";
				accept to "&lt;date&gt;";
				from "&lt;date&gt;";
				to "&lt;date&gt;";
				algorithm ( keyed md5 | keyed sha1 | hmac sha1 | hmac sha256 | hmac sha384 | hmac sha512 );
			};
		};
	};
}
</code>

<descrip>
	<tag><label id="ospf-rfc1583compat">rfc1583compat <M>switch</M></tag>
	This option controls compatibility of routing table calculation with
	<rfc id="1583">. Default value is no.

	<tag><label id="ospf-rfc5838">rfc5838 <m/switch/</tag>
	Basic OSPFv3 is limited to IPv6 unicast routing. The <rfc id="5838">
	extension defines support for more address families (IPv4, IPv6, both
	unicast and multicast). The extension is enabled by default, but can be
	disabled if necessary, as it restricts the range of available instance
	IDs. Default value is yes.

	<tag><label id="ospf-instance-id">instance id <m/num/</tag>
	When multiple OSPF protocol instances are active on the same links, they
	should use different instance IDs to distinguish their packets. Although
	it could be done on per-interface basis, it is often preferred to set
	one instance ID to whole OSPF domain/topology (e.g., when multiple
	instances are used to represent separate logical topologies on the same
	physical network). This option specifies the instance ID for all
	interfaces of the OSPF instance, but can be overridden by
	<cf/interface/ option. Default value is 0 unless OSPFv3-AF extended
	address families are used, see <rfc id="5838"> for that case.

	<tag><label id="ospf-stub-router">stub router <M>switch</M></tag>
	This option configures the router to be a stub router, i.e., a router
	that participates in the OSPF topology but does not allow transit
	traffic. In OSPFv2, this is implemented by advertising maximum metric
	for outgoing links. In OSPFv3, the stub router behavior is announced by
	clearing the R-bit in the router LSA. See <rfc id="6987"> for details.
	Default value is no.

	<tag><label id="ospf-tick">tick <M>num</M></tag>
	The routing table calculation and clean-up of areas' databases is not
	performed when a single link state change arrives. To lower the CPU
	utilization, it's processed later at periodical intervals of <m/num/
	seconds. The default value is 1.

	<tag><label id="ospf-ecmp">ecmp <M>switch</M> [limit <M>number</M>]</tag>
	This option specifies whether OSPF is allowed to generate ECMP
	(equal-cost multipath) routes. Such routes are used when there are
	several directions to the destination, each with the same (computed)
	cost. This option also allows to specify a limit on maximum number of
	nexthops in one route. By default, ECMP is enabled if supported by
	Kernel. Default value of the limit is 16.

	<tag><label id="ospf-merge-external">merge external <M>switch</M></tag>
	This option specifies whether OSPF should merge external routes from
	different routers/LSAs for the same destination. When enabled together
	with <cf/ecmp/, equal-cost external routes will be combined to multipath
	routes in the same way as regular routes. When disabled, external routes
	from different LSAs are treated as separate even if they represents the
	same destination. Default value is no.

	<tag><label id="ospf-graceful-restart">graceful restart <m/switch/|aware</tag>
	When an OSPF instance is restarted, neighbors break adjacencies and
	recalculate their routing tables, which disrupts packet forwarding even
	when the forwarding plane of the restarting router remains intact.
	<rfc id="3623"> specifies a graceful restart mechanism to alleviate this
	issue. For OSPF graceful restart, restarting router originates
	Grace-LSAs, announcing intent to do graceful restart. Neighbors
	receiving these LSAs enter helper mode, in which they ignore breakdown
	of adjacencies, behave as if nothing is happening and keep old routes.
	When adjacencies are reestablished, the restarting router flushes
	Grace-LSAs and graceful restart is ended.

	This option controls the graceful restart mechanism. It has three
	states: Disabled, when no support is provided. Aware, when graceful
	restart helper mode is supported, but no local graceful restart is
	allowed (i.e. helper-only role). Enabled, when the full graceful restart
	support is provided (i.e. both restarting and helper role). Note that
	proper support for local graceful restart requires also configuration of
	other protocols. Default: aware.

	<tag><label id="ospf-graceful-restart-time">graceful restart time <m/num/</tag>
	The restart time is announced in the Grace-LSA and specifies how long
	neighbors should wait for proper end of the graceful restart before
	exiting helper mode prematurely. Default: 120 seconds.

	<tag><label id="ospf-area">area <M>id</M></tag>
	This defines an OSPF area with given area ID (an integer or an IPv4
	address, similarly to a router ID). The most important area is the
	backbone (ID 0) to which every other area must be connected.

	<tag><label id="ospf-stub">stub</tag>
	This option configures the area to be a stub area. External routes are
	not flooded into stub areas. Also summary LSAs can be limited in stub
	areas (see option <cf/summary/). By default, the area is not a stub
	area.

	<tag><label id="ospf-nssa">nssa</tag>
	This option configures the area to be a NSSA (Not-So-Stubby Area). NSSA
	is a variant of a stub area which allows a limited way of external route
	propagation. Global external routes are not propagated into a NSSA, but
	an external route can be imported into NSSA as a (area-wide) NSSA-LSA
	(and possibly translated and/or aggregated on area boundary). By
	default, the area is not NSSA.

	<tag><label id="ospf-summary">summary <M>switch</M></tag>
	This option controls propagation of summary LSAs into stub or NSSA
	areas. If enabled, summary LSAs are propagated as usual, otherwise just
	the default summary route (0.0.0.0/0) is propagated (this is sometimes
	called totally stubby area). If a stub area has more area boundary
	routers, propagating summary LSAs could lead to more efficient routing
	at the cost of larger link state database. Default value is no.

	<tag><label id="ospf-default-nssa">default nssa <M>switch</M></tag>
	When <cf/summary/ option is enabled, default summary route is no longer
	propagated to the NSSA. In that case, this option allows to originate
	default route as NSSA-LSA to the NSSA. Default value is no.

	<tag><label id="ospf-default-cost">default cost <M>num</M></tag>
	This option controls the cost of a default route propagated to stub and
	NSSA areas. Default value is 1000.

	<tag><label id="ospf-default-cost2">default cost2 <M>num</M></tag>
	When a default route is originated as NSSA-LSA, its cost can use either
	type 1 or type 2 metric. This option allows to specify the cost of a
	default route in type 2 metric. By default, type 1 metric (option
	<cf/default cost/) is used.

	<tag><label id="ospf-translator">translator <M>switch</M></tag>
	This option controls translation of NSSA-LSAs into external LSAs. By
	default, one translator per NSSA is automatically elected from area
	boundary routers. If enabled, this area boundary router would
	unconditionally translate all NSSA-LSAs regardless of translator
	election. Default value is no.

	<tag><label id="ospf-translator-stability">translator stability <M>num</M></tag>
	This option controls the translator stability interval (in seconds).
	When the new translator is elected, the old one keeps translating until
	the interval is over. Default value is 40.

	<tag><label id="ospf-networks">networks { <m/set/ }</tag>
	Definition of area IP ranges. This is used in summary LSA origination.
	Hidden networks are not propagated into other areas.

	<tag><label id="ospf-external">external { <m/set/ }</tag>
	Definition of external area IP ranges for NSSAs. This is used for
	NSSA-LSA translation. Hidden networks are not translated into external
	LSAs. Networks can have configured route tag.

	<tag><label id="ospf-stubnet">stubnet <m/prefix/ { <m/options/ }</tag>
	Stub networks are networks that are not transit networks between OSPF
	routers. They are also propagated through an OSPF area as a part of a
	link state database. By default, BIRD generates a stub network record
	for each primary network address on each OSPF interface that does not
	have any OSPF neighbors, and also for each non-primary network address
	on each OSPF interface. This option allows to alter a set of stub
	networks propagated by this router.

	Each instance of this option adds a stub network with given network
	prefix to the set of propagated stub network, unless option <cf/hidden/
	is used. It also suppresses default stub networks for given network
	prefix. When option <cf/summary/ is used, also default stub networks
	that are subnetworks of given stub network are suppressed. This might be
	used, for example, to aggregate generated stub networks.

	<tag><label id="ospf-iface">interface <M>pattern</M> [instance <m/num/]</tag>
	Defines that the specified interfaces belong to the area being defined.
	See <ref id="proto-iface" name="interface"> common option for detailed
	description. In OSPFv2, extended interface clauses are used, because
	each network prefix is handled as a separate virtual interface.

	You can specify alternative instance ID for the interface definition,
	therefore it is possible to have several instances of that interface
	with different options or even in different areas. For OSPFv2, instance
	ID support is an extension (<rfc id="6549">) and is supposed to be set
	per-protocol. For OSPFv3, it is an integral feature.

	<tag><label id="ospf-virtual-link">virtual link <M>id</M> [instance <m/num/]</tag>
	Virtual link to router with the router id. Virtual link acts as a
	point-to-point interface belonging to backbone. The actual area is used
	as a transport area. This item cannot be in the backbone. Like with
	<cf/interface/ option, you could also use several virtual links to one
	destination with different instance IDs.

	<tag><label id="ospf-cost">cost <M>num</M></tag>
	Specifies output cost (metric) of an interface. Default value is 10.

	<tag><label id="ospf-stub-iface">stub <M>switch</M></tag>
	If set to interface it does not listen to any packet and does not send
	any hello. Default value is no.

	<tag><label id="ospf-hello">hello <M>num</M></tag>
	Specifies interval in seconds between sending of Hello messages. Beware,
	all routers on the same network need to have the same hello interval.
	Default value is 10.

	<tag><label id="ospf-poll">poll <M>num</M></tag>
	Specifies interval in seconds between sending of Hello messages for some
	neighbors on NBMA network. Default value is 20.

	<tag><label id="ospf-retransmit">retransmit <M>num</M></tag>
	Specifies interval in seconds between retransmissions of unacknowledged
	updates. Default value is 5.

	<tag><label id="ospf-transmit-delay">transmit delay <M>num</M></tag>
	Specifies estimated transmission delay of link state updates send over
	the interface. The value is added to LSA age of LSAs propagated through
	it. Default value is 1.

	<tag><label id="ospf-priority">priority <M>num</M></tag>
	On every multiple access network (e.g., the Ethernet) Designated Router
	and Backup Designated router are elected. These routers have some special
	functions in the flooding process. Higher priority increases preferences
	in this election. Routers with priority 0 are not eligible. Default
	value is 1.

	<tag><label id="ospf-wait">wait <M>num</M></tag>
	After start, router waits for the specified number of seconds between
	starting election and building adjacency. Default value is 4*<m/hello/.

	<tag><label id="ospf-dead-count">dead count <M>num</M></tag>
	When the router does not receive any messages from a neighbor in
	<m/dead count/*<m/hello/ seconds, it will consider the neighbor down.

	<tag><label id="ospf-dead">dead <M>num</M></tag>
	When the router does not receive any messages from a neighbor in
	<m/dead/ seconds, it will consider the neighbor down. If both directives
	<cf/dead count/ and <cf/dead/ are used, <cf/dead/ has precedence.

	<tag><label id="ospf-rx-buffer">rx buffer <M>num</M></tag>
	This option allows to specify the size of buffers used for packet
	processing. The buffer size should be bigger than maximal size of any
	packets. By default, buffers are dynamically resized as needed, but a
	fixed value could be specified. Value <cf/large/ means maximal allowed
	packet size - 65535.

	<tag><label id="ospf-tx-length">tx length <M>num</M></tag>
	Transmitted OSPF messages that contain large amount of information are
	segmented to separate OSPF packets to avoid IP fragmentation. This
	option specifies the soft ceiling for the length of generated OSPF
	packets. Default value is the MTU of the network interface. Note that
	larger OSPF packets may still be generated if underlying OSPF messages
	cannot be splitted (e.g. when one large LSA is propagated).

	<tag><label id="ospf-type-bcast">type broadcast|bcast</tag>
	BIRD detects a type of a connected network automatically, but sometimes
	it's convenient to force use of a different type manually. On broadcast
	networks (like ethernet), flooding and Hello messages are sent using
	multicasts (a single packet for all the neighbors). A designated router
	is elected and it is responsible for synchronizing the link-state
	databases and originating network LSAs. This network type cannot be used
	on physically NBMA networks and on unnumbered networks (networks without
	proper IP prefix).

	<tag><label id="ospf-type-ptp">type pointopoint|ptp</tag>
	Point-to-point networks connect just 2 routers together. No election is
	performed and no network LSA is originated, which makes it simpler and
	faster to establish. This network type is useful not only for physically
	PtP ifaces (like PPP or tunnels), but also for broadcast networks used
	as PtP links. This network type cannot be used on physically NBMA
	networks.

	<tag><label id="ospf-type-nbma">type nonbroadcast|nbma</tag>
	On NBMA networks, the packets are sent to each neighbor separately
	because of lack of multicast capabilities. Like on broadcast networks,
	a designated router is elected, which plays a central role in propagation
	of LSAs. This network type cannot be used on unnumbered networks.

	<tag><label id="ospf-type-ptmp">type pointomultipoint|ptmp</tag>
	This is another network type designed to handle NBMA networks. In this
	case the NBMA network is treated as a collection of PtP links. This is
	useful if not every pair of routers on the NBMA network has direct
	communication, or if the NBMA network is used as an (possibly
	unnumbered) PtP link.

	<tag><label id="ospf-link-lsa-suppression">link lsa suppression <m/switch/</tag>
	In OSPFv3, link LSAs are generated for each link, announcing link-local
	IPv6 address of the router to its local neighbors. These are useless on
	PtP or PtMP networks and this option allows to suppress the link LSA
	origination for such interfaces. The option is ignored on other than PtP
	or PtMP interfaces. Default value is no.

	<tag><label id="ospf-strict-nonbroadcast">strict nonbroadcast <m/switch/</tag>
	If set, don't send hello to any undefined neighbor. This switch is
	ignored on other than NBMA or PtMP interfaces. Default value is no.

	<tag><label id="ospf-real-broadcast">real broadcast <m/switch/</tag>
	In <cf/type broadcast/ or <cf/type ptp/ network configuration, OSPF
	packets are sent as IP multicast packets. This option changes the
	behavior to using old-fashioned IP broadcast packets. This may be useful
	as a workaround if IP multicast for some reason does not work or does
	not work reliably. This is a non-standard option and probably is not
	interoperable with other OSPF implementations. Default value is no.

	<tag><label id="ospf-ptp-netmask">ptp netmask <m/switch/</tag>
	In <cf/type ptp/ network configurations, OSPFv2 implementations should
	ignore received netmask field in hello packets and should send hello
	packets with zero netmask field on unnumbered PtP links. But some OSPFv2
	implementations perform netmask checking even for PtP links.

	This option specifies whether real netmask will be used in hello packets
	on <cf/type ptp/ interfaces. You should ignore this option unless you
	meet some compatibility problems related to this issue. Default value is
	no for unnumbered PtP links, yes otherwise.

	<tag><label id="ospf-ptp-address">ptp address <m/switch/</tag>
	In <cf/type ptp/ network configurations, OSPFv2 implementations should
	use IP address for regular PtP links and interface id for unnumbered PtP
	links in data field of link description records in router LSA. This data
	field has only local meaning for PtP links, but some broken OSPFv2
	implementations assume there is an IP address and use it as a next hop
	in SPF calculations. Note that interface id for unnumbered PtP links is
	necessary when graceful restart is enabled to distinguish PtP links with
	the same local IP address.

	This option specifies whether an IP address will be used in data field
	for <cf/type ptp/ interfaces, it is ignored for other interfaces. You
	should ignore this option unless you meet some compatibility problems
	related to this issue. Default value is no for unnumbered PtP links when
	graceful restart is enabled, yes otherwise.

	<tag><label id="ospf-check-link">check link <M>switch</M></tag>
	If set, a hardware link state (reported by OS) is taken into consideration.
	When a link disappears (e.g. an ethernet cable is unplugged), neighbors
	are immediately considered unreachable and only the address of the iface
	(instead of whole network prefix) is propagated. It is possible that
	some hardware drivers or platforms do not implement this feature.
	Default value is yes.

	<tag><label id="ospf-bfd">bfd <M>switch</M></tag>
	OSPF could use BFD protocol as an advisory mechanism for neighbor
	liveness and failure detection. If enabled, BIRD setups a BFD session
	for each OSPF neighbor and tracks its liveness by it. This has an
	advantage of an order of magnitude lower detection times in case of
	failure. Note that BFD protocol also has to be configured, see
	<ref id="bfd" name="BFD"> section for details. Default value is no.

	<tag><label id="ospf-ttl-security">ttl security [<m/switch/ | tx only]</tag>
	TTL security is a feature that protects routing protocols from remote
	spoofed packets by using TTL 255 instead of TTL 1 for protocol packets
	destined to neighbors. Because TTL is decremented when packets are
	forwarded, it is non-trivial to spoof packets with TTL 255 from remote
	locations. Note that this option would interfere with OSPF virtual
	links.

	If this option is enabled, the router will send OSPF packets with TTL
	255 and drop received packets with TTL less than 255. If this option si
	set to <cf/tx only/, TTL 255 is used for sent packets, but is not
	checked for received packets. Default value is no.

	<tag><label id="ospf-tx-class">tx class|dscp|priority <m/num/</tag>
	These options specify the ToS/DiffServ/Traffic class/Priority of the
	outgoing OSPF packets. See <ref id="proto-tx-class" name="tx class"> common
	option for detailed description.

	<tag><label id="ospf-ecmp-weight">ecmp weight <M>num</M></tag>
	When ECMP (multipath) routes are allowed, this value specifies a
	relative weight used for nexthops going through the iface. Allowed
	values are 1-256. Default value is 1.

	<tag><label id="ospf-auth-none">authentication none</tag>
	No passwords are sent in OSPF packets. This is the default value.

	<tag><label id="ospf-auth-simple">authentication simple</tag>
	Every packet carries 8 bytes of password. Received packets lacking this
	password are ignored. This authentication mechanism is very weak.
	This option is not available in OSPFv3.

	<tag><label id="ospf-auth-cryptographic">authentication cryptographic</tag>
	An authentication code is appended to every packet. The specific
	cryptographic algorithm is selected by option <cf/algorithm/ for each
	key. The default cryptographic algorithm for OSPFv2 keys is Keyed-MD5
	and for OSPFv3 keys is HMAC-SHA-256. Passwords are not sent open via
	network, so this mechanism is quite secure. Packets can still be read by
	an attacker.

	<tag><label id="ospf-pass">password "<M>text</M>"</tag>
	Specifies a password used for authentication. See
	<ref id="proto-pass" name="password"> common option for detailed
	description.

	<tag><label id="ospf-neighbors">neighbors { <m/set/ } </tag>
	A set of neighbors to which Hello messages on NBMA or PtMP networks are
	to be sent. For NBMA networks, some of them could be marked as eligible.
	In OSPFv3, link-local addresses should be used, using global ones is
	possible, but it is nonstandard and might be problematic. And definitely,
	link-local and global addresses should not be mixed.
</descrip>

<sect1>Attributes
<label id="ospf-attr">

<p>OSPF defines four route attributes. Each internal route has a <cf/metric/.

<p>Metric is ranging from 1 to infinity (65535). External routes use
<cf/metric type 1/ or <cf/metric type 2/. A <cf/metric of type 1/ is comparable
with internal <cf/metric/, a <cf/metric of type 2/ is always longer than any
<cf/metric of type 1/ or any <cf/internal metric/. <cf/Internal metric/ or
<cf/metric of type 1/ is stored in attribute <cf/ospf_metric1/, <cf/metric type
2/ is stored in attribute <cf/ospf_metric2/.

When both metrics are specified then <cf/metric of type 2/ is used. This is
relevant e.g. when a type 2 external route is propagated from one OSPF domain to
another and <cf/ospf_metric1/ is an internal distance to the original ASBR,
while <cf/ospf_metric2/ stores the type 2 metric. Note that in such cases if
<cf/ospf_metric1/ is non-zero then <cf/ospf_metric2/ is increased by one to
ensure monotonicity of metric, as internal distance is reset to zero when an
external route is announced.

<p>Each external route can also carry attribute <cf/ospf_tag/ which is a 32-bit
integer which is used when exporting routes to other protocols; otherwise, it
doesn't affect routing inside the OSPF domain at all. The fourth attribute
<cf/ospf_router_id/ is a router ID of the router advertising that route /
network. This attribute is read-only. Default is <cf/ospf_metric2 = 10000/ and
<cf/ospf_tag = 0/.

<sect1>Example
<label id="ospf-exam">

<p><code>
protocol ospf MyOSPF {
	ipv4 {
		export filter {
			if source = RTS_BGP then {
				ospf_metric1 = 100;
				accept;
			}
			reject;
		};
	};
	area 0.0.0.0 {
		interface "eth*" {
			cost 11;
			hello 15;
			priority 100;
			retransmit 7;
			authentication simple;
			password "aaa";
		};
		interface "ppp*" {
			cost 100;
			authentication cryptographic;
			password "abc" {
				id 1;
				generate to "2023-04-22 11:00:06";
				accept from "2021-01-17 12:01:05";
				algorithm hmac sha384;
			};
			password "def" {
				id 2;
				generate to "2025-07-22";
				accept from "2021-02-22";
				algorithm hmac sha512;
			};
		};
		interface "arc0" {
			cost 10;
			stub yes;
		};
		interface "arc1";
	};
	area 120 {
		stub yes;
		networks {
			172.16.1.0/24;
			172.16.2.0/24 hidden;
		};
		interface "-arc0" , "arc*" {
			type nonbroadcast;
			authentication none;
			strict nonbroadcast yes;
			wait 120;
			poll 40;
			dead count 8;
			neighbors {
				192.168.120.1 eligible;
				192.168.120.2;
				192.168.120.10;
			};
		};
	};
}
</code>

<sect>Pipe
<label id="pipe">

<sect1>Introduction
<label id="pipe-intro">

<p>The Pipe protocol serves as a link between two routing tables, allowing
routes to be passed from a table declared as primary (i.e., the one the pipe is
connected to using the <cf/table/ configuration keyword) to the secondary one
(declared using <cf/peer table/) and vice versa, depending on what's allowed by
the filters. Export filters control export of routes from the primary table to
the secondary one, import filters control the opposite direction. Both tables
must be of the same nettype.

<p>The Pipe protocol retransmits all routes from one table to the other table,
retaining their original source and attributes. If import and export filters
are set to accept, then both tables would have the same content.

<p>The primary use of multiple routing tables and the Pipe protocol is for
policy routing, where handling of a single packet doesn't depend only on its
destination address, but also on its source address, source interface, protocol
type and other similar parameters. In many systems (Linux being a good example),
the kernel allows to enforce routing policies by defining routing rules which
choose one of several routing tables to be used for a packet according to its
parameters. Setting of these rules is outside the scope of BIRD's work (on
Linux, you can use the <tt/ip/ command), but you can create several routing
tables in BIRD, connect them to the kernel ones, use filters to control which
routes appear in which tables and also you can employ the Pipe protocol for
exporting a selected subset of one table to another one.

<sect1>Configuration
<label id="pipe-config">

<p>Essentially, the Pipe protocol is just a channel connected to a table on both
sides. Therefore, the configuration block for <cf/protocol pipe/ shall directly
include standard channel config options; see the example below.

<p><descrip>
	<tag><label id="pipe-peer-table">peer table <m/table/</tag>
	Defines secondary routing table to connect to. The primary one is
	selected by the <cf/table/ keyword.

	<tag><label id="pipe-max-generation">max generation <m/expr/</tag>
	Sets maximal generation of route that may pass through this pipe.
	The generation value is increased by one by each pipe on its path.
	Not meeting this requirement causes an error message complaining about
	an overpiped route. If you have long chains of pipes, you probably want
	to raise this value; anyway the default of 16 should be enough for even
	most strange uses. Maximum is 254.
</descrip>

<sect1>Attributes
<label id="pipe-attr">

<p>The Pipe protocol doesn't define any route attributes.

<sect1>Example
<label id="pipe-exam">

<p>Let's consider a router which serves as a boundary router of two different
autonomous systems, each of them connected to a subset of interfaces of the
router, having its own exterior connectivity and wishing to use the other AS as
a backup connectivity in case of outage of its own exterior line.

<p>Probably the simplest solution to this situation is to use two routing tables
(we'll call them <cf/as1/ and <cf/as2/) and set up kernel routing rules, so that
packets having arrived from interfaces belonging to the first AS will be routed
according to <cf/as1/ and similarly for the second AS. Thus we have split our
router to two logical routers, each one acting on its own routing table, having
its own routing protocols on its own interfaces. In order to use the other AS's
routes for backup purposes, we can pass the routes between the tables through a
Pipe protocol while decreasing their preferences and correcting their BGP paths
to reflect the AS boundary crossing.

<code>
ipv4 table as1;				# Define the tables
ipv4 table as2;

protocol kernel kern1 {			# Synchronize them with the kernel
	ipv4 { table as1; export all; };
	kernel table 1;
}

protocol kernel kern2 {
	ipv4 { table as2; export all; };
	kernel table 2;
}

protocol bgp bgp1 {			# The outside connections
	ipv4 { table as1; import all; export all; };
	local as 1;
	neighbor 192.168.0.1 as 1001;
}

protocol bgp bgp2 {
	ipv4 { table as2; import all; export all; };
	local as 2;
	neighbor 10.0.0.1 as 1002;
}

protocol pipe {				# The Pipe
	table as1;
	peer table as2;
	export filter {
		if net ~ [ 1.0.0.0/8+] then {	# Only AS1 networks
			if preference>10 then preference = preference-10;
			if source=RTS_BGP then bgp_path.prepend(1);
			accept;
		}
		reject;
	};
	import filter {
		if net ~ [ 2.0.0.0/8+] then {	# Only AS2 networks
			if preference>10 then preference = preference-10;
			if source=RTS_BGP then bgp_path.prepend(2);
			accept;
		}
		reject;
	};
}
</code>


<sect>RAdv
<label id="radv">

<sect1>Introduction
<label id="radv-intro">

<p>The RAdv protocol is an implementation of Router Advertisements, which are
used in the IPv6 stateless autoconfiguration. IPv6 routers send (in irregular
time intervals or as an answer to a request) advertisement packets to connected
networks. These packets contain basic information about a local network (e.g. a
list of network prefixes), which allows network hosts to autoconfigure network
addresses and choose a default route. BIRD implements router behavior as defined
in <rfc id="4861">, router preferences and specific routes (<rfc id="4191">),
and DNS extensions (<rfc id="6106">).

<p>The RAdv protocols supports just IPv6 channel.

<sect1>Configuration
<label id="radv-config">

<p>There are several classes of definitions in RAdv configuration -- interface
definitions, prefix definitions and DNS definitions:

<descrip>
	<tag><label id="radv-iface">interface <m/pattern/ [, <m/.../] { <m/options/ }</tag>
	Interface definitions specify a set of interfaces on which the
	protocol is activated and contain interface specific options.
	See <ref id="proto-iface" name="interface"> common options for
	detailed description.

	<tag><label id="radv-prefix">prefix <m/prefix/ { <m/options/ }</tag>
	Prefix definitions allow to modify a list of advertised prefixes. By
	default, the advertised prefixes are the same as the network prefixes
	assigned to the interface. For each network prefix, the matching prefix
	definition is found and its options are used. If no matching prefix
	definition is found, the prefix is used with default options.

	Prefix definitions can be either global or interface-specific. The
	second ones are part of interface options. The prefix definition
	matching is done in the first-match style, when interface-specific
	definitions are processed before global definitions. As expected, the
	prefix definition is matching if the network prefix is a subnet of the
	prefix in prefix definition.

	<tag><label id="radv-rdnss">rdnss { <m/options/ }</tag>
	RDNSS definitions allow to specify a list of advertised recursive DNS
	servers together with their options. As options are seldom necessary,
	there is also a short variant <cf>rdnss <m/address/</cf> that just
	specifies one DNS server. Multiple definitions are cumulative. RDNSS
	definitions may also be interface-specific when used inside interface
	options. By default, interface uses both global and interface-specific
	options, but that can be changed by <cf/rdnss local/ option.

	<tag><label id="radv-dnssl">dnssl { <m/options/ }</tag>
	DNSSL definitions allow to specify a list of advertised DNS search
	domains together with their options. Like <cf/rdnss/ above, multiple
	definitions are cumulative, they can be used also as interface-specific
	options and there is a short variant <cf>dnssl <m/domain/</cf> that just
	specifies one DNS search domain.

	<tag><label id="radv-custom-option">custom option type <m/number/ value <m/bytestring/</tag>
	Custom option definitions allow to define an arbitrary option to
	advertise. You need to specify the option type number and the binary
	payload of the option. The length field is calculated automatically.
	Like <cf/rdnss/ above, multiple definitions are cumulative, they can
	be used also as interface-specific options.

	The following example advertises PREF64 option (<rfc id="8781">) with
	prefix <cf>2001:db8:a:b::/96</cf> and the lifetime of <cf/1 hour/:

	<label id="radv-custom-option-exam">
<p><code>
custom option type 38 value hex:0e:10:20:01:0d:b8:00:0a:00:0b:00:00:00:00;
</code>

	<tag><label id="radv-trigger">trigger <m/prefix/</tag>
	RAdv protocol could be configured to change its behavior based on
	availability of routes. When this option is used, the protocol waits in
	suppressed state until a <it/trigger route/ (for the specified network)
	is exported to the protocol, the protocol also returns to suppressed
	state if the <it/trigger route/ disappears. Note that route export
	depends on specified export filter, as usual. This option could be used,
	e.g., for handling failover in multihoming scenarios.

	During suppressed state, router advertisements are generated, but with
	some fields zeroed. Exact behavior depends on which fields are zeroed,
	this can be configured by <cf/sensitive/ option for appropriate
	fields. By default, just <cf/default lifetime/ (also called <cf/router
	lifetime/) is zeroed, which means hosts cannot use the router as a
	default router. <cf/preferred lifetime/ and <cf/valid lifetime/ could
	also be configured as <cf/sensitive/ for a prefix, which would cause
	autoconfigured IPs to be deprecated or even removed.

	<tag><label id="radv-propagate-routes">propagate routes <m/switch/</tag>
	This option controls propagation of more specific routes, as defined in
	<rfc id="4191">. If enabled, all routes exported to the RAdv protocol,
	with the exception of the trigger prefix, are added to advertisments as
	additional options. The lifetime and preference of advertised routes can
	be set individually by <cf/ra_lifetime/ and <cf/ra_preference/ route
	attributes, or per interface by <cf/route lifetime/ and
	<cf/route preference/ options. Default: disabled.

	Note that the RFC discourages from sending more than 17 routes and
	recommends the routes to be configured manually.
</descrip>

<p>Interface specific options:

<descrip>
	<tag><label id="radv-iface-max-ra-interval">max ra interval <m/expr/</tag>
	Unsolicited router advertisements are sent in irregular time intervals.
	This option specifies the maximum length of these intervals, in seconds.
	Valid values are 4-1800. Default: 600

	<tag><label id="radv-iface-min-ra-interval">min ra interval <m/expr/</tag>
	This option specifies the minimum length of that intervals, in seconds.
	Must be at least 3 and at most 3/4 * <cf/max ra interval/. Default:
	about 1/3 * <cf/max ra interval/.

	<tag><label id="radv-iface-min-delay">min delay <m/expr/</tag>
	The minimum delay between two consecutive router advertisements, in
	seconds. Default: 3

	<tag><label id="radv-solicited-ra-unicast">solicited ra unicast <m/switch/</tag>
	Solicited router advertisements are usually sent to all-nodes multicast
	group like unsolicited ones, but the router can be configured to send
	them as unicast directly to soliciting nodes instead. This is especially
	useful on wireless networks (see <rfc id="7772">). Default: no

	<tag><label id="radv-iface-managed">managed <m/switch/</tag>
	This option specifies whether hosts should use DHCPv6 for IP address
	configuration. Default: no

	<tag><label id="radv-iface-other-config">other config <m/switch/</tag>
	This option specifies whether hosts should use DHCPv6 to receive other
	configuration information. Default: no

	<tag><label id="radv-iface-link-mtu">link mtu <m/expr/</tag>
	This option specifies which value of MTU should be used by hosts. 0
	means unspecified. Default: 0

	<tag><label id="radv-iface-reachable-time">reachable time <m/expr/</tag>
	This option specifies the time (in milliseconds) how long hosts should
	assume a neighbor is reachable (from the last confirmation). Maximum is
	3600000, 0 means unspecified. Default 0.

	<tag><label id="radv-iface-retrans-timer">retrans timer <m/expr/</tag>
	This option specifies the time (in milliseconds) how long hosts should
	wait before retransmitting Neighbor Solicitation messages. 0 means
	unspecified. Default 0.

	<tag><label id="radv-iface-current-hop-limit">current hop limit <m/expr/</tag>
	This option specifies which value of Hop Limit should be used by
	hosts. Valid values are 0-255, 0 means unspecified. Default: 64

	<tag><label id="radv-iface-default-lifetime">default lifetime <m/expr/ [sensitive <m/switch/]</tag>
	This option specifies the time (in seconds) how long (since the receipt
	of RA) hosts may use the router as a default router. 0 means do not use
	as a default router. For <cf/sensitive/ option, see <ref id="radv-trigger" name="trigger">.
	Default: 3 * <cf/max ra	interval/, <cf/sensitive/ yes.

	<tag><label id="radv-iface-default-preference">default preference low|medium|high</tag>
	This option specifies the Default Router Preference value to advertise
	to hosts. Default: medium.

	<tag><label id="radv-iface-route-lifetime">route lifetime <m/expr/ [sensitive <m/switch/]</tag>
	This option specifies the default value of advertised lifetime for
	specific routes; i.e., the time (in seconds) for how long (since the
	receipt of RA) hosts should consider these routes valid. A special value
	0xffffffff represents infinity. The lifetime can be overriden on a per
	route basis by the <ref id="rta-ra-lifetime" name="ra_lifetime"> route
	attribute. Default: 3 * <cf/max ra interval/, <cf/sensitive/ no.

	For the <cf/sensitive/ option, see <ref id="radv-trigger" name="trigger">.
	If <cf/sensitive/ is enabled, even the routes with the <cf/ra_lifetime/
	attribute become sensitive to the trigger.

	<tag><label id="radv-iface-route-preference">route preference low|medium|high</tag>
	This option specifies the default value of advertised route preference
	for specific routes. The value can be overriden on a per route basis by
	the <ref id="rta-ra-preference" name="ra_preference"> route attribute.
	Default: medium.

	<tag><label id="radv-prefix-linger-time">prefix linger time <m/expr/</tag>
	When a prefix or a route disappears, it is advertised for some time with
	zero lifetime, to inform clients it is no longer valid. This option
	specifies the time (in seconds) for how long prefixes are advertised
	that way. Default: 3 * <cf/max ra interval/.

	<tag><label id="radv-route-linger-time">route linger time <m/expr/</tag>
	When a prefix or a route disappears, it is advertised for some time with
	zero lifetime, to inform clients it is no longer valid. This option
	specifies the time (in seconds) for how long routes are advertised
	that way. Default: 3 * <cf/max ra interval/.

	<tag><label id="radv-iface-rdnss-local">rdnss local <m/switch/</tag>
	Use only local (interface-specific) RDNSS definitions for this
	interface. Otherwise, both global and local definitions are used. Could
	also be used to disable RDNSS for given interface if no local definitons
	are specified. Default: no.

	<tag><label id="radv-iface-dnssl-local">dnssl local <m/switch/</tag>
	Use only local DNSSL definitions for this interface. See <cf/rdnss local/
	option above. Default: no.

	<tag><label id="radv-iface-custom-local">custom option local <m/switch/</tag>
	Use only local custom option definitions for this interface. See <cf/rdnss local/
	option above. Default: no.
</descrip>

<p>Prefix specific options

<descrip>
	<tag><label id="radv-prefix-skip">skip <m/switch/</tag>
	This option allows to specify that given prefix should not be
	advertised. This is useful for making exceptions from a default policy
	of advertising all prefixes. Note that for withdrawing an already
	advertised prefix it is more useful to advertise it with zero valid
	lifetime. Default: no

	<tag><label id="radv-prefix-onlink">onlink <m/switch/</tag>
	This option specifies whether hosts may use the advertised prefix for
	onlink determination. Default: yes

	<tag><label id="radv-prefix-autonomous">autonomous <m/switch/</tag>
	This option specifies whether hosts may use the advertised prefix for
	stateless autoconfiguration. Default: yes

	<tag><label id="radv-prefix-valid-lifetime">valid lifetime <m/expr/ [sensitive <m/switch/]</tag>
	This option specifies the time (in seconds) how long (after the
	receipt of RA) the prefix information is valid, i.e., autoconfigured
	IP addresses can be assigned and hosts with that IP addresses are
	considered directly reachable. 0 means the prefix is no longer
	valid. For <cf/sensitive/ option, see <ref id="radv-trigger" name="trigger">.
	Default: 86400 (1 day), <cf/sensitive/ no.

	<tag><label id="radv-prefix-preferred-lifetime">preferred lifetime <m/expr/ [sensitive <m/switch/]</tag>
	This option specifies the time (in seconds) how long (after the
	receipt of RA) IP addresses generated from the prefix using stateless
	autoconfiguration remain preferred. For <cf/sensitive/ option,
	see <ref id="radv-trigger" name="trigger">. Default: 14400 (4 hours),
	<cf/sensitive/ no.
</descrip>

<p>RDNSS specific options:

<descrip>
	<tag><label id="radv-rdnss-ns">ns <m/address/</tag>
	This option specifies one recursive DNS server. Can be used multiple
	times for multiple servers. It is mandatory to have at least one
	<cf/ns/ option in <cf/rdnss/ definition.

	<tag><label id="radv-rdnss-lifetime">lifetime [mult] <m/expr/</tag>
	This option specifies the time how long the RDNSS information may be
	used by clients after the receipt of RA. It is expressed either in
	seconds or (when <cf/mult/ is used) in multiples of <cf/max ra
	interval/. Note that RDNSS information is also invalidated when
	<cf/default lifetime/ expires. 0 means these addresses are no longer
	valid DNS servers. Default: 3 * <cf/max ra interval/.
</descrip>

<p>DNSSL specific options:

<descrip>
	<tag><label id="radv-dnssl-domain">domain <m/address/</tag>
	This option specifies one DNS search domain. Can be used multiple times
	for multiple domains. It is mandatory to have at least one <cf/domain/
	option in <cf/dnssl/ definition.

	<tag><label id="radv-dnssl-lifetime">lifetime [mult] <m/expr/</tag>
	This option specifies the time how long the DNSSL information may be
	used by clients after the receipt of RA. Details are the same as for
	RDNSS <cf/lifetime/ option above. Default: 3 * <cf/max ra interval/.
</descrip>

<sect1>Attributes
<label id="radv-attr">

<p>RAdv defines two route attributes:

<descrip>
	<tag><label id="rta-ra-preference">enum ra_preference</tag>
	The preference of the route. The value can be <it/RA_PREF_LOW/,
	<it/RA_PREF_MEDIUM/ or <it/RA_PREF_HIGH/. If the attribute is not set,
	the <ref id="radv-iface-route-preference" name="route preference">
	option is used.

	<tag><label id="rta-ra-lifetime">int ra_lifetime</tag>
	The advertised lifetime of the route, in seconds. The special value of
	0xffffffff represents infinity. If the attribute is not set, the
	<ref id="radv-iface-route-lifetime" name="route lifetime">
	option is used.
</descrip>

<sect1>Example
<label id="radv-exam">

<p><code>
ipv6 table radv_routes;			# Manually configured routes go here

protocol static {
	ipv6 { table radv_routes; };

	route 2001:0DB8:4000::/48 unreachable;
	route 2001:0DB8:4010::/48 unreachable;

	route 2001:0DB8:4020::/48 unreachable {
		ra_preference = RA_PREF_HIGH;
		ra_lifetime = 3600;
	};
}

protocol radv {
	propagate routes yes;		# Propagate the routes from the radv_routes table
	ipv6 { table radv_routes; export all; };

	interface "eth2" {
		max ra interval 5;	# Fast failover with more routers
		managed yes;		# Using DHCPv6 on eth2
		prefix ::/0 {
			autonomous off;	# So do not autoconfigure any IP
		};
	};

	interface "eth*";		# No need for any other options

	prefix 2001:0DB8:1234::/48 {
		preferred lifetime 0;	# Deprecated address range
	};

	prefix 2001:0DB8:2000::/48 {
		autonomous off;		# Do not autoconfigure
	};

	rdnss 2001:0DB8:1234::10;	# Short form of RDNSS

	rdnss {
		lifetime mult 10;
		ns 2001:0DB8:1234::11;
		ns 2001:0DB8:1234::12;
	};

	dnssl {
		lifetime 3600;
		domain "abc.com";
		domain "xyz.com";
	};
}
</code>


<sect>RIP
<label id="rip">

<sect1>Introduction
<label id="rip-intro">

<p>The RIP protocol (also sometimes called Rest In Pieces) is a simple protocol,
where each router broadcasts (to all its neighbors) distances to all networks it
can reach. When a router hears distance to another network, it increments it and
broadcasts it back. Broadcasts are done in regular intervals. Therefore, if some
network goes unreachable, routers keep telling each other that its distance is
the original distance plus 1 (actually, plus interface metric, which is usually
one). After some time, the distance reaches infinity (that's 15 in RIP) and all
routers know that network is unreachable. RIP tries to minimize situations where
counting to infinity is necessary, because it is slow. Due to infinity being 16,
you can't use RIP on networks where maximal distance is higher than 15
hosts.

<p>BIRD supports RIPv1 (<rfc id="1058">), RIPv2 (<rfc id="2453">), RIPng (<rfc
id="2080">), Triggered RIP for demand circuits (<rfc id="2091">), and RIP
cryptographic authentication (<rfc id="4822">).

<p>RIP is a very simple protocol, and it has a lot of shortcomings. Slow
convergence, big network load and inability to handle larger networks makes it
pretty much obsolete. It is still usable on very small networks.

<sect1>Configuration
<label id="rip-config">

<p>RIP configuration consists mainly of common protocol options and interface
definitions, most RIP options are interface specific. RIPng (RIP for IPv6)
protocol instance can be configured by using <cf/rip ng/ instead of just
<cf/rip/ as a protocol type.

<p>RIP needs one IPv4 channel. RIPng needs one IPv6 channel. If no channel is
configured, appropriate channel is defined with default parameters.

<code>
protocol rip [ng] [&lt;name&gt;] {
	infinity &lt;number&gt;;
	ecmp &lt;switch&gt; [limit &lt;number&gt;];
	interface &lt;interface pattern&gt; {
		metric &lt;number&gt;;
		mode multicast|broadcast;
		passive &lt;switch&gt;;
		address &lt;ip&gt;;
		port &lt;number&gt;;
		version 1|2;
		split horizon &lt;switch&gt;;
		poison reverse &lt;switch&gt;;
		demand circuit &lt;switch&gt;;
		check zero &lt;switch&gt;;
		update time &lt;number&gt;;
		timeout time &lt;number&gt;;
		garbage time &lt;number&gt;;
		ecmp weight &lt;number&gt;;
		ttl security &lt;switch&gt;; | tx only;
		tx class|dscp &lt;number&gt;;
		tx priority &lt;number&gt;;
		rx buffer &lt;number&gt;;
		tx length &lt;number&gt;;
		check link &lt;switch&gt;;
		authentication none|plaintext|cryptographic;
		password "&lt;text&gt;";
		password "&lt;text&gt;" {
			id &lt;num&gt;;
			generate from "&lt;date&gt;";
			generate to "&lt;date&gt;";
			accept from "&lt;date&gt;";
			accept to "&lt;date&gt;";
			from "&lt;date&gt;";
			to "&lt;date&gt;";
			algorithm ( keyed md5 | keyed sha1 | hmac sha1 | hmac sha256 | hmac sha384 | hmac sha512 );
		};
	};
}
</code>

<descrip>
	<tag><label id="rip-infinity">infinity <M>number</M></tag>
	Selects the distance of infinity. Bigger values will make
	protocol convergence even slower. The default value is 16.

	<tag><label id="rip-ecmp">ecmp <M>switch</M> [limit <M>number</M>]</tag>
	This option specifies whether RIP is allowed to generate ECMP
	(equal-cost multipath) routes. Such routes are used when there are
	several directions to the destination, each with the same (computed)
	cost. This option also allows to specify a limit on maximum number of
	nexthops in one route. By default, ECMP is enabled if supported by
	Kernel. Default value of the limit is 16.

	<tag><label id="rip-iface">interface <m/pattern/ [, <m/.../] { <m/options/ }</tag>
	Interface definitions specify a set of interfaces on which the
	protocol is activated and contain interface specific options.
	See <ref id="proto-iface" name="interface"> common options for
	detailed description.
</descrip>

<p>Interface specific options:

<descrip>
	<tag><label id="rip-iface-metric">metric <m/num/</tag>
	This option specifies the metric of the interface. When a route is
	received from the interface, its metric is increased by this value
	before further processing. Valid values are 1-255, but values higher
	than infinity has no further meaning. Default: 1.

	<tag><label id="rip-iface-mode">mode multicast|broadcast</tag>
	This option selects the mode for RIP to use on the interface. The
	default is multicast mode for RIPv2 and broadcast mode for RIPv1.
	RIPng always uses the multicast mode.

	<tag><label id="rip-iface-passive">passive <m/switch/</tag>
	Passive interfaces receive routing updates but do not transmit any
	messages. Default: no.

	<tag><label id="rip-iface-address">address <m/ip/</tag>
	This option specifies a destination address used for multicast or
	broadcast messages, the default is the official RIP (224.0.0.9) or RIPng
	(ff02::9) multicast address, or an appropriate broadcast address in the
	broadcast mode.

	<tag><label id="rip-iface-port">port <m/number/</tag>
	This option selects an UDP port to operate on, the default is the
	official RIP (520) or RIPng (521) port.

	<tag><label id="rip-iface-version">version 1|2</tag>
	This option selects the version of RIP used on the interface. For RIPv1,
	automatic subnet aggregation is not implemented, only classful network
	routes and host routes are propagated. Note that BIRD allows RIPv1 to be
	configured with features that are defined for RIPv2 only, like
	authentication or using multicast sockets. The default is RIPv2 for IPv4
	RIP, the option is not supported for RIPng, as no further versions are
	defined.

	<tag><label id="rip-iface-version-only">version only <m/switch/</tag>
	Regardless of RIP version configured for the interface, BIRD accepts
	incoming packets of any RIP version. This option restrict accepted
	packets to the configured version. Default: no.

	<tag><label id="rip-iface-split-horizon">split horizon <m/switch/</tag>
	Split horizon is a scheme for preventing routing loops. When split
	horizon is active, routes are not regularly propagated back to the
	interface from which they were received. They are either not propagated
	back at all (plain split horizon) or propagated back with an infinity
	metric (split horizon with poisoned reverse). Therefore, other routers
	on the interface will not consider the router as a part of an
	independent path to the destination of the route. Default: yes.

	<tag><label id="rip-iface-poison-reverse">poison reverse <m/switch/</tag>
	When split horizon is active, this option specifies whether the poisoned
	reverse variant (propagating routes back with an infinity metric) is
	used. The poisoned reverse has some advantages in faster convergence,
	but uses more network traffic. Default: yes.

	<tag><label id="rip-iface-demand-circuit">demand circuit <m/switch/</tag>
	Regular RIP sends periodic full updates on an interface. There is the
	Triggered RIP extension for demand circuits (<rfc id="2091">), which
	removes periodic updates and introduces update acknowledgments. When
	enabled, there is no RIP communication in steady-state network. Note
	that in order to work, it must be enabled on both sides. As there are
	no hello packets, it depends on hardware link state to detect neighbor
	failures. Also, it is designed for PtP links and it does not work
	properly with multiple RIP neighbors on an interface. Default: no.

	<tag><label id="rip-iface-check-zero">check zero <m/switch/</tag>
	Received RIPv1 packets with non-zero values in reserved fields should
	be discarded. This option specifies whether the check is performed or
	such packets are just processed as usual. Default: yes.

	<tag><label id="rip-iface-update-time">update time <m/number/</tag>
	Specifies the number of seconds between periodic updates. A lower number
	will mean faster convergence but bigger network load. Default: 30.

	<tag><label id="rip-iface-timeout-time">timeout time <m/number/</tag>
	Specifies the time interval (in seconds) between the last received route
	announcement and the route expiration. After that, the network is
	considered unreachable, but still is propagated with infinity distance.
	Default: 180.

	<tag><label id="rip-iface-garbage-time">garbage time <m/number/</tag>
	Specifies the time interval (in seconds) between the route expiration
	and the removal of the unreachable network entry. The garbage interval,
	when a route with infinity metric is propagated, is used for both
	internal (after expiration) and external (after withdrawal) routes.
	Default: 120.

	<tag><label id="rip-iface-ecmp-weight">ecmp weight <m/number/</tag>
	When ECMP (multipath) routes are allowed, this value specifies a
	relative weight used for nexthops going through the iface. Valid
	values are 1-256. Default value is 1.

	<tag><label id="rip-iface-auth">authentication none|plaintext|cryptographic</tag>
	Selects authentication method to be used. <cf/none/ means that packets
	are not authenticated at all, <cf/plaintext/ means that a plaintext
	password is embedded into each packet, and <cf/cryptographic/ means that
	packets are authenticated using some cryptographic hash function
	selected by option <cf/algorithm/ for each key. The default
	cryptographic algorithm for RIP keys is Keyed-MD5. If you set
	authentication to not-none, it is a good idea to add <cf>password</cf>
	section. Default: none.

	<tag><label id="rip-iface-pass">password "<m/text/"</tag>
	Specifies a password used for authentication. See <ref id="proto-pass"
	name="password"> common option for detailed description.

	<tag><label id="rip-iface-ttl-security">ttl security [<m/switch/ | tx only]</tag>
	TTL security is a feature that protects routing protocols from remote
	spoofed packets by using TTL 255 instead of TTL 1 for protocol packets
	destined to neighbors. Because TTL is decremented when packets are
	forwarded, it is non-trivial to spoof packets with TTL 255 from remote
	locations.

	If this option is enabled, the router will send RIP packets with TTL 255
	and drop received packets with TTL less than 255. If this option si set
	to <cf/tx only/, TTL 255 is used for sent packets, but is not checked
	for received packets. Such setting does not offer protection, but offers
	compatibility with neighbors regardless of whether they use ttl
	security.

	For RIPng, TTL security is a standard behavior (required by <rfc
	id="2080">) and therefore default value is yes. For IPv4 RIP, default
	value is no.

	<tag><label id="rip-iface-tx-class">tx class|dscp|priority <m/number/</tag>
	These options specify the ToS/DiffServ/Traffic class/Priority of the
	outgoing RIP packets. See <ref id="proto-tx-class" name="tx class"> common
	option for detailed description.

	<tag><label id="rip-iface-rx-buffer">rx buffer <m/number/</tag>
	This option specifies the size of buffers used for packet processing.
	The buffer size should be bigger than maximal size of received packets.
	The default value is 532 for IPv4 RIP and interface MTU value for RIPng.

	<tag><label id="rip-iface-tx-length">tx length <m/number/</tag>
	This option specifies the maximum length of generated RIP packets. To
	avoid IP fragmentation, it should not exceed the interface MTU value.
	The default value is 532 for IPv4 RIP and interface MTU value for RIPng.

	<tag><label id="rip-iface-check-link">check link <m/switch/</tag>
	If set, the hardware link state (as reported by OS) is taken into
	consideration. When the link disappears (e.g. an ethernet cable is
	unplugged), neighbors are immediately considered unreachable and all
	routes received from them are withdrawn. It is possible that some
	hardware drivers or platforms do not implement this feature.
	Default: yes.
</descrip>

<sect1>Attributes
<label id="rip-attr">

<p>RIP defines two route attributes:

<descrip>
	<tag><label id="rta-rip-metric">int rip_metric</tag>
	RIP metric of the route (ranging from 0 to <cf/infinity/). When routes
	from different RIP instances are available and all of them have the same
	preference, BIRD prefers the route with lowest <cf/rip_metric/. When a
	non-RIP route is exported to RIP, the default metric is 1.

	<tag><label id="rta-rip-tag">int rip_tag</tag>
	RIP route tag: a 16-bit number which can be used to carry additional
	information with the route (for example, an originating AS number in
	case of external routes). When a non-RIP route is exported to RIP, the
	default tag is 0.
</descrip>

<sect1>Example
<label id="rip-exam">

<p><code>
protocol rip {
	ipv4 {
		import all;
		export all;
	};
	interface "eth*" {
		metric 2;
		port 1520;
		mode multicast;
		update time 12;
		timeout time 60;
		authentication cryptographic;
		password "secret" { algorithm hmac sha256; };
	};
}
</code>


<sect>RPKI
<label id="rpki">

<sect1>Introduction

<p>The Resource Public Key Infrastructure (RPKI) is mechanism for origin
validation of BGP routes (<rfc id="6480">). BIRD supports only so-called
RPKI-based origin validation. There is implemented RPKI to Router (RPKI-RTR)
protocol (<rfc id="6810">). It uses some of the RPKI data to allow a router to
verify that the autonomous system announcing an IP address prefix is in fact
authorized to do so. This is not crypto checked so can be violated. But it
should prevent the vast majority of accidental hijackings on the Internet today,
e.g. the famous Pakistani accidental announcement of YouTube's address space.

<p>The RPKI-RTR protocol receives and maintains a set of ROAs from a cache
server (also called validator). You can validate routes (<rfc id="6483">,
<rfc id="6811">) using function <cf/roa_check()/ in filter and set it as import
filter at the BGP protocol. BIRD offers crude automatic re-validating of
affected routes after RPKI update, see option <ref id="proto-rpki-reload"
name="rpki reload">. Or you can use a BIRD client command <cf>reload in
<m/bgp_protocol_name/</cf> for manual call of revalidation of all routes.

<p>The same protocol, since version 2, also receives and maintains a set
of ASPAs. You can then validate AS paths using function <cf/aspa_check()/
in (import) filters.

<sect1>Supported transports
<p>
<itemize>
        <item>Unprotected transport over TCP uses a port 323. The cache server
        and BIRD router should be on the same trusted and controlled network
        for security reasons.
        <item>SSHv2 encrypted transport connection uses the normal SSH port
        22.
</itemize>

<sect1>Configuration

<p>We currently support just one cache server per protocol. However you can
define more RPKI protocols generally.

<code>
protocol rpki [&lt;name&gt;] {
        roa4 { table &lt;tab&gt;; };
        roa6 { table &lt;tab&gt;; };
	aspa { table &lt;tab&gt;; };
        remote &lt;ip&gt; | "&lt;domain&gt;" [port &lt;num&gt;];
        port &lt;num&gt;;
        local address &lt;ip&gt;;
        refresh [keep] &lt;num&gt;;
        retry [keep] &lt;num&gt;;
        expire [keep] &lt;num&gt;;
        transport tcp {
                authentication none|md5;
                password "&lt;text&gt;";
        };
        transport ssh {
                bird private key "&lt;/path/to/id_rsa&gt;";
                remote public key "&lt;/path/to/known_host&gt;";
                user "&lt;name&gt;";
        };
	max version 2;
	min version 2;
}
</code>

<p>Alse note that you have to specify the ROA and ASPA channels. If you want to import
only IPv4 prefixes you have to specify only roa4 channel. Similarly with IPv6
prefixes only. If you want to fetch both IPv4 and even IPv6 ROAs you have to
specify both channels.

<sect2>RPKI protocol options
<p>
<descrip>
        <tag>remote <m/ip/ | "<m/hostname/" [port <m/num/]</tag> Specifies
        a destination address of the cache server.  Can be specified by an IP
        address or by full domain name string.  Only one cache can be specified
        per protocol. This option is required.

        <tag>port <m/num/</tag> Specifies the port number. The default port
        number is 323 for transport without any encryption and 22 for transport
        with SSH encryption.

        <tag>local address <m/ip/</tag>
        Define local address we should use as a source address for the RTR session.

        <tag>refresh [keep] <m/num/</tag> Time period in seconds. Tells how
        long to wait before next attempting to poll the cache using a Serial
        Query or a Reset Query packet. Must be lower than 86400 seconds (one
        day). Too low value can caused a false positive detection of
        network connection problems.  A keyword <cf/keep/ suppresses updating
        this value by a cache server.
        Default: 3600 seconds

        <tag>retry [keep] <m/num/</tag> Time period in seconds between a failed
        Serial/Reset Query and a next attempt.  Maximum allowed value is 7200
        seconds (two hours). Too low value can caused a false positive
        detection of network connection problems.  A keyword <cf/keep/
        suppresses updating this value by a cache server.
        Default: 600 seconds

        <tag>expire [keep] <m/num/</tag> Time period in seconds. Received
        records are deleted if the client was unable to successfully refresh
        data for this time period.  Must be in range from 600 seconds (ten
        minutes) to 172800 seconds (two days).  A keyword <cf/keep/
        suppresses updating this value by a cache server.
        Default: 7200 seconds

	<tag>ignore max length <m/switch/</tag>
	Ignore received max length in ROA records and use max value (32 or 128)
	instead. This may be useful for implementing loose RPKI check for
	blackholes. Default: disabled.

	<tag>min version <m/num/</tag>
	Minimal allowed version of the RTR protocol. BIRD will refuse to
	downgrade a connection below this version and drop the session instead.
	Default: 0

	<tag>max version <m/num/</tag>
	Maximal allowed version of the RTR protocol. BIRD will start with this
        version. Use this option if sending version 2 to your cache causes
        problems. Default: 2

        <tag>transport tcp { <m/TCP transport options.../ }</tag> Transport over
        TCP, it's the default transport. Cannot be combined with a SSH transport.
        Default: TCP, no authentication.

        <tag>transport ssh { <m/SSH transport options.../ }</tag> It enables a
        SSHv2 transport encryption. Cannot be combined with a TCP transport.
        Default: off
</descrip>

<sect3>TCP transport options
<p>
<descrip>
	<tag>authentication none|md5</tag>
	Select authentication method to be used. <cf/none/ means no
	authentication, <cf/md5/ is TCP-MD5 authentication (<rfc id="2385">).
	Default: no authentication.

	<tag>password "<m>text</m>"</tag>
	Use this password for TCP-MD5 authentication of the RPKI-To-Router session.
</descrip>

<sect3>SSH transport options
<p>
<descrip>
	<tag>bird private key "<m>/path/to/id_rsa</m>"</tag>
	A path to the BIRD's private SSH key for authentication.
	It can be a <cf><m>id_rsa</m></cf> file.

	<tag>remote public key "<m>/path/to/known_host</m>"</tag>
	A path to the cache's public SSH key for verification identity
	of the cache server. It could be a path to <cf><m>known_host</m></cf> file.

	<tag>user "<m/name/"</tag>
	A SSH user name for authentication. This option is a required.
</descrip>

<sect1>Examples
<sect2>BGP origin validation
<p>Policy: Don't import <cf/ROA_INVALID/ routes.
<code>
roa4 table r4;
roa6 table r6;

protocol rpki {
	debug all;

	roa4 { table r4; };
	roa6 { table r6; };

	# Please, do not use rpki-validator.realmv6.org in production
	remote "rpki-validator.realmv6.org" port 8282;

	retry keep 5;
	refresh keep 30;
	expire 600;
}

filter peer_in_v4 {
	if (roa_check(r4, net, bgp_path.last) = ROA_INVALID) then
	{
		print "Ignore RPKI invalid ", net, " for ASN ", bgp_path.last;
		reject;
	}
	accept;
}

protocol bgp {
	debug all;
	local as 65000;
	neighbor 192.168.2.1 as 65001;
	ipv4 {
		import filter peer_in_v4;
		export none;
	};
}
</code>

<sect2>SSHv2 transport encryption
<p>
<code>
roa4 table r4;
roa6 table r6;

protocol rpki {
	debug all;

	roa4 { table r4; };
	roa6 { table r6; };

	remote 127.0.0.1 port 2345;
	transport ssh {
		bird private key "/home/birdgeek/.ssh/id_rsa";
		remote public key "/home/birdgeek/.ssh/known_hosts";
		user "birdgeek";
	};

	# Default interval values
}
</code>


<sect>Static
<label id="static">

<p>The Static protocol doesn't communicate with other routers in the network,
but instead it allows you to define routes manually. This is often used for
specifying how to forward packets to parts of the network which don't use
dynamic routing at all and also for defining sink routes (i.e., those telling to
return packets as undeliverable if they are in your IP block, you don't have any
specific destination for them and you don't want to send them out through the
default route to prevent routing loops).

<p>There are three classes of definitions in Static protocol configuration --
global options, static route definitions, and per-route options. Usually, the
definition of the protocol contains mainly a list of static routes. Static
routes have no specific attributes, but <ref id="rta-igp-metric" name="igp_metric">
attribute is used to compare static routes with the same preference.

<p>The list of static routes may contain multiple routes for the same network
(usually, but not necessary, distinquished by <cf/preference/ or <cf/igp_metric/),
but only routes of the same network type are allowed, as the static protocol
has just one channel. E.g., to have both IPv4 and IPv6 static routes, define two
static protocols, each with appropriate routes and channel.

<p>The Static protocol can be configured as MPLS-aware (by defining both the
primary channel and MPLS channel). In that case the Static protocol assigns
labels to IP routes and automatically announces corresponding MPLS route for
each labeled route.

<p>Global options:

<descrip>
	<tag><label id="static-check-link">check link <m/switch/</tag>
	If set, hardware link states of network interfaces are taken into
	consideration.  When link disappears (e.g. ethernet cable is unplugged),
	static routes directing to that interface are removed. It is possible
	that some hardware drivers or platforms do not implement this feature.
	Default: off.

	<tag><label id="static-igp-table">igp table <m/name/</tag>
	Specifies a table that is used for route table lookups of recursive
	routes. Default: the same table as the protocol is connected to.
</descrip>

<p>Route definitions (each may also contain a block of per-route options):

<sect1>Regular routes; MPLS switching rules

<p>There exist several types of routes; keep in mind that <m/prefix/ syntax is
<ref id="type-prefix" name="dependent on network type">.

<descrip>
	<tag>route <m/prefix/ [mpls <m/number/] via <m/ip/|<m/"interface"/ [<m/per-nexthop options/] [via ...]</tag>
	Regular routes may bear one or more <ref id="route-next-hop" name="next
	hops">. Every next hop is preceded by <cf/via/ and configured as shown.

	When the Static protocol is MPLS-aware, the optional <cf/mpls/ statement
	after <m/prefix/ specifies a static label for the labeled route, instead
	of using dynamically allocated label.

	<tag>route <m/prefix/ [mpls <m/number/] recursive <m/ip/ [mpls <m/num/[/<m/num/[/<m/num/[...]]]]</tag>
	Recursive nexthop resolves the given IP in the configured IGP table and
	uses that route's next hop. The MPLS stacks are concatenated; on top is
	the IGP's nexthop stack and on bottom is this route's stack.

	<tag>route <m/prefix/ [mpls <m/number/] blackhole|unreachable|prohibit</tag>
	Special routes specifying to silently drop the packet, return it as
	unreachable or return it as administratively prohibited. First two
	targets are also known as <cf/drop/ and <cf/reject/.
</descrip>

<p>When the particular destination is not available (the interface is down or
the next hop of the route is not a neighbor at the moment), Static just
uninstalls the route from the table it is connected to and adds it again as soon
as the destination becomes adjacent again.

<sect2>Per-nexthop options

<p>There are several options that in a case of multipath route are per-nexthop
(i.e., they can be used multiple times for a route, one time for each nexthop).
Syntactically, they are not separate options but just parts of <cf/route/
statement after each <cf/via/ statement, not separated by semicolons. E.g.,
statement <cf>route 10.0.0.0/8 via 192.0.2.1 bfd weight 1 via 192.0.2.2 weight
2;</cf> describes a route with two nexthops, the first nexthop has two per-nexthop
options (<cf/bfd/ and <cf/weight 1/), the second nexthop has just <cf/weight 2/.

<descrip>
	<tag><label id="static-route-bfd">bfd <m/switch/</tag>
	The Static protocol could use BFD protocol for next hop liveness
	detection. If enabled, a BFD session to the route next hop is created
	and the static route is BFD-controlled -- the static route is announced
	only if the next hop liveness is confirmed by BFD. If the BFD session
	fails, the static route (or just the affected nexthop from multiple
	ones) is removed. Note that this is a bit different compared to other
	protocols, which may use BFD as an advisory mechanism for fast failure
	detection but ignore it if a BFD session is not even established. Note
	that BFD protocol also has to be configured, see <ref id="bfd" name="BFD">
	section for details. Default value is no.

	<tag><label id="static-route-dev">dev <m/text/</tag>
	The outgoing interface associated with the nexthop. Useful for
	link-local nexthop addresses or when multiple interfaces use the same
	network prefix. By default, the outgoing interface is resolved from the
	nexthop address.

	<tag><label id="static-route-mpls">mpls <m/num/[/<m/num/[/<m/num/[...]]]</tag>
	MPLS labels that should be pushed to packets forwarded by the route.
	The option could be used for both IP routes (on MPLS ingress routers)
	and MPLS switching rules (on MPLS transit routers). Default value is
	no labels.

	<tag><label id="static-route-onlink">onlink <m/switch/</tag>
	Onlink flag means that the specified nexthop is accessible on the
	(specified) interface regardless of IP prefixes of the interface. The
	interface must be attached to nexthop IP address using link-local-scope
	format (e.g. <cf/192.0.2.1%eth0/). Default value is no.

	<tag><label id="static-route-weight">weight <m/switch/</tag>
	For multipath routes, this value specifies a relative weight of the
	nexthop. Allowed values are 1-256. Default value is 1.
</descrip>

<sect1>Route Origin Authorization

<p>The ROA config is just <cf>route <m/prefix/ max <m/int/ as <m/int/</cf> with no nexthop.

<sect1>Autonomous System Provider Authorization

<p>The ASPA config is <cf>route aspa <m/int/ providers <m/int/ [, <m/int/ ...]</cf> with no nexthop.
  The first ASN is client and the following are a list of providers.
  For a transit, you can also write <cf>route aspa <m/int/ transit</cf> to get
  the no-provider ASPA.

<sect1>Flowspec
<label id="flowspec-network-type">

<p>The flow specification are rules for routers and firewalls for filtering
purpose. It is described by <rfc id="5575">. There are 3 types of arguments:
<m/inet4/ or <m/inet6/ prefixes, numeric matching expressions and bitmask
matching expressions.

Numeric matching is a matching sequence of numbers and ranges separeted by a
commas (<cf/,/) (e.g. <cf/10,20,30/). Ranges can be written using double dots
<cf/../ notation (e.g. <cf/80..90,120..124/). An alternative notation are
sequence of one or more pairs of relational operators and values separated by
logical operators <cf/&&/ or <cf/||/. Allowed relational operators are <cf/=/,
<cf/!=/, <cf/</, <cf/<=/, <cf/>/, <cf/>=/, <cf/true/ and <cf/false/.

Bitmask matching is written using <m/value/<cf>/</cf><m/mask/ or
<cf/!/<m/value/<cf>/</cf><m/mask/ pairs. It means that <cf/(/<m/data/ <cf/&/
<m/mask/<cf/)/ is or is not equal to <m/value/. It is also possible to use
multiple value/mask pairs connected by logical operators <cf/&&/ or <cf/||/.
Note that for negated matches, value must be either zero or equal to bitmask
(e.g. !0x0/0xf or !0xf/0xf, but not !0x3/0xf).

<sect2>IPv4 Flowspec

<p><descrip>
	<tag><label id="flow-dst">dst <m/inet4/</tag>
	Set a matching destination prefix (e.g. <cf>dst 192.168.0.0/16</cf>).
	Only this option is mandatory in IPv4 Flowspec.

	<tag><label id="flow-src">src <m/inet4/</tag>
	Set a matching source prefix (e.g. <cf>src 10.0.0.0/8</cf>).

	<tag><label id="flow-proto">proto <m/numbers-match/</tag>
	Set a matching IP protocol numbers (e.g.  <cf/proto 6/).

	<tag><label id="flow-port">port <m/numbers-match/</tag>
	Set a matching source or destination TCP/UDP port numbers (e.g.
	<cf>port 1..1023,1194,3306</cf>).

	<tag><label id="flow-dport">dport <m/numbers-match/</tag>
	Set a matching destination port numbers (e.g. <cf>dport 49151</cf>).

	<tag><label id="flow-sport">sport <m/numbers-match/</tag>
	Set a matching source port numbers (e.g. <cf>sport = 0</cf>).

	<tag><label id="flow-icmp-type">icmp type <m/numbers-match/</tag>
	Set a matching type field number of an ICMP packet (e.g. <cf>icmp type
	3</cf>)

	<tag><label id="flow-icmp-code">icmp code <m/numbers-match/</tag>
	Set a matching code field number of an ICMP packet (e.g. <cf>icmp code
	1</cf>)

	<tag><label id="flow-tcp-flags">tcp flags <m/bitmask-match/</tag>
	Set a matching bitmask for TCP header flags (aka control bits) (e.g.
	<cf>tcp flags 0x03/0x0f;</cf>). The maximum length of mask is 12 bits
	(0xfff).

	<tag><label id="flow-length">length <m/numbers-match/</tag>
	Set a matching packet length (e.g. <cf>length > 1500</cf>)

	<tag><label id="flow-dscp">dscp <m/numbers-match/</tag>
	Set a matching DiffServ Code Point number (e.g. <cf>dscp 8..15</cf>).

	<tag><label id="flow-fragment">fragment <m/fragmentation-type/</tag>
	Set a matching type of packet fragmentation. Allowed fragmentation
	types are <cf/dont_fragment/, <cf/is_fragment/, <cf/first_fragment/,
	<cf/last_fragment/ (e.g. <cf>fragment is_fragment &&
	!dont_fragment</cf>).
</descrip>

<p><code>
protocol static {
	flow4;

	route flow4 {
		dst 10.0.0.0/8;
		port > 24 && < 30 || 40..50,60..70,80 && >= 90;
		tcp flags 0x03/0x0f;
		length > 1024;
		dscp = 63;
		fragment dont_fragment, is_fragment || !first_fragment;
	};
}
</code>

<sect2>Differences for IPv6 Flowspec

<p>Flowspec IPv6 are same as Flowspec IPv4 with a few exceptions.
<itemize>
	<item>Prefixes <m/inet6/ can be specified not only with prefix length,
	but with prefix <cf/offset/ <m/num/ too (e.g.
	<cf>::1234:5678:9800:0000/101 offset 64</cf>). Offset means to don't
	care of <m/num/ first bits.
	<item>IPv6 Flowspec hasn't mandatory any flowspec component.
	<item>In IPv6 packets, there is a matching the last next header value
	for a matching IP protocol number (e.g. <cf>next header 6</cf>).
	<item>It is not possible to set <cf>dont_fragment</cf> as a type of
	packet fragmentation.
</itemize>

<p><descrip>
	<tag><label id="flow6-dst">dst <m/inet6/ [offset <m/num/]</tag>
	Set a matching destination IPv6 prefix (e.g. <cf>dst
	::1c77:3769:27ad:a11a/128 offset 64</cf>).

	<tag><label id="flow6-src">src <m/inet6/ [offset <m/num/]</tag>
	Set a matching source IPv6 prefix (e.g. <cf>src fe80::/64</cf>).

	<tag><label id="flow6-next-header">next header <m/numbers-match/</tag>
	Set a matching IP protocol numbers (e.g. <cf>next header != 6</cf>).

	<tag><label id="flow6-label">label <m/bitmask-match/</tag>
	Set a 20-bit bitmask for matching Flow Label field in IPv6 packets
	(e.g. <cf>label 0x8e5/0x8e5</cf>).
</descrip>

<p><code>
protocol static {
	flow6 { table myflow6; };

	route flow6 {
		dst fec0:1122:3344:5566:7788:99aa:bbcc:ddee/128;
		src 0000:0000:0000:0001:1234:5678:9800:0000/101 offset 63;
		next header = 23;
		sport > 24 && < 30 || = 40 || 50,60,70..80;
		dport = 50;
		tcp flags 0x03/0x0f && !0/0xff || 0x33/0x33;
		fragment !is_fragment || !first_fragment;
		label 0xaaaa/0xaaaa && 0x33/0x33;
	};
}
</code>

<sect1>Per-route options
<p>
<descrip>
	<tag><label id="static-route-filter"><m/filter expression/</tag>
	This is a special option that allows filter expressions to be configured
	on per-route basis. Can be used multiple times. These expressions are
	evaluated when the route is originated, similarly to the import filter
	of the static protocol. This is especially useful for configuring route
	attributes, e.g., <cf/ospf_metric1 = 100;/ for a route that will be
	exported to the OSPF protocol.
</descrip>

<sect1>Example static configs
<label id="static-example">

<p><code>
protocol static {
	ipv4 { table testable; };	# Connect to a non-default routing table
	check link;			# Advertise routes only if link is up
	route 0.0.0.0/0 via 198.51.100.130; # Default route
	route 10.0.0.0/8		# Multipath route
		via 198.51.100.10 weight 2
		via 198.51.100.20 bfd	# BFD-controlled next hop
		via 192.0.2.1;
	route 203.0.113.0/24 blackhole; # Sink route
	route 10.2.0.0/24 via "arc0";	# Direct route
	route 10.2.2.0/24 via 192.0.2.1 dev "eth0" onlink; # Route with both nexthop and iface
	route 192.168.10.0/24 via 198.51.100.100 {
		ospf_metric1 = 20;	# Set extended attribute
	};
	route 192.168.11.0/24 via 198.51.100.100 {
		ospf_metric2 = 100;	# Set extended attribute
		ospf_tag = 2;		# Set extended attribute
	};
	route 192.168.12.0/24 via 198.51.100.100 {
		bgp_community.add((65535, 65281));	# Set extended BGP attribute
		bgp_large_community.add((64512, 1, 1));	# Set extended BGP attribute
	};
}

protocol static {
	ipv6;						# Channel is mandatory
	route 2001:db8:10::/48 via 2001:db8:1::1;	# Route with global nexthop
	route 2001:db8:20::/48 via fe80::10%eth0;	# Route with link-local nexthop
	route 2001:db8:30::/48 via fe80::20%'eth1.60';	# Iface with non-alphanumeric characters
	route 2001:db8:40::/48 via fe80::30 dev "eth1";	# Another link-local nexthop
	route 2001:db8:50::/48 via "eth2";		# Direct route to eth2
	route 2001:db8::/32 unreachable;		# Unreachable route
	route ::/0 via 2001:db8:1::1 bfd;		# BFD-controlled default route
}
</code>


<chapt>Conclusions
<label id="conclusion">

<sect>Future work
<label id="future-work">

<p>Although BIRD supports all the commonly used routing protocols, there are
still some features which would surely deserve to be implemented in future
versions of BIRD:

<itemize>
<item>Opaque LSA's
<item>Route aggregation and flap dampening
<item>Multicast routing protocols
<item>Ports to other systems
</itemize>


<sect>Getting more help
<label id="help">

<p>If you use BIRD, you're welcome to join the bird-users mailing list
(<HTMLURL URL="mailto:bird-users@network.cz" name="bird-users@network.cz">)
where you can share your experiences with the other users and consult
your problems with the authors. To subscribe to the list, visit
<HTMLURL URL="http://bird.network.cz/?m_list" name="http://bird.network.cz/?m_list">.
The home page of BIRD can be found at <HTMLURL URL="http://bird.network.cz/" name="http://bird.network.cz/">.

<p>BIRD is a relatively young system and it probably contains some bugs. You can
report any problems to the bird-users list and the authors will be glad to solve
them, but before you do so, please make sure you have read the available
documentation and that you are running the latest version (available at
<HTMLURL URL="ftp://bird.network.cz/pub/bird" name="bird.network.cz:/pub/bird">).
(Of course, a patch which fixes the bug is always welcome as an attachment.)

<p>If you want to understand what is going inside, Internet standards are a good
and interesting reading. You can get them from
<HTMLURL URL="ftp://ftp.rfc-editor.org/" name="ftp.rfc-editor.org"> (or a
nicely sorted version from <HTMLURL URL="ftp://atrey.karlin.mff.cuni.cz/pub/rfc"
name="atrey.karlin.mff.cuni.cz:/pub/rfc">).

<p><it/Good luck!/

</book>

<!--
LocalWords:  GPL IPv GateD BGPv RIPv OSPFv Linux sgml html dvi sgmltools
LocalWords:  linuxdoc dtd descrip config conf syslog stderr auth ospf bgp Mbps
LocalWords:  router's eval expr num birdc ctl UNIX if's enums bool int ip GCC
LocalWords:  len ipaddress pxlen netmask enum bgppath bgpmask clist gw md eth
LocalWords:  RTS printn quitbird iBGP AS'es eBGP RFC multiprotocol IGP
LocalWords:  EGP misconfigurations keepalive pref aggr aggregator BIRD's RTC
LocalWords:  OS'es AS's multicast nolisten misconfigured UID blackhole MRTD MTU
LocalWords:  uninstalls ethernets IP binutils ANYCAST anycast dest RTD ICMP rfc
LocalWords:  compat multicasts nonbroadcast pointopoint loopback sym stats
LocalWords:  Perl SIGHUP dd mm yy HH MM SS EXT IA UNICAST multihop Discriminator txt
LocalWords:  proto wildcard
--><|MERGE_RESOLUTION|>--- conflicted
+++ resolved
@@ -762,23 +762,6 @@
 	disadvantage is that trie-enabled routing tables require more memory,
 	which may be an issue especially in multi-table setups. Default: off.
 
-<<<<<<< HEAD
-=======
-	<tag><label id="rtable-min-settle-time">min settle time <m/time/</tag>
-	Specify a minimum value of the settle time. When a ROA table changes,
-	automatic <ref id="proto-rpki-reload" name="RPKI reload"> may be
-	triggered, after a short settle time. Minimum settle time is a delay
-	from the last ROA table change to wait for more updates. Default: 1 s.
-
-	<tag><label id="rtable-max-settle-time">max settle time <m/time/</tag>
-	Specify a maximum value of the settle time. When a ROA table changes,
-	automatic <ref id="proto-rpki-reload" name="RPKI reload"> may be
-	triggered, after a short settle time. Maximum settle time is an upper
-	limit to the settle time from the initial ROA table change even if
-	there are consecutive updates gradually renewing the settle time.
-	Default: 20 s.
-
->>>>>>> 997d2f57
 	<tag><label id="rtable-gc-threshold">gc threshold <m/number/</tag>
 	Specify a minimum amount of removed networks that triggers a garbage
 	collection (GC) cycle. Default: 1000.
@@ -1085,25 +1068,15 @@
 
 	<tag><label id="proto-rpki-reload">rpki reload <m/switch/</tag>
 	Import or export filters may depend on route RPKI status (using
-<<<<<<< HEAD
-	<cf/roa_check()/ operator). In contrast to to other filter operators,
-	this status for the same route may change as the content of ROA tables
-	changes. When this option is active, BIRD activates automatic reload of
-	the appropriate subset of prefixes imported or exported by the channels
-	whenever ROA tables are updated (after a short settle
-	time). When disabled, route reloads have to be requested manually. The
-	option is ignored if <cf/roa_check()/ is not used in channel filters.
-	Note that for BGP channels, automatic reload requires
-=======
 	<cf/roa_check()/ or <cf/aspa_check()/ operators). In contrast to other
 	filter operators, this status for the same route may change as the
 	content of ROA and ASPA tables changes. When this option is active, BIRD
-	activates automatic reload of affected channels whenever ROA and ASPA
+	activates automatic reload of the appropriate subset of prefixes imported
+	or exported by the channels whenever ROA and ASPA
 	tables are updated (after a short settle time). When disabled, route
 	reloads have to be requested manually. The option is ignored if neither
 	<cf/roa_check()/ nor <cf/aspa_check()/ is used in channel filters. Note
 	that for BGP channels, automatic reload requires
->>>>>>> 997d2f57
 	<ref id="bgp-import-table" name="import table"> or
 	<ref id="bgp-export-table" name="export table"> (for respective
 	direction). Default: on.

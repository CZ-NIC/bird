--- conflicted
+++ resolved
@@ -1,11 +1,7 @@
 <!doctype birddoc system>
 
 <!--
-<<<<<<< HEAD
-	BIRD 3.1 documentation
-=======
 	BIRD documentation
->>>>>>> 82328106
 
 This documentation can have 4 forms: sgml (this is master copy), html, ASCII
 text and dvi/postscript (generated from sgml using sgmltools). You should always
@@ -24,11 +20,7 @@
 
 <book>
 
-<<<<<<< HEAD
-<title>BIRD 3.1 User's Guide
-=======
 <title>BIRD {{ VERSION }} User's Guide
->>>>>>> 82328106
 <author>
 Ondrej Filip <it/&lt;feela@network.cz&gt;/,
 Martin Mares <it/&lt;mj@ucw.cz&gt;/,

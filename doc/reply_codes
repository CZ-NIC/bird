--- conflicted
+++ resolved
@@ -61,11 +61,8 @@
 1023	Show Babel interfaces
 1024	Show Babel neighbors
 1025	Show Babel entries
-<<<<<<< HEAD
-1026	Show threads
-=======
 1026	Show MPLS ranges
->>>>>>> 8429b4bc
+1027	Show threads
 
 8000	Reply too long
 8001	Route not found

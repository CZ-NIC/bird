# Makefile for the BIRD Internet Routing Daemon
# (c) 1999--2000 Martin Mares <mj@ucw.cz>

include Rules

.PHONY: all daemon birdc birdcl subdir depend clean distclean tags docs userdocs progdocs

all: sysdep/paths.h .dep-stamp subdir daemon birdcl @CLIENT@

daemon: $(exedir)/bird

birdc: $(exedir)/birdc

birdcl: $(exedir)/birdcl

bird-dep := $(addsuffix /all.o, $(static-dirs)) conf/all.o lib/birdlib.a

$(bird-dep): sysdep/paths.h .dep-stamp subdir

birdc-dep := client/birdc.o client/all.o lib/birdlib.a

$(birdc-dep): sysdep/paths.h .dep-stamp subdir

birdcl-dep := client/birdcl.o client/all.o lib/birdlib.a

$(birdcl-dep): sysdep/paths.h .dep-stamp subdir


export client := @CLIENT@

depend: sysdep/paths.h .dir-stamp
	set -e ; for a in $(dynamic-dirs) ; do $(MAKE) -C $$a $@ ; done
	set -e ; for a in $(static-dirs) $(client-dirs) ; do $(MAKE) -C $$a -f $(srcdir_abs)/$$a/Makefile $@ ; done

subdir: sysdep/paths.h .dir-stamp .dep-stamp
	set -e ; for a in $(dynamic-dirs) ; do $(MAKE) -C $$a $@ ; done
	set -e ; for a in $(static-dirs) $(client-dirs) ; do $(MAKE) -C $$a -f $(srcdir_abs)/$$a/Makefile $@ ; done

$(exedir)/bird: $(bird-dep)
	$(CC) $(LDFLAGS) -o $@ $^ $(LIBS)

$(exedir)/birdc: $(birdc-dep)
	$(CC) $(LDFLAGS) -o $@ $^ $(LIBS) $(CLIENT_LIBS)

$(exedir)/birdcl: $(birdcl-dep)
	$(CC) $(LDFLAGS) -o $@ $^ $(LIBS)

.dir-stamp: sysdep/paths.h
	mkdir -p $(static-dirs) $(client-dirs) $(doc-dirs)
	touch .dir-stamp

.dep-stamp:
	$(MAKE) depend
	touch .dep-stamp

docs: userdocs progdocs

userdocs progdocs: .dir-stamp
	$(MAKE) -C doc -f $(srcdir_abs)/doc/Makefile $@

sysdep/paths.h:
	echo >sysdep/paths.h "/* Generated by Makefile, don't edit manually! */"
	echo >>sysdep/paths.h "#define PATH_CONFIG_FILE \"@CONFIG_FILE@\""
	echo >>sysdep/paths.h "#define PATH_CONTROL_SOCKET \"@CONTROL_SOCKET@\""
	if test -n "@iproutedir@" ; then echo >>sysdep/paths.h "#define PATH_IPROUTE_DIR \"@iproutedir@\"" ; fi

tags:
	cd $(srcdir) ; etags -lc `find $(static-dirs) $(addprefix $(objdir)/,$(dynamic-dirs)) $(client-dirs) -name *.[chY]`

install: all
	$(INSTALL) -d $(DESTDIR)/$(sbindir) $(DESTDIR)/$(sysconfdir) $(DESTDIR)/@runtimedir@
<<<<<<< HEAD
	$(INSTALL_PROGRAM) -s $(exedir)/bird $(DESTDIR)/$(sbindir)/bird
	$(INSTALL_PROGRAM) -s $(exedir)/birdcl $(DESTDIR)/$(sbindir)/birdcl
	if test -n "@CLIENT@" ; then								\
		$(INSTALL_PROGRAM) -s $(exedir)/birdc $(DESTDIR)/$(sbindir)/birdc ;		\
=======
	$(INSTALL_PROGRAM) $(exedir)/bird $(DESTDIR)/$(sbindir)/bird@SUFFIX@
	$(INSTALL_PROGRAM) $(exedir)/birdcl $(DESTDIR)/$(sbindir)/birdcl@SUFFIX@
	if test -n "@CLIENT@" ; then								\
		$(INSTALL_PROGRAM) $(exedir)/birdc $(DESTDIR)/$(sbindir)/birdc@SUFFIX@ ;	\
>>>>>>> bff9ce51
	fi
	if ! test -f $(DESTDIR)/@CONFIG_FILE@ ; then						\
		$(INSTALL_DATA) $(srcdir)/doc/bird.conf.example $(DESTDIR)/@CONFIG_FILE@ ;	\
	else											\
		echo "Not overwriting old bird.conf" ;						\
	fi

install-docs:
	$(INSTALL) -d $(DESTDIR)/$(docdir)
	$(INSTALL_DATA) $(srcdir)/doc/{bird,prog}{,-*}.html $(DESTDIR)/$(docdir)/

clean:
	find . -name "*.[oa]" -o -name core -o -name depend -o -name "*.html" | xargs rm -f
	rm -f conf/cf-lex.c conf/cf-parse.* conf/commands.h conf/keywords.h
	rm -f $(exedir)/bird $(exedir)/birdcl $(exedir)/birdc $(exedir)/bird.ctl $(exedir)/bird6.ctl .dep-stamp

distclean: clean
	rm -f config.* configure sysdep/autoconf.h sysdep/paths.h Makefile Rules
	rm -rf .dir-stamp $(clean-dirs)<|MERGE_RESOLUTION|>--- conflicted
+++ resolved
@@ -69,17 +69,10 @@
 
 install: all
 	$(INSTALL) -d $(DESTDIR)/$(sbindir) $(DESTDIR)/$(sysconfdir) $(DESTDIR)/@runtimedir@
-<<<<<<< HEAD
-	$(INSTALL_PROGRAM) -s $(exedir)/bird $(DESTDIR)/$(sbindir)/bird
-	$(INSTALL_PROGRAM) -s $(exedir)/birdcl $(DESTDIR)/$(sbindir)/birdcl
+	$(INSTALL_PROGRAM) $(exedir)/bird $(DESTDIR)/$(sbindir)/bird
+	$(INSTALL_PROGRAM) $(exedir)/birdcl $(DESTDIR)/$(sbindir)/birdcl
 	if test -n "@CLIENT@" ; then								\
-		$(INSTALL_PROGRAM) -s $(exedir)/birdc $(DESTDIR)/$(sbindir)/birdc ;		\
-=======
-	$(INSTALL_PROGRAM) $(exedir)/bird $(DESTDIR)/$(sbindir)/bird@SUFFIX@
-	$(INSTALL_PROGRAM) $(exedir)/birdcl $(DESTDIR)/$(sbindir)/birdcl@SUFFIX@
-	if test -n "@CLIENT@" ; then								\
-		$(INSTALL_PROGRAM) $(exedir)/birdc $(DESTDIR)/$(sbindir)/birdc@SUFFIX@ ;	\
->>>>>>> bff9ce51
+		$(INSTALL_PROGRAM) $(exedir)/birdc $(DESTDIR)/$(sbindir)/birdc ;		\
 	fi
 	if ! test -f $(DESTDIR)/@CONFIG_FILE@ ; then						\
 		$(INSTALL_DATA) $(srcdir)/doc/bird.conf.example $(DESTDIR)/@CONFIG_FILE@ ;	\
